// Libraries
import _ from 'lodash';

// Utils
import { Emitter } from 'app/core/utils/emitter';
import { getNextRefIdChar } from 'app/core/utils/query';

// Types
import { DataQuery, ScopedVars, DataQueryResponseData, PanelPlugin } from '@grafana/ui';
import config from 'app/core/config';

import { PanelQueryRunner } from './PanelQueryRunner';

export interface GridPos {
  x: number;
  y: number;
  w: number;
  h: number;
  static?: boolean;
}

const notPersistedProperties: { [str: string]: boolean } = {
  events: true,
  fullscreen: true,
  isEditing: true,
  isInView: true,
  hasRefreshed: true,
  cachedPluginOptions: true,
  plugin: true,
  queryRunner: true,
};

// For angular panels we need to clean up properties when changing type
// To make sure the change happens without strange bugs happening when panels use same
// named property with different type / value expectations
// This is not required for react panels
const mustKeepProps: { [str: string]: boolean } = {
  id: true,
  gridPos: true,
  type: true,
  title: true,
  scopedVars: true,
  repeat: true,
  repeatIteration: true,
  repeatPanelId: true,
  repeatDirection: true,
  repeatedByRow: true,
  minSpan: true,
  collapsed: true,
  panels: true,
  targets: true,
  datasource: true,
  timeFrom: true,
  timeShift: true,
  hideTimeOverride: true,
  description: true,
  links: true,
  fullscreen: true,
  isEditing: true,
  hasRefreshed: true,
  events: true,
  cacheTimeout: true,
  cachedPluginOptions: true,
  transparent: true,
  pluginVersion: true,
  queryRunner: true,
};

const defaults: any = {
  gridPos: { x: 0, y: 0, h: 3, w: 6 },
  datasource: null,
  targets: [{ refId: 'A' }],
  cachedPluginOptions: {},
  transparent: false,
};

export class PanelModel {
  id: number;
  gridPos: GridPos;
  type: string;
  title: string;
  alert?: any;
  scopedVars?: ScopedVars;
  repeat?: string;
  repeatIteration?: number;
  repeatPanelId?: number;
  repeatDirection?: string;
  repeatedByRow?: boolean;
  maxPerRow?: number;
  collapsed?: boolean;
  panels?: any;
  soloMode?: boolean;
  targets: DataQuery[];
  datasource: string;
  thresholds?: any;
  pluginVersion?: string;

  snapshotData?: DataQueryResponseData[];
  timeFrom?: any;
  timeShift?: any;
  hideTimeOverride?: any;
  options: {
    [key: string]: any;
  };

  maxDataPoints?: number;
  interval?: string;
  description?: string;
  links?: [];
  transparent: boolean;

  // non persisted
  fullscreen: boolean;
  isEditing: boolean;
  isInView: boolean;
  hasRefreshed: boolean;
  events: Emitter;
  cacheTimeout?: any;
  cachedPluginOptions?: any;
  legend?: { show: boolean };
  plugin?: PanelPlugin;
  private queryRunner?: PanelQueryRunner;

  constructor(model: any) {
    this.events = new Emitter();

    // copy properties from persisted model
    for (const property in model) {
      (this as any)[property] = model[property];
    }

    // defaults
    _.defaultsDeep(this, _.cloneDeep(defaults));

    // queries must have refId
    this.ensureQueryIds();
  }

  ensureQueryIds() {
    if (this.targets && _.isArray(this.targets)) {
      for (const query of this.targets) {
        if (!query.refId) {
          query.refId = getNextRefIdChar(this.targets);
        }
      }
    }
  }

<<<<<<< HEAD
  getOptions() {
    return this.options;
=======
  getOptions(panelDefaults: any) {
    return _.defaultsDeep(this.options || {}, panelDefaults);
>>>>>>> 50ba7146
  }

  updateOptions(options: object) {
    this.options = options;
    this.render();
  }

  getSaveModel() {
    const model: any = {};
    for (const property in this) {
      if (notPersistedProperties[property] || !this.hasOwnProperty(property)) {
        continue;
      }

      if (_.isEqual(this[property], defaults[property])) {
        continue;
      }

      model[property] = _.cloneDeep(this[property]);
    }
    return model;
  }

  setViewMode(fullscreen: boolean, isEditing: boolean) {
    this.fullscreen = fullscreen;
    this.isEditing = isEditing;
    this.events.emit('view-mode-changed');
  }

  updateGridPos(newPos: GridPos) {
    let sizeChanged = false;

    if (this.gridPos.w !== newPos.w || this.gridPos.h !== newPos.h) {
      sizeChanged = true;
    }

    this.gridPos.x = newPos.x;
    this.gridPos.y = newPos.y;
    this.gridPos.w = newPos.w;
    this.gridPos.h = newPos.h;

    if (sizeChanged) {
      this.events.emit('panel-size-changed');
    }
  }

  resizeDone() {
    this.events.emit('panel-size-changed');
  }

  refresh() {
    this.hasRefreshed = true;
    this.events.emit('refresh');
  }

  render() {
    if (!this.hasRefreshed) {
      this.refresh();
    } else {
      this.events.emit('render');
    }
  }

  initialized() {
    this.events.emit('panel-initialized');
  }

  private getOptionsToRemember() {
    return Object.keys(this).reduce((acc, property) => {
      if (notPersistedProperties[property] || mustKeepProps[property]) {
        return acc;
      }
      return {
        ...acc,
        [property]: (this as any)[property],
      };
    }, {});
  }

  private restorePanelOptions(pluginId: string) {
    const prevOptions = this.cachedPluginOptions[pluginId] || {};

    Object.keys(prevOptions).map(property => {
      (this as any)[property] = prevOptions[property];
    });
  }

  private applyPluginOptionDefaults(plugin: PanelPlugin) {
    if (plugin.angularConfigCtrl) {
      return;
    }
    this.options = _.defaultsDeep({}, this.options || {}, plugin.defaults);
  }

  pluginLoaded(plugin: PanelPlugin) {
    this.plugin = plugin;

    this.applyPluginOptionDefaults(plugin);

    if (plugin.panel && plugin.onPanelMigration) {
      const version = getPluginVersion(plugin);
      if (version !== this.pluginVersion) {
        this.options = plugin.onPanelMigration(this);
        this.pluginVersion = version;
      }
    }
  }

  changePlugin(newPlugin: PanelPlugin) {
    const pluginId = newPlugin.meta.id;
    const oldOptions: any = this.getOptionsToRemember();
    const oldPluginId = this.type;

    // for angular panels we must remove all events and let angular panels do some cleanup
    if (this.plugin.angularPanelCtrl) {
      this.destroy();
    }

    // remove panel type specific  options
    for (const key of _.keys(this)) {
      if (mustKeepProps[key]) {
        continue;
      }

      delete (this as any)[key];
    }

    this.cachedPluginOptions[oldPluginId] = oldOptions;
    this.restorePanelOptions(pluginId);

    // switch
    this.type = pluginId;
    this.plugin = newPlugin;
    this.applyPluginOptionDefaults(newPlugin);
    // Let panel plugins inspect options from previous panel and keep any that it can use
    if (newPlugin.onPanelTypeChanged) {
      this.options = this.options || {};
      const old = oldOptions && oldOptions.options ? oldOptions.options : {};
      Object.assign(this.options, newPlugin.onPanelTypeChanged(this.options, oldPluginId, old));
    }

    if (newPlugin.onPanelMigration) {
      this.pluginVersion = getPluginVersion(newPlugin);
    }
  }

  addQuery(query?: Partial<DataQuery>) {
    query = query || { refId: 'A' };
    query.refId = getNextRefIdChar(this.targets);
    this.targets.push(query as DataQuery);
  }

  changeQuery(query: DataQuery, index: number) {
    // ensure refId is maintained
    query.refId = this.targets[index].refId;

    // update query in array
    this.targets = this.targets.map((item, itemIndex) => {
      if (itemIndex === index) {
        return query;
      }
      return item;
    });
  }

  getQueryRunner(): PanelQueryRunner {
    if (!this.queryRunner) {
      this.queryRunner = new PanelQueryRunner();
    }
    return this.queryRunner;
  }

  hasTitle() {
    return this.title && this.title.length > 0;
  }

  destroy() {
    this.events.emit('panel-teardown');
    this.events.removeAllListeners();

    if (this.queryRunner) {
      this.queryRunner.destroy();
      this.queryRunner = null;
    }
  }
}

function getPluginVersion(plugin: PanelPlugin): string {
  return plugin && plugin.meta.info.version ? plugin.meta.info.version : config.buildInfo.version;
}<|MERGE_RESOLUTION|>--- conflicted
+++ resolved
@@ -146,13 +146,8 @@
     }
   }
 
-<<<<<<< HEAD
-  getOptions() {
-    return this.options;
-=======
   getOptions(panelDefaults: any) {
     return _.defaultsDeep(this.options || {}, panelDefaults);
->>>>>>> 50ba7146
   }
 
   updateOptions(options: object) {
