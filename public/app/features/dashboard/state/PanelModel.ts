import { cloneDeep, defaultsDeep, isArray, isEqual, keys } from 'lodash';
import { v4 as uuidv4 } from 'uuid';

import {
  DataConfigSource,
  DataFrameDTO,
  DataLink,
  DataLinkBuiltInVars,
  DataQuery,
  DataTransformerConfig,
  EventBusSrv,
  FieldConfigSource,
  PanelPlugin,
  PanelPluginDataSupport,
  ScopedVars,
  urlUtil,
  PanelModel as IPanelModel,
  DataSourceRef,
} from '@grafana/data';
import { getTemplateSrv, RefreshEvent } from '@grafana/runtime';
import config from 'app/core/config';
import { getNextRefIdChar } from 'app/core/utils/query';
import { QueryGroupOptions } from 'app/types';
import {
  PanelOptionsChangedEvent,
  PanelQueriesChangedEvent,
  PanelTransformationsChangedEvent,
  RenderEvent,
} from 'app/types/events';

import { PanelModelLibraryPanel } from '../../library-panels/types';
import { PanelQueryRunner } from '../../query/state/PanelQueryRunner';
import { getVariablesUrlParams } from '../../variables/getAllVariableValuesForUrl';
import { getTimeSrv } from '../services/TimeSrv';
import { TimeOverrideResult } from '../utils/panel';

import {
  filterFieldConfigOverrides,
  getPanelOptionsWithDefaults,
  isStandardFieldProp,
  restoreCustomOverrideRules,
} from './getPanelOptionsWithDefaults';

export interface GridPos {
  x: number;
  y: number;
  w: number;
  h: number;
  static?: boolean;
}

const notPersistedProperties: { [str: string]: boolean } = {
  events: true,
  isViewing: true,
  isEditing: true,
  isInView: true,
  hasRefreshed: true,
  cachedPluginOptions: true,
  plugin: true,
  queryRunner: true,
  replaceVariables: true,
  configRev: true,
  getDisplayTitle: true,
  dataSupport: true,
  key: true,
};

// For angular panels we need to clean up properties when changing type
// To make sure the change happens without strange bugs happening when panels use same
// named property with different type / value expectations
// This is not required for react panels
const mustKeepProps: { [str: string]: boolean } = {
  id: true,
  gridPos: true,
  type: true,
  title: true,
  scopedVars: true,
  repeat: true,
  repeatIteration: true,
  repeatPanelId: true,
  repeatDirection: true,
  repeatedByRow: true,
  minSpan: true,
  collapsed: true,
  panels: true,
  targets: true,
  datasource: true,
  timeFrom: true,
  timeShift: true,
  hideTimeOverride: true,
  description: true,
  links: true,
  fullscreen: true,
  isEditing: true,
  hasRefreshed: true,
  events: true,
  cacheTimeout: true,
  cachedPluginOptions: true,
  transparent: true,
  pluginVersion: true,
  queryRunner: true,
  transformations: true,
  fieldConfig: true,
  maxDataPoints: true,
  interval: true,
  replaceVariables: true,
  libraryPanel: true,
  getDisplayTitle: true,
  configRev: true,
  key: true,
};

const defaults: any = {
  gridPos: { x: 0, y: 0, h: 3, w: 6 },
  targets: [{ refId: 'A' }],
  cachedPluginOptions: {},
  transparent: false,
  options: {},
  fieldConfig: {
    defaults: {},
    overrides: [],
  },
  title: '',
};

export class PanelModel implements DataConfigSource, IPanelModel {
  /* persisted id, used in URL to identify a panel */
  id!: number;
  gridPos!: GridPos;
  type!: string;
  title!: string;
  alert?: any;
  scopedVars?: ScopedVars;
  repeat?: string;
  repeatIteration?: number;
  repeatPanelId?: number;
  repeatDirection?: string;
  repeatedByRow?: boolean;
  maxPerRow?: number;
  collapsed?: boolean;

  panels?: PanelModel[];
  declare targets: DataQuery[];
  transformations?: DataTransformerConfig[];
  datasource: DataSourceRef | null = null;
  thresholds?: any;
  pluginVersion?: string;

  snapshotData?: DataFrameDTO[];
  timeFrom?: any;
  timeShift?: any;
  hideTimeOverride?: any;
  declare options: {
    [key: string]: any;
  };
  declare fieldConfig: FieldConfigSource;

  maxDataPoints?: number | null;
  interval?: string | null;
  description?: string;
  links?: DataLink[];
  declare transparent: boolean;

  libraryPanel?: { uid: undefined; name: string } | PanelModelLibraryPanel;

  autoMigrateFrom?: string;

  // non persisted
  isViewing = false;
  isEditing = false;
  isInView = false;
  configRev = 0; // increments when configs change
  hasRefreshed?: boolean;
  cacheTimeout?: string | null;
  cachedPluginOptions: Record<string, PanelOptionsCache> = {};
  legend?: { show: boolean; sort?: string; sortDesc?: boolean };
  plugin?: PanelPlugin;
  /**
   * Unique in application state, this is used as redux key for panel and for redux panel state
   * Change will cause unmount and re-init of panel
   */
  key: string;

  /**
   * The PanelModel event bus only used for internal and legacy angular support.
   * The EventBus passed to panels is based on the dashboard event model.
   */
  events: EventBusSrv;

  private queryRunner?: PanelQueryRunner;

  constructor(model: any) {
    this.events = new EventBusSrv();
    this.restoreModel(model);
    this.replaceVariables = this.replaceVariables.bind(this);
    this.key = uuidv4();
  }

  /** Given a persistened PanelModel restores property values */
  restoreModel(model: any) {
    // Start with clean-up
    for (const property in this) {
      if (notPersistedProperties[property] || !this.hasOwnProperty(property)) {
        continue;
      }

      if (model[property]) {
        continue;
      }

      if (typeof (this as any)[property] === 'function') {
        continue;
      }

      if (typeof (this as any)[property] === 'symbol') {
        continue;
      }

      delete (this as any)[property];
    }

    // copy properties from persisted model
    for (const property in model) {
      (this as any)[property] = model[property];
    }

    switch (this.type) {
      case 'graph':
        if (config?.featureToggles?.autoMigrateGraphPanels) {
          this.autoMigrateFrom = this.type;
          this.type = 'timeseries';
        }
        break;
      case 'heatmap-new':
        this.autoMigrateFrom = this.type;
        this.type = 'heatmap';
        break;
    }

    // defaults
    defaultsDeep(this, cloneDeep(defaults));

    // queries must have refId
    this.ensureQueryIds();
  }

  generateNewKey() {
    this.key = uuidv4();
  }

  ensureQueryIds() {
    if (this.targets && isArray(this.targets)) {
      for (const query of this.targets) {
        if (!query.refId) {
          query.refId = getNextRefIdChar(this.targets);
        }
      }
    }
  }

  getOptions() {
    return this.options;
  }

  get hasChanged(): boolean {
    return this.configRev > 0;
  }

  updateOptions(options: object) {
    this.options = options;
    this.configRev++;
    this.events.publish(new PanelOptionsChangedEvent());
    this.render();
  }

  updateFieldConfig(config: FieldConfigSource) {
    this.fieldConfig = config;
    this.configRev++;
    this.events.publish(new PanelOptionsChangedEvent());

    this.resendLastResult();
    this.render();
  }

  getSaveModel() {
    const model: any = {};

    for (const property in this) {
      if (notPersistedProperties[property] || !this.hasOwnProperty(property)) {
        continue;
      }

      if (isEqual(this[property], defaults[property])) {
        continue;
      }

      model[property] = cloneDeep(this[property]);
    }

    return model;
  }

  setIsViewing(isViewing: boolean) {
    this.isViewing = isViewing;
  }

  updateGridPos(newPos: GridPos, manuallyUpdated = true) {
    if (
      newPos.x === this.gridPos.x &&
      newPos.y === this.gridPos.y &&
      newPos.h === this.gridPos.h &&
      newPos.w === this.gridPos.w
    ) {
      return;
    }

    this.gridPos.x = newPos.x;
    this.gridPos.y = newPos.y;
    this.gridPos.w = newPos.w;
    this.gridPos.h = newPos.h;
    if (manuallyUpdated) {
      this.configRev++;
    }
  }

  runAllPanelQueries(
    dashboardId: number,
    dashboardTimezone: string,
    timeData: TimeOverrideResult,
    width: number,
    publicDashboardAccessToken?: string
  ) {
    this.getQueryRunner().run({
      datasource: this.datasource,
      queries: this.targets,
      panelId: this.id,
      dashboardId: dashboardId,
      publicDashboardAccessToken,
      timezone: dashboardTimezone,
      timeRange: timeData.timeRange,
      timeInfo: timeData.timeInfo,
      maxDataPoints: this.maxDataPoints || Math.floor(width),
      minInterval: this.interval,
      scopedVars: this.scopedVars,
      cacheTimeout: this.cacheTimeout,
      transformations: this.transformations,
    });
  }

  refresh() {
    this.hasRefreshed = true;
    this.events.publish(new RefreshEvent());
  }

  render() {
    if (!this.hasRefreshed) {
      this.refresh();
    } else {
      this.events.publish(new RenderEvent());
    }
  }

  private getOptionsToRemember() {
    return Object.keys(this).reduce((acc, property) => {
      if (notPersistedProperties[property] || mustKeepProps[property]) {
        return acc;
      }
      return {
        ...acc,
        [property]: (this as any)[property],
      };
    }, {});
  }

  private restorePanelOptions(pluginId: string) {
    const prevOptions = this.cachedPluginOptions[pluginId];

    if (!prevOptions) {
      return;
    }

    Object.keys(prevOptions.properties).map((property) => {
      (this as any)[property] = prevOptions.properties[property];
    });

    this.fieldConfig = restoreCustomOverrideRules(this.fieldConfig, prevOptions.fieldConfig);
  }

  applyPluginOptionDefaults(plugin: PanelPlugin, isAfterPluginChange: boolean) {
    const options = getPanelOptionsWithDefaults({
      plugin,
      currentOptions: this.options,
      currentFieldConfig: this.fieldConfig,
      isAfterPluginChange: isAfterPluginChange,
    });

    this.fieldConfig = options.fieldConfig;
    this.options = options.options;
  }

  pluginLoaded(plugin: PanelPlugin) {
    this.plugin = plugin;
    const version = getPluginVersion(plugin);

    if (this.autoMigrateFrom) {
      const wasAngular = this.autoMigrateFrom === 'graph';
      this.callPanelTypeChangeHandler(
        plugin,
        this.autoMigrateFrom,
        this.getOptionsToRemember(), // old options
        wasAngular
      );

      delete this.autoMigrateFrom;
    }

    if (plugin.onPanelMigration) {
      if (version !== this.pluginVersion) {
        this.options = plugin.onPanelMigration(this);
        this.pluginVersion = version;
      }
    }

    this.applyPluginOptionDefaults(plugin, false);
    this.resendLastResult();
  }

  clearPropertiesBeforePluginChange() {
    // remove panel type specific  options
    for (const key of keys(this)) {
      if (mustKeepProps[key]) {
        continue;
      }
      delete (this as any)[key];
    }

    this.options = {};

    // clear custom options
    this.fieldConfig = {
      defaults: {
        ...this.fieldConfig.defaults,
        custom: {},
      },
      // filter out custom overrides
      overrides: filterFieldConfigOverrides(this.fieldConfig.overrides, isStandardFieldProp),
    };
  }

  // Let panel plugins inspect options from previous panel and keep any that it can use
  private callPanelTypeChangeHandler(
    newPlugin: PanelPlugin,
    oldPluginId: string,
    oldOptions: any,
    wasAngular: boolean
  ) {
    if (newPlugin.onPanelTypeChanged) {
      const prevOptions = wasAngular ? { angular: oldOptions } : oldOptions.options;
      Object.assign(this.options, newPlugin.onPanelTypeChanged(this, oldPluginId, prevOptions, this.fieldConfig));
    }
  }

  changePlugin(newPlugin: PanelPlugin) {
    const pluginId = newPlugin.meta.id;
    const oldOptions: any = this.getOptionsToRemember();
    const prevFieldConfig = this.fieldConfig;
    const oldPluginId = this.type;
    const wasAngular = this.isAngularPlugin();
    this.cachedPluginOptions[oldPluginId] = {
      properties: oldOptions,
      fieldConfig: prevFieldConfig,
    };

    this.clearPropertiesBeforePluginChange();
    this.restorePanelOptions(pluginId);

    // Potentially modify current options
    this.callPanelTypeChangeHandler(newPlugin, oldPluginId, oldOptions, wasAngular);

    // switch
    this.type = pluginId;
    this.plugin = newPlugin;
    this.configRev++;

    this.applyPluginOptionDefaults(newPlugin, true);

    if (newPlugin.onPanelMigration) {
      this.pluginVersion = getPluginVersion(newPlugin);
    }
  }

  updateQueries(options: QueryGroupOptions) {
    const { dataSource } = options;
<<<<<<< HEAD
    this.datasource = dataSource.default
      ? null
      : {
          uid: dataSource.uid,
          type: dataSource.type,
        };
=======
    this.datasource = {
      uid: dataSource.uid,
      type: dataSource.type,
    };
>>>>>>> 0ca4ccfa
    this.cacheTimeout = options.cacheTimeout;
    this.timeFrom = options.timeRange?.from;
    this.timeShift = options.timeRange?.shift;
    this.hideTimeOverride = options.timeRange?.hide;
    this.interval = options.minInterval;
    this.maxDataPoints = options.maxDataPoints;
    this.targets = options.queries;
    this.configRev++;

    this.events.publish(new PanelQueriesChangedEvent());
  }

  addQuery(query?: Partial<DataQuery>) {
    query = query || { refId: 'A' };
    query.refId = getNextRefIdChar(this.targets);
    this.targets.push(query as DataQuery);
    this.configRev++;
  }

  changeQuery(query: DataQuery, index: number) {
    // ensure refId is maintained
    query.refId = this.targets[index].refId;
    this.configRev++;

    // update query in array
    this.targets = this.targets.map((item, itemIndex) => {
      if (itemIndex === index) {
        return query;
      }
      return item;
    });
  }

  getEditClone() {
    const sourceModel = this.getSaveModel();

    const clone = new PanelModel(sourceModel);
    clone.isEditing = true;

    const sourceQueryRunner = this.getQueryRunner();

    // Copy last query result
    clone.getQueryRunner().useLastResultFrom(sourceQueryRunner);

    return clone;
  }

  getTransformations() {
    return this.transformations;
  }

  getFieldOverrideOptions() {
    if (!this.plugin) {
      return undefined;
    }

    return {
      fieldConfig: this.fieldConfig,
      replaceVariables: this.replaceVariables,
      fieldConfigRegistry: this.plugin.fieldConfigRegistry,
      theme: config.theme2,
    };
  }

  getDataSupport(): PanelPluginDataSupport {
    return this.plugin?.dataSupport ?? { annotations: false, alertStates: false };
  }

  getQueryRunner(): PanelQueryRunner {
    if (!this.queryRunner) {
      this.queryRunner = new PanelQueryRunner(this);
    }
    return this.queryRunner;
  }

  hasTitle() {
    return this.title && this.title.length > 0;
  }

  isAngularPlugin(): boolean {
    return (this.plugin && this.plugin.angularPanelCtrl) !== undefined;
  }

  destroy() {
    this.events.removeAllListeners();

    if (this.queryRunner) {
      this.queryRunner.destroy();
    }
  }

  setTransformations(transformations: DataTransformerConfig[]) {
    this.transformations = transformations;
    this.resendLastResult();
    this.configRev++;
    this.events.publish(new PanelTransformationsChangedEvent());
  }

  setProperty(key: keyof this, value: any) {
    this[key] = value;
    this.configRev++;

    // Custom handling of repeat dependent options, handled here as PanelEditor can
    // update one key at a time right now
    if (key === 'repeat') {
      if (this.repeat && !this.repeatDirection) {
        this.repeatDirection = 'h';
      } else if (!this.repeat) {
        delete this.repeatDirection;
        delete this.maxPerRow;
      }
    }
  }

  replaceVariables(value: string, extraVars: ScopedVars | undefined, format?: string | Function) {
    const lastRequest = this.getQueryRunner().getLastRequest();
    const vars: ScopedVars = Object.assign({}, this.scopedVars, lastRequest?.scopedVars, extraVars);

    const allVariablesParams = getVariablesUrlParams(vars);
    const variablesQuery = urlUtil.toUrlParams(allVariablesParams);
    const timeRangeUrl = urlUtil.toUrlParams(getTimeSrv().timeRangeForUrl());

    vars[DataLinkBuiltInVars.keepTime] = {
      text: timeRangeUrl,
      value: timeRangeUrl,
    };

    vars[DataLinkBuiltInVars.includeVars] = {
      text: variablesQuery,
      value: variablesQuery,
    };

    return getTemplateSrv().replace(value, vars, format);
  }

  resendLastResult() {
    if (!this.plugin) {
      return;
    }

    this.getQueryRunner().resendLastResult();
  }

  /*
   * This is the title used when displaying the title in the UI so it will include any interpolated variables.
   * If you need the raw title without interpolation use title property instead.
   * */
  getDisplayTitle(): string {
    return this.replaceVariables(this.title, undefined, 'text');
  }
}

function getPluginVersion(plugin: PanelPlugin): string {
  return plugin && plugin.meta.info.version ? plugin.meta.info.version : config.buildInfo.version;
}

interface PanelOptionsCache {
  properties: any;
  fieldConfig: FieldConfigSource;
}<|MERGE_RESOLUTION|>--- conflicted
+++ resolved
@@ -491,19 +491,10 @@
 
   updateQueries(options: QueryGroupOptions) {
     const { dataSource } = options;
-<<<<<<< HEAD
-    this.datasource = dataSource.default
-      ? null
-      : {
-          uid: dataSource.uid,
-          type: dataSource.type,
-        };
-=======
     this.datasource = {
       uid: dataSource.uid,
       type: dataSource.type,
     };
->>>>>>> 0ca4ccfa
     this.cacheTimeout = options.cacheTimeout;
     this.timeFrom = options.timeRange?.from;
     this.timeShift = options.timeRange?.shift;
