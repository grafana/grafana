--- conflicted
+++ resolved
@@ -183,7 +183,6 @@
 
   updateOptions(options: object) {
     this.options = options;
-<<<<<<< HEAD
 
     this.render();
   }
@@ -191,10 +190,7 @@
   updateFieldConfig(config: FieldConfigSource) {
     this.fieldConfig = config;
 
-    this.updateQueryRunnerFieldOverrides();
-=======
     this.resendLastResult();
->>>>>>> e4c6c440
     this.render();
   }
 
@@ -406,21 +402,11 @@
       return undefined;
     }
 
-<<<<<<< HEAD
-        return {
-          fieldOptions: this.fieldConfig,
-          replaceVariables: this.replaceVariables,
-          custom: this.plugin.customFieldConfigs,
-          theme: config.theme,
-        };
-      },
-=======
     return {
-      fieldOptions: this.options.fieldOptions,
+      fieldOptions: this.fieldConfig,
       replaceVariables: this.replaceVariables,
       custom: this.plugin.customFieldConfigs,
       theme: config.theme,
->>>>>>> e4c6c440
     };
   }
 
