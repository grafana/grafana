--- conflicted
+++ resolved
@@ -25,8 +25,7 @@
 } from 'app/core/constants';
 import { isConstant, isMulti } from 'app/features/variables/guard';
 import { alignCurrentWithMulti } from 'app/features/variables/shared/multiOptions';
-<<<<<<< HEAD
-import { VariableHide, VariableTag } from '../../variables/types';
+import { VariableHide } from '../../variables/types';
 import { config } from 'app/core/config';
 import { plugin as statPanelPlugin } from 'app/plugins/panel/stat/module';
 import { plugin as gaugePanelPlugin } from 'app/plugins/panel/gauge/module';
@@ -34,9 +33,6 @@
 
 standardEditorsRegistry.setInit(getStandardOptionEditors);
 standardFieldConfigEditorRegistry.setInit(getStandardFieldConfigs);
-=======
-import { VariableHide } from '../../variables/types';
->>>>>>> b3642eb1
 
 export class DashboardMigrator {
   dashboard: DashboardModel;
@@ -572,15 +568,13 @@
       }
     }
 
-<<<<<<< HEAD
-    if (oldVersion < 29) {
+    if (oldVersion < 28) {
       panelUpgrades.push((panel: PanelModel) => {
         if (panel.type === 'singlestat') {
           migrateSinglestat(panel);
         }
       });
-=======
-    if (oldVersion < 28) {
+
       for (const variable of this.dashboard.templating.list) {
         if (variable.tags) {
           delete variable.tags;
@@ -598,7 +592,6 @@
           delete variable.useTags;
         }
       }
->>>>>>> b3642eb1
     }
 
     if (panelUpgrades.length === 0) {
