// Libraries
import { each, find, findIndex, flattenDeep, isArray, isBoolean, isNumber, isString, map, max, some } from 'lodash';
// Utils
import getFactors from 'app/core/utils/factors';
import kbn from 'app/core/utils/kbn';
// Types
import { PanelModel } from './PanelModel';
import { DashboardModel } from './DashboardModel';
import {
  DataLink,
  DataLinkBuiltInVars,
  MappingType,
  SpecialValueMatch,
  PanelPlugin,
  standardEditorsRegistry,
  standardFieldConfigEditorRegistry,
  ThresholdsConfig,
  urlUtil,
  ValueMap,
  ValueMapping,
  getActiveThreshold,
} from '@grafana/data';
// Constants
import {
  DEFAULT_PANEL_SPAN,
  DEFAULT_ROW_HEIGHT,
  GRID_CELL_HEIGHT,
  GRID_CELL_VMARGIN,
  GRID_COLUMN_COUNT,
  MIN_PANEL_HEIGHT,
} from 'app/core/constants';
import { isConstant, isMulti } from 'app/features/variables/guard';
import { alignCurrentWithMulti } from 'app/features/variables/shared/multiOptions';
import { VariableHide } from '../../variables/types';
import { config } from 'app/core/config';
import { plugin as statPanelPlugin } from 'app/plugins/panel/stat/module';
import { plugin as gaugePanelPlugin } from 'app/plugins/panel/gauge/module';
import { getStandardFieldConfigs, getStandardOptionEditors } from '@grafana/ui';

standardEditorsRegistry.setInit(getStandardOptionEditors);
standardFieldConfigEditorRegistry.setInit(getStandardFieldConfigs);

export class DashboardMigrator {
  dashboard: DashboardModel;

  constructor(dashboardModel: DashboardModel) {
    this.dashboard = dashboardModel;
  }

  updateSchema(old: any) {
    let i, j, k, n;
    const oldVersion = this.dashboard.schemaVersion;
    const panelUpgrades = [];
    this.dashboard.schemaVersion = 30;

    if (oldVersion === this.dashboard.schemaVersion) {
      return;
    }

    // version 2 schema changes
    if (oldVersion < 2) {
      if (old.services) {
        if (old.services.filter) {
          this.dashboard.time = old.services.filter.time;
          this.dashboard.templating.list = old.services.filter.list || [];
        }
      }

      panelUpgrades.push((panel: any) => {
        // rename panel type
        if (panel.type === 'graphite') {
          panel.type = 'graph';
        }
        if (panel.type !== 'graph') {
          return;
        }

        if (isBoolean(panel.legend)) {
          panel.legend = { show: panel.legend };
        }

        if (panel.grid) {
          if (panel.grid.min) {
            panel.grid.leftMin = panel.grid.min;
            delete panel.grid.min;
          }

          if (panel.grid.max) {
            panel.grid.leftMax = panel.grid.max;
            delete panel.grid.max;
          }
        }

        if (panel.y_format) {
          if (!panel.y_formats) {
            panel.y_formats = [];
          }
          panel.y_formats[0] = panel.y_format;
          delete panel.y_format;
        }

        if (panel.y2_format) {
          if (!panel.y_formats) {
            panel.y_formats = [];
          }
          panel.y_formats[1] = panel.y2_format;
          delete panel.y2_format;
        }
      });
    }

    // schema version 3 changes
    if (oldVersion < 3) {
      // ensure panel IDs
      let maxId = this.dashboard.getNextPanelId();
      panelUpgrades.push((panel: any) => {
        if (!panel.id) {
          panel.id = maxId;
          maxId += 1;
        }
      });
    }

    // schema version 4 changes
    if (oldVersion < 4) {
      // move aliasYAxis changes
      panelUpgrades.push((panel: any) => {
        if (panel.type !== 'graph') {
          return;
        }
        each(panel.aliasYAxis, (value, key) => {
          panel.seriesOverrides = [{ alias: key, yaxis: value }];
        });
        delete panel.aliasYAxis;
      });
    }

    if (oldVersion < 6) {
      // move drop-downs to new schema
      const annotations: any = find(old.pulldowns, { type: 'annotations' });

      if (annotations) {
        this.dashboard.annotations = {
          list: annotations.annotations || [],
        };
      }

      // update template variables
      for (i = 0; i < this.dashboard.templating.list.length; i++) {
        const variable = this.dashboard.templating.list[i];
        if (variable.datasource === void 0) {
          variable.datasource = null;
        }
        if (variable.type === 'filter') {
          variable.type = 'query';
        }
        if (variable.type === void 0) {
          variable.type = 'query';
        }
        if (variable.allFormat === void 0) {
          variable.allFormat = 'glob';
        }
      }
    }

    if (oldVersion < 7) {
      if (old.nav && old.nav.length) {
        this.dashboard.timepicker = old.nav[0];
      }

      // ensure query refIds
      panelUpgrades.push((panel: any) => {
        each(panel.targets, (target) => {
          if (!target.refId) {
            target.refId = panel.getNextQueryLetter && panel.getNextQueryLetter();
          }
        });
      });
    }

    if (oldVersion < 8) {
      panelUpgrades.push((panel: any) => {
        each(panel.targets, (target) => {
          // update old influxdb query schema
          if (target.fields && target.tags && target.groupBy) {
            if (target.rawQuery) {
              delete target.fields;
              delete target.fill;
            } else {
              target.select = map(target.fields, (field) => {
                const parts = [];
                parts.push({ type: 'field', params: [field.name] });
                parts.push({ type: field.func, params: [] });
                if (field.mathExpr) {
                  parts.push({ type: 'math', params: [field.mathExpr] });
                }
                if (field.asExpr) {
                  parts.push({ type: 'alias', params: [field.asExpr] });
                }
                return parts;
              });
              delete target.fields;
              each(target.groupBy, (part) => {
                if (part.type === 'time' && part.interval) {
                  part.params = [part.interval];
                  delete part.interval;
                }
                if (part.type === 'tag' && part.key) {
                  part.params = [part.key];
                  delete part.key;
                }
              });

              if (target.fill) {
                target.groupBy.push({ type: 'fill', params: [target.fill] });
                delete target.fill;
              }
            }
          }
        });
      });
    }

    // schema version 9 changes
    if (oldVersion < 9) {
      // move aliasYAxis changes
      panelUpgrades.push((panel: any) => {
        if (panel.type !== 'singlestat' && panel.thresholds !== '') {
          return;
        }

        if (panel.thresholds) {
          const k = panel.thresholds.split(',');

          if (k.length >= 3) {
            k.shift();
            panel.thresholds = k.join(',');
          }
        }
      });
    }

    // schema version 10 changes
    if (oldVersion < 10) {
      // move aliasYAxis changes
      panelUpgrades.push((panel: any) => {
        if (panel.type !== 'table') {
          return;
        }

        each(panel.styles, (style) => {
          if (style.thresholds && style.thresholds.length >= 3) {
            const k = style.thresholds;
            k.shift();
            style.thresholds = k;
          }
        });
      });
    }

    if (oldVersion < 12) {
      // update template variables
      each(this.dashboard.getVariables(), (templateVariable: any) => {
        if (templateVariable.refresh) {
          templateVariable.refresh = 1;
        }
        if (!templateVariable.refresh) {
          templateVariable.refresh = 0;
        }
        if (templateVariable.hideVariable) {
          templateVariable.hide = 2;
        } else if (templateVariable.hideLabel) {
          templateVariable.hide = 1;
        }
      });
    }

    if (oldVersion < 12) {
      // update graph yaxes changes
      panelUpgrades.push((panel: any) => {
        if (panel.type !== 'graph') {
          return;
        }
        if (!panel.grid) {
          return;
        }

        if (!panel.yaxes) {
          panel.yaxes = [
            {
              show: panel['y-axis'],
              min: panel.grid.leftMin,
              max: panel.grid.leftMax,
              logBase: panel.grid.leftLogBase,
              format: panel.y_formats[0],
              label: panel.leftYAxisLabel,
            },
            {
              show: panel['y-axis'],
              min: panel.grid.rightMin,
              max: panel.grid.rightMax,
              logBase: panel.grid.rightLogBase,
              format: panel.y_formats[1],
              label: panel.rightYAxisLabel,
            },
          ];

          panel.xaxis = {
            show: panel['x-axis'],
          };

          delete panel.grid.leftMin;
          delete panel.grid.leftMax;
          delete panel.grid.leftLogBase;
          delete panel.grid.rightMin;
          delete panel.grid.rightMax;
          delete panel.grid.rightLogBase;
          delete panel.y_formats;
          delete panel.leftYAxisLabel;
          delete panel.rightYAxisLabel;
          delete panel['y-axis'];
          delete panel['x-axis'];
        }
      });
    }

    if (oldVersion < 13) {
      // update graph yaxes changes
      panelUpgrades.push((panel: any) => {
        if (panel.type !== 'graph') {
          return;
        }
        if (!panel.grid) {
          return;
        }

        if (!panel.thresholds) {
          panel.thresholds = [];
        }
        const t1: any = {},
          t2: any = {};

        if (panel.grid.threshold1 !== null) {
          t1.value = panel.grid.threshold1;
          if (panel.grid.thresholdLine) {
            t1.line = true;
            t1.lineColor = panel.grid.threshold1Color;
            t1.colorMode = 'custom';
          } else {
            t1.fill = true;
            t1.fillColor = panel.grid.threshold1Color;
            t1.colorMode = 'custom';
          }
        }

        if (panel.grid.threshold2 !== null) {
          t2.value = panel.grid.threshold2;
          if (panel.grid.thresholdLine) {
            t2.line = true;
            t2.lineColor = panel.grid.threshold2Color;
            t2.colorMode = 'custom';
          } else {
            t2.fill = true;
            t2.fillColor = panel.grid.threshold2Color;
            t2.colorMode = 'custom';
          }
        }

        if (isNumber(t1.value)) {
          if (isNumber(t2.value)) {
            if (t1.value > t2.value) {
              t1.op = t2.op = 'lt';
              panel.thresholds.push(t1);
              panel.thresholds.push(t2);
            } else {
              t1.op = t2.op = 'gt';
              panel.thresholds.push(t1);
              panel.thresholds.push(t2);
            }
          } else {
            t1.op = 'gt';
            panel.thresholds.push(t1);
          }
        }

        delete panel.grid.threshold1;
        delete panel.grid.threshold1Color;
        delete panel.grid.threshold2;
        delete panel.grid.threshold2Color;
        delete panel.grid.thresholdLine;
      });
    }

    if (oldVersion < 14) {
      this.dashboard.graphTooltip = old.sharedCrosshair ? 1 : 0;
    }

    if (oldVersion < 16) {
      this.upgradeToGridLayout(old);
    }

    if (oldVersion < 17) {
      panelUpgrades.push((panel: any) => {
        if (panel.minSpan) {
          const max = GRID_COLUMN_COUNT / panel.minSpan;
          const factors = getFactors(GRID_COLUMN_COUNT);
          // find the best match compared to factors
          // (ie. [1,2,3,4,6,12,24] for 24 columns)
          panel.maxPerRow =
            factors[
              findIndex(factors, (o) => {
                return o > max;
              }) - 1
            ];
        }
        delete panel.minSpan;
      });
    }

    if (oldVersion < 18) {
      // migrate change to gauge options
      panelUpgrades.push((panel: any) => {
        if (panel['options-gauge']) {
          panel.options = panel['options-gauge'];
          panel.options.valueOptions = {
            unit: panel.options.unit,
            stat: panel.options.stat,
            decimals: panel.options.decimals,
            prefix: panel.options.prefix,
            suffix: panel.options.suffix,
          };

          // correct order
          if (panel.options.thresholds) {
            panel.options.thresholds.reverse();
          }

          // this options prop was due to a bug
          delete panel.options.options;
          delete panel.options.unit;
          delete panel.options.stat;
          delete panel.options.decimals;
          delete panel.options.prefix;
          delete panel.options.suffix;
          delete panel['options-gauge'];
        }
      });
    }

    if (oldVersion < 19) {
      // migrate change to gauge options
      panelUpgrades.push((panel: any) => {
        if (panel.links && isArray(panel.links)) {
          panel.links = panel.links.map(upgradePanelLink);
        }
      });
    }

    if (oldVersion < 20) {
      const updateLinks = (link: DataLink) => {
        return {
          ...link,
          url: updateVariablesSyntax(link.url),
        };
      };
      panelUpgrades.push((panel: any) => {
        // For graph panel
        if (panel.options && panel.options.dataLinks && isArray(panel.options.dataLinks)) {
          panel.options.dataLinks = panel.options.dataLinks.map(updateLinks);
        }

        // For panel with fieldOptions
        if (panel.options && panel.options.fieldOptions && panel.options.fieldOptions.defaults) {
          if (panel.options.fieldOptions.defaults.links && isArray(panel.options.fieldOptions.defaults.links)) {
            panel.options.fieldOptions.defaults.links = panel.options.fieldOptions.defaults.links.map(updateLinks);
          }
          if (panel.options.fieldOptions.defaults.title) {
            panel.options.fieldOptions.defaults.title = updateVariablesSyntax(
              panel.options.fieldOptions.defaults.title
            );
          }
        }
      });
    }

    if (oldVersion < 21) {
      const updateLinks = (link: DataLink) => {
        return {
          ...link,
          url: link.url.replace(/__series.labels/g, '__field.labels'),
        };
      };
      panelUpgrades.push((panel: any) => {
        // For graph panel
        if (panel.options && panel.options.dataLinks && isArray(panel.options.dataLinks)) {
          panel.options.dataLinks = panel.options.dataLinks.map(updateLinks);
        }

        // For panel with fieldOptions
        if (panel.options && panel.options.fieldOptions && panel.options.fieldOptions.defaults) {
          if (panel.options.fieldOptions.defaults.links && isArray(panel.options.fieldOptions.defaults.links)) {
            panel.options.fieldOptions.defaults.links = panel.options.fieldOptions.defaults.links.map(updateLinks);
          }
        }
      });
    }

    if (oldVersion < 22) {
      panelUpgrades.push((panel: any) => {
        if (panel.type !== 'table') {
          return;
        }

        each(panel.styles, (style) => {
          style.align = 'auto';
        });
      });
    }

    if (oldVersion < 23) {
      for (const variable of this.dashboard.templating.list) {
        if (!isMulti(variable)) {
          continue;
        }
        const { multi, current } = variable;
        variable.current = alignCurrentWithMulti(current, multi);
      }
    }

    if (oldVersion < 24) {
      // 7.0
      // - migrate existing tables to 'table-old'
      panelUpgrades.push((panel: any) => {
        const wasAngularTable = panel.type === 'table';
        if (wasAngularTable && !panel.styles) {
          return; // styles are missing so assumes default settings
        }
        const wasReactTable = panel.table === 'table2';
        if (!wasAngularTable || wasReactTable) {
          return;
        }
        panel.type = wasAngularTable ? 'table-old' : 'table';
      });
    }

    if (oldVersion < 25) {
      // tags are removed in version 28
    }

    if (oldVersion < 26) {
      panelUpgrades.push((panel: any) => {
        const wasReactText = panel.type === 'text2';
        if (!wasReactText) {
          return;
        }

        panel.type = 'text';
        delete panel.options.angular;
      });
    }

    if (oldVersion < 27) {
      for (const variable of this.dashboard.templating.list) {
        if (!isConstant(variable)) {
          continue;
        }

        if (variable.hide === VariableHide.dontHide || variable.hide === VariableHide.hideLabel) {
          variable.type = 'textbox';
        }

        variable.current = { selected: true, text: variable.query ?? '', value: variable.query ?? '' };
        variable.options = [variable.current];
      }
    }

    if (oldVersion < 28) {
      panelUpgrades.push((panel: PanelModel) => {
        if (panel.type === 'singlestat') {
          migrateSinglestat(panel);
        }
      });

      for (const variable of this.dashboard.templating.list) {
        if (variable.tags) {
          delete variable.tags;
        }

        if (variable.tagsQuery) {
          delete variable.tagsQuery;
        }

        if (variable.tagValuesQuery) {
          delete variable.tagValuesQuery;
        }

        if (variable.useTags) {
          delete variable.useTags;
        }
      }
    }

    if (oldVersion < 29) {
      for (const variable of this.dashboard.templating.list) {
        if (variable.type !== 'query') {
          continue;
        }

        if (variable.refresh !== 1 && variable.refresh !== 2) {
          variable.refresh = 1;
        }

        if (variable.options?.length) {
          variable.options = [];
        }
      }
    }

    if (oldVersion < 30) {
<<<<<<< HEAD
      panelUpgrades.push(upgradeValueMappingsForPanel);
=======
      panelUpgrades.push(migrateTooltipOptions);
>>>>>>> 4fabade3
    }

    if (panelUpgrades.length === 0) {
      return;
    }

    for (j = 0; j < this.dashboard.panels.length; j++) {
      for (k = 0; k < panelUpgrades.length; k++) {
        panelUpgrades[k].call(this, this.dashboard.panels[j]);
        if (this.dashboard.panels[j].panels) {
          for (n = 0; n < this.dashboard.panels[j].panels.length; n++) {
            panelUpgrades[k].call(this, this.dashboard.panels[j].panels[n]);
          }
        }
      }
    }
  }

  upgradeToGridLayout(old: any) {
    let yPos = 0;
    const widthFactor = GRID_COLUMN_COUNT / 12;

    const maxPanelId = max(
      flattenDeep(
        map(old.rows, (row) => {
          return map(row.panels, 'id');
        })
      )
    );
    let nextRowId = maxPanelId + 1;

    if (!old.rows) {
      return;
    }

    // Add special "row" panels if even one row is collapsed, repeated or has visible title
    const showRows = some(old.rows, (row) => row.collapse || row.showTitle || row.repeat);

    for (const row of old.rows) {
      if (row.repeatIteration) {
        continue;
      }

      const height: any = row.height || DEFAULT_ROW_HEIGHT;
      const rowGridHeight = getGridHeight(height);

      const rowPanel: any = {};
      let rowPanelModel: PanelModel | undefined;

      if (showRows) {
        // add special row panel
        rowPanel.id = nextRowId;
        rowPanel.type = 'row';
        rowPanel.title = row.title;
        rowPanel.collapsed = row.collapse;
        rowPanel.repeat = row.repeat;
        rowPanel.panels = [];
        rowPanel.gridPos = {
          x: 0,
          y: yPos,
          w: GRID_COLUMN_COUNT,
          h: rowGridHeight,
        };
        rowPanelModel = new PanelModel(rowPanel);
        nextRowId++;
        yPos++;
      }

      const rowArea = new RowArea(rowGridHeight, GRID_COLUMN_COUNT, yPos);

      for (const panel of row.panels) {
        panel.span = panel.span || DEFAULT_PANEL_SPAN;
        if (panel.minSpan) {
          panel.minSpan = Math.min(GRID_COLUMN_COUNT, (GRID_COLUMN_COUNT / 12) * panel.minSpan);
        }
        const panelWidth = Math.floor(panel.span) * widthFactor;
        const panelHeight = panel.height ? getGridHeight(panel.height) : rowGridHeight;

        const panelPos = rowArea.getPanelPosition(panelHeight, panelWidth);
        yPos = rowArea.yPos;
        panel.gridPos = {
          x: panelPos.x,
          y: yPos + panelPos.y,
          w: panelWidth,
          h: panelHeight,
        };
        rowArea.addPanel(panel.gridPos);

        delete panel.span;

        if (rowPanelModel && rowPanel.collapsed) {
          rowPanelModel.panels.push(panel);
        } else {
          this.dashboard.panels.push(new PanelModel(panel));
        }
      }

      if (rowPanelModel) {
        this.dashboard.panels.push(rowPanelModel);
      }

      if (!(rowPanelModel && rowPanel.collapsed)) {
        yPos += rowGridHeight;
      }
    }
  }
}

function getGridHeight(height: number | string) {
  if (isString(height)) {
    height = parseInt(height.replace('px', ''), 10);
  }

  if (height < MIN_PANEL_HEIGHT) {
    height = MIN_PANEL_HEIGHT;
  }

  const gridHeight = Math.ceil(height / (GRID_CELL_HEIGHT + GRID_CELL_VMARGIN));
  return gridHeight;
}

/**
 * RowArea represents dashboard row filled by panels
 * area is an array of numbers represented filled column's cells like
 *  -----------------------
 * |******** ****
 * |******** ****
 * |********
 *  -----------------------
 *  33333333 2222 00000 ...
 */
class RowArea {
  area: number[];
  yPos: number;
  height: number;

  constructor(height: number, width = GRID_COLUMN_COUNT, rowYPos = 0) {
    this.area = new Array(width).fill(0);
    this.yPos = rowYPos;
    this.height = height;
  }

  reset() {
    this.area.fill(0);
  }

  /**
   * Update area after adding the panel.
   */
  addPanel(gridPos: any) {
    for (let i = gridPos.x; i < gridPos.x + gridPos.w; i++) {
      if (!this.area[i] || gridPos.y + gridPos.h - this.yPos > this.area[i]) {
        this.area[i] = gridPos.y + gridPos.h - this.yPos;
      }
    }
    return this.area;
  }

  /**
   * Calculate position for the new panel in the row.
   */
  getPanelPosition(panelHeight: number, panelWidth: number, callOnce = false): any {
    let startPlace, endPlace;
    let place;
    for (let i = this.area.length - 1; i >= 0; i--) {
      if (this.height - this.area[i] > 0) {
        if (endPlace === undefined) {
          endPlace = i;
        } else {
          if (i < this.area.length - 1 && this.area[i] <= this.area[i + 1]) {
            startPlace = i;
          } else {
            break;
          }
        }
      } else {
        break;
      }
    }

    if (startPlace !== undefined && endPlace !== undefined && endPlace - startPlace >= panelWidth - 1) {
      const yPos = max(this.area.slice(startPlace));
      place = {
        x: startPlace,
        y: yPos,
      };
    } else if (!callOnce) {
      // wrap to next row
      this.yPos += this.height;
      this.reset();
      return this.getPanelPosition(panelHeight, panelWidth, true);
    } else {
      return null;
    }

    return place;
  }
}

function upgradePanelLink(link: any): DataLink {
  let url = link.url;

  if (!url && link.dashboard) {
    url = `dashboard/db/${kbn.slugifyForUrl(link.dashboard)}`;
  }

  if (!url && link.dashUri) {
    url = `dashboard/${link.dashUri}`;
  }

  // some models are incomplete and have no dashboard or dashUri
  if (!url) {
    url = '/';
  }

  if (link.keepTime) {
    url = urlUtil.appendQueryToUrl(url, `$${DataLinkBuiltInVars.keepTime}`);
  }

  if (link.includeVars) {
    url = urlUtil.appendQueryToUrl(url, `$${DataLinkBuiltInVars.includeVars}`);
  }

  if (link.params) {
    url = urlUtil.appendQueryToUrl(url, link.params);
  }

  return {
    url: url,
    title: link.title,
    targetBlank: link.targetBlank,
  };
}

function updateVariablesSyntax(text: string) {
  const legacyVariableNamesRegex = /(__series_name)|(\$__series_name)|(__value_time)|(__field_name)|(\$__field_name)/g;

  return text.replace(legacyVariableNamesRegex, (match, seriesName, seriesName1, valueTime, fieldName, fieldName1) => {
    if (seriesName) {
      return '__series.name';
    }
    if (seriesName1) {
      return '${__series.name}';
    }
    if (valueTime) {
      return '__value.time';
    }
    if (fieldName) {
      return '__field.name';
    }
    if (fieldName1) {
      return '${__field.name}';
    }
    return match;
  });
}

function migrateSinglestat(panel: PanelModel) {
  // If   'grafana-singlestat-panel' exists, move to that
  if (config.panels['grafana-singlestat-panel']) {
    panel.type = 'grafana-singlestat-panel';
    return;
  }

  // To make sure PanelModel.isAngularPlugin logic thinks the current panel is angular
  // And since this plugin no longer exist we just fake it here
  panel.plugin = { angularPanelCtrl: {} } as PanelPlugin;

  // Otheriwse use gauge or stat panel
  if ((panel as any).gauge?.show) {
    gaugePanelPlugin.meta = config.panels['gauge'];
    panel.changePlugin(gaugePanelPlugin);
  } else {
    statPanelPlugin.meta = config.panels['stat'];
    panel.changePlugin(statPanelPlugin);
  }
}

<<<<<<< HEAD
function upgradeValueMappingsForPanel(panel: PanelModel) {
  const fieldConfig = panel.fieldConfig;
  if (!fieldConfig) {
    return;
  }

  fieldConfig.defaults.mappings = upgradeValueMappings(fieldConfig.defaults.mappings, fieldConfig.defaults.thresholds);

  for (const override of fieldConfig.overrides) {
    for (const prop of override.properties) {
      if (prop.id === 'mappings') {
        prop.value = upgradeValueMappings(prop.value);
      }
    }
  }
}

function upgradeValueMappings(oldMappings: any, thresholds?: ThresholdsConfig): ValueMapping[] | undefined {
  if (!oldMappings) {
    return undefined;
  }

  const valueMaps: ValueMap = { type: MappingType.ValueToText, options: {} };
  const newMappings: ValueMapping[] = [];

  for (const old of oldMappings) {
    // Use the color we would have picked from thesholds
    let color: string | undefined = undefined;
    const numeric = parseFloat(old.text);
    if (thresholds && !isNaN(numeric)) {
      const level = getActiveThreshold(numeric, thresholds.steps);
      if (level && level.color) {
        color = level.color;
      }
    }

    switch (old.type) {
      case 1: // MappingType.ValueToText:
        if (old.value != null) {
          if (old.value === 'null') {
            newMappings.push({
              type: MappingType.SpecialValue,
              options: {
                match: SpecialValueMatch.Null,
                result: { text: old.text, color },
              },
            });
          } else {
            valueMaps.options[String(old.value)] = {
              text: old.text,
              color,
            };
          }
        }
        break;
      case 2: // MappingType.RangeToText:
        newMappings.push({
          type: MappingType.RangeToText,
          options: {
            from: +old.from,
            to: +old.to,
            result: { text: old.text, color },
          },
        });
        break;
    }
  }

  if (Object.keys(valueMaps.options).length > 0) {
    newMappings.unshift(valueMaps);
  }

  return newMappings;
=======
function migrateTooltipOptions(panel: PanelModel) {
  if (panel.type === 'timeseries' || panel.type === 'xychart') {
    if (panel.options.tooltipOptions) {
      panel.options = {
        ...panel.options,
        tooltip: panel.options.tooltipOptions,
      };
      delete panel.options.tooltipOptions;
    }
  }
>>>>>>> 4fabade3
}<|MERGE_RESOLUTION|>--- conflicted
+++ resolved
@@ -617,11 +617,8 @@
     }
 
     if (oldVersion < 30) {
-<<<<<<< HEAD
       panelUpgrades.push(upgradeValueMappingsForPanel);
-=======
       panelUpgrades.push(migrateTooltipOptions);
->>>>>>> 4fabade3
     }
 
     if (panelUpgrades.length === 0) {
@@ -900,7 +897,6 @@
   }
 }
 
-<<<<<<< HEAD
 function upgradeValueMappingsForPanel(panel: PanelModel) {
   const fieldConfig = panel.fieldConfig;
   if (!fieldConfig) {
@@ -974,7 +970,8 @@
   }
 
   return newMappings;
-=======
+}
+
 function migrateTooltipOptions(panel: PanelModel) {
   if (panel.type === 'timeseries' || panel.type === 'xychart') {
     if (panel.options.tooltipOptions) {
@@ -985,5 +982,4 @@
       delete panel.options.tooltipOptions;
     }
   }
->>>>>>> 4fabade3
 }