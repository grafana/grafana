--- conflicted
+++ resolved
@@ -47,16 +47,12 @@
 
   private state = new PanelQueryState();
 
-<<<<<<< HEAD
   // Listen to another panel for changes
   private sharedQueryRunner: SharedQueryRunner;
 
   constructor(panelId: number) {
     this.panelId = panelId;
-=======
-  constructor() {
     this.state.onStreamingDataUpdated = this.onStreamingDataUpdated;
->>>>>>> 470634e2
   }
 
   /**
@@ -96,8 +92,8 @@
     return this.subscribe(runner.subject, format);
   }
 
-  getCurrentData() {
-    return this.state.data;
+  getCurrentData(): PanelData {
+    return this.state.validateStreamsAndGetPanelData();
   }
 
   async run(options: QueryRunnerOptions): Promise<PanelData> {
@@ -123,7 +119,6 @@
       delayStateNotification,
     } = options;
 
-<<<<<<< HEAD
     // Support shared queries
     if (isSharedDashboardQuery(datasource)) {
       if (!this.sharedQueryRunner) {
@@ -134,10 +129,9 @@
       this.sharedQueryRunner.disconnect();
       this.sharedQueryRunner = null;
     }
-=======
+
     // filter out hidden queries & deep clone them
     const clonedAndFilteredQueries = cloneDeep(queries.filter(q => !q.hide));
->>>>>>> 470634e2
 
     const request: DataQueryRequest = {
       requestId: getNextRequestId(),
