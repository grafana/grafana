--- conflicted
+++ resolved
@@ -52,19 +52,9 @@
 }
 
 export interface GetDataOptions {
-<<<<<<< HEAD
-  transform?: boolean;
-  applyFieldConfig?: boolean;
-}
-const DEFAULT_GET_DATA_OPTIONS: GetDataOptions = {
-  transform: true,
-  applyFieldConfig: true,
-};
-=======
   withTransforms: boolean;
   withFieldConfig: boolean;
 }
->>>>>>> 531e6581
 
 export class PanelQueryRunner {
   private subject?: ReplaySubject<PanelData>;
@@ -81,29 +71,15 @@
   /**
    * Returns an observable that subscribes to the shared multi-cast subject (that reply last result).
    */
-<<<<<<< HEAD
-  getData(options?: GetDataOptions): Observable<PanelData> {
-    const { transform, applyFieldConfig } = options
-      ? {
-          ...DEFAULT_GET_DATA_OPTIONS,
-          ...options,
-        }
-      : DEFAULT_GET_DATA_OPTIONS;
-=======
   getData(options: GetDataOptions): Observable<PanelData> {
     const { withFieldConfig, withTransforms } = options;
->>>>>>> 531e6581
 
     return this.subject.pipe(
       map((data: PanelData) => {
         let processedData = data;
 
         // Apply transformation
-<<<<<<< HEAD
-        if (transform) {
-=======
         if (withTransforms) {
->>>>>>> 531e6581
           const transformations = this.dataConfigSource.getTransformations();
 
           if (transformations && transformations.length > 0) {
@@ -114,11 +90,7 @@
           }
         }
 
-<<<<<<< HEAD
-        if (applyFieldConfig) {
-=======
         if (withFieldConfig) {
->>>>>>> 531e6581
           // Apply field defaults & overrides
           const fieldConfig = this.dataConfigSource.getFieldOverrideOptions();
           if (fieldConfig) {
