--- conflicted
+++ resolved
@@ -52,10 +52,6 @@
 
     p._initMeta = function(meta) {
       meta = meta || {};
-<<<<<<< HEAD
-      _.defaults(meta, {canShare: true, canSave: true, canEdit: true, canStar: true});
-=======
->>>>>>> 74a8fa61
 
       meta.canShare = meta.canShare === false ? false : true;
       meta.canSave = meta.canSave === false ? false : true;
