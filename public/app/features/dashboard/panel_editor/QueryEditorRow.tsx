--- conflicted
+++ resolved
@@ -139,11 +139,7 @@
     // give angular time to compile
     setTimeout(() => {
       this.setState({ hasTextEditMode: !!this.angularScope.toggleEditorMode });
-<<<<<<< HEAD
-    }, 10);
-=======
     }, 100);
->>>>>>> fef1733b
   }
 
   onToggleCollapse = () => {
