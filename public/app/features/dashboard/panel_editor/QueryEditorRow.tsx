// Libraries
import React, { PureComponent } from 'react';
import classNames from 'classnames';
import _ from 'lodash';

// Utils & Services
import { getDatasourceSrv } from 'app/features/plugins/datasource_srv';
import { AngularComponent, getAngularLoader } from 'app/core/services/AngularLoader';
import { Emitter } from 'app/core/utils/emitter';
import { getTimeSrv } from 'app/features/dashboard/services/TimeSrv';

// Types
import { PanelModel } from '../state/PanelModel';
<<<<<<< HEAD
import { DataQuery, DataSourceApi, TimeRange, filterPanelDataToQuery, PanelData, LoadingState } from '@grafana/ui';
=======
import { DataQuery, DataSourceApi, TimeRange, PanelData, LoadingState, DataQueryRequest } from '@grafana/ui';
>>>>>>> b9ff1923
import { DashboardModel } from '../state/DashboardModel';

interface Props {
  panel: PanelModel;
  data: PanelData;
  query: DataQuery;
  dashboard: DashboardModel;
  onAddQuery: (query?: DataQuery) => void;
  onRemoveQuery: (query: DataQuery) => void;
  onMoveQuery: (query: DataQuery, direction: number) => void;
  onChange: (query: DataQuery) => void;
  dataSourceValue: string | null;
  inMixedMode: boolean;
}

interface State {
  loadedDataSourceValue: string | null | undefined;
  datasource: DataSourceApi | null;
  isCollapsed: boolean;
  hasTextEditMode: boolean;
<<<<<<< HEAD

  // Filtered to match the query
=======
>>>>>>> b9ff1923
  queryResponse?: PanelData;
}

export class QueryEditorRow extends PureComponent<Props, State> {
  element: HTMLElement | null = null;
  angularScope: AngularQueryComponentScope | null;
  angularQueryEditor: AngularComponent | null = null;

  state: State = {
    datasource: null,
    isCollapsed: false,
    loadedDataSourceValue: undefined,
    hasTextEditMode: false,
    queryResponse: null,
  };

  componentDidMount() {
    this.loadDatasource();
  }

  componentWillUnmount() {
    if (this.angularQueryEditor) {
      this.angularQueryEditor.destroy();
    }
  }

  getAngularQueryComponentScope(): AngularQueryComponentScope {
    const { panel, query, dashboard } = this.props;
    const { datasource } = this.state;

    return {
      datasource: datasource,
      target: query,
      panel: panel,
      dashboard: dashboard,
      refresh: () => panel.refresh(),
      render: () => panel.render(),
      events: panel.events,
      range: getTimeSrv().timeRange(),
    };
  }

  async loadDatasource() {
    const { query, panel } = this.props;
    const dataSourceSrv = getDatasourceSrv();
    const datasource = await dataSourceSrv.get(query.datasource || panel.datasource);

    this.setState({
      datasource,
      loadedDataSourceValue: this.props.dataSourceValue,
      hasTextEditMode: false,
    });
  }

  componentDidUpdate(prevProps: Props) {
    const { loadedDataSourceValue } = this.state;
    const { data, query } = this.props;

    if (data !== prevProps.data) {
      this.setState({ queryResponse: filterPanelDataToQuery(data, query.refId) });

      if (this.angularScope) {
        this.angularScope.range = getTimeSrv().timeRange();
      }

      if (this.angularQueryEditor) {
        // Some query controllers listen to data error events and need a digest
        // for some reason this needs to be done in next tick
        setTimeout(this.angularQueryEditor.digest);
      }
    }

    // check if we need to load another datasource
    if (loadedDataSourceValue !== this.props.dataSourceValue) {
      if (this.angularQueryEditor) {
        this.angularQueryEditor.destroy();
        this.angularQueryEditor = null;
      }
      this.loadDatasource();
      return;
    }

    if (!this.element || this.angularQueryEditor) {
      return;
    }

    const loader = getAngularLoader();
    const template = '<plugin-component type="query-ctrl" />';
    const scopeProps = { ctrl: this.getAngularQueryComponentScope() };

    this.angularQueryEditor = loader.load(this.element, scopeProps, template);
    this.angularScope = scopeProps.ctrl;

    // give angular time to compile
    setTimeout(() => {
      this.setState({ hasTextEditMode: !!this.angularScope.toggleEditorMode });
    }, 100);
  }

  onToggleCollapse = () => {
    this.setState({ isCollapsed: !this.state.isCollapsed });
  };

  onRunQuery = () => {
    this.props.panel.refresh();
  };

  renderPluginEditor() {
<<<<<<< HEAD
    const { query, onChange } = this.props;
=======
    const { query, data, onChange } = this.props;
>>>>>>> b9ff1923
    const { datasource, queryResponse } = this.state;

    if (datasource.components.QueryCtrl) {
      return <div ref={element => (this.element = element)} />;
    }

    if (datasource.components.QueryEditor) {
      const QueryEditor = datasource.components.QueryEditor;

      return (
        <QueryEditor
          query={query}
          datasource={datasource}
          onChange={onChange}
          onRunQuery={this.onRunQuery}
<<<<<<< HEAD
          queryResponse={queryResponse.series}
          queryError={queryResponse.error}
=======
          queryResponse={queryResponse}
          panelData={data}
>>>>>>> b9ff1923
        />
      );
    }

    return <div>Data source plugin does not export any Query Editor component</div>;
  }

  onToggleEditMode = () => {
    if (this.angularScope && this.angularScope.toggleEditorMode) {
      this.angularScope.toggleEditorMode();
      this.angularQueryEditor.digest();
    }

    if (this.state.isCollapsed) {
      this.setState({ isCollapsed: false });
    }
  };

  onRemoveQuery = () => {
    this.props.onRemoveQuery(this.props.query);
  };

  onCopyQuery = () => {
    const copy = _.cloneDeep(this.props.query);
    this.props.onAddQuery(copy);
  };

  onDisableQuery = () => {
    this.props.query.hide = !this.props.query.hide;
    this.onRunQuery();
    this.forceUpdate();
  };

  renderCollapsedText(): string | null {
    const { datasource } = this.state;
    if (datasource.getQueryDisplayText) {
      return datasource.getQueryDisplayText(this.props.query);
    }

    if (this.angularScope && this.angularScope.getCollapsedText) {
      return this.angularScope.getCollapsedText();
    }
    return null;
  }

  renderQueryResponseInfo(response: PanelData) {
    const things = [];

    if (response.state === LoadingState.Loading || response.state === LoadingState.Streaming) {
      things.push(<i className="fa fa-spinner fa-spin" />);
    }
    if (response.state === LoadingState.Error) {
      things.push(
        <span>
          <i className="fa fa-error" /> {response.error && response.error.message}
        </span>
      );
    }

    if (response.series && response.series.length) {
      const rows = response.series.reduce((count, series) => {
        return count + series.rows.length;
      }, 0);
      things.push(
        <span>
          {response.series.length} Series, {rows} Rows
        </span>
      );
    }

    if (response.request.endTime) {
      const elapsed = (response.request.endTime - response.request.startTime) / 1000;
      things.push(<span>&nbsp;&nbsp; {elapsed} seconds</span>);
    }

    return things;
  }

  render() {
    const { query, inMixedMode } = this.props;
    const { datasource, isCollapsed, hasTextEditMode, queryResponse } = this.state;
    const isDisabled = query.hide;

    const bodyClasses = classNames('query-editor-row__body gf-form-query', {
      'query-editor-row__body--collapsed': isCollapsed,
    });

    const rowClasses = classNames('query-editor-row', {
      'query-editor-row--disabled': isDisabled,
      'gf-form-disabled': isDisabled,
    });

    if (!datasource) {
      return null;
    }

    return (
      <div className={rowClasses}>
        <div className="query-editor-row__header">
          <div className="query-editor-row__ref-id" onClick={this.onToggleCollapse}>
            {isCollapsed && <i className="fa fa-caret-right" />}
            {!isCollapsed && <i className="fa fa-caret-down" />}
            <span>{query.refId}</span>
            {inMixedMode && <em className="query-editor-row__context-info"> ({datasource.name})</em>}
            {isDisabled && <em className="query-editor-row__context-info"> Disabled</em>}
            {queryResponse && (
              <em className="query-editor-row__context-info"> {this.renderQueryResponseInfo(queryResponse)}</em>
            )}
          </div>
          <div className="query-editor-row__collapsed-text" onClick={this.onToggleEditMode}>
            {isCollapsed && <div>{this.renderCollapsedText()}</div>}
          </div>

          <div className="query-editor-row__actions">
            {hasTextEditMode && (
              <button
                className="query-editor-row__action"
                onClick={this.onToggleEditMode}
                title="Toggle text edit mode"
              >
                <i className="fa fa-fw fa-pencil" />
              </button>
            )}
            <button className="query-editor-row__action" onClick={() => this.props.onMoveQuery(query, 1)}>
              <i className="fa fa-fw fa-arrow-down" />
            </button>
            <button className="query-editor-row__action" onClick={() => this.props.onMoveQuery(query, -1)}>
              <i className="fa fa-fw fa-arrow-up" />
            </button>
            <button className="query-editor-row__action" onClick={this.onCopyQuery} title="Duplicate query">
              <i className="fa fa-fw fa-copy" />
            </button>
            <button className="query-editor-row__action" onClick={this.onDisableQuery} title="Disable/enable query">
              {isDisabled && <i className="fa fa-fw fa-eye-slash" />}
              {!isDisabled && <i className="fa fa-fw fa-eye" />}
            </button>
            <button className="query-editor-row__action" onClick={this.onRemoveQuery} title="Remove query">
              <i className="fa fa-fw fa-trash" />
            </button>
          </div>
        </div>
        <div className={bodyClasses}>{this.renderPluginEditor()}</div>
      </div>
    );
  }
}

export interface AngularQueryComponentScope {
  target: DataQuery;
  panel: PanelModel;
  dashboard: DashboardModel;
  events: Emitter;
  refresh: () => void;
  render: () => void;
  datasource: DataSourceApi;
  toggleEditorMode?: () => void;
  getCollapsedText?: () => string;
  range: TimeRange;
}

/**
 * Get a version of the PanelData limited to the query we are looking at
 */
export function filterPanelDataToQuery(data: PanelData, refId: string): PanelData | undefined {
  const series = data.series.filter(series => series.refId === refId);

  // No matching series
  if (!series.length) {
    return undefined;
  }

  // Don't pass the request if all requests are the same
  const request: DataQueryRequest = undefined;
  // TODO: look in sub-requets to match the info

  // Only say this is an error if the error links to the query
  let state = LoadingState.Done;
  const error = data.error && data.error.refId === refId ? data.error : undefined;
  if (error) {
    state = LoadingState.Error;
  }

  return {
    state,
    series,
    request,
    error,
  };
}<|MERGE_RESOLUTION|>--- conflicted
+++ resolved
@@ -11,11 +11,7 @@
 
 // Types
 import { PanelModel } from '../state/PanelModel';
-<<<<<<< HEAD
-import { DataQuery, DataSourceApi, TimeRange, filterPanelDataToQuery, PanelData, LoadingState } from '@grafana/ui';
-=======
 import { DataQuery, DataSourceApi, TimeRange, PanelData, LoadingState, DataQueryRequest } from '@grafana/ui';
->>>>>>> b9ff1923
 import { DashboardModel } from '../state/DashboardModel';
 
 interface Props {
@@ -36,11 +32,6 @@
   datasource: DataSourceApi | null;
   isCollapsed: boolean;
   hasTextEditMode: boolean;
-<<<<<<< HEAD
-
-  // Filtered to match the query
-=======
->>>>>>> b9ff1923
   queryResponse?: PanelData;
 }
 
@@ -149,11 +140,7 @@
   };
 
   renderPluginEditor() {
-<<<<<<< HEAD
-    const { query, onChange } = this.props;
-=======
     const { query, data, onChange } = this.props;
->>>>>>> b9ff1923
     const { datasource, queryResponse } = this.state;
 
     if (datasource.components.QueryCtrl) {
@@ -169,13 +156,8 @@
           datasource={datasource}
           onChange={onChange}
           onRunQuery={this.onRunQuery}
-<<<<<<< HEAD
-          queryResponse={queryResponse.series}
-          queryError={queryResponse.error}
-=======
           queryResponse={queryResponse}
           panelData={data}
->>>>>>> b9ff1923
         />
       );
     }
@@ -347,12 +329,28 @@
     return undefined;
   }
 
-  // Don't pass the request if all requests are the same
-  const request: DataQueryRequest = undefined;
-  // TODO: look in sub-requets to match the info
-
-  // Only say this is an error if the error links to the query
-  let state = LoadingState.Done;
+  let state = data.state;
+  let request: DataQueryRequest = undefined;
+
+  // For requests that have subRequests find the matching one
+  if (data.request && data.request.subRequests) {
+    for (const s of series) {
+      // Now try to match the sub requests
+      if (s.meta && s.meta.requestId) {
+        const subs = data.request.subRequests as DataQueryRequest[];
+        const sub = subs.find(r => {
+          return r.requestId === s.meta!.requestId;
+        });
+        if (sub) {
+          request = sub;
+          if (sub.endTime) {
+            state = LoadingState.Done;
+          }
+        }
+      }
+    }
+  }
+
   const error = data.error && data.error.refId === refId ? data.error : undefined;
   if (error) {
     state = LoadingState.Error;
