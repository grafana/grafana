// Libraries
import React, { PureComponent } from 'react';

// Components
import { getAngularLoader, AngularComponent } from '@grafana/runtime';
import { EditorTabBody } from './EditorTabBody';
import './../../panel/GeneralTabCtrl';

// Types
import { PanelModel } from '../state/PanelModel';
<<<<<<< HEAD
import './../../panel/GeneralTabCtrl';
import { GeneralTabReference } from './GeneralTabReference';
=======
import { DataLink } from '@grafana/data';
import { PanelOptionsGroup, DataLinksEditor } from '@grafana/ui';
import { getPanelLinksVariableSuggestions } from 'app/features/panel/panellinks/link_srv';
>>>>>>> 50058de6

interface Props {
  panel: PanelModel;
  onReferenceChanged: () => void;
}

export class GeneralTab extends PureComponent<Props> {
  element: any;
  component: AngularComponent;

  constructor(props: Props) {
    super(props);
  }

  componentDidMount() {
    if (!this.element) {
      return;
    }

    const { panel } = this.props;

    const loader = getAngularLoader();
    const template = '<panel-general-tab />';
    const scopeProps = {
      ctrl: {
        panel: panel,
      },
    };

    this.component = loader.load(this.element, scopeProps, template);
  }

  componentWillUnmount() {
    if (this.component) {
      this.component.destroy();
    }
  }

  onDataLinksChanged = (links: DataLink[]) => {
    this.props.panel.links = links;
    this.props.panel.render();
    this.forceUpdate();
  };

  render() {
<<<<<<< HEAD
    const { panel, onReferenceChanged } = this.props;
=======
    const { panel } = this.props;
    const suggestions = getPanelLinksVariableSuggestions();
>>>>>>> 50058de6

    return (
      <EditorTabBody heading="General" toolbarItems={[]}>
        <>
          <div ref={element => (this.element = element)} />
<<<<<<< HEAD

          <GeneralTabReference panel={panel} onReferenceChanged={onReferenceChanged} />
=======
          <PanelOptionsGroup title="Panel links">
            <DataLinksEditor
              value={panel.links}
              onChange={this.onDataLinksChanged}
              suggestions={suggestions}
              maxLinks={10}
            />
          </PanelOptionsGroup>
>>>>>>> 50058de6
        </>
      </EditorTabBody>
    );
  }
}<|MERGE_RESOLUTION|>--- conflicted
+++ resolved
@@ -8,14 +8,10 @@
 
 // Types
 import { PanelModel } from '../state/PanelModel';
-<<<<<<< HEAD
-import './../../panel/GeneralTabCtrl';
-import { GeneralTabReference } from './GeneralTabReference';
-=======
 import { DataLink } from '@grafana/data';
 import { PanelOptionsGroup, DataLinksEditor } from '@grafana/ui';
 import { getPanelLinksVariableSuggestions } from 'app/features/panel/panellinks/link_srv';
->>>>>>> 50058de6
+import { GeneralTabReference } from './GeneralTabReference';
 
 interface Props {
   panel: PanelModel;
@@ -61,21 +57,14 @@
   };
 
   render() {
-<<<<<<< HEAD
     const { panel, onReferenceChanged } = this.props;
-=======
-    const { panel } = this.props;
     const suggestions = getPanelLinksVariableSuggestions();
->>>>>>> 50058de6
 
     return (
       <EditorTabBody heading="General" toolbarItems={[]}>
         <>
           <div ref={element => (this.element = element)} />
-<<<<<<< HEAD
 
-          <GeneralTabReference panel={panel} onReferenceChanged={onReferenceChanged} />
-=======
           <PanelOptionsGroup title="Panel links">
             <DataLinksEditor
               value={panel.links}
@@ -84,7 +73,9 @@
               maxLinks={10}
             />
           </PanelOptionsGroup>
->>>>>>> 50058de6
+
+
+          <GeneralTabReference panel={panel} onReferenceChanged={onReferenceChanged} />
         </>
       </EditorTabBody>
     );
