--- conflicted
+++ resolved
@@ -18,10 +18,7 @@
   Select,
 } from '@grafana/ui';
 import { QueryEditorRows } from './QueryEditorRows';
-<<<<<<< HEAD
-
-=======
->>>>>>> e4c33e0b
+
 // Services
 import { getDatasourceSrv } from 'app/features/plugins/datasource_srv';
 import { getBackendSrv } from 'app/core/services/backend_srv';
@@ -31,7 +28,6 @@
 import { DashboardModel } from '../state/DashboardModel';
 import { LoadingState, DataTransformerConfig, DefaultTimeRange, SelectableValue } from '@grafana/data';
 import { PluginHelp } from 'app/core/components/PluginHelp/PluginHelp';
-import { addQuery } from 'app/core/utils/query';
 import { Unsubscribable } from 'rxjs';
 import { isSharedDashboardQuery, DashboardQueryEditor } from 'app/plugins/datasource/dashboard';
 import { isMultiResolutionQuery, getQueriesForResolution } from 'app/plugins/datasource/multi/MultiDataSource';
@@ -108,11 +104,7 @@
 
     // switching to mixed|multi
     if (datasource.meta.mixed) {
-<<<<<<< HEAD
-      // Add the datasource to everything
-=======
       // Set the datasource on all targets
->>>>>>> e4c33e0b
       panel.targets.forEach(target => {
         target.datasource = panel.datasource;
         if (!target.datasource) {
@@ -129,17 +121,13 @@
     } else if (currentDS) {
       // if switching from mixed|multi
       if (currentDS.meta.mixed) {
-<<<<<<< HEAD
         // Use targets from the first resolution
         if (isMultiResolutionQuery(currentDS.name)) {
           const q = getMultiResolutionQuery(panel.targets);
           panel.targets = q.resolutions[0].targets;
         }
 
-        // Remove the datasource description
-=======
         // Remove the explicit datasource
->>>>>>> e4c33e0b
         for (const target of panel.targets) {
           delete target.datasource;
         }
@@ -179,18 +167,8 @@
       this.setState({ isAddingMixed: true });
       return;
     }
-<<<<<<< HEAD
     this.onUpdateQueries(addQuery(this.props.panel.targets));
     this.onScrollBottom();
-=======
-
-    this.onUpdateQueries(addQuery(this.props.panel.targets));
-    this.onScrollBottom();
-  };
-
-  onScrollBottom = () => {
-    this.setState({ scrollTop: this.state.scrollTop + 10000 });
->>>>>>> e4c33e0b
   };
 
   renderToolbar = () => {
@@ -267,7 +245,6 @@
   };
 
   onAddMixedQuery = (datasource: any) => {
-<<<<<<< HEAD
     const { panel } = this.props;
     const { targets } = panel;
     // Add the query to the currently selected resolution
@@ -280,9 +257,6 @@
     } else {
       this.onUpdateQueries(addQuery(targets, { datasource: datasource.name }));
     }
-=======
-    this.props.panel.targets = addQuery(this.props.panel.targets, { datasource: datasource.name });
->>>>>>> e4c33e0b
     this.setState({ isAddingMixed: false, scrollTop: this.state.scrollTop + 10000 });
     this.forceUpdate();
   };
@@ -301,13 +275,10 @@
     this.setState({ scrollTop: target.scrollTop });
   };
 
-<<<<<<< HEAD
   onScrollBottom = () => {
     this.setState({ scrollTop: this.state.scrollTop + 10000 });
   };
 
-=======
->>>>>>> e4c33e0b
   renderQueryBody = () => {
     const { panel, dashboard } = this.props;
     const { currentDS, data } = this.state;
@@ -318,7 +289,6 @@
 
     return (
       <>
-<<<<<<< HEAD
         {isMultiResolutionQuery(currentDS.name) ? (
           <MultiQueryEditor
             panel={panel}
@@ -339,17 +309,6 @@
             data={data}
           />
         )}
-=======
-        <QueryEditorRows
-          queries={panel.targets}
-          datasource={currentDS}
-          onChangeQueries={this.onUpdateQueries}
-          onScrollBottom={this.onScrollBottom}
-          panel={panel}
-          dashboard={dashboard}
-          data={data}
-        />
->>>>>>> e4c33e0b
         <PanelOptionsGroup>
           <QueryOptions panel={panel} datasource={currentDS} />
         </PanelOptionsGroup>
