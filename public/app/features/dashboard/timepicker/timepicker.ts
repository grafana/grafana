--- conflicted
+++ resolved
@@ -66,46 +66,43 @@
     this.tooltip = this.dashboard.formatDate(time.from) + ' <br>to<br>';
     this.tooltip += this.dashboard.formatDate(time.to);
     this.timeRaw = timeRaw;
-<<<<<<< HEAD
-
-    // Add a human readable timespan to the tooltip
-    if (moment.isMoment(timeRaw.from) || moment.isMoment(timeRaw.to)) {
-      const diff = time.to.diff(time.from);
-      const duration = moment.duration(diff);
-      const days = duration.asDays();
-      if (days > 10) {
-        this.tooltip += '<br/><br/>' + duration.humanize();
-      } else {
-        let lines = 0;
-        const h = duration.hours();
-        const m = duration.minutes();
-        const s = duration.seconds();
-        this.tooltip += '<br/>';
-        if (days >= 2) {
-          this.tooltip += '<br/>' + duration.days() + ' days';
-          lines++;
-        } else if (days >= 1) {
-          this.tooltip += '<br/>1 day';
-          lines++;
-        }
-        if (h > 0 && lines < 2) {
-          this.tooltip += '<br/>' + h + ' hours';
-          lines++;
-        }
-        if (m > 0 && lines < 2) {
-          this.tooltip += '<br/>' + m + ' minutes';
-          lines++;
-        }
-        if (lines < 1) {
-          this.tooltip += '<br/>' + duration.asSeconds() + ' seconds';
-        } else if (s > 0 && lines < 2) {
-          this.tooltip += '<br/>' + s + ' seconds';
-        }
-      }
-    }
-=======
     this.isAbsolute = moment.isMoment(this.timeRaw.to);
->>>>>>> 7c88436a
+
+    const diff = time.to.diff(time.from);
+    const duration = moment.duration(diff);
+    const days = duration.asDays();
+    if (days > 10) {
+      this.tooltip += '<br/><br/>' + duration.humanize();
+    } else {
+      let lines = 0;
+      const h = duration.hours();
+      const m = duration.minutes();
+      const s = duration.seconds();
+      this.tooltip += '<br/>';
+
+      if (days > 1) {
+        this.tooltip += '<br/>' + duration.days() + ' days.';
+        lines++;
+      } else if (days === 1) {
+        this.tooltip += '<br/>1 day';
+        lines++;
+      }
+
+      if (h > 0 && lines < 2) {
+        this.tooltip += '<br/>' + h + ' hours';
+        lines++;
+      }
+      if (m > 0 && lines < 2) {
+        this.tooltip += '<br/>' + m + ' minutes';
+        lines++;
+      }
+
+      if (lines < 1) {
+        this.tooltip += '<br/>' + duration.asSeconds() + ' seconds';
+      } else if (s > 0 && lines < 2) {
+        this.tooltip += '<br/>' + s + ' seconds';
+      }
+    }
   }
 
   zoom(factor) {
