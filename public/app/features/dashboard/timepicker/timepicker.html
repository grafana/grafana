--- conflicted
+++ resolved
@@ -16,13 +16,7 @@
 
 			<span ng-show="ctrl.dashboard.refresh" class="text-warning">
 				&nbsp;
-<<<<<<< HEAD
-				&nbsp;
-				<i class="fa fa-refresh"></i>
 				自动刷新 {{ctrl.dashboard.refresh}}
-=======
-				Refresh every {{ctrl.dashboard.refresh}}
->>>>>>> fcd3af30
 			</span>
 		</a>
 	</li>
