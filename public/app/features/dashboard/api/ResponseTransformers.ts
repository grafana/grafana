--- conflicted
+++ resolved
@@ -1,6 +1,5 @@
 import { TypedVariableModel } from '@grafana/data';
 import { config } from '@grafana/runtime';
-<<<<<<< HEAD
 import {
   AnnotationQuery,
   DataQuery,
@@ -15,9 +14,6 @@
   MappingType as MappingTypeV1,
   SpecialValueMatch as SpecialValueMatchV1,
 } from '@grafana/schema';
-=======
-import { AnnotationQuery, DataQuery, DataSourceRef, Panel } from '@grafana/schema';
->>>>>>> ad30ca2c
 import {
   AnnotationQueryKind,
   DashboardV2Spec,
@@ -29,19 +25,16 @@
   PanelQueryKind,
   QueryVariableKind,
   TransformationKind,
-<<<<<<< HEAD
   FieldColorModeId,
   FieldConfigSource,
   ThresholdsMode,
   SpecialValueMatch,
-=======
   AdhocVariableKind,
   CustomVariableKind,
   ConstantVariableKind,
   IntervalVariableKind,
   TextVariableKind,
   GroupByVariableKind,
->>>>>>> ad30ca2c
 } from '@grafana/schema/dist/esm/schema/dashboard/v2alpha0';
 import { DashboardLink, DataTransformerConfig } from '@grafana/schema/src/raw/dashboard/x/dashboard_types.gen';
 import {
