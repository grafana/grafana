import { TypedVariableModel } from '@grafana/data';
import { config } from '@grafana/runtime';
import {
  AnnotationQuery,
  DataQuery,
  DataSourceRef,
  Panel,
  RowPanel,
  VariableModel,
  VariableType,
  FieldConfigSource as FieldConfigSourceV1,
  FieldColorModeId as FieldColorModeIdV1,
  ThresholdsMode as ThresholdsModeV1,
  MappingType as MappingTypeV1,
  SpecialValueMatch as SpecialValueMatchV1,
} from '@grafana/schema';
import {
  AnnotationQueryKind,
  DashboardV2Spec,
  DataLink,
  DatasourceVariableKind,
  defaultDashboardV2Spec,
  defaultFieldConfigSource,
  defaultTimeSettingsSpec,
  PanelQueryKind,
  QueryVariableKind,
  TransformationKind,
  FieldColorModeId,
  FieldConfigSource,
  ThresholdsMode,
  SpecialValueMatch,
  AdhocVariableKind,
  CustomVariableKind,
  ConstantVariableKind,
  IntervalVariableKind,
  TextVariableKind,
  GroupByVariableKind,
  LibraryPanelKind,
  PanelKind,
  GridLayoutRowKind,
  GridLayoutItemKind,
} from '@grafana/schema/dist/esm/schema/dashboard/v2alpha0';
import { DashboardLink, DataTransformerConfig } from '@grafana/schema/src/raw/dashboard/x/dashboard_types.gen';
import { isWeekStart, WeekStart } from '@grafana/ui';
import {
  AnnoKeyCreatedBy,
  AnnoKeyDashboardGnetId,
  AnnoKeyDashboardIsSnapshot,
  AnnoKeyDashboardSnapshotOriginalUrl,
  AnnoKeyFolder,
  AnnoKeySlug,
  AnnoKeyUpdatedBy,
  AnnoKeyUpdatedTimestamp,
  DeprecatedInternalId,
} from 'app/features/apiserver/types';
import { GRID_ROW_HEIGHT } from 'app/features/dashboard-scene/serialization/const';
import { TypedVariableModelV2 } from 'app/features/dashboard-scene/serialization/transformSaveModelSchemaV2ToScene';
import { getDefaultDataSourceRef } from 'app/features/dashboard-scene/serialization/transformSceneToSaveModelSchemaV2';
import {
  transformCursorSyncV2ToV1,
  transformSortVariableToEnumV1,
  transformVariableHideToEnumV1,
  transformVariableRefreshToEnumV1,
} from 'app/features/dashboard-scene/serialization/transformToV1TypesUtils';
import {
  LEGACY_STRING_VALUE_KEY,
  transformCursorSynctoEnum,
  transformDataTopic,
  transformSortVariableToEnum,
  transformVariableHideToEnum,
  transformVariableRefreshToEnum,
} from 'app/features/dashboard-scene/serialization/transformToV2TypesUtils';
import { DashboardDataDTO, DashboardDTO } from 'app/types';

import { DashboardWithAccessInfo } from './types';
import { isDashboardResource, isDashboardV0Spec, isDashboardV2Resource } from './utils';

export function ensureV2Response(
  dto: DashboardDTO | DashboardWithAccessInfo<DashboardDataDTO> | DashboardWithAccessInfo<DashboardV2Spec>
): DashboardWithAccessInfo<DashboardV2Spec> {
  if (isDashboardV2Resource(dto)) {
    return dto;
  }
  let dashboard: DashboardDataDTO;

  if (isDashboardResource(dto)) {
    dashboard = dto.spec;
  } else {
    dashboard = dto.dashboard;
  }

  const timeSettingsDefaults = defaultTimeSettingsSpec();
  const dashboardDefaults = defaultDashboardV2Spec();
  const [elements, layout] = getElementsFromPanels(dashboard.panels || []);
  // @ts-expect-error - dashboard.templating.list is VariableModel[] and we need TypedVariableModel[] here
  // that would allow accessing unique properties for each variable type that the API returns
  const variables = getVariables(dashboard.templating?.list || []);
  const annotations = getAnnotations(dashboard.annotations?.list || []);

  let accessMeta: DashboardWithAccessInfo<DashboardV2Spec>['access'];
  let annotationsMeta: DashboardWithAccessInfo<DashboardV2Spec>['metadata']['annotations'];
  let labelsMeta: DashboardWithAccessInfo<DashboardV2Spec>['metadata']['labels'];
  let creationTimestamp;

  if (isDashboardResource(dto)) {
    accessMeta = dto.access;
    annotationsMeta = {
      ...dto.metadata.annotations,
      [AnnoKeyDashboardGnetId]: dashboard.gnetId ?? undefined,
    };
    creationTimestamp = dto.metadata.creationTimestamp;
    labelsMeta = {
      [DeprecatedInternalId]: dto.metadata.labels?.[DeprecatedInternalId],
    };
  } else {
    accessMeta = {
      url: dto.meta.url,
      slug: dto.meta.slug,
      canSave: dto.meta.canSave,
      canEdit: dto.meta.canEdit,
      canDelete: dto.meta.canDelete,
      canShare: dto.meta.canShare,
      canStar: dto.meta.canStar,
      canAdmin: dto.meta.canAdmin,
      annotationsPermissions: dto.meta.annotationsPermissions,
    };
    annotationsMeta = {
      [AnnoKeyCreatedBy]: dto.meta.createdBy,
      [AnnoKeyUpdatedBy]: dto.meta.updatedBy,
      [AnnoKeyUpdatedTimestamp]: dto.meta.updated,
      [AnnoKeyFolder]: dto.meta.folderUid,
      [AnnoKeySlug]: dto.meta.slug,
      [AnnoKeyDashboardGnetId]: dashboard.gnetId ?? undefined,
      [AnnoKeyDashboardIsSnapshot]: dto.meta.isSnapshot,
    };
    creationTimestamp = dto.meta.created;
    labelsMeta = {
      [DeprecatedInternalId]: dashboard.id?.toString() ?? undefined,
    };
  }

  if (annotationsMeta?.[AnnoKeyDashboardIsSnapshot]) {
    annotationsMeta[AnnoKeyDashboardSnapshotOriginalUrl] = dashboard.snapshot?.originalUrl;
  }

  const spec: DashboardV2Spec = {
    title: dashboard.title,
    description: dashboard.description,
    tags: dashboard.tags ?? [],
    cursorSync: transformCursorSynctoEnum(dashboard.graphTooltip),
    preload: dashboard.preload || dashboardDefaults.preload,
    liveNow: dashboard.liveNow,
    editable: dashboard.editable,
    revision: dashboard.revision,
    timeSettings: {
      from: dashboard.time?.from || timeSettingsDefaults.from,
      to: dashboard.time?.to || timeSettingsDefaults.to,
      timezone: dashboard.timezone || timeSettingsDefaults.timezone,
      autoRefresh: dashboard.refresh || timeSettingsDefaults.autoRefresh,
      autoRefreshIntervals: dashboard.timepicker?.refresh_intervals || timeSettingsDefaults.autoRefreshIntervals,
      fiscalYearStartMonth: dashboard.fiscalYearStartMonth || timeSettingsDefaults.fiscalYearStartMonth,
      hideTimepicker: dashboard.timepicker?.hidden || timeSettingsDefaults.hideTimepicker,
      quickRanges: dashboard.timepicker?.quick_ranges,
      weekStart: getWeekStart(dashboard.weekStart, timeSettingsDefaults.weekStart),
      nowDelay: dashboard.timepicker?.nowDelay || timeSettingsDefaults.nowDelay,
    },
    links: dashboard.links || [],
    annotations,
    variables,
    elements,
    layout,
  };

  return {
    apiVersion: 'v2alpha1',
    kind: 'DashboardWithAccessInfo',
    metadata: {
      creationTimestamp: creationTimestamp || '', // TODO verify this empty string is valid
      name: dashboard.uid,
      resourceVersion: dashboard.version?.toString() || '0',
      annotations: annotationsMeta,
      labels: labelsMeta,
    },
    spec,
    access: accessMeta,
  };
}

export function ensureV1Response(
  dashboard: DashboardDTO | DashboardWithAccessInfo<DashboardV2Spec> | DashboardWithAccessInfo<DashboardDataDTO>
): DashboardDTO {
  // if dashboard is not on v1 schema or v2 schema, return as is
  if (!isDashboardResource(dashboard)) {
    return dashboard;
  }

  const spec = dashboard.spec;
  // if dashboard is on v1 schema
  if (isDashboardV0Spec(spec)) {
    return {
      meta: {
        ...dashboard.access,
        isNew: false,
        isFolder: false,
        uid: dashboard.metadata.name,
        k8s: dashboard.metadata,
        version: parseInt(dashboard.metadata.resourceVersion, 10),
      },
      dashboard: spec,
    };
  } else {
    // if dashboard is on v2 schema convert to v1 schema
    const annotations = getAnnotationsV1(spec.annotations);
    const variables = getVariablesV1(spec.variables);
    const panels = getPanelsV1(spec.elements, spec.layout);
    return {
      meta: {
        created: dashboard.metadata.creationTimestamp,
        createdBy: dashboard.metadata.annotations?.[AnnoKeyCreatedBy] ?? '',
        updated: dashboard.metadata.annotations?.[AnnoKeyUpdatedTimestamp],
        updatedBy: dashboard.metadata.annotations?.[AnnoKeyUpdatedBy],
        folderUid: dashboard.metadata.annotations?.[AnnoKeyFolder],
        slug: dashboard.metadata.annotations?.[AnnoKeySlug],
        url: dashboard.access.url,
        canAdmin: dashboard.access.canAdmin,
        canDelete: dashboard.access.canDelete,
        canEdit: dashboard.access.canEdit,
        canSave: dashboard.access.canSave,
        canShare: dashboard.access.canShare,
        canStar: dashboard.access.canStar,
        annotationsPermissions: dashboard.access.annotationsPermissions,
      },
      dashboard: {
        uid: dashboard.metadata.name,
        title: spec.title,
        description: spec.description,
        tags: spec.tags,
        schemaVersion: 40,
        graphTooltip: transformCursorSyncV2ToV1(spec.cursorSync),
        preload: spec.preload,
        liveNow: spec.liveNow,
        editable: spec.editable,
        gnetId: dashboard.metadata.annotations?.[AnnoKeyDashboardGnetId],
        revision: spec.revision,
        time: {
          from: spec.timeSettings.from,
          to: spec.timeSettings.to,
        },
        timezone: spec.timeSettings.timezone,
        refresh: spec.timeSettings.autoRefresh,
        timepicker: {
          refresh_intervals: spec.timeSettings.autoRefreshIntervals,
          hidden: spec.timeSettings.hideTimepicker,
          quick_ranges: spec.timeSettings.quickRanges,
          nowDelay: spec.timeSettings.nowDelay,
        },
        fiscalYearStartMonth: spec.timeSettings.fiscalYearStartMonth,
        weekStart: spec.timeSettings.weekStart,
        version: parseInt(dashboard.metadata.resourceVersion, 10),
        links: spec.links,
        annotations: { list: annotations },
        panels,
        templating: { list: variables },
      },
    };
  }
}

export const ResponseTransformers = {
  ensureV2Response,
  ensureV1Response,
};

function getElementsFromPanels(
  panels: Array<Panel | RowPanel>
): [DashboardV2Spec['elements'], DashboardV2Spec['layout']] {
  const elements: DashboardV2Spec['elements'] = {};
  const layout: DashboardV2Spec['layout'] = {
    kind: 'GridLayout',
    spec: {
      items: [],
    },
  };

  if (!panels) {
    return [elements, layout];
  }

  let currentRow: GridLayoutRowKind | null = null;

  // iterate over panels
  for (const p of panels) {
    if (isRowPanel(p)) {
      if (currentRow) {
        // Flush current row to layout before we create a new one
        layout.spec.items.push(currentRow);
      }

      const rowElements = [];

      for (const panel of p.panels) {
        const [element, name] = buildElement(panel);
        elements[name] = element;
        rowElements.push(buildGridItemKind(panel, name, yOffsetInRows(panel, p.gridPos!.y)));
      }

      currentRow = buildRowKind(p, rowElements);
    } else {
      const [element, elementName] = buildElement(p);

      elements[elementName] = element;

      if (currentRow) {
        // Collect panels to current layout row
        currentRow.spec.elements.push(buildGridItemKind(p, elementName, yOffsetInRows(p, currentRow.spec.y)));
      } else {
        layout.spec.items.push(buildGridItemKind(p, elementName));
      }
    }
  }

  if (currentRow) {
    // Flush last row to layout
    layout.spec.items.push(currentRow);
  }

  return [elements, layout];
}

function isRowPanel(panel: Panel | RowPanel): panel is RowPanel {
  return panel.type === 'row';
}

function getWeekStart(weekStart?: string, defaultWeekStart?: WeekStart): WeekStart | undefined {
  if (!weekStart || !isWeekStart(weekStart)) {
    return defaultWeekStart;
  }
  return weekStart;
}

function buildRowKind(p: RowPanel, elements: GridLayoutItemKind[]): GridLayoutRowKind {
  return {
    kind: 'GridLayoutRow',
    spec: {
      collapsed: p.collapsed,
      title: p.title ?? '',
      repeat: p.repeat ? { value: p.repeat, mode: 'variable' } : undefined,
      y: p.gridPos?.y ?? 0,
      elements,
    },
  };
}

function buildGridItemKind(p: Panel, elementName: string, yOverride?: number): GridLayoutItemKind {
  return {
    kind: 'GridLayoutItem',
    spec: {
      x: p.gridPos!.x,
      y: yOverride ?? p.gridPos!.y,
      width: p.gridPos!.w,
      height: p.gridPos!.h,
      repeat: p.repeat
        ? { value: p.repeat, mode: 'variable', direction: p.repeatDirection, maxPerRow: p.maxPerRow }
        : undefined,
      element: {
        kind: 'ElementReference',
        name: elementName!,
      },
    },
  };
}

function yOffsetInRows(p: Panel, rowY: number): number {
  return p.gridPos!.y - rowY - GRID_ROW_HEIGHT;
}

function buildElement(p: Panel): [PanelKind | LibraryPanelKind, string] {
  // Use arbitrary random string for element_identifier, this is what the user will be arbitrary setting when creating a
  // dashboard in the api
  const element_identifier = `element-panel-${p.id}`;

  if (p.libraryPanel) {
    // LibraryPanelKind
    const panelKind: LibraryPanelKind = {
      kind: 'LibraryPanel',
      spec: {
        libraryPanel: {
          uid: p.libraryPanel.uid,
          name: p.libraryPanel.name,
        },
        id: p.id!,
        title: p.title ?? '',
      },
    };

<<<<<<< HEAD
    return [panelKind, element_identifier];
=======
    return [panelKind, `panel-${p.id}`];
>>>>>>> 7773c658
  } else {
    // PanelKind

    const queries = getPanelQueries(
      (p.targets as unknown as DataQuery[]) || [],
      p.datasource || getDefaultDatasource()
    );

    const transformations = getPanelTransformations(p.transformations || []);

    const panelKind: PanelKind = {
      kind: 'Panel',
      spec: {
        title: p.title || '',
        description: p.description || '',
        vizConfig: {
          kind: p.type,
          spec: {
            fieldConfig: (p.fieldConfig as any) || defaultFieldConfigSource(),
            options: p.options as any,
            pluginVersion: p.pluginVersion!,
          },
        },
        links:
          p.links?.map<DataLink>((l) => ({
            title: l.title,
            url: l.url || '',
            targetBlank: l.targetBlank,
          })) || [],
        id: p.id!,
        data: {
          kind: 'QueryGroup',
          spec: {
            queries,
            transformations,
            queryOptions: {
              cacheTimeout: p.cacheTimeout,
              maxDataPoints: p.maxDataPoints,
              interval: p.interval,
              hideTimeOverride: p.hideTimeOverride,
              queryCachingTTL: p.queryCachingTTL,
              timeFrom: p.timeFrom,
              timeShift: p.timeShift,
            },
          },
        },
      },
    };

<<<<<<< HEAD
    return [panelKind, element_identifier];
=======
    return [panelKind, `panel-${p.id}`];
>>>>>>> 7773c658
  }
}

function getDefaultDatasourceType() {
  // if there is no default datasource, return 'grafana' as default
  return getDefaultDataSourceRef()?.type ?? 'grafana';
}

export function getDefaultDatasource(): DataSourceRef {
  const configDefaultDS = getDefaultDataSourceRef() ?? { type: 'grafana', uid: '-- Grafana --' };

  if (configDefaultDS.uid && !configDefaultDS.apiVersion) {
    // get api version from config
    const dsInstance = config.bootData.settings.datasources[configDefaultDS.uid];
    configDefaultDS.apiVersion = dsInstance.apiVersion ?? undefined;
  }

  return {
    apiVersion: configDefaultDS.apiVersion,
    type: configDefaultDS.type,
    uid: configDefaultDS.uid,
  };
}

export function getPanelQueries(targets: DataQuery[], panelDatasource: DataSourceRef): PanelQueryKind[] {
  return targets.map((t) => {
    const { refId, hide, datasource, ...query } = t;
    const q: PanelQueryKind = {
      kind: 'PanelQuery',
      spec: {
        refId: t.refId,
        hidden: t.hide ?? false,
        datasource: t.datasource ? t.datasource : panelDatasource,
        query: {
          kind: t.datasource?.type || panelDatasource.type!,
          spec: {
            ...query,
          },
        },
      },
    };
    return q;
  });
}

function getPanelTransformations(transformations: DataTransformerConfig[]): TransformationKind[] {
  return transformations.map((t) => {
    return {
      kind: t.id,
      spec: {
        ...t,
        topic: transformDataTopic(t.topic),
      },
    };
  });
}

function getVariables(vars: TypedVariableModel[]): DashboardV2Spec['variables'] {
  const variables: DashboardV2Spec['variables'] = [];
  for (const v of vars) {
    const commonProperties = {
      name: v.name,
      label: v.label,
      ...(v.description && { description: v.description }),
      skipUrlSync: Boolean(v.skipUrlSync),
      hide: transformVariableHideToEnum(v.hide),
    };

    switch (v.type) {
      case 'query':
        let query = v.query || {};

        if (typeof query === 'string') {
          console.warn(
            'Query variable query is a string which is deprecated in the schema v2. It should extend DataQuery'
          );
          query = {
            [LEGACY_STRING_VALUE_KEY]: query,
          };
        }

        const qv: QueryVariableKind = {
          kind: 'QueryVariable',
          spec: {
            ...commonProperties,
            multi: Boolean(v.multi),
            includeAll: Boolean(v.includeAll),
            ...(v.allValue && { allValue: v.allValue }),
            current: {
              value: v.current.value,
              text: v.current.text,
            },
            options: v.options || [],
            refresh: transformVariableRefreshToEnum(v.refresh),
            ...(v.datasource && { datasource: v.datasource }),
            regex: v.regex || '',
            sort: transformSortVariableToEnum(v.sort),
            query: {
              kind: v.datasource?.type || getDefaultDatasourceType(),
              spec: query,
            },
          },
        };
        variables.push(qv);
        break;
      case 'datasource':
        let pluginId = getDefaultDatasourceType();

        if (v.query && typeof v.query === 'string') {
          pluginId = v.query;
        }

        const dv: DatasourceVariableKind = {
          kind: 'DatasourceVariable',
          spec: {
            ...commonProperties,
            multi: Boolean(v.multi),
            includeAll: Boolean(v.includeAll),
            ...(v.allValue && { allValue: v.allValue }),
            current: {
              value: v.current.value,
              text: v.current.text,
            },
            options: v.options || [],
            refresh: transformVariableRefreshToEnum(v.refresh),
            pluginId,
            regex: v.regex || '',
          },
        };
        variables.push(dv);
        break;
      case 'custom':
        const cv: CustomVariableKind = {
          kind: 'CustomVariable',
          spec: {
            ...commonProperties,
            query: v.query,
            current: {
              value: v.current.value,
              text: v.current.text,
            },
            options: v.options,
            multi: v.multi,
            includeAll: v.includeAll,
            ...(v.allValue && { allValue: v.allValue }),
          },
        };
        variables.push(cv);
        break;
      case 'adhoc':
        const av: AdhocVariableKind = {
          kind: 'AdhocVariable',
          spec: {
            ...commonProperties,
            datasource: v.datasource || getDefaultDatasource(),
            baseFilters: v.baseFilters || [],
            filters: v.filters || [],
            defaultKeys: v.defaultKeys || [],
          },
        };
        variables.push(av);
        break;
      case 'constant':
        const cnts: ConstantVariableKind = {
          kind: 'ConstantVariable',
          spec: {
            ...commonProperties,
            current: {
              value: v.current.value,
              // Constant variable doesn't use text state
              text: v.current.value,
            },
            query: v.query,
          },
        };
        variables.push(cnts);
        break;
      case 'interval':
        const intrv: IntervalVariableKind = {
          kind: 'IntervalVariable',
          spec: {
            ...commonProperties,
            current: {
              value: v.current.value,
              // Interval variable doesn't use text state
              text: v.current.value,
            },
            query: v.query,
            refresh: 'onTimeRangeChanged',
            options: v.options,
            auto: v.auto,
            auto_min: v.auto_min,
            auto_count: v.auto_count,
          },
        };
        variables.push(intrv);
        break;
      case 'textbox':
        const tx: TextVariableKind = {
          kind: 'TextVariable',
          spec: {
            ...commonProperties,
            current: {
              value: v.current.value,
              // Text variable doesn't use text state
              text: v.current.value,
            },
            query: v.query,
          },
        };
        variables.push(tx);
        break;
      case 'groupby':
        const gb: GroupByVariableKind = {
          kind: 'GroupByVariable',
          spec: {
            ...commonProperties,
            datasource: v.datasource || getDefaultDatasource(),
            options: v.options,
            current: {
              value: v.current.value,
              text: v.current.text,
            },
            multi: v.multi,
          },
        };
        variables.push(gb);
        break;
      default:
        // do not throw error, just log it
        console.error(`Variable transformation not implemented: ${v.type}`);
    }
  }
  return variables;
}

function getAnnotations(annotations: AnnotationQuery[]): DashboardV2Spec['annotations'] {
  return annotations.map((a) => {
    const aq: AnnotationQueryKind = {
      kind: 'AnnotationQuery',
      spec: {
        name: a.name,
        ...(a.datasource && { datasource: a.datasource }),
        enable: a.enable,
        hide: Boolean(a.hide),
        iconColor: a.iconColor,
        builtIn: Boolean(a.builtIn),
        query: {
          kind: a.datasource?.type || getDefaultDatasourceType(),
          spec: {
            ...a.target,
          },
        },
        filter: a.filter,
      },
    };
    return aq;
  });
}

function getVariablesV1(vars: DashboardV2Spec['variables']): VariableModel[] {
  const variables: VariableModel[] = [];

  for (const v of vars) {
    const commonProperties = {
      name: v.spec.name,
      label: v.spec.label,
      ...(v.spec.description && { description: v.spec.description }),
      skipUrlSync: v.spec.skipUrlSync,
      hide: transformVariableHideToEnumV1(v.spec.hide),
      type: transformToV1VariableTypes(v),
    };

    switch (v.kind) {
      case 'QueryVariable':
        const qv: VariableModel = {
          ...commonProperties,
          current: v.spec.current,
          options: v.spec.options,
          query:
            LEGACY_STRING_VALUE_KEY in v.spec.query.spec
              ? v.spec.query.spec[LEGACY_STRING_VALUE_KEY]
              : v.spec.query.spec,
          datasource: v.spec.datasource,
          sort: transformSortVariableToEnumV1(v.spec.sort),
          refresh: transformVariableRefreshToEnumV1(v.spec.refresh),
          regex: v.spec.regex,
          allValue: v.spec.allValue,
          includeAll: v.spec.includeAll,
          multi: v.spec.multi,
          // @ts-expect-error - definition is not part of v1 VariableModel
          definition: v.spec.definition,
        };
        variables.push(qv);
        break;
      case 'DatasourceVariable':
        const dv: VariableModel = {
          ...commonProperties,
          current: v.spec.current,
          options: [],
          regex: v.spec.regex,
          refresh: transformVariableRefreshToEnumV1(v.spec.refresh),
          query: v.spec.pluginId,
          multi: v.spec.multi,
          allValue: v.spec.allValue,
          includeAll: v.spec.includeAll,
        };
        variables.push(dv);
        break;
      case 'CustomVariable':
        const cv: VariableModel = {
          ...commonProperties,
          current: {
            text: v.spec.current.value,
            value: v.spec.current.value,
          },
          options: v.spec.options,
          query: v.spec.query,
          multi: v.spec.multi,
          allValue: v.spec.allValue,
          includeAll: v.spec.includeAll,
        };
        variables.push(cv);
        break;
      case 'ConstantVariable':
        const constant: VariableModel = {
          ...commonProperties,
          current: {
            text: v.spec.current.value,
            value: v.spec.current.value,
          },
          hide: transformVariableHideToEnumV1(v.spec.hide),
          // @ts-expect-error
          query: v.spec.current.value,
        };
        variables.push(constant);
        break;
      case 'IntervalVariable':
        const iv: VariableModel = {
          ...commonProperties,
          current: {
            text: v.spec.current.value,
            value: v.spec.current.value,
          },
          hide: transformVariableHideToEnumV1(v.spec.hide),
          query: v.spec.query,
          refresh: transformVariableRefreshToEnumV1(v.spec.refresh),
          options: v.spec.options,
          // @ts-expect-error
          auto: v.spec.auto,
          auto_min: v.spec.auto_min,
          auto_count: v.spec.auto_count,
        };
        variables.push(iv);
        break;
      case 'TextVariable':
        const current = {
          text: v.spec.current.value,
          value: v.spec.current.value,
        };

        const tv: VariableModel = {
          ...commonProperties,
          current: {
            text: v.spec.current.value,
            value: v.spec.current.value,
          },
          options: [{ ...current, selected: true }],
          query: v.spec.query,
        };
        variables.push(tv);
        break;
      case 'GroupByVariable':
        const gv: VariableModel = {
          ...commonProperties,
          datasource: v.spec.datasource,
          current: v.spec.current,
          options: v.spec.options,
        };
        variables.push(gv);
        break;
      case 'AdhocVariable':
        const av: VariableModel = {
          ...commonProperties,
          datasource: v.spec.datasource,
          // @ts-expect-error
          baseFilters: v.spec.baseFilters,
          filters: v.spec.filters,
          defaultKeys: v.spec.defaultKeys,
        };
        variables.push(av);
        break;
      default:
        // do not throw error, just log it
        console.error(`Variable transformation not implemented: ${v}`);
    }
  }
  return variables;
}

function getAnnotationsV1(annotations: DashboardV2Spec['annotations']): AnnotationQuery[] {
  // @ts-expect-error - target v2 query is not compatible with v1 target
  return annotations.map((a) => {
    return {
      name: a.spec.name,
      datasource: a.spec.datasource,
      enable: a.spec.enable,
      hide: a.spec.hide,
      iconColor: a.spec.iconColor,
      builtIn: a.spec.builtIn ? 1 : 0,
      target: a.spec.query?.spec,
      filter: a.spec.filter,
    };
  });
}

interface LibraryPanelDTO extends Pick<Panel, 'libraryPanel' | 'id' | 'title' | 'gridPos' | 'type'> {}

function getPanelsV1(
  panels: DashboardV2Spec['elements'],
  layout: DashboardV2Spec['layout']
): Array<Panel | LibraryPanelDTO> {
  const panelsV1: Array<Panel | LibraryPanelDTO | RowPanel> = [];

  let maxPanelId = 0;

  if (layout.kind !== 'GridLayout') {
    throw new Error('Cannot convert non-GridLayout layout to v1');
  }

  for (const item of layout.spec.items) {
    if (item.kind === 'GridLayoutItem') {
      const panel = panels[item.spec.element.name];
      const v1Panel = transformV2PanelToV1Panel(panel, item);
      panelsV1.push(v1Panel);
      if (v1Panel.id ?? 0 > maxPanelId) {
        maxPanelId = v1Panel.id ?? 0;
      }
    } else if (item.kind === 'GridLayoutRow') {
      const row: RowPanel = {
        id: -1, // Temporarily set to -1, updated later to be unique
        type: 'row',
        title: item.spec.title,
        collapsed: item.spec.collapsed,
        repeat: item.spec.repeat ? item.spec.repeat.value : undefined,
        gridPos: {
          x: 0,
          y: item.spec.y,
          w: 24,
          h: GRID_ROW_HEIGHT,
        },
        panels: [],
      };

      const rowPanels = [];
      for (const panel of item.spec.elements) {
        const panelElement = panels[panel.spec.element.name];
        const v1Panel = transformV2PanelToV1Panel(panelElement, panel, item.spec.y + GRID_ROW_HEIGHT + panel.spec.y);
        rowPanels.push(v1Panel);
        if (v1Panel.id ?? 0 > maxPanelId) {
          maxPanelId = v1Panel.id ?? 0;
        }
      }
      if (item.spec.collapsed) {
        // When a row is collapsed, panels inside it are stored in the panels property.
        row.panels = rowPanels;
        panelsV1.push(row);
      } else {
        panelsV1.push(row);
        panelsV1.push(...rowPanels);
      }
    }
  }

  // Update row panel ids to be unique
  for (const panel of panelsV1) {
    if (panel.type === 'row' && panel.id === -1) {
      panel.id = ++maxPanelId;
    }
  }
  return panelsV1;
}

function transformV2PanelToV1Panel(
  p: PanelKind | LibraryPanelKind,
  layoutElement: GridLayoutItemKind,
  yOverride?: number
): Panel | LibraryPanelDTO {
  const { x, y, width, height, repeat } = layoutElement?.spec || { x: 0, y: 0, width: 0, height: 0 };
  const gridPos = { x, y: yOverride ?? y, w: width, h: height };
  if (p.kind === 'Panel') {
    const panel = p.spec;
    return {
      id: panel.id,
      type: panel.vizConfig.kind,
      title: panel.title,
      description: panel.description,
      fieldConfig: transformMappingsToV1(panel.vizConfig.spec.fieldConfig),
      options: panel.vizConfig.spec.options,
      pluginVersion: panel.vizConfig.spec.pluginVersion,
      links:
        // @ts-expect-error - Panel link is wrongly typed as DashboardLink
        panel.links?.map<DashboardLink>((l) => ({
          title: l.title,
          url: l.url,
          ...(l.targetBlank && { targetBlank: l.targetBlank }),
        })) || [],
      targets: panel.data.spec.queries.map((q) => {
        return {
          refId: q.spec.refId,
          hide: q.spec.hidden,
          datasource: q.spec.datasource,
          ...q.spec.query.spec,
        };
      }),
      transformations: panel.data.spec.transformations.map((t) => t.spec),
      gridPos,
      cacheTimeout: panel.data.spec.queryOptions.cacheTimeout,
      maxDataPoints: panel.data.spec.queryOptions.maxDataPoints,
      interval: panel.data.spec.queryOptions.interval,
      hideTimeOverride: panel.data.spec.queryOptions.hideTimeOverride,
      queryCachingTTL: panel.data.spec.queryOptions.queryCachingTTL,
      timeFrom: panel.data.spec.queryOptions.timeFrom,
      timeShift: panel.data.spec.queryOptions.timeShift,
      transparent: panel.transparent,
      ...(repeat?.value && { repeat: repeat.value }),
      ...(repeat?.direction && { repeatDirection: repeat.direction }),
      ...(repeat?.maxPerRow && { maxPerRow: repeat.maxPerRow }),
    };
  } else if (p.kind === 'LibraryPanel') {
    const panel = p.spec;
    return {
      id: panel.id,
      title: panel.title,
      gridPos,
      libraryPanel: {
        uid: panel.libraryPanel.uid,
        name: panel.libraryPanel.name,
      },
      type: 'library-panel-ref',
    };
  } else {
    throw new Error(`Unknown element kind: ${p}`);
  }
}

export function transformMappingsToV1(fieldConfig: FieldConfigSource): FieldConfigSourceV1 {
  const getThresholdsMode = (mode: ThresholdsMode): ThresholdsModeV1 => {
    switch (mode) {
      case 'absolute':
        return ThresholdsModeV1.Absolute;
      case 'percentage':
        return ThresholdsModeV1.Percentage;
      default:
        return ThresholdsModeV1.Absolute;
    }
  };

  const transformedDefaults: any = {
    ...fieldConfig.defaults,
  };

  if (fieldConfig.defaults.mappings) {
    transformedDefaults.mappings = fieldConfig.defaults.mappings.map((mapping) => {
      switch (mapping.type) {
        case 'value':
          return {
            ...mapping,
            type: MappingTypeV1.ValueToText,
          };
        case 'range':
          return {
            ...mapping,
            type: MappingTypeV1.RangeToText,
          };
        case 'regex':
          return {
            ...mapping,
            type: MappingTypeV1.RegexToText,
          };
        case 'special':
          return {
            ...mapping,
            options: {
              ...mapping.options,
              match: transformSpecialValueMatchToV1(mapping.options.match),
            },
            type: MappingTypeV1.SpecialValue,
          };
        default:
          return mapping;
      }
    });
  }

  if (fieldConfig.defaults.thresholds) {
    transformedDefaults.thresholds = {
      ...fieldConfig.defaults.thresholds,
      mode: getThresholdsMode(fieldConfig.defaults.thresholds.mode),
    };
  }

  if (fieldConfig.defaults.color?.mode) {
    transformedDefaults.color = {
      ...fieldConfig.defaults.color,
      mode: colorIdToEnumv1(fieldConfig.defaults.color.mode),
    };
  }

  return {
    ...fieldConfig,
    defaults: transformedDefaults,
  };
}

function colorIdToEnumv1(colorId: FieldColorModeId): FieldColorModeIdV1 {
  switch (colorId) {
    case 'thresholds':
      return FieldColorModeIdV1.Thresholds;
    case 'palette-classic':
      return FieldColorModeIdV1.PaletteClassic;
    case 'palette-classic-by-name':
      return FieldColorModeIdV1.PaletteClassicByName;
    case 'continuous-GrYlRd':
      return FieldColorModeIdV1.ContinuousGrYlRd;
    case 'continuous-RdYlGr':
      return FieldColorModeIdV1.ContinuousRdYlGr;
    case 'continuous-BlYlRd':
      return FieldColorModeIdV1.ContinuousBlYlRd;
    case 'continuous-YlRd':
      return FieldColorModeIdV1.ContinuousYlRd;
    case 'continuous-BlPu':
      return FieldColorModeIdV1.ContinuousBlPu;
    case 'continuous-YlBl':
      return FieldColorModeIdV1.ContinuousYlBl;
    case 'continuous-blues':
      return FieldColorModeIdV1.ContinuousBlues;
    case 'continuous-reds':
      return FieldColorModeIdV1.ContinuousReds;
    case 'continuous-greens':
      return FieldColorModeIdV1.ContinuousGreens;
    case 'continuous-purples':
      return FieldColorModeIdV1.ContinuousPurples;
    case 'fixed':
      return FieldColorModeIdV1.Fixed;
    case 'shades':
      return FieldColorModeIdV1.Shades;
    default:
      return FieldColorModeIdV1.Thresholds;
  }
}

function transformSpecialValueMatchToV1(match: SpecialValueMatch): SpecialValueMatchV1 {
  switch (match) {
    case 'true':
      return SpecialValueMatchV1.True;
    case 'false':
      return SpecialValueMatchV1.False;
    case 'null':
      return SpecialValueMatchV1.Null;
    case 'nan':
      return SpecialValueMatchV1.NaN;
    case 'null+nan':
      return SpecialValueMatchV1.NullAndNan;
    case 'empty':
      return SpecialValueMatchV1.Empty;
    default:
      throw new Error(`Unknown match type: ${match}`);
  }
}

function transformToV1VariableTypes(variable: TypedVariableModelV2): VariableType {
  switch (variable.kind) {
    case 'QueryVariable':
      return 'query';
    case 'DatasourceVariable':
      return 'datasource';
    case 'CustomVariable':
      return 'custom';
    case 'ConstantVariable':
      return 'constant';
    case 'IntervalVariable':
      return 'interval';
    case 'TextVariable':
      return 'textbox';
    case 'GroupByVariable':
      return 'groupby';
    case 'AdhocVariable':
      return 'adhoc';
    default:
      throw new Error(`Unknown variable type: ${variable}`);
  }
}<|MERGE_RESOLUTION|>--- conflicted
+++ resolved
@@ -393,11 +393,7 @@
       },
     };
 
-<<<<<<< HEAD
     return [panelKind, element_identifier];
-=======
-    return [panelKind, `panel-${p.id}`];
->>>>>>> 7773c658
   } else {
     // PanelKind
 
@@ -446,12 +442,7 @@
         },
       },
     };
-
-<<<<<<< HEAD
     return [panelKind, element_identifier];
-=======
-    return [panelKind, `panel-${p.id}`];
->>>>>>> 7773c658
   }
 }
 
