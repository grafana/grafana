--- conflicted
+++ resolved
@@ -41,11 +41,7 @@
   defaultDataQueryKind,
   RowsLayoutRowKind,
   GridLayoutKind,
-<<<<<<< HEAD
-} from '@grafana/schema/dist/esm/schema/dashboard/v2alpha2/types.spec.gen';
-=======
 } from '@grafana/schema/dist/esm/schema/dashboard/v2';
->>>>>>> 2307a6ac
 import { DashboardLink, DataTransformerConfig } from '@grafana/schema/src/raw/dashboard/x/dashboard_types.gen';
 import { isWeekStart, WeekStart } from '@grafana/ui';
 import {
@@ -429,57 +425,7 @@
     return [panelKind, element_identifier];
   } else {
     // PanelKind
-<<<<<<< HEAD
-
-    const queries = getPanelQueries(
-      (p.targets as unknown as DataQuery[]) || [],
-      p.datasource || getDefaultDatasource()
-    );
-
-    const transformations = getPanelTransformations(p.transformations || []);
-
-    const panelKind: PanelKind = {
-      kind: 'Panel',
-      spec: {
-        title: p.title || '',
-        description: p.description || '',
-        vizConfig: {
-          kind: 'VizConfig',
-          group: p.type,
-          version: p.pluginVersion!,
-          spec: {
-            fieldConfig: (p.fieldConfig as any) || defaultFieldConfigSource(),
-            options: p.options as any,
-          },
-        },
-        links:
-          p.links?.map<DataLink>((l) => ({
-            title: l.title,
-            url: l.url || '',
-            targetBlank: l.targetBlank,
-          })) || [],
-        id: p.id!,
-        data: {
-          kind: 'QueryGroup',
-          spec: {
-            queries,
-            transformations,
-            queryOptions: {
-              cacheTimeout: p.cacheTimeout,
-              maxDataPoints: p.maxDataPoints,
-              interval: p.interval,
-              hideTimeOverride: p.hideTimeOverride,
-              queryCachingTTL: p.queryCachingTTL,
-              timeFrom: p.timeFrom,
-              timeShift: p.timeShift,
-            },
-          },
-        },
-      },
-    };
-=======
     const panelKind = buildPanelKind(p);
->>>>>>> 2307a6ac
     return [panelKind, element_identifier];
   }
 }
@@ -541,11 +487,12 @@
       title: p.title || '',
       description: p.description || '',
       vizConfig: {
-        kind: p.type,
+        kind: 'VizConfig',
+        group: p.type,
+        version: p.pluginVersion!,
         spec: {
           fieldConfig: (p.fieldConfig as any) || defaultFieldConfigSource(),
           options: p.options as any,
-          pluginVersion: p.pluginVersion!,
         },
       },
       links:
