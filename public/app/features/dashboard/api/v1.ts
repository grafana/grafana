import { locationUtil } from '@grafana/data';
import { t } from '@grafana/i18n';
import { Dashboard } from '@grafana/schema';
import { Status } from '@grafana/schema/src/schema/dashboard/v2alpha1/types.status.gen';
import { backendSrv } from 'app/core/services/backend_srv';
import { getMessageFromError, getStatusFromError } from 'app/core/utils/errors';
import kbn from 'app/core/utils/kbn';
import { ScopedResourceClient } from 'app/features/apiserver/client';
import {
  ResourceClient,
  ResourceForCreate,
  AnnoKeyMessage,
  AnnoKeyFolder,
  AnnoKeyGrantPermissions,
  Resource,
  DeprecatedInternalId,
  AnnoKeyManagerKind,
  AnnoKeySourcePath,
  AnnoKeyManagerAllowsEdits,
  ManagerKind,
  ListOptions,
} from 'app/features/apiserver/types';
import { getDashboardUrl } from 'app/features/dashboard-scene/utils/getDashboardUrl';
import { DeleteDashboardResponse } from 'app/features/manage-dashboards/types';
import { DashboardDataDTO, DashboardDTO, SaveDashboardResponseDTO } from 'app/types';

import { SaveDashboardCommand } from '../components/SaveDashboard/types';

import { DashboardAPI, DashboardVersionError, DashboardWithAccessInfo, ListDeletedDashboardsOptions } from './types';

export const K8S_V1_DASHBOARD_API_CONFIG = {
  group: 'dashboard.grafana.app',
  version: 'v1beta1',
  resource: 'dashboards',
};

export class K8sDashboardAPI implements DashboardAPI<DashboardDTO, Dashboard> {
  private client: ResourceClient<DashboardDataDTO, Status>;

  constructor() {
    this.client = new ScopedResourceClient<DashboardDataDTO>(K8S_V1_DASHBOARD_API_CONFIG);
  }

  saveDashboard(options: SaveDashboardCommand<Dashboard>): Promise<SaveDashboardResponseDTO> {
    const dashboard = options.dashboard;
    const obj: ResourceForCreate<DashboardDataDTO> = {
      metadata: {
        ...options?.k8s,
      },
      spec: {
        ...dashboard,
        title: dashboard.title ?? '',
        uid: dashboard.uid ?? '',
      },
    };

    if (options.message) {
      obj.metadata.annotations = {
        ...obj.metadata.annotations,
        [AnnoKeyMessage]: options.message,
      };
    } else if (obj.metadata.annotations) {
      delete obj.metadata.annotations[AnnoKeyMessage];
    }

    if (options.folderUid) {
      obj.metadata.annotations = {
        ...obj.metadata.annotations,
        [AnnoKeyFolder]: options.folderUid,
      };
    }

    // for v1 in g12, we will ignore the schema version validation from all default clients,
    // as we implement the necessary backend conversions, we will drop this query param
    if (dashboard.uid) {
      obj.metadata.name = dashboard.uid;
      // remove resource version when updating
      delete obj.metadata.resourceVersion;
      return this.client.update(obj, { fieldValidation: 'Ignore' }).then((v) => this.asSaveDashboardResponseDTO(v));
    }
    obj.metadata.annotations = {
      ...obj.metadata.annotations,
      [AnnoKeyGrantPermissions]: 'default',
    };
    return this.client.create(obj, { fieldValidation: 'Ignore' }).then((v) => this.asSaveDashboardResponseDTO(v));
  }

  asSaveDashboardResponseDTO(v: Resource<DashboardDataDTO>): SaveDashboardResponseDTO {
    const url = locationUtil.assureBaseUrl(
      getDashboardUrl({
        uid: v.metadata.name,
        currentQueryParams: '',
        slug: kbn.slugifyForUrl(v.spec.title.trim()),
      })
    );

    return {
      uid: v.metadata.name,
      version: v.metadata.generation ?? 0,
      id: v.spec.id ?? 0,
      status: 'success',
      url,
      slug: '',
    };
  }

  deleteDashboard(uid: string, showSuccessAlert: boolean): Promise<DeleteDashboardResponse> {
    return this.client.delete(uid, showSuccessAlert).then((v) => ({
      id: 0,
      message: v.message,
      title: t('dashboard.k8s-dashboard-api.title.deleted', 'deleted'),
    }));
  }

  async getDashboardDTO(uid: string) {
    try {
      const dash = await this.client.subresource<DashboardWithAccessInfo<DashboardDataDTO>>(uid, 'dto');

      // This could come as conversion error from v0 or v2 to V1.
      if (dash.status?.conversion?.failed && dash.status.conversion.storedVersion === 'v2alpha1') {
        throw new DashboardVersionError(dash.status.conversion.storedVersion, dash.status.conversion.error);
      }

      const result: DashboardDTO = {
        meta: {
          ...dash.access,
          isNew: false,
          isFolder: false,
          uid: dash.metadata.name,
          k8s: dash.metadata,
          version: dash.metadata.generation,
        },
        dashboard: {
          ...dash.spec,
          version: dash.metadata.generation,
          uid: dash.metadata.name,
        },
      };

      const annotations = dash.metadata.annotations ?? {};
      const managerKind = annotations[AnnoKeyManagerKind];

      if (managerKind) {
        result.meta.provisioned = annotations[AnnoKeyManagerAllowsEdits] === 'true' || managerKind === ManagerKind.Repo;
        result.meta.provisionedExternalId = annotations[AnnoKeySourcePath];
      }

      if (dash.metadata.labels?.[DeprecatedInternalId]) {
        result.dashboard.id = parseInt(dash.metadata.labels[DeprecatedInternalId], 10);
      }

      if (dash.metadata.annotations?.[AnnoKeyFolder]) {
        try {
          const folder = await backendSrv.getFolderByUid(dash.metadata.annotations[AnnoKeyFolder]);
          result.meta.folderTitle = folder.title;
          result.meta.folderUrl = folder.url;
          result.meta.folderUid = folder.uid;
          result.meta.folderId = folder.id;
        } catch (e) {
          throw new Error('Failed to load folder');
        }
      }

      return result;
    } catch (e) {
      const status = getStatusFromError(e);
      const message = getMessageFromError(e);
      // Hacking around a bug in k8s api server that returns 500 for not found resources
      if (message.includes('not found') && status !== 404) {
        // @ts-expect-error
        e.status = 404;
        // @ts-expect-error
        e.data.message = 'Dashboard not found';
      }

      throw e;
    }
  }

<<<<<<< HEAD
  /**
   * List all soft deleted dashboards
   */
  listDeletedDashboards(options: Omit<ListOptions, 'labelSelector'>) {
    return this.client.list({ ...options, labelSelector: 'grafana.app/get-trash=true' });
  }

  /**
   * Restore a deleted dashboard by re-creating it
   */
=======
  async listDeletedDashboards(options: ListDeletedDashboardsOptions) {
    return await this.client.list({ ...options, labelSelector: 'grafana.app/get-trash=true' });
  }

>>>>>>> f9fb9d26
  restoreDashboard(dashboard: Resource<DashboardDataDTO>) {
    // reset the resource version to create a new resource
    dashboard.metadata.resourceVersion = '';
    return this.client.create(dashboard);
  }
}<|MERGE_RESOLUTION|>--- conflicted
+++ resolved
@@ -18,7 +18,6 @@
   AnnoKeySourcePath,
   AnnoKeyManagerAllowsEdits,
   ManagerKind,
-  ListOptions,
 } from 'app/features/apiserver/types';
 import { getDashboardUrl } from 'app/features/dashboard-scene/utils/getDashboardUrl';
 import { DeleteDashboardResponse } from 'app/features/manage-dashboards/types';
@@ -177,23 +176,10 @@
     }
   }
 
-<<<<<<< HEAD
-  /**
-   * List all soft deleted dashboards
-   */
-  listDeletedDashboards(options: Omit<ListOptions, 'labelSelector'>) {
-    return this.client.list({ ...options, labelSelector: 'grafana.app/get-trash=true' });
-  }
-
-  /**
-   * Restore a deleted dashboard by re-creating it
-   */
-=======
   async listDeletedDashboards(options: ListDeletedDashboardsOptions) {
     return await this.client.list({ ...options, labelSelector: 'grafana.app/get-trash=true' });
   }
 
->>>>>>> f9fb9d26
   restoreDashboard(dashboard: Resource<DashboardDataDTO>) {
     // reset the resource version to create a new resource
     dashboard.metadata.resourceVersion = '';
