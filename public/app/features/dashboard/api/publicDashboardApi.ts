--- conflicted
+++ resolved
@@ -86,21 +86,12 @@
       },
       async onQueryStarted({ dashboard, payload: { share } }, { dispatch, queryFulfilled }) {
         const { data } = await queryFulfilled;
-<<<<<<< HEAD
-        let message = 'Dashboard is public!';
-        if (config.featureToggles.newDashboardSharingComponent) {
-          message =
-            share === PublicDashboardShareType.PUBLIC
-              ? 'Your dashboard is now publicly accessible'
-              : 'Your dashboard is ready for external sharing';
-=======
         let message = t('public-dashboard.sharing.success-creation', 'Dashboard is public!');
         if (config.featureToggles.newDashboardSharingComponent) {
           message =
             share === PublicDashboardShareType.PUBLIC
               ? t('public-dashboard.public-sharing.success-creation', 'Your dashboard is now publicly accessible')
               : t('public-dashboard.email-sharing.success-creation', 'Your dashboard is ready for external sharing');
->>>>>>> 7664b892
         }
         dispatch(notifyApp(createSuccessNotification(message)));
 
@@ -139,13 +130,8 @@
           notifyApp(
             createSuccessNotification(
               config.featureToggles.newDashboardSharingComponent
-<<<<<<< HEAD
-                ? 'Settings have been successfully updated'
-                : 'Public dashboard updated!'
-=======
                 ? t('public-dashboard.configuration.success-update', 'Settings have been successfully updated')
                 : t('public-dashboard.configuration.success-update-old', 'Public dashboard updated!')
->>>>>>> 7664b892
             )
           )
         );
@@ -172,17 +158,11 @@
       },
       async onQueryStarted({ dashboard, payload: { isEnabled } }, { dispatch, queryFulfilled }) {
         const { data } = await queryFulfilled;
-<<<<<<< HEAD
-        let message = 'Public dashboard updated!';
-        if (config.featureToggles.newDashboardSharingComponent) {
-          message = isEnabled ? 'Your dashboard access has been resumed' : 'Your dashboard access has been paused';
-=======
         let message = t('public-dashboard.configuration.success-update-old', 'Public dashboard updated!');
         if (config.featureToggles.newDashboardSharingComponent) {
           message = isEnabled
             ? t('public-dashboard.configuration.success-resume', 'Your dashboard access has been resumed')
             : t('public-dashboard.configuration.success-pause', 'Your dashboard access has been paused');
->>>>>>> 7664b892
         }
         dispatch(notifyApp(createSuccessNotification(message)));
 
@@ -218,19 +198,11 @@
       },
       async onQueryStarted({ dashboard, payload: { share } }, { dispatch, queryFulfilled }) {
         await queryFulfilled;
-<<<<<<< HEAD
-        let message = 'Public dashboard updated!';
-=======
         let message = t('public-dashboard.configuration.success-update-old', 'Public dashboard updated!');
->>>>>>> 7664b892
 
         if (config.featureToggles.newDashboardSharingComponent) {
           message =
             share === PublicDashboardShareType.PUBLIC
-<<<<<<< HEAD
-              ? 'Dashboard access updated: Anyone with the link can now access'
-              : 'Dashboard access restricted: Only specific people can now access with the link';
-=======
               ? t(
                   'public-dashboard.public-sharing.success-share-type-change',
                   'Dashboard access updated: Anyone with the link can now access'
@@ -239,7 +211,6 @@
                   'public-dashboard.email-sharing.success-share-type-change',
                   'Dashboard access restricted: Only specific people can now access with the link'
                 );
->>>>>>> 7664b892
         }
         dispatch(notifyApp(createSuccessNotification(message)));
       },
@@ -302,13 +273,8 @@
           notifyApp(
             createSuccessNotification(
               config.featureToggles.newDashboardSharingComponent
-<<<<<<< HEAD
-                ? 'Your dashboard is no longer shareable'
-                : 'Public dashboard deleted!'
-=======
                 ? t('public-dashboard.share.success-delete', 'Your dashboard is no longer shareable')
                 : t('public-dashboard.share.success-delete-old', 'Public dashboard deleted!')
->>>>>>> 7664b892
             )
           )
         );
