import { DashboardV2Spec } from '@grafana/schema/dist/esm/schema/dashboard/v2alpha0/dashboard.gen';
import {
  AnnoKeyCreatedBy,
  AnnoKeyDashboardId,
  AnnoKeyFolder,
  AnnoKeySlug,
  AnnoKeyUpdatedBy,
  AnnoKeyUpdatedTimestamp,
} from 'app/features/apiserver/types';
import { DashboardDataDTO, DashboardDTO } from 'app/types';

import { ResponseTransformers } from './ResponseTransformers';
import { DashboardWithAccessInfo } from './types';

describe('ResponseTransformers', () => {
  describe('v1 -> v2 transformation', () => {
    it('should transform DashboardDTO to DashboardWithAccessInfo<DashboardV2Spec>', () => {
      const dashboardV1: DashboardDataDTO = {
        uid: 'dashboard-uid',
        id: 123,
        title: 'Dashboard Title',
        description: 'Dashboard Description',
        tags: ['tag1', 'tag2'],
        schemaVersion: 1,
        graphTooltip: 0,
        preload: true,
        liveNow: false,
        editable: true,
        time: { from: 'now-6h', to: 'now' },
        timezone: 'browser',
        refresh: '5m',
        timepicker: {
          refresh_intervals: ['5s', '10s', '30s'],
          hidden: false,
          time_options: ['5m', '15m', '1h'],
          nowDelay: '1m',
        },
        fiscalYearStartMonth: 1,
        weekStart: 'monday',
        version: 1,
<<<<<<< HEAD
        links: [],
=======
        links: [
          {
            title: 'Link 1',
            url: 'https://grafana.com',
            asDropdown: false,
            targetBlank: true,
            includeVars: true,
            keepTime: true,
            tags: ['tag1', 'tag2'],
            icon: 'external link',
            type: 'link',
            tooltip: 'Link 1 Tooltip',
          },
        ],
>>>>>>> 03f7a7d8
        annotations: {
          list: [],
        },
      };

      const dto: DashboardWithAccessInfo<DashboardDataDTO> = {
        spec: dashboardV1,
        access: {
          slug: 'dashboard-slug',
          url: '/d/dashboard-slug',
          canAdmin: true,
          canDelete: true,
          canEdit: true,
          canSave: true,
          canShare: true,
          canStar: true,
          annotationsPermissions: {
            dashboard: { canAdd: true, canEdit: true, canDelete: true },
            organization: { canAdd: true, canEdit: true, canDelete: true },
          },
        },
        apiVersion: 'v1',
        kind: 'DashboardWithAccessInfo',
        metadata: {
          name: 'dashboard-uid',
          resourceVersion: '1',

          creationTimestamp: '2023-01-01T00:00:00Z',
          annotations: {
            [AnnoKeyCreatedBy]: 'user1',
            [AnnoKeyUpdatedBy]: 'user2',
            [AnnoKeyUpdatedTimestamp]: '2023-01-02T00:00:00Z',
            [AnnoKeyFolder]: 'folder1',
            [AnnoKeySlug]: 'dashboard-slug',
          },
        },
      };

      const transformed = ResponseTransformers.ensureV2Response(dto);

      expect(transformed.apiVersion).toBe('v2alpha1');
      expect(transformed.kind).toBe('DashboardWithAccessInfo');
      expect(transformed.metadata.annotations?.[AnnoKeyCreatedBy]).toEqual('user1');
      expect(transformed.metadata.annotations?.[AnnoKeyUpdatedBy]).toEqual('user2');
      expect(transformed.metadata.annotations?.[AnnoKeyUpdatedTimestamp]).toEqual('2023-01-02T00:00:00Z');
      expect(transformed.metadata.annotations?.[AnnoKeyFolder]).toEqual('folder1');
      expect(transformed.metadata.annotations?.[AnnoKeySlug]).toEqual('dashboard-slug');
      expect(transformed.metadata.annotations?.[AnnoKeyDashboardId]).toBe(123);

      const spec = transformed.spec;
      expect(spec.title).toBe(dashboardV1.title);
      expect(spec.description).toBe(dashboardV1.description);
      expect(spec.tags).toEqual(dashboardV1.tags);
      expect(spec.schemaVersion).toBe(dashboardV1.schemaVersion);
      expect(spec.cursorSync).toBe('Off'); // Assuming transformCursorSynctoEnum(0) returns 'Off'
      expect(spec.preload).toBe(dashboardV1.preload);
      expect(spec.liveNow).toBe(dashboardV1.liveNow);
      expect(spec.editable).toBe(dashboardV1.editable);
      expect(spec.timeSettings.from).toBe(dashboardV1.time?.from);
      expect(spec.timeSettings.to).toBe(dashboardV1.time?.to);
      expect(spec.timeSettings.timezone).toBe(dashboardV1.timezone);
      expect(spec.timeSettings.autoRefresh).toBe(dashboardV1.refresh);
      expect(spec.timeSettings.autoRefreshIntervals).toEqual(dashboardV1.timepicker?.refresh_intervals);
      expect(spec.timeSettings.hideTimepicker).toBe(dashboardV1.timepicker?.hidden);
      expect(spec.timeSettings.quickRanges).toEqual(dashboardV1.timepicker?.time_options);
      expect(spec.timeSettings.nowDelay).toBe(dashboardV1.timepicker?.nowDelay);
      expect(spec.timeSettings.fiscalYearStartMonth).toBe(dashboardV1.fiscalYearStartMonth);
      expect(spec.timeSettings.weekStart).toBe(dashboardV1.weekStart);
<<<<<<< HEAD
      expect(spec.links).toEqual([]); // Assuming transformDashboardLinksToEnums([]) returns []
=======
      expect(spec.links).toEqual(dashboardV1.links);
>>>>>>> 03f7a7d8
      expect(spec.annotations).toEqual([]);
    });
  });

  describe('v2 -> v1 transformation', () => {
    it('should return the same object if it is already a DashboardDTO', () => {
      const dashboard: DashboardDTO = {
        dashboard: {
          schemaVersion: 1,
          title: 'Dashboard Title',
          uid: 'dashboard1',
          version: 1,
        },
        meta: {},
      };

      expect(ResponseTransformers.ensureV1Response(dashboard)).toBe(dashboard);
    });

    it('should transform DashboardWithAccessInfo<DashboardV2Spec> to DashboardDTO', () => {
      const dashboardV2: DashboardWithAccessInfo<DashboardV2Spec> = {
        apiVersion: 'v2alpha1',
        kind: 'DashboardWithAccessInfo',
        metadata: {
          creationTimestamp: '2023-01-01T00:00:00Z',
          name: 'dashboard1',
          resourceVersion: '1',
          annotations: {
            'grafana.app/createdBy': 'user1',
            'grafana.app/updatedBy': 'user2',
            'grafana.app/updatedTimestamp': '2023-01-02T00:00:00Z',
            'grafana.app/folder': 'folder1',
            'grafana.app/slug': 'dashboard-slug',
          },
        },
        spec: {
          title: 'Dashboard Title',
          description: 'Dashboard Description',
          tags: ['tag1', 'tag2'],
          schemaVersion: 1,
          cursorSync: 'Off',
          preload: true,
          liveNow: false,
          editable: true,
          timeSettings: {
            from: 'now-6h',
            to: 'now',
            timezone: 'browser',
            autoRefresh: '5m',
            autoRefreshIntervals: ['5s', '10s', '30s'],
            hideTimepicker: false,
            quickRanges: ['5m', '15m', '1h'],
            nowDelay: '1m',
            fiscalYearStartMonth: 1,
            weekStart: 'monday',
          },
          links: [
            {
              title: 'Link 1',
              url: 'https://grafana.com',
              asDropdown: false,
              targetBlank: true,
              includeVars: true,
              keepTime: true,
              tags: ['tag1', 'tag2'],
              icon: 'external link',
              type: 'link',
              tooltip: 'Link 1 Tooltip',
            },
          ],
          annotations: [],
          variables: [],
          elements: {},
          layout: {
            kind: 'GridLayout',
            spec: {
              items: [],
            },
          },
        },
        access: {
          url: '/d/dashboard-slug',
          canAdmin: true,
          canDelete: true,
          canEdit: true,
          canSave: true,
          canShare: true,
          canStar: true,
          slug: 'dashboard-slug',
          annotationsPermissions: {
            dashboard: { canAdd: true, canEdit: true, canDelete: true },
            organization: { canAdd: true, canEdit: true, canDelete: true },
          },
        },
      };

      const transformed = ResponseTransformers.ensureV1Response(dashboardV2);

      expect(transformed.meta.created).toBe(dashboardV2.metadata.creationTimestamp);
      expect(transformed.meta.createdBy).toBe(dashboardV2.metadata.annotations?.['grafana.app/createdBy']);
      expect(transformed.meta.updated).toBe(dashboardV2.metadata.annotations?.['grafana.app/updatedTimestamp']);
      expect(transformed.meta.updatedBy).toBe(dashboardV2.metadata.annotations?.['grafana.app/updatedBy']);
      expect(transformed.meta.folderUid).toBe(dashboardV2.metadata.annotations?.['grafana.app/folder']);
      expect(transformed.meta.slug).toBe(dashboardV2.metadata.annotations?.['grafana.app/slug']);
      expect(transformed.meta.url).toBe(dashboardV2.access.url);
      expect(transformed.meta.canAdmin).toBe(dashboardV2.access.canAdmin);
      expect(transformed.meta.canDelete).toBe(dashboardV2.access.canDelete);
      expect(transformed.meta.canEdit).toBe(dashboardV2.access.canEdit);
      expect(transformed.meta.canSave).toBe(dashboardV2.access.canSave);
      expect(transformed.meta.canShare).toBe(dashboardV2.access.canShare);
      expect(transformed.meta.canStar).toBe(dashboardV2.access.canStar);
      expect(transformed.meta.annotationsPermissions).toEqual(dashboardV2.access.annotationsPermissions);

      const dashboard = transformed.dashboard;
      expect(dashboard.uid).toBe(dashboardV2.metadata.name);
      expect(dashboard.title).toBe(dashboardV2.spec.title);
      expect(dashboard.description).toBe(dashboardV2.spec.description);
      expect(dashboard.tags).toEqual(dashboardV2.spec.tags);
      expect(dashboard.schemaVersion).toBe(dashboardV2.spec.schemaVersion);
      //   expect(dashboard.graphTooltip).toBe(0); // Assuming transformCursorSynctoEnum('Off') returns 0
      expect(dashboard.preload).toBe(dashboardV2.spec.preload);
      expect(dashboard.liveNow).toBe(dashboardV2.spec.liveNow);
      expect(dashboard.editable).toBe(dashboardV2.spec.editable);
      expect(dashboard.time?.from).toBe(dashboardV2.spec.timeSettings.from);
      expect(dashboard.time?.to).toBe(dashboardV2.spec.timeSettings.to);
      expect(dashboard.timezone).toBe(dashboardV2.spec.timeSettings.timezone);
      expect(dashboard.refresh).toBe(dashboardV2.spec.timeSettings.autoRefresh);
      expect(dashboard.timepicker?.refresh_intervals).toEqual(dashboardV2.spec.timeSettings.autoRefreshIntervals);
      expect(dashboard.timepicker?.hidden).toBe(dashboardV2.spec.timeSettings.hideTimepicker);
      expect(dashboard.timepicker?.time_options).toEqual(dashboardV2.spec.timeSettings.quickRanges);
      expect(dashboard.timepicker?.nowDelay).toBe(dashboardV2.spec.timeSettings.nowDelay);
      expect(dashboard.fiscalYearStartMonth).toBe(dashboardV2.spec.timeSettings.fiscalYearStartMonth);
      expect(dashboard.weekStart).toBe(dashboardV2.spec.timeSettings.weekStart);
      expect(dashboard.links).toEqual(dashboardV2.spec.links);
      expect(dashboard.annotations).toEqual({ list: [] });
    });
  });
});<|MERGE_RESOLUTION|>--- conflicted
+++ resolved
@@ -38,9 +38,6 @@
         fiscalYearStartMonth: 1,
         weekStart: 'monday',
         version: 1,
-<<<<<<< HEAD
-        links: [],
-=======
         links: [
           {
             title: 'Link 1',
@@ -55,7 +52,6 @@
             tooltip: 'Link 1 Tooltip',
           },
         ],
->>>>>>> 03f7a7d8
         annotations: {
           list: [],
         },
@@ -124,11 +120,7 @@
       expect(spec.timeSettings.nowDelay).toBe(dashboardV1.timepicker?.nowDelay);
       expect(spec.timeSettings.fiscalYearStartMonth).toBe(dashboardV1.fiscalYearStartMonth);
       expect(spec.timeSettings.weekStart).toBe(dashboardV1.weekStart);
-<<<<<<< HEAD
-      expect(spec.links).toEqual([]); // Assuming transformDashboardLinksToEnums([]) returns []
-=======
       expect(spec.links).toEqual(dashboardV1.links);
->>>>>>> 03f7a7d8
       expect(spec.annotations).toEqual([]);
     });
   });
