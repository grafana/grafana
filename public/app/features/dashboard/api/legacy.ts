--- conflicted
+++ resolved
@@ -1,10 +1,6 @@
 import { AppEvents, UrlQueryMap } from '@grafana/data';
-<<<<<<< HEAD
 import { FetchError, getBackendSrv } from '@grafana/runtime';
-=======
-import { getBackendSrv } from '@grafana/runtime';
 import { Dashboard } from '@grafana/schema';
->>>>>>> dde199f6
 import appEvents from 'app/core/app_events';
 import { dashboardWatcher } from 'app/features/live/dashboard/dashboardWatcher';
 import { DeleteDashboardResponse } from 'app/features/manage-dashboards/types';
