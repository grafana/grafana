--- conflicted
+++ resolved
@@ -50,11 +50,8 @@
 import { loadSnapshotData } from '../utils/loadSnapshotData';
 
 import { PanelHeader } from './PanelHeader/PanelHeader';
-<<<<<<< HEAD
+import { PanelHeaderMenuWrapper } from './PanelHeader/PanelHeaderMenuWrapper';
 import { PanelHeaderTitleItems } from './PanelHeader/PanelHeaderTitleItems';
-=======
-import { PanelHeaderMenuWrapper } from './PanelHeader/PanelHeaderMenuWrapper';
->>>>>>> 7339dbc0
 import { seriesVisibilityConfigFactory } from './SeriesVisibilityConfigFactory';
 import { liveTimer } from './liveTimer';
 
@@ -627,16 +624,10 @@
     const title = panel.getDisplayTitle();
     const padding: PanelPadding = plugin.noPadding ? 'none' : 'md';
 
-<<<<<<< HEAD
     const titleItems = [
       <PanelHeaderTitleItems key="title-items" alertState={alertState} data={data} panelId={panel.id} />,
     ];
-    if (config.featureToggles.newPanelChromeUI) {
-      return (
-        <section
-          className={containerClassNamesNewPanelChrome}
-          aria-label={selectors.components.Panels.Panel.containerByTitle(panel.title)}
-=======
+
     let menu;
     if (!dashboard.meta.publicDashboardAccessToken) {
       menu = (
@@ -654,18 +645,9 @@
 
     if (config.featureToggles.newPanelChromeUI) {
       return (
-        <PanelChrome
-          width={width}
-          height={height}
-          padding={padding}
-          title={title}
-          menu={menu}
-          loadingState={data.state}
-          status={{
-            message: errorMessage,
-            onClick: (e: React.SyntheticEvent) => this.onOpenErrorInspect(e, InspectTab.Error),
-          }}
->>>>>>> 7339dbc0
+        <section
+          className={containerClassNamesNewPanelChrome}
+          aria-label={selectors.components.Panels.Panel.containerByTitle(panel.title)}
         >
           <PanelChrome
             width={width}
@@ -683,6 +665,7 @@
               onClick: (e: React.SyntheticEvent, tab: string) => this.onOpenInspector(e, tab),
             }}
             titleItems={titleItems}
+            menu={menu}
             padding={padding}
           >
             {(innerWidth, innerHeight) => (
