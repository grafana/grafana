import React from 'react';
import coreModule from 'app/core/core_module';
import ReactGridLayout from 'react-grid-layout';
import {GRID_CELL_HEIGHT, GRID_CELL_VMARGIN, GRID_COLUMN_COUNT} from 'app/core/constants';
import {DashboardPanel} from './DashboardPanel';
import {DashboardModel} from '../dashboard_model';
import {PanelContainer} from './PanelContainer';
import {PanelModel} from '../panel_model';
import classNames from 'classnames';
import sizeMe from 'react-sizeme';

let lastGridWidth = 1200;

<<<<<<< HEAD
export interface GridWrapperProps {
  size: any;
  layout: any;
  children: any;
  onResize: any;
  onResizeStop: any;
  onWidthChange: any;
  onLayoutChange: any;
}

class GridWrapper extends React.Component<GridWrapperProps, any> {
  animated: boolean;

  constructor(props) {
    super(props);
  }

  componentDidMount() {
    // Disable animation on initial rendering and enable it when component has been mounted.
    this.animated = true;
  }

  render() {
    if (this.props.size.width === 0) {
      console.log('size is zero!');
    }

    const width = this.props.size.width > 0 ? this.props.size.width : lastGridWidth;
    if (width !== lastGridWidth) {
      this.props.onWidthChange();
      lastGridWidth = width;
    }

    return (
      <ReactGridLayout
        width={lastGridWidth}
        className={this.animated ? 'layout animated' : 'layout'}
        isDraggable={true}
        isResizable={true}
        measureBeforeMount={false}
        containerPadding={[0, 0]}
        useCSSTransforms={true}
        margin={[GRID_CELL_VMARGIN, GRID_CELL_VMARGIN]}
        cols={GRID_COLUMN_COUNT}
        rowHeight={GRID_CELL_HEIGHT}
        draggableHandle=".grid-drag-handle"
        layout={this.props.layout}
        onResize={this.props.onResize}
        onResizeStop={this.props.onResizeStop}
        onLayoutChange={this.props.onLayoutChange}>
        {this.props.children}
      </ReactGridLayout>
    );
  }
=======
function GridWrapper({size, layout, onLayoutChange, children, onResize, onResizeStop, onWidthChange, className}) {
  if (size.width === 0) {
    console.log('size is zero!');
  }

  const width = size.width > 0 ? size.width : lastGridWidth;
  if (width !== lastGridWidth) {
    onWidthChange();
    lastGridWidth = width;
  }

  return (
    <ReactGridLayout
      width={lastGridWidth}
      className={className}
      isDraggable={true}
      isResizable={true}
      measureBeforeMount={false}
      containerPadding={[0, 0]}
      useCSSTransforms={true}
      margin={[GRID_CELL_VMARGIN, GRID_CELL_VMARGIN]}
      cols={GRID_COLUMN_COUNT}
      rowHeight={GRID_CELL_HEIGHT}
      draggableHandle=".grid-drag-handle"
      layout={layout}
      onResize={onResize}
      onResizeStop={onResizeStop}
      onLayoutChange={onLayoutChange}>
      {children}
    </ReactGridLayout>
  );
>>>>>>> 47ecbbab
}

const SizedReactLayoutGrid = sizeMe({monitorWidth: true})(GridWrapper);

export interface DashboardGridProps {
  getPanelContainer: () => PanelContainer;
}

export class DashboardGrid extends React.Component<DashboardGridProps, any> {
  gridToPanelMap: any;
  panelContainer: PanelContainer;
  dashboard: DashboardModel;
  panelMap: {[id: string]: PanelModel};

  constructor(props) {
    super(props);
    this.panelContainer = this.props.getPanelContainer();
    this.onLayoutChange = this.onLayoutChange.bind(this);
    this.onResize = this.onResize.bind(this);
    this.onResizeStop = this.onResizeStop.bind(this);
    this.onWidthChange = this.onWidthChange.bind(this);

    this.state = {animated: false};

    // subscribe to dashboard events
    this.dashboard = this.panelContainer.getDashboard();
    this.dashboard.on('panel-added', this.triggerForceUpdate.bind(this));
    this.dashboard.on('panel-removed', this.triggerForceUpdate.bind(this));
    this.dashboard.on('repeats-processed', this.triggerForceUpdate.bind(this));
    this.dashboard.on('view-mode-changed', this.triggerForceUpdate.bind(this));
    this.dashboard.on('row-collapsed', this.triggerForceUpdate.bind(this));
    this.dashboard.on('row-expanded', this.triggerForceUpdate.bind(this));
  }

  buildLayout() {
    const layout = [];
    this.panelMap = {};

    for (let panel of this.dashboard.panels) {
      let stringId = panel.id.toString();
      this.panelMap[stringId] = panel;

      if (!panel.gridPos) {
        console.log('panel without gridpos');
        continue;
      }

      let panelPos: any = {
        i: stringId,
        x: panel.gridPos.x,
        y: panel.gridPos.y,
        w: panel.gridPos.w,
        h: panel.gridPos.h,
      };

      if (panel.type === 'row') {
        panelPos.w = GRID_COLUMN_COUNT;
        panelPos.h = 1;
        panelPos.isResizable = false;
        panelPos.isDraggable = panel.collapsed;
      }

      layout.push(panelPos);
    }

    return layout;
  }

  onLayoutChange(newLayout) {
    for (const newPos of newLayout) {
      this.panelMap[newPos.i].updateGridPos(newPos);
    }

    this.dashboard.sortPanelsByGridPos();
  }

  triggerForceUpdate() {
    this.forceUpdate();
  }

  onWidthChange() {
    for (const panel of this.dashboard.panels) {
      panel.resizeDone();
    }
  }

  onResize(layout, oldItem, newItem) {
    this.panelMap[newItem.i].updateGridPos(newItem);
  }

  onResizeStop(layout, oldItem, newItem) {
    this.panelMap[newItem.i].resizeDone();
  }

  componentDidMount() {
    setTimeout(() => {
      this.setState(() => {
        return {animated: true};
      });
    });
  }

  renderPanels() {
    const panelElements = [];

    for (let panel of this.dashboard.panels) {
      const panelClasses = classNames({panel: true, 'panel--fullscreen': panel.fullscreen});
      panelElements.push(
        <div key={panel.id.toString()} className={panelClasses}>
          <DashboardPanel panel={panel} getPanelContainer={this.props.getPanelContainer} />
        </div>,
      );
    }

    return panelElements;
  }

  render() {
    return (
      <SizedReactLayoutGrid
        className={classNames({'layout': true, 'animated': this.state.animated})}
        layout={this.buildLayout()}
        onLayoutChange={this.onLayoutChange}
        onWidthChange={this.onWidthChange}
        onResize={this.onResize}
        onResizeStop={this.onResizeStop}>
        {this.renderPanels()}
      </SizedReactLayoutGrid>
    );
  }
}

coreModule.directive('dashboardGrid', function(reactDirective) {
  return reactDirective(DashboardGrid, [['getPanelContainer', {watchDepth: 'reference', wrapApply: false}]]);
});<|MERGE_RESOLUTION|>--- conflicted
+++ resolved
@@ -11,7 +11,6 @@
 
 let lastGridWidth = 1200;
 
-<<<<<<< HEAD
 export interface GridWrapperProps {
   size: any;
   layout: any;
@@ -66,39 +65,6 @@
       </ReactGridLayout>
     );
   }
-=======
-function GridWrapper({size, layout, onLayoutChange, children, onResize, onResizeStop, onWidthChange, className}) {
-  if (size.width === 0) {
-    console.log('size is zero!');
-  }
-
-  const width = size.width > 0 ? size.width : lastGridWidth;
-  if (width !== lastGridWidth) {
-    onWidthChange();
-    lastGridWidth = width;
-  }
-
-  return (
-    <ReactGridLayout
-      width={lastGridWidth}
-      className={className}
-      isDraggable={true}
-      isResizable={true}
-      measureBeforeMount={false}
-      containerPadding={[0, 0]}
-      useCSSTransforms={true}
-      margin={[GRID_CELL_VMARGIN, GRID_CELL_VMARGIN]}
-      cols={GRID_COLUMN_COUNT}
-      rowHeight={GRID_CELL_HEIGHT}
-      draggableHandle=".grid-drag-handle"
-      layout={layout}
-      onResize={onResize}
-      onResizeStop={onResizeStop}
-      onLayoutChange={onLayoutChange}>
-      {children}
-    </ReactGridLayout>
-  );
->>>>>>> 47ecbbab
 }
 
 const SizedReactLayoutGrid = sizeMe({monitorWidth: true})(GridWrapper);
