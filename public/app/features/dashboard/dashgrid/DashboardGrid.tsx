import React from 'react';
import ReactGridLayout from 'react-grid-layout';
import { GRID_CELL_HEIGHT, GRID_CELL_VMARGIN, GRID_COLUMN_COUNT } from 'app/core/constants';
import { DashboardPanel } from './DashboardPanel';
import { DashboardModel } from '../dashboard_model';
import { PanelContainer } from './PanelContainer';
import { PanelModel } from '../panel_model';
import { PanelObserver, PanelObserverIntersection } from './PanelObserver';
import classNames from 'classnames';
import sizeMe from 'react-sizeme';

let lastGridWidth = 1200;

function GridWrapper({
  size,
  layout,
  onLayoutChange,
  children,
  onDragStop,
  onResize,
  onResizeStop,
  onWidthChange,
  className,
  isResizable,
  isDraggable,
}) {
  if (size.width === 0) {
    console.log('size is zero!');
  }

  const width = size.width > 0 ? size.width : lastGridWidth;
  if (width !== lastGridWidth) {
    onWidthChange();
    lastGridWidth = width;
  }

  return (
    <ReactGridLayout
      width={lastGridWidth}
      className={className}
      isDraggable={isDraggable}
      isResizable={isResizable}
      measureBeforeMount={false}
      containerPadding={[0, 0]}
      useCSSTransforms={true}
      margin={[GRID_CELL_VMARGIN, GRID_CELL_VMARGIN]}
      cols={GRID_COLUMN_COUNT}
      rowHeight={GRID_CELL_HEIGHT}
      draggableHandle=".grid-drag-handle"
      layout={layout}
      onResize={onResize}
      onResizeStop={onResizeStop}
      onDragStop={onDragStop}
      onLayoutChange={onLayoutChange}
    >
      {children}
    </ReactGridLayout>
  );
}

const SizedReactLayoutGrid = sizeMe({ monitorWidth: true })(GridWrapper);

export interface DashboardGridProps {
  getPanelContainer: () => PanelContainer;
}

export class DashboardGrid extends React.Component<DashboardGridProps, any> {
  gridToPanelMap: any;
  panelContainer: PanelContainer;
  dashboard: DashboardModel;
  panelMap: { [id: string]: PanelModel };
  observer: PanelObserver;

  constructor(props) {
    super(props);
    this.panelContainer = this.props.getPanelContainer();
    this.onLayoutChange = this.onLayoutChange.bind(this);
    this.onResize = this.onResize.bind(this);
    this.onResizeStop = this.onResizeStop.bind(this);
    this.onDragStop = this.onDragStop.bind(this);
    this.onWidthChange = this.onWidthChange.bind(this);

    this.state = { animated: false };
    this.observer = new PanelObserverIntersection();

    // subscribe to dashboard events
    this.dashboard = this.panelContainer.getDashboard();
    this.dashboard.on('panel-added', this.triggerForceUpdate.bind(this));
    this.dashboard.on('panel-removed', this.triggerForceUpdate.bind(this));
    this.dashboard.on('repeats-processed', this.triggerForceUpdate.bind(this));
    this.dashboard.on('view-mode-changed', this.triggerForceUpdate.bind(this));
    this.dashboard.on('row-collapsed', this.triggerForceUpdate.bind(this));
    this.dashboard.on('row-expanded', this.triggerForceUpdate.bind(this));
  }

  buildLayout() {
    const layout = [];
    this.panelMap = {};

    for (const panel of this.dashboard.panels) {
      const stringId = panel.id.toString();
      this.panelMap[stringId] = panel;

      if (!panel.gridPos) {
        console.log('panel without gridpos');
        continue;
      }

      const panelPos: any = {
        i: stringId,
        x: panel.gridPos.x,
        y: panel.gridPos.y,
        w: panel.gridPos.w,
        h: panel.gridPos.h,
      };

      if (panel.type === 'row') {
        panelPos.w = GRID_COLUMN_COUNT;
        panelPos.h = 1;
        panelPos.isResizable = false;
        panelPos.isDraggable = panel.collapsed;
      }

      layout.push(panelPos);
    }

    return layout;
  }

  onLayoutChange(newLayout) {
    for (const newPos of newLayout) {
      this.panelMap[newPos.i].updateGridPos(newPos);
    }

    this.dashboard.sortPanelsByGridPos();
  }

  triggerForceUpdate() {
    this.forceUpdate();
  }

  onWidthChange() {
    for (const panel of this.dashboard.panels) {
      panel.resizeDone();
    }
  }

  updateGridPos(item, layout) {
    this.panelMap[item.i].updateGridPos(item);

    // react-grid-layout has a bug (#670), and onLayoutChange() is only called when the component is mounted.
    // So it's required to call it explicitly when panel resized or moved to save layout changes.
    this.onLayoutChange(layout);

    // Check all panels
    this.observer.check();
  }

  onResize(layout, oldItem, newItem) {
    this.panelMap[newItem.i].updateGridPos(newItem);
  }

  onResizeStop(layout, oldItem, newItem) {
    this.updateGridPos(newItem, layout);
    this.panelMap[newItem.i].resizeDone();
    this.observer.check();
  }

  onDragStop(layout, oldItem, newItem) {
    this.updateGridPos(newItem, layout);
  }

  componentDidMount() {
    setTimeout(() => {
      this.setState(() => {
        return { animated: true };
      });
    });
  }

  componentWillUnmount() {
    this.observer.dispose();
  }

  renderPanels() {
    const panelElements = [];

    for (const panel of this.dashboard.panels) {
      const panelClasses = classNames({ panel: true, 'panel--fullscreen': panel.fullscreen });
      panelElements.push(
<<<<<<< HEAD
        <div key={panel.id.toString()} ref={e => this.observer.watch(e, panel)} className={panelClasses}>
=======
        /** panel-id is set for html bookmarks */
        <div key={panel.id.toString()} className={panelClasses} id={`panel-${panel.id.toString()}`}>
>>>>>>> ec4b165b
          <DashboardPanel panel={panel} getPanelContainer={this.props.getPanelContainer} />
        </div>
      );
    }

    return panelElements;
  }

  render() {
    return (
      <SizedReactLayoutGrid
        className={classNames({ layout: true, animated: this.state.animated })}
        layout={this.buildLayout()}
        isResizable={this.dashboard.meta.canEdit}
        isDraggable={this.dashboard.meta.canEdit}
        onLayoutChange={this.onLayoutChange}
        onWidthChange={this.onWidthChange}
        onDragStop={this.onDragStop}
        onResize={this.onResize}
        onResizeStop={this.onResizeStop}
      >
        {this.renderPanels()}
      </SizedReactLayoutGrid>
    );
  }
}<|MERGE_RESOLUTION|>--- conflicted
+++ resolved
@@ -188,12 +188,13 @@
     for (const panel of this.dashboard.panels) {
       const panelClasses = classNames({ panel: true, 'panel--fullscreen': panel.fullscreen });
       panelElements.push(
-<<<<<<< HEAD
-        <div key={panel.id.toString()} ref={e => this.observer.watch(e, panel)} className={panelClasses}>
-=======
         /** panel-id is set for html bookmarks */
-        <div key={panel.id.toString()} className={panelClasses} id={`panel-${panel.id.toString()}`}>
->>>>>>> ec4b165b
+        <div
+          key={panel.id.toString()}
+          className={panelClasses}
+          id={`panel-${panel.id.toString()}`}
+          ref={e => this.observer.watch(e, panel)}
+        >
           <DashboardPanel panel={panel} getPanelContainer={this.props.getPanelContainer} />
         </div>
       );
