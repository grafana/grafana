--- conflicted
+++ resolved
@@ -194,21 +194,9 @@
     return this.props.plugin.dataFormats.length > 0 && !this.hasPanelSnapshot;
   }
 
-<<<<<<< HEAD
-  renderPanelPlugin(
-    loading: LoadingState,
-    data: SeriesData[],
-    timeRange: TimeRange,
-    width: number,
-    height: number
-  ): JSX.Element {
-    const { panel, plugin } = this.props;
-    const { renderCounter } = this.state;
-=======
   renderPanel(width: number, height: number): JSX.Element {
     const { panel, plugin } = this.props;
     const { renderCounter, data, isFirstLoad } = this.state;
->>>>>>> c1f00b6f
     const PanelComponent = plugin.reactPlugin.panel;
 
     // This is only done to increase a counter that is used by backend
@@ -243,34 +231,9 @@
 
   private renderLoadingState(): JSX.Element {
     return (
-<<<<<<< HEAD
-      <>
-        {this.needsQueryExecution ? (
-          <DataPanel
-            panelId={panel.id}
-            datasource={datasource}
-            queries={targets}
-            timeRange={timeRange}
-            isVisible={this.isVisible}
-            widthPixels={width}
-            refreshCounter={refreshCounter}
-            scopedVars={panel.scopedVars}
-            onDataResponse={this.onDataResponse}
-            onError={this.onDataError}
-          >
-            {({ loading, data, timeRange }) => {
-              return this.renderPanelPlugin(loading, data, timeRange, width, height);
-            }}
-          </DataPanel>
-        ) : (
-          this.renderPanelPlugin(LoadingState.Done, this.getDataForPanel, timeRange, width, height)
-        )}
-      </>
-=======
       <div className="panel-loading">
         <i className="fa fa-spinner fa-spin" />
       </div>
->>>>>>> c1f00b6f
     );
   }
 
