--- conflicted
+++ resolved
@@ -14,11 +14,7 @@
 import config from 'app/core/config';
 // Types
 import { DashboardModel, PanelModel } from '../state';
-<<<<<<< HEAD
-import { LoadingState, ScopedVars, AbsoluteTimeRange, DefaultTimeRange, toUtc, toDataFrameDTO } from '@grafana/data';
-import { PanelEvents } from '@grafana/ui';
 import { PANEL_BORDER } from 'app/core/constants';
-=======
 import {
   LoadingState,
   ScopedVars,
@@ -30,7 +26,6 @@
   PanelData,
   PanelPlugin,
 } from '@grafana/data';
->>>>>>> b028ffa2
 
 const DEFAULT_PLUGIN_ERROR = 'Error in plugin';
 
