// Libraries
import React, { PureComponent } from 'react';
import { AutoSizer } from 'react-virtualized';

// Services
import { getTimeSrv, TimeSrv } from '../services/TimeSrv';

// Components
import { PanelHeader } from './PanelHeader/PanelHeader';
import { DataPanel } from './DataPanel';
import ErrorBoundary from '../../../core/components/ErrorBoundary/ErrorBoundary';

// Utils
import { applyPanelTimeOverrides, snapshotDataToPanelData } from 'app/features/dashboard/utils/panel';
import { PANEL_HEADER_HEIGHT } from 'app/core/constants';
import { profiler } from 'app/core/profiler';

// Types
import { DashboardModel, PanelModel } from '../state';
import { PanelPlugin } from 'app/types';
import { DataQueryResponse, TimeRange, LoadingState, PanelData, DataQueryError } from '@grafana/ui';

import variables from 'sass/_variables.scss';
import templateSrv from 'app/features/templating/template_srv';

const DEFAULT_PLUGIN_ERROR = 'Error in plugin';

export interface Props {
  panel: PanelModel;
  dashboard: DashboardModel;
  plugin: PanelPlugin;
  isInView: boolean;
}

export interface State {
  refreshCounter: number;
  renderCounter: number;
  timeInfo?: string;
  timeRange?: TimeRange;
  errorMessage: string | null;
}

export class PanelChrome extends PureComponent<Props, State> {
  timeSrv: TimeSrv = getTimeSrv();

  constructor(props) {
    super(props);

    this.state = {
      refreshCounter: 0,
      renderCounter: 0,
      errorMessage: null,
    };
  }

  componentDidMount() {
    this.props.panel.events.on('refresh', this.onRefresh);
    this.props.panel.events.on('render', this.onRender);
    this.props.dashboard.panelInitialized(this.props.panel);
  }

  componentWillUnmount() {
    this.props.panel.events.off('refresh', this.onRefresh);
  }

  onRefresh = () => {
    console.log('onRefresh');
    if (!this.props.isInView) {
      return;
    }

    const { panel } = this.props;
    const timeData = applyPanelTimeOverrides(panel, this.timeSrv.timeRange());

    this.setState({
      refreshCounter: this.state.refreshCounter + 1,
      timeRange: timeData.timeRange,
      timeInfo: timeData.timeInfo,
    });
  };

  onRender = () => {
    this.setState({
      renderCounter: this.state.renderCounter + 1,
    });
  };

  onInterpolate = (value: string, format?: string) => {
    return templateSrv.replace(value, this.props.panel.scopedVars, format);
  };

  onDataResponse = (dataQueryResponse: DataQueryResponse) => {
    if (this.props.dashboard.isSnapshot()) {
      this.props.panel.snapshotData = dataQueryResponse.data;
    }
    // clear error state (if any)
    this.clearErrorState();

    // This event is used by old query editors and panel editor options
    this.props.panel.events.emit('data-received', dataQueryResponse.data);
  };

  onDataError = (message: string, error: DataQueryError) => {
    if (this.state.errorMessage !== message) {
      this.setState({ errorMessage: message });
    }
    // this event is used by old query editors
    this.props.panel.events.emit('data-error', error);
  };

<<<<<<< HEAD
=======
  onPanelError = (message: string) => {
    if (this.state.errorMessage !== message) {
      this.setState({ errorMessage: message });
    }
  };

  clearErrorState() {
    if (this.state.errorMessage) {
      this.setState({ errorMessage: null });
    }
  }

  get isVisible() {
    return !this.props.dashboard.otherPanelInFullscreen(this.props.panel);
  }

>>>>>>> 0256a4dd
  get hasPanelSnapshot() {
    const { panel } = this.props;
    return panel.snapshotData && panel.snapshotData.length;
  }

  get needsQueryExecution() {
    return this.hasPanelSnapshot || this.props.plugin.dataFormats.length > 0;
  }

  get getDataForPanel() {
    return this.hasPanelSnapshot ? snapshotDataToPanelData(this.props.panel) : null;
  }

  renderPanelPlugin(loading: LoadingState, panelData: PanelData, width: number, height: number): JSX.Element {
    const { panel, plugin } = this.props;
    const { timeRange, renderCounter } = this.state;
    const PanelComponent = plugin.exports.Panel;

    // This is only done to increase a counter that is used by backend
    // image rendering (phantomjs/headless chrome) to know when to capture image
    if (loading === LoadingState.Done) {
      profiler.renderingCompleted(panel.id);
    }

    return (
      <div className="panel-content">
        <PanelComponent
          loading={loading}
          panelData={panelData}
          timeRange={timeRange}
          options={panel.getOptions(plugin.exports.PanelDefaults)}
          width={width - 2 * variables.panelhorizontalpadding}
          height={height - PANEL_HEADER_HEIGHT - variables.panelverticalpadding}
          renderCounter={renderCounter}
          onInterpolate={this.onInterpolate}
        />
      </div>
    );
  }

  renderPanelBody = (width: number, height: number): JSX.Element => {
    const { panel, isInView } = this.props;
    const { refreshCounter, timeRange } = this.state;
    const { datasource, targets } = panel;
    return (
      <>
        {this.needsQueryExecution ? (
          <DataPanel
            panelId={panel.id}
            datasource={datasource}
            queries={targets}
            timeRange={timeRange}
            isInView={isInView}
            widthPixels={width}
            refreshCounter={refreshCounter}
            onDataResponse={this.onDataResponse}
            onError={this.onDataError}
          >
            {({ loading, panelData }) => {
              return this.renderPanelPlugin(loading, panelData, width, height);
            }}
          </DataPanel>
        ) : (
          this.renderPanelPlugin(LoadingState.Done, this.getDataForPanel, width, height)
        )}
      </>
    );
  };

  render() {
    const { dashboard, panel } = this.props;
    const { errorMessage, timeInfo } = this.state;
    const { transparent } = panel;

    const containerClassNames = `panel-container panel-container--absolute ${transparent ? 'panel-transparent' : ''}`;
    return (
      <AutoSizer>
        {({ width, height }) => {
          if (width === 0) {
            return null;
          }

          return (
            <div className={containerClassNames}>
              <PanelHeader
                panel={panel}
                dashboard={dashboard}
                timeInfo={timeInfo}
                title={panel.title}
                description={panel.description}
                scopedVars={panel.scopedVars}
                links={panel.links}
                error={errorMessage}
              />
              <ErrorBoundary>
                {({ error, errorInfo }) => {
                  if (errorInfo) {
                    this.onPanelError(error.message || DEFAULT_PLUGIN_ERROR);
                    return null;
                  }
                  return this.renderPanelBody(width, height);
                }}
              </ErrorBoundary>
            </div>
          );
        }}
      </AutoSizer>
    );
  }
}<|MERGE_RESOLUTION|>--- conflicted
+++ resolved
@@ -108,8 +108,6 @@
     this.props.panel.events.emit('data-error', error);
   };
 
-<<<<<<< HEAD
-=======
   onPanelError = (message: string) => {
     if (this.state.errorMessage !== message) {
       this.setState({ errorMessage: message });
@@ -122,11 +120,6 @@
     }
   }
 
-  get isVisible() {
-    return !this.props.dashboard.otherPanelInFullscreen(this.props.panel);
-  }
-
->>>>>>> 0256a4dd
   get hasPanelSnapshot() {
     const { panel } = this.props;
     return panel.snapshotData && panel.snapshotData.length;
