--- conflicted
+++ resolved
@@ -19,20 +19,13 @@
 // Types
 import { DashboardModel, PanelModel } from '../state';
 import { PanelPlugin } from 'app/types';
-<<<<<<< HEAD
-import { DataQueryResponse, TimeRange, LoadingState, PanelData, DataQueryError } from '@grafana/ui';
-=======
 import { DataQueryResponse, TimeRange, LoadingState, DataQueryError, SeriesData } from '@grafana/ui';
 import { ScopedVars } from '@grafana/ui';
->>>>>>> fef1733b
 
 import templateSrv from 'app/features/templating/template_srv';
 
-<<<<<<< HEAD
-=======
 import { getProcessedSeriesData } from './DataPanel';
 
->>>>>>> fef1733b
 const DEFAULT_PLUGIN_ERROR = 'Error in plugin';
 
 export interface Props {
@@ -169,13 +162,8 @@
           data={data}
           timeRange={timeRange}
           options={panel.getOptions(plugin.exports.reactPanel.defaults)}
-<<<<<<< HEAD
-          width={width - 2 * variables.panelhorizontalpadding}
-          height={height - PANEL_HEADER_HEIGHT - variables.panelverticalpadding}
-=======
           width={width - 2 * config.theme.panelPadding.horizontal}
           height={height - PANEL_HEADER_HEIGHT - config.theme.panelPadding.vertical}
->>>>>>> fef1733b
           renderCounter={renderCounter}
           replaceVariables={this.replaceVariables}
         />
