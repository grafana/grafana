// Libraries
import React, { PureComponent } from 'react';
import classNames from 'classnames';

// Utils & Services
import { getAngularLoader, AngularComponent } from 'app/core/services/AngularLoader';
import { importPanelPlugin } from 'app/features/plugins/plugin_loader';

// Components
import { AddPanelWidget } from '../components/AddPanelWidget';
import { DashboardRow } from '../components/DashboardRow';
import { PanelChrome } from './PanelChrome';
import { PanelEditor } from '../panel_editor/PanelEditor';
import { PanelResizer } from './PanelResizer';

// Types
import { PanelModel, DashboardModel } from '../state';
import { PanelPluginMeta, PanelPlugin } from '@grafana/ui/src/types/panel';
import { AutoSizer } from 'react-virtualized';

export interface Props {
  panel: PanelModel;
  dashboard: DashboardModel;
  isEditing: boolean;
  isFullscreen: boolean;
  isInView: boolean;
}

export interface State {
  plugin: PanelPlugin;
  angularPanel: AngularComponent;
  isLazy: boolean;
}

export class DashboardPanel extends PureComponent<Props, State> {
  element: HTMLElement;
  specialPanels = {};

  constructor(props: Props) {
    super(props);

    this.state = {
      plugin: null,
      angularPanel: null,
      isLazy: !props.isInView,
    };

    this.specialPanels['row'] = this.renderRow.bind(this);
    this.specialPanels['add-panel'] = this.renderAddPanel.bind(this);
  }

  isSpecial(pluginId: string) {
    return this.specialPanels[pluginId];
  }

  renderRow() {
    return <DashboardRow panel={this.props.panel} dashboard={this.props.dashboard} />;
  }

  renderAddPanel() {
    return <AddPanelWidget panel={this.props.panel} dashboard={this.props.dashboard} />;
  }

  onPluginTypeChanged = (plugin: PanelPluginMeta) => {
    this.loadPlugin(plugin.id);
  };

  async loadPlugin(pluginId: string) {
    if (this.isSpecial(pluginId)) {
      return;
    }

    const { panel } = this.props;

    // handle plugin loading & changing of plugin type
    if (!this.state.plugin || this.state.plugin.meta.id !== pluginId) {
      const plugin = await importPanelPlugin(pluginId);

      // unmount angular panel
      this.cleanUpAngularPanel();

      if (panel.type !== pluginId) {
        panel.changePlugin(plugin);
      } else {
        panel.pluginLoaded(plugin);
      }

      this.setState({ plugin, angularPanel: null });
    }
  }

  componentDidMount() {
    this.loadPlugin(this.props.panel.type);
  }

  componentDidUpdate(prevProps: Props, prevState: State) {
    if (this.state.isLazy && this.props.isInView) {
      this.setState({ isLazy: false });
    }

    if (!this.element || this.state.angularPanel) {
      return;
    }

    const loader = getAngularLoader();
    const template = '<plugin-component type="panel" class="panel-height-helper"></plugin-component>';
    const scopeProps = { panel: this.props.panel, dashboard: this.props.dashboard };
    const angularPanel = loader.load(this.element, scopeProps, template);

    this.setState({ angularPanel });
  }

  cleanUpAngularPanel() {
    if (this.state.angularPanel) {
      this.state.angularPanel.destroy();
      this.element = null;
    }
  }

  componentWillUnmount() {
    this.cleanUpAngularPanel();
  }

  onMouseEnter = () => {
    this.props.dashboard.setPanelFocus(this.props.panel.id);
  };

  onMouseLeave = () => {
    this.props.dashboard.setPanelFocus(0);
  };

<<<<<<< HEAD
  renderPanel() {
    const { dashboard, panel, isFullscreen } = this.props;
=======
  renderReactPanel() {
    const { dashboard, panel, isFullscreen, isInView } = this.props;
>>>>>>> 513c79d3
    const { plugin } = this.state;

    if (plugin.angularPanelCtrl) {
      return <div ref={element => (this.element = element)} className="panel-height-helper" />;
    }

    return (
      <AutoSizer>
        {({ width, height }) => {
          if (width === 0) {
            return null;
          }

          return (
            <PanelChrome
              plugin={plugin}
              panel={panel}
              dashboard={dashboard}
              isFullscreen={isFullscreen}
              isInView={isInView}
              width={width}
              height={height}
            />
          );
        }}
      </AutoSizer>
    );
  }

  render() {
    const { panel, dashboard, isFullscreen, isEditing } = this.props;
    const { plugin, angularPanel, isLazy } = this.state;

    if (this.isSpecial(panel.type)) {
      return this.specialPanels[panel.type]();
    }

    // if we have not loaded plugin exports yet, wait
    if (!plugin) {
      return null;
    }

<<<<<<< HEAD
    const editorContainerClasses = classNames({
      'panel-editor-container': isEditing,
      'panel-height-helper': !isEditing,
    });

=======
    // If we are lazy state don't render anything
    if (isLazy) {
      return null;
    }

    const containerClass = classNames({ 'panel-editor-container': isEditing, 'panel-height-helper': !isEditing });
>>>>>>> 513c79d3
    const panelWrapperClass = classNames({
      'panel-wrapper': true,
      'panel-wrapper--edit': isEditing,
      'panel-wrapper--view': isFullscreen && !isEditing,
    });

    return (
      <div className={editorContainerClasses}>
        <PanelResizer
          isEditing={isEditing}
          panel={panel}
          render={styles => (
            <div
              className={panelWrapperClass}
              onMouseEnter={this.onMouseEnter}
              onMouseLeave={this.onMouseLeave}
              style={styles}
            >
              {this.renderPanel()}
            </div>
          )}
        />
        {panel.isEditing && (
          <PanelEditor
            panel={panel}
            plugin={plugin}
            dashboard={dashboard}
            angularPanel={angularPanel}
            onTypeChanged={this.onPluginTypeChanged}
          />
        )}
      </div>
    );
  }
}<|MERGE_RESOLUTION|>--- conflicted
+++ resolved
@@ -129,13 +129,8 @@
     this.props.dashboard.setPanelFocus(0);
   };
 
-<<<<<<< HEAD
   renderPanel() {
-    const { dashboard, panel, isFullscreen } = this.props;
-=======
-  renderReactPanel() {
     const { dashboard, panel, isFullscreen, isInView } = this.props;
->>>>>>> 513c79d3
     const { plugin } = this.state;
 
     if (plugin.angularPanelCtrl) {
@@ -178,20 +173,16 @@
       return null;
     }
 
-<<<<<<< HEAD
+    // If we are lazy state don't render anything
+    if (isLazy) {
+      return null;
+    }
+
     const editorContainerClasses = classNames({
       'panel-editor-container': isEditing,
       'panel-height-helper': !isEditing,
     });
 
-=======
-    // If we are lazy state don't render anything
-    if (isLazy) {
-      return null;
-    }
-
-    const containerClass = classNames({ 'panel-editor-container': isEditing, 'panel-height-helper': !isEditing });
->>>>>>> 513c79d3
     const panelWrapperClass = classNames({
       'panel-wrapper': true,
       'panel-wrapper--edit': isEditing,
