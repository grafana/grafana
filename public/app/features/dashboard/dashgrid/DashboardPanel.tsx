// Libraries
import React, { PureComponent } from 'react';
import config from 'app/core/config';
import classNames from 'classnames';

// Utils & Services
import { getAngularLoader, AngularComponent } from 'app/core/services/AngularLoader';
import { importPanelPlugin } from 'app/features/plugins/plugin_loader';

// Components
import { AddPanelWidget } from '../components/AddPanelWidget';
import { getPanelPluginNotFound } from './PanelPluginNotFound';
import { DashboardRow } from '../components/DashboardRow';
import { PanelChrome } from './PanelChrome';
import { PanelEditor } from '../panel_editor/PanelEditor';
import { PanelResizer } from './PanelResizer';

// Types
import { PanelModel, DashboardModel } from '../state';
import { PanelPlugin } from 'app/types';
<<<<<<< HEAD
import { PanelResizer } from './PanelResizer';
import { loadPanelRef, copyReference } from '../state/PanelReference';
=======
import { AngularPanelPlugin, ReactPanelPlugin } from '@grafana/ui/src/types/panel';
>>>>>>> a5a0352d

export interface Props {
  panel: PanelModel;
  dashboard: DashboardModel;
  isEditing: boolean;
  isFullscreen: boolean;
}

export interface State {
  plugin: PanelPlugin;
  angularPanel: AngularComponent;
}

export class DashboardPanel extends PureComponent<Props, State> {
  element: HTMLElement;
  specialPanels: any = {};

  constructor(props: Props) {
    super(props);

    this.state = {
      plugin: null,
      angularPanel: null,
    };

    this.specialPanels['row'] = this.renderRow.bind(this);
    this.specialPanels['add-panel'] = this.renderAddPanel.bind(this);
  }

  isSpecial(pluginId: string) {
    return this.specialPanels[pluginId];
  }

  renderRow() {
    return <DashboardRow panel={this.props.panel} dashboard={this.props.dashboard} />;
  }

  renderAddPanel() {
    return <AddPanelWidget panel={this.props.panel} dashboard={this.props.dashboard} />;
  }

  onPluginTypeChanged = (plugin: PanelPlugin) => {
    this.loadPlugin(plugin.id);
  };

  async loadPlugin(pluginId: string) {
    if (this.isSpecial(pluginId)) {
      return;
    }

    const { panel } = this.props;

    if (panel.reference) {
      // TODO -- error handling!!!!
      const ref = await loadPanelRef(panel.reference);
      if (ref.error) {
        console.error('TODO? Show an error for missing reference', ref);
        const plugin = getPanelPluginNotFound('XXX: ' + ref.error);
        this.setState({ plugin, angularPanel: null });
        return;
      }

      // Check if the panel type is changing
      const before = panel.type;
      copyReference(panel, ref.panel);
      if (before !== panel.type) {
        console.log('Change plugin type to match reference!', before, '>>', panel.type);
        if (this.state.angularPanel != null) {
          panel.destroy();
          this.cleanUpAngularPanel();
        }
      }

      // Load the new panel type
      pluginId = panel.type;
      console.log('Load Panel from:', ref);
    }

    // handle plugin loading & changing of plugin type
    if (!this.state.plugin || this.state.plugin.id !== pluginId) {
      let plugin = config.panels[pluginId] || getPanelPluginNotFound(pluginId);

      // unmount angular panel
      this.cleanUpAngularPanel();

      // load the actual plugin code
      plugin = await this.importPanelPluginModule(plugin);

      if (panel.type !== pluginId) {
        panel.changePlugin(plugin);
      } else {
        panel.pluginLoaded(plugin);
      }

      this.setState({ plugin, angularPanel: null });
    }
  }

  async importPanelPluginModule(plugin: PanelPlugin): Promise<PanelPlugin> {
    if (plugin.hasBeenImported) {
      return plugin;
    }

    try {
      const importedPlugin = await importPanelPlugin(plugin.module);
      if (importedPlugin instanceof AngularPanelPlugin) {
        plugin.angularPlugin = importedPlugin as AngularPanelPlugin;
      } else if (importedPlugin instanceof ReactPanelPlugin) {
        plugin.reactPlugin = importedPlugin as ReactPanelPlugin;
      }
    } catch (e) {
      plugin = getPanelPluginNotFound(plugin.id);
      console.log('Failed to import plugin module', e);
    }

    plugin.hasBeenImported = true;
    return plugin;
  }

  componentDidMount() {
    this.loadPlugin(this.props.panel.type);
  }

  componentDidUpdate() {
    if (!this.element || this.state.angularPanel) {
      return;
    }

    const loader = getAngularLoader();
    const template = '<plugin-component type="panel" class="panel-height-helper"></plugin-component>';
    const scopeProps = { panel: this.props.panel, dashboard: this.props.dashboard };
    const angularPanel = loader.load(this.element, scopeProps, template);

    this.setState({ angularPanel });
  }

  cleanUpAngularPanel() {
    if (this.state.angularPanel) {
      this.state.angularPanel.destroy();
      this.element = null;
    }
  }

  componentWillUnmount() {
    this.cleanUpAngularPanel();
  }

  onMouseEnter = () => {
    this.props.dashboard.setPanelFocus(this.props.panel.id);
  };

  onMouseLeave = () => {
    this.props.dashboard.setPanelFocus(0);
  };

  renderReactPanel() {
    const { dashboard, panel, isFullscreen, isEditing } = this.props;
    const { plugin } = this.state;

    return (
      <PanelChrome
        plugin={plugin}
        panel={panel}
        dashboard={dashboard}
        isFullscreen={isFullscreen}
        isEditing={isEditing}
      />
    );
  }

  renderAngularPanel() {
    return <div ref={element => (this.element = element)} className="panel-height-helper" />;
  }

  render() {
    const { panel, dashboard, isFullscreen, isEditing } = this.props;
    const { plugin, angularPanel } = this.state;

    if (this.isSpecial(panel.type)) {
      return this.specialPanels[panel.type]();
    }

    // if we have not loaded plugin exports yet, wait
    if (!plugin || !plugin.hasBeenImported) {
      return null;
    }

    const containerClass = classNames({ 'panel-editor-container': isEditing, 'panel-height-helper': !isEditing });
    const panelWrapperClass = classNames({
      'panel-wrapper': true,
      'panel-wrapper--edit': isEditing,
      'panel-wrapper--view': isFullscreen && !isEditing,
    });

    return (
      <div className={containerClass}>
        <PanelResizer
          isEditing={isEditing}
          panel={panel}
          render={styles => (
            <div
              className={panelWrapperClass}
              onMouseEnter={this.onMouseEnter}
              onMouseLeave={this.onMouseLeave}
              style={styles}
            >
              {plugin.reactPlugin && this.renderReactPanel()}
              {plugin.angularPlugin && this.renderAngularPanel()}
            </div>
          )}
        />
        {panel.isEditing && (
          <PanelEditor
            panel={panel}
            plugin={plugin}
            dashboard={dashboard}
            angularPanel={angularPanel}
            onTypeChanged={this.onPluginTypeChanged}
          />
        )}
      </div>
    );
  }
}<|MERGE_RESOLUTION|>--- conflicted
+++ resolved
@@ -18,12 +18,8 @@
 // Types
 import { PanelModel, DashboardModel } from '../state';
 import { PanelPlugin } from 'app/types';
-<<<<<<< HEAD
-import { PanelResizer } from './PanelResizer';
 import { loadPanelRef, copyReference } from '../state/PanelReference';
-=======
 import { AngularPanelPlugin, ReactPanelPlugin } from '@grafana/ui/src/types/panel';
->>>>>>> a5a0352d
 
 export interface Props {
   panel: PanelModel;
