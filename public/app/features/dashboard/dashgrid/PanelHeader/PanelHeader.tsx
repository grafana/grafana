import { css, cx } from '@emotion/css';
import React, { FC } from 'react';

import { DataLink, GrafanaTheme2, PanelData } from '@grafana/data';
import { selectors } from '@grafana/e2e-selectors';
import { Icon, useStyles2, ClickOutsideWrapper } from '@grafana/ui';
import { DashboardModel } from 'app/features/dashboard/state/DashboardModel';
import { PanelModel } from 'app/features/dashboard/state/PanelModel';
import { getPanelLinksSupplier } from 'app/features/panel/panellinks/linkSuppliers';

import PanelHeaderCorner from './PanelHeaderCorner';
import { PanelHeaderLoadingIndicator } from './PanelHeaderLoadingIndicator';
import { PanelHeaderMenuTrigger } from './PanelHeaderMenuTrigger';
import { PanelHeaderMenuWrapper } from './PanelHeaderMenuWrapper';
import { PanelHeaderNotices } from './PanelHeaderNotices';

export interface Props {
  panel: PanelModel;
  dashboard: DashboardModel;
  title?: string;
  description?: string;
  links?: DataLink[];
  error?: string;
  alertState?: string;
  isViewing: boolean;
  isEditing: boolean;
  data: PanelData;
}

export const PanelHeader: FC<Props> = ({ panel, error, isViewing, isEditing, data, alertState, dashboard }) => {
  const onCancelQuery = () => panel.getQueryRunner().cancelQuery();
  const title = panel.getDisplayTitle();
  const className = cx('panel-header', !(isViewing || isEditing) ? 'grid-drag-handle' : '');
  const styles = useStyles2(panelStyles);

  return (
    <>
      <PanelHeaderLoadingIndicator state={data.state} onClick={onCancelQuery} />
      <PanelHeaderCorner
        panel={panel}
        title={panel.title}
        description={panel.description}
        scopedVars={panel.scopedVars}
        links={getPanelLinksSupplier(panel)}
        error={error}
      />
      <div className={className}>
        <PanelHeaderMenuTrigger data-testid={selectors.components.Panels.Panel.title(title)}>
          {({ closeMenu, panelMenuOpen }) => {
            return (
<<<<<<< HEAD
              <div className="panel-title">
                <PanelHeaderNotices frames={data.series} panelId={panel.id} />
                {alertState ? (
                  <Icon
                    name={alertState === 'alerting' ? 'heart-break' : 'heart'}
                    className="icon-gf panel-alert-icon"
                    style={{ marginRight: '4px' }}
                    size="sm"
                  />
                ) : null}
                <h2 className={styles.titleText}>{title}</h2>
                {!dashboard.meta.publicDashboardAccessToken && (
                  <div data-testid="panel-dropdown">
                    <Icon name="angle-down" className="panel-menu-toggle" />
                    <PanelHeaderMenuWrapper
                      panel={panel}
                      dashboard={dashboard}
                      show={panelMenuOpen}
                      onClose={closeMenu}
=======
              <ClickOutsideWrapper onClick={closeMenu} parent={document}>
                <div className="panel-title">
                  <PanelHeaderNotices frames={data.series} panelId={panel.id} />
                  {alertState ? (
                    <Icon
                      name={alertState === 'alerting' ? 'heart-break' : 'heart'}
                      className="icon-gf panel-alert-icon"
                      style={{ marginRight: '4px' }}
                      size="sm"
>>>>>>> a6b10908
                    />
                  ) : null}
                  <h2 className={styles.titleText}>{title}</h2>
                  {!dashboard.meta.publicDashboardAccessToken && (
                    <div data-testid="panel-dropdown">
                      <Icon name="angle-down" className="panel-menu-toggle" />
                      {panelMenuOpen ? (
                        <PanelHeaderMenuWrapper panel={panel} dashboard={dashboard} onClose={closeMenu} />
                      ) : null}
                    </div>
                  )}
                  {data.request && data.request.timeInfo && (
                    <span className="panel-time-info">
                      <Icon name="clock-nine" size="sm" /> {data.request.timeInfo}
                    </span>
                  )}
                </div>
              </ClickOutsideWrapper>
            );
          }}
        </PanelHeaderMenuTrigger>
      </div>
    </>
  );
};

const panelStyles = (theme: GrafanaTheme2) => {
  return {
    titleText: css`
      text-overflow: ellipsis;
      overflow: hidden;
      white-space: nowrap;
      max-width: calc(100% - 38px);
      cursor: pointer;
      font-weight: ${theme.typography.fontWeightMedium};
      font-size: ${theme.typography.body.fontSize};
      margin: 0;

      &:hover {
        color: ${theme.colors.text.primary};
      }
      .panel-has-alert & {
        max-width: calc(100% - 54px);
      }
    `,
  };
};<|MERGE_RESOLUTION|>--- conflicted
+++ resolved
@@ -48,27 +48,6 @@
         <PanelHeaderMenuTrigger data-testid={selectors.components.Panels.Panel.title(title)}>
           {({ closeMenu, panelMenuOpen }) => {
             return (
-<<<<<<< HEAD
-              <div className="panel-title">
-                <PanelHeaderNotices frames={data.series} panelId={panel.id} />
-                {alertState ? (
-                  <Icon
-                    name={alertState === 'alerting' ? 'heart-break' : 'heart'}
-                    className="icon-gf panel-alert-icon"
-                    style={{ marginRight: '4px' }}
-                    size="sm"
-                  />
-                ) : null}
-                <h2 className={styles.titleText}>{title}</h2>
-                {!dashboard.meta.publicDashboardAccessToken && (
-                  <div data-testid="panel-dropdown">
-                    <Icon name="angle-down" className="panel-menu-toggle" />
-                    <PanelHeaderMenuWrapper
-                      panel={panel}
-                      dashboard={dashboard}
-                      show={panelMenuOpen}
-                      onClose={closeMenu}
-=======
               <ClickOutsideWrapper onClick={closeMenu} parent={document}>
                 <div className="panel-title">
                   <PanelHeaderNotices frames={data.series} panelId={panel.id} />
@@ -78,7 +57,6 @@
                       className="icon-gf panel-alert-icon"
                       style={{ marginRight: '4px' }}
                       size="sm"
->>>>>>> a6b10908
                     />
                   ) : null}
                   <h2 className={styles.titleText}>{title}</h2>
