--- conflicted
+++ resolved
@@ -1,9 +1,5 @@
 import { css } from '@emotion/css';
-<<<<<<< HEAD
 import { useEffect, useRef, useState } from 'react';
-=======
-import { useEffect, useState, useRef } from 'react';
->>>>>>> 67eb27b5
 import { useSearchParams } from 'react-router-dom-v5-compat';
 import { useAsync, useDebounce } from 'react-use';
 
@@ -13,15 +9,9 @@
 import { Button, useStyles2, Stack, Grid, EmptyState, Alert, Pagination, FilterInput } from '@grafana/ui';
 
 import { DashboardCard } from './DashboardCard';
-<<<<<<< HEAD
-import { MappingContext } from './DashboardLibraryModal';
-import { fetchCommunityDashboard, fetchCommunityDashboards } from './api/dashboardLibraryApi';
-import { CONTENT_KINDS, DashboardLibraryInteractions, EVENT_LOCATIONS, SOURCE_ENTRY_POINTS } from './interactions';
-=======
 import { MappingContext } from './SuggestedDashboardsModal';
 import { fetchCommunityDashboards } from './api/dashboardLibraryApi';
-import { DashboardLibraryInteractions } from './interactions';
->>>>>>> 67eb27b5
+import { CONTENT_KINDS, DashboardLibraryInteractions, EVENT_LOCATIONS, SOURCE_ENTRY_POINTS } from './interactions';
 import { GnetDashboard } from './types';
 import {
   getThumbnailUrl,
@@ -92,7 +82,6 @@
         filter: debouncedSearchQuery.trim() || undefined,
       });
 
-<<<<<<< HEAD
       // Track search if query is present
       if (debouncedSearchQuery.trim()) {
         DashboardLibraryInteractions.searchPerformed({
@@ -104,20 +93,6 @@
         });
       }
 
-      // Track analytics on first load only (once per component lifetime)
-      if (!hasTrackedLoaded.current && currentPage === 1 && apiResponse.dashboards.length > 0) {
-        DashboardLibraryInteractions.loaded({
-          numberOfItems: apiResponse.dashboards.length,
-          contentKinds: [CONTENT_KINDS.COMMUNITY_DASHBOARD],
-          datasourceTypes: [ds.type],
-          sourceEntryPoint: SOURCE_ENTRY_POINTS.DATASOURCE_PAGE,
-          eventLocation: EVENT_LOCATIONS.MODAL_COMMUNITY_TAB,
-        });
-        hasTrackedLoaded.current = true;
-      }
-
-=======
->>>>>>> 67eb27b5
       return {
         dashboards: apiResponse.dashboards,
         pages: apiResponse.pages,
@@ -130,23 +105,22 @@
   }, [datasourceUid, currentPage, debouncedSearchQuery]);
 
   // Track analytics only once on first successful load
-  const hasTrackedRef = useRef(false);
   useEffect(() => {
     if (
       !loading &&
-      !hasTrackedRef.current &&
+      !hasTrackedLoaded.current &&
       currentPage === 1 &&
       response?.dashboards &&
       response.dashboards.length > 0
     ) {
       DashboardLibraryInteractions.loaded({
         numberOfItems: response.dashboards.length,
-        contentKinds: ['community_dashboard'],
+        contentKinds: [CONTENT_KINDS.COMMUNITY_DASHBOARD],
         datasourceTypes: [response.datasourceType],
-        sourceEntryPoint: 'datasource_page',
-        eventLocation: 'suggested_dashboards_modal_community_tab',
+        sourceEntryPoint: SOURCE_ENTRY_POINTS.DATASOURCE_PAGE,
+        eventLocation: EVENT_LOCATIONS.MODAL_COMMUNITY_TAB,
       });
-      hasTrackedRef.current = true;
+      hasTrackedLoaded.current = true;
     }
   }, [loading, currentPage, response]);
 
@@ -158,89 +132,30 @@
   const showEmptyState = !loading && (!response?.dashboards || response.dashboards.length === 0);
   const showError = !loading && error;
 
-<<<<<<< HEAD
-  const onUseCommunityDashboard = async (dashboard: GnetDashboard) => {
-    if (response) {
-      DashboardLibraryInteractions.itemClicked({
-        contentKind: CONTENT_KINDS.COMMUNITY_DASHBOARD,
-        datasourceTypes: [response.datasourceType],
-        libraryItemId: String(dashboard.id),
-        libraryItemTitle: dashboard.name,
-        sourceEntryPoint: SOURCE_ENTRY_POINTS.DATASOURCE_PAGE,
-        eventLocation: EVENT_LOCATIONS.MODAL_COMMUNITY_TAB,
-        clickedAt: Date.now(),
-        discoveryMethod: debouncedSearchQuery.trim() ? 'search' : 'browse',
-      });
-    }
-
-    try {
-      // Fetch full dashboard from Gcom, this is the JSON with __inputs
-      const fullDashboard = await fetchCommunityDashboard(dashboard.id);
-      const dashboardJson = fullDashboard.json;
-
-      // Parse datasource requirements from __inputs
-      const dsInputs: DataSourceInput[] = dashboardJson.__inputs?.filter(isDataSourceInput) || [];
-
-      // Parse constant inputs - these always need user review
-      const constantInputs = parseConstantInputs(dashboardJson.__inputs || []);
-
-      // Try auto-mapping datasources, considering we could come from "build dashhoard" there should be a datasource
-      // instance selected
-      const mappingResult = tryAutoMapDatasources(dsInputs, datasourceUid || '');
-
-      // Decide whether to show mapping form or navigate directly
-      // Show mapping form if: (a) there are unmapped datasources OR (b) there are constants
-      const needsMapping = !mappingResult.allMapped || constantInputs.length > 0;
-
-      if (!needsMapping) {
-        // No mapping needed - all datasources auto-mapped, no constants
-        navigateToTemplate(
-          dashboard.name,
-          dashboard.id,
-          datasourceUid || '',
-          mappingResult.mappings,
-          EVENT_LOCATIONS.MODAL_COMMUNITY_TAB,
-          CONTENT_KINDS.COMMUNITY_DASHBOARD
-        );
-      } else {
-        // Show mapping form for unmapped datasources and/or constants
-        onShowMapping({
-          dashboardName: dashboard.name,
-          dashboardJson,
-          unmappedDsInputs: mappingResult.unmappedDsInputs,
-          constantInputs,
-          existingMappings: mappingResult.mappings,
-          eventLocation: EVENT_LOCATIONS.MODAL_COMMUNITY_TAB,
-          contentKind: CONTENT_KINDS.COMMUNITY_DASHBOARD,
-          onInterpolateAndNavigate: (mappings) =>
-            navigateToTemplate(
-              dashboard.name,
-              dashboard.id,
-              datasourceUid || '',
-              mappings,
-              EVENT_LOCATIONS.MODAL_COMMUNITY_TAB,
-              CONTENT_KINDS.COMMUNITY_DASHBOARD
-            ),
-        });
-      }
-    } catch (err) {
-      console.error('Error loading community dashboard:', err);
-      // TODO: Show error notification
-    }
-=======
   const onPreviewCommunityDashboard = (dashboard: GnetDashboard) => {
     if (!response) {
       return;
     }
+
+    // Track item click
+    DashboardLibraryInteractions.itemClicked({
+      contentKind: CONTENT_KINDS.COMMUNITY_DASHBOARD,
+      datasourceTypes: [response.datasourceType],
+      libraryItemId: String(dashboard.id),
+      libraryItemTitle: dashboard.name,
+      sourceEntryPoint: SOURCE_ENTRY_POINTS.DATASOURCE_PAGE,
+      eventLocation: EVENT_LOCATIONS.MODAL_COMMUNITY_TAB,
+      clickedAt: Date.now(),
+      discoveryMethod: debouncedSearchQuery.trim() ? 'search' : 'browse',
+    });
 
     onUseCommunityDashboard({
       dashboard,
       datasourceUid: datasourceUid || '',
       datasourceType: response.datasourceType,
-      eventLocation: 'suggested_dashboards_modal_community_tab',
+      eventLocation: EVENT_LOCATIONS.MODAL_COMMUNITY_TAB,
       onShowMapping,
     });
->>>>>>> 67eb27b5
   };
 
   return (
