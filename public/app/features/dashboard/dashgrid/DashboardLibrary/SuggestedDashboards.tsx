import { css } from '@emotion/css';
<<<<<<< HEAD
import { useMemo, useRef } from 'react';
=======
import { useEffect, useMemo, useState, useRef } from 'react';
import { useSearchParams } from 'react-router-dom-v5-compat';
>>>>>>> 67eb27b5
import { useAsync } from 'react-use';

import { GrafanaTheme2 } from '@grafana/data';
import { Trans, t } from '@grafana/i18n';
import { getDataSourceSrv, locationService } from '@grafana/runtime';
import { Button, useStyles2, Grid } from '@grafana/ui';
import { PluginDashboard } from 'app/types/plugins';

import { DashboardCard } from './DashboardCard';
<<<<<<< HEAD
import { MappingContext } from './DashboardLibraryModal';
import {
  fetchCommunityDashboard,
  fetchCommunityDashboards,
  fetchProvisionedDashboards,
} from './api/dashboardLibraryApi';
import { CONTENT_KINDS, DashboardLibraryInteractions, EVENT_LOCATIONS, SOURCE_ENTRY_POINTS } from './interactions';
=======
import { MappingContext, SuggestedDashboardsModal } from './SuggestedDashboardsModal';
import { fetchCommunityDashboards, fetchProvisionedDashboards } from './api/dashboardLibraryApi';
import { DashboardLibraryInteractions } from './interactions';
>>>>>>> 67eb27b5
import { GnetDashboard } from './types';
import {
  getThumbnailUrl,
  getLogoUrl,
  buildDashboardDetails,
  onUseCommunityDashboard,
} from './utils/communityDashboardHelpers';
import { getProvisionedDashboardImageUrl } from './utils/provisionedDashboardHelpers';

interface Props {
  datasourceUid?: string;
}

type MixedDashboard =
  | { type: 'provisioned'; dashboard: PluginDashboard; index: number }
  | { type: 'community'; dashboard: GnetDashboard };

type SuggestedDashboardsResult = {
  dashboards: MixedDashboard[];
  hasMoreDashboards: boolean;
};

// Constants for suggested dashboards API params
const SUGGESTED_COMMUNITY_PAGE_SIZE = 2;
const DEFAULT_SORT_ORDER = 'downloads';
const DEFAULT_SORT_DIRECTION = 'desc';
const INCLUDE_SCREENSHOTS = true;
const INCLUDE_LOGO = true;

export const SuggestedDashboards = ({ datasourceUid }: Props) => {
  const styles = useStyles2(getStyles);
<<<<<<< HEAD
  const hasTrackedLoaded = useRef(false);
=======
  const [searchParams, setSearchParams] = useSearchParams();
  const showLibraryModal = searchParams.get('dashboardLibraryModal') === 'open';

  // Validate and get default tab from URL params
  const tabParam = searchParams.get('dashboardLibraryTab');
  const defaultTab: 'datasource' | 'community' = tabParam === 'community' ? 'community' : 'datasource';

  const [mappingContext, setMappingContext] = useState<MappingContext | null>(null);
>>>>>>> 67eb27b5

  // Get datasource type for dynamic title
  const datasourceType = useMemo(() => {
    if (!datasourceUid) {
      return '';
    }
    const ds = getDataSourceSrv().getInstanceSettings(datasourceUid);
    return ds?.type || '';
  }, [datasourceUid]);

  const { value: result, loading } = useAsync(async (): Promise<SuggestedDashboardsResult> => {
    if (!datasourceUid) {
      return { dashboards: [], hasMoreDashboards: false };
    }

    const ds = getDataSourceSrv().getInstanceSettings(datasourceUid);
    if (!ds) {
      return { dashboards: [], hasMoreDashboards: false };
    }

    try {
      // Fetch both provisioned and community dashboards in parallel
      const [provisioned, communityResponse] = await Promise.all([
        // Fetch provisioned dashboards
        fetchProvisionedDashboards(ds.type),

        // Fetch community dashboards
        fetchCommunityDashboards({
          orderBy: DEFAULT_SORT_ORDER,
          direction: DEFAULT_SORT_DIRECTION,
          page: 1,
          pageSize: SUGGESTED_COMMUNITY_PAGE_SIZE,
          includeScreenshots: INCLUDE_SCREENSHOTS,
          dataSourceSlugIn: ds.type,
          includeLogo: INCLUDE_LOGO,
        }),
      ]);

      const community = communityResponse.dashboards;

      // Mix: 1 provisioned + 2 community
      const mixed: MixedDashboard[] = [];

      // Take 1 provisioned if available
      if (provisioned.length > 0) {
        mixed.push({ type: 'provisioned', dashboard: provisioned[0], index: 0 });
      }

      // Take up to 2 community dashboards
      const communityCount = Math.min(2, community.length);
      for (let i = 0; i < communityCount; i++) {
        mixed.push({ type: 'community', dashboard: community[i] });
      }

      // Fill remaining slots if we have less than 3
      while (mixed.length < 3) {
        const provisionedUsed = mixed.filter((m) => m.type === 'provisioned').length;
        const communityUsed = mixed.filter((m) => m.type === 'community').length;

        if (provisionedUsed < provisioned.length) {
          mixed.push({ type: 'provisioned', dashboard: provisioned[provisionedUsed], index: provisionedUsed });
        } else if (communityUsed < community.length) {
          mixed.push({ type: 'community', dashboard: community[communityUsed] });
        } else {
          break; // Not enough dashboards
        }
      }

<<<<<<< HEAD
      // Track analytics on first load only (once per component lifetime)
      if (!hasTrackedLoaded.current && mixed.length > 0) {
        const contentKinds = [
          ...new Set(
            mixed.map((m) =>
              m.type === 'provisioned' ? CONTENT_KINDS.DATASOURCE_DASHBOARD : CONTENT_KINDS.COMMUNITY_DASHBOARD
            )
          ),
        ];

        DashboardLibraryInteractions.loaded({
          numberOfItems: mixed.length,
          contentKinds,
          datasourceTypes: [ds.type],
          sourceEntryPoint: SOURCE_ENTRY_POINTS.DATASOURCE_PAGE,
          eventLocation: EVENT_LOCATIONS.EMPTY_DASHBOARD,
        });
        hasTrackedLoaded.current = true;
      }

=======
>>>>>>> 67eb27b5
      // Determine if there are more dashboards available beyond what we're showing
      // Show "View all" if: more than 1 provisioned exists OR we got the full page size of community dashboards
      const hasMoreDashboards = provisioned.length > 1 || community.length >= SUGGESTED_COMMUNITY_PAGE_SIZE;

      return { dashboards: mixed, hasMoreDashboards };
    } catch (error) {
      console.error('Error loading suggested dashboards', error);
      return { dashboards: [], hasMoreDashboards: false };
    }
  }, [datasourceUid]);

  // Determine which tab should be default based on available data
  const computedDefaultTab = useMemo((): 'datasource' | 'community' => {
    if (!result || loading) {
      return 'datasource'; // Default while loading
    }

    const hasProvisioned = result.dashboards.some((d) => d.type === 'provisioned');

    // Prefer datasource tab if it has data, otherwise community
    return hasProvisioned ? 'datasource' : 'community';
  }, [result, loading]);

  // Track analytics only once on first successful load
  const hasTrackedRef = useRef(false);
  useEffect(() => {
    if (!loading && !hasTrackedRef.current && result && result.dashboards.length > 0) {
      const contentKinds: Array<'datasource_dashboard' | 'community_dashboard'> = [
        ...new Set(
          result.dashboards.map((m) => (m.type === 'provisioned' ? 'datasource_dashboard' : 'community_dashboard'))
        ),
      ];
      DashboardLibraryInteractions.loaded({
        numberOfItems: result.dashboards.length,
        contentKinds,
        datasourceTypes: [datasourceType],
        sourceEntryPoint: 'datasource_page',
        eventLocation: 'empty_dashboard',
      });
      hasTrackedRef.current = true;
    }
  }, [loading, result, datasourceType]);

  const onModalDismiss = () => {
    // Remove modal-related query params while keeping datasourceUid
    setSearchParams((params) => {
      params.delete('dashboardLibraryModal');
      params.delete('dashboardLibraryTab');
      return params;
    });
    setMappingContext(null);
  };

  const onOpenModal = (tab: 'datasource' | 'community') => {
    setSearchParams((params) => {
      const newParams = new URLSearchParams(params);
      newParams.set('dashboardLibraryModal', 'open');
      newParams.set('dashboardLibraryTab', tab);
      return newParams;
    });
  };

  const onShowMapping = (context: MappingContext) => {
    setMappingContext(context);
    onOpenModal(computedDefaultTab);
  };

  const onUseProvisionedDashboard = (dashboard: PluginDashboard) => {
    if (!datasourceUid) {
      return;
    }

    const ds = getDataSourceSrv().getInstanceSettings(datasourceUid);
    if (!ds) {
      return;
    }

    DashboardLibraryInteractions.itemClicked({
      contentKind: CONTENT_KINDS.DATASOURCE_DASHBOARD,
      datasourceTypes: [ds.type],
      libraryItemId: dashboard.uid,
      libraryItemTitle: dashboard.title,
      sourceEntryPoint: SOURCE_ENTRY_POINTS.DATASOURCE_PAGE,
      eventLocation: EVENT_LOCATIONS.EMPTY_DASHBOARD,
      clickedAt: Date.now(),
      discoveryMethod: 'browse',
    });

    // Navigate to template route (existing flow)
    const params = new URLSearchParams({
      datasource: datasourceUid,
      title: dashboard.title || 'Template',
      pluginId: dashboard.pluginId,
      path: dashboard.path,
      sourceEntryPoint: SOURCE_ENTRY_POINTS.DATASOURCE_PAGE,
      libraryItemId: dashboard.uid,
      creationOrigin: 'dashboard_library_datasource_dashboard',
      eventLocation: EVENT_LOCATIONS.EMPTY_DASHBOARD,
      contentKind: CONTENT_KINDS.DATASOURCE_DASHBOARD,
    });

    locationService.push(`/dashboard/template?${params.toString()}`);
  };

  const onPreviewCommunityDashboard = (dashboard: GnetDashboard) => {
    if (!datasourceUid) {
      return;
    }

    const ds = getDataSourceSrv().getInstanceSettings(datasourceUid);
    if (!ds) {
      return;
    }

<<<<<<< HEAD
    DashboardLibraryInteractions.itemClicked({
      contentKind: CONTENT_KINDS.COMMUNITY_DASHBOARD,
      datasourceTypes: [ds.type],
      libraryItemId: String(dashboard.id),
      libraryItemTitle: dashboard.name,
      sourceEntryPoint: SOURCE_ENTRY_POINTS.DATASOURCE_PAGE,
      eventLocation: EVENT_LOCATIONS.EMPTY_DASHBOARD,
      clickedAt: Date.now(),
      discoveryMethod: 'browse',
    });

    try {
      // Fetch full dashboard from Gcom, this is the JSON with __inputs
      const fullDashboard = await fetchCommunityDashboard(dashboard.id);
      const dashboardJson = fullDashboard.json;

      // Parse datasource requirements from __inputs
      const dsInputs: DataSourceInput[] = dashboardJson.__inputs?.filter(isDataSourceInput) || [];

      // Parse constant inputs - these always need user review
      const constantInputs = parseConstantInputs(dashboardJson.__inputs || []);

      // Try auto-mapping datasources
      const mappingResult = tryAutoMapDatasources(dsInputs, datasourceUid || '');

      // Decide whether to show mapping form or navigate directly
      // Show mapping form if: (a) there are unmapped datasources OR (b) there are constants
      const needsMapping = mappingResult.unmappedDsInputs.length > 0 || constantInputs.length > 0;

      if (!needsMapping) {
        // No mapping needed - all datasources auto-mapped, no constants
        navigateToTemplate(
          dashboard.name,
          dashboard.id,
          datasourceUid || '',
          mappingResult.mappings,
          EVENT_LOCATIONS.EMPTY_DASHBOARD,
          CONTENT_KINDS.COMMUNITY_DASHBOARD
        );
      } else {
        // Show mapping form for unmapped datasources and/or constants
        onShowMapping({
          dashboardName: dashboard.name,
          dashboardJson,
          unmappedDsInputs: mappingResult.unmappedDsInputs,
          constantInputs,
          existingMappings: mappingResult.mappings,
          eventLocation: EVENT_LOCATIONS.EMPTY_DASHBOARD,
          contentKind: CONTENT_KINDS.COMMUNITY_DASHBOARD,
          onInterpolateAndNavigate: (mappings) =>
            navigateToTemplate(
              dashboard.name,
              dashboard.id,
              datasourceUid || '',
              mappings,
              EVENT_LOCATIONS.EMPTY_DASHBOARD,
              CONTENT_KINDS.COMMUNITY_DASHBOARD
            ),
        });
      }
    } catch (err) {
      console.error('Error loading community dashboard:', err);
      // TODO: Show error notification
    }
=======
    onUseCommunityDashboard({
      dashboard,
      datasourceUid,
      datasourceType: ds.type,
      eventLocation: 'empty_dashboard',
      onShowMapping: onShowMapping,
    });
>>>>>>> 67eb27b5
  };

  // Don't render if no dashboards or still loading
  if (!loading && (!result || result.dashboards.length === 0)) {
    return null;
  }

  return (
    <>
      <div className={styles.container} data-testid="suggested-dashboards">
        <div className={styles.header}>
          <div className={styles.headerText}>
            <h1 className={styles.title}>
              {datasourceType
                ? t(
                    'dashboard-library.suggested-dashboards-title-with-datasource',
                    'Build a dashboard using suggested options for your {{datasourceType}} data source',
                    { datasourceType }
                  )
                : t(
                    'dashboard-library.suggested-dashboards-title',
                    'Build a dashboard using suggested options for your selected data source'
                  )}
            </h1>
            <p className={styles.subtitle}>
              <Trans i18nKey="dashboard-library.suggested-dashboards-subtitle">
                Browse and select from data-source provided or community dashboards
              </Trans>
            </p>
          </div>
          {result?.hasMoreDashboards && (
            <Button variant="secondary" fill="outline" onClick={() => onOpenModal(computedDefaultTab)} size="sm">
              <Trans i18nKey="dashboard-library.view-all">View all</Trans>
            </Button>
          )}
        </div>

        <Grid
          gap={4}
          columns={{
            xs: 1,
            sm: 2,
            lg: 3,
          }}
        >
          {loading
            ? Array.from({ length: 3 }).map((_, i) => <DashboardCard.Skeleton key={`skeleton-${i}`} />)
            : result?.dashboards.map((item, idx) => {
                if (item.type === 'provisioned') {
                  return (
                    <DashboardCard
                      key={`provisioned-${item.dashboard.uid}-${idx}`}
                      title={item.dashboard.title}
                      imageUrl={getProvisionedDashboardImageUrl(item.index)}
                      dashboard={item.dashboard}
                      onClick={() => onUseProvisionedDashboard(item.dashboard)}
                      showDatasourceProvidedBadge={true}
                      dimThumbnail={true}
                      buttonText={<Trans i18nKey="dashboard-library.card.use-dashboard-button">Use dashboard</Trans>}
                    />
                  );
                } else {
                  const thumbnailUrl = getThumbnailUrl(item.dashboard);
                  const imageUrl = thumbnailUrl || getLogoUrl(item.dashboard);
                  const isLogo = !thumbnailUrl;
                  const details = buildDashboardDetails(item.dashboard);

                  return (
                    <DashboardCard
                      key={`community-${item.dashboard.id}-${idx}`}
                      title={item.dashboard.name}
                      imageUrl={imageUrl}
                      dashboard={item.dashboard}
                      onClick={() => onPreviewCommunityDashboard(item.dashboard)}
                      isLogo={isLogo}
                      details={details}
                      buttonText={<Trans i18nKey="dashboard-library.card.use-dashboard-button">Use dashboard</Trans>}
                    />
                  );
                }
              }) || []}
        </Grid>
      </div>
      <SuggestedDashboardsModal
        isOpen={showLibraryModal}
        onDismiss={onModalDismiss}
        initialMappingContext={mappingContext}
        defaultTab={defaultTab}
      />
    </>
  );
};

function getStyles(theme: GrafanaTheme2) {
  return {
    container: css({
      borderRadius: theme.shape.radius.default,
      borderColor: theme.colors.border.strong,
      borderStyle: 'dashed',
      borderWidth: 1,
      padding: theme.spacing(4),
    }),
    header: css({
      display: 'flex',
      justifyContent: 'space-between',
      alignItems: 'flex-start',
      marginBottom: theme.spacing(1),
      gap: theme.spacing(2),
      paddingRight: theme.spacing(2),
      paddingLeft: theme.spacing(2),
    }),
    headerText: css({
      display: 'flex',
      flexDirection: 'column',
      gap: theme.spacing(0.5),
      flex: 1,
    }),
    title: css({
      margin: 0,
      fontSize: theme.typography.h2.fontSize,
      fontWeight: theme.typography.fontWeightMedium,
      lineHeight: theme.typography.h2.lineHeight,
    }),
    subtitle: css({
      margin: 0,
      fontSize: theme.typography.body.fontSize,
      color: theme.colors.text.secondary,
      lineHeight: theme.typography.body.lineHeight,
    }),
  };
}<|MERGE_RESOLUTION|>--- conflicted
+++ resolved
@@ -1,10 +1,6 @@
 import { css } from '@emotion/css';
-<<<<<<< HEAD
-import { useMemo, useRef } from 'react';
-=======
-import { useEffect, useMemo, useState, useRef } from 'react';
+import { useEffect, useMemo, useRef, useState } from 'react';
 import { useSearchParams } from 'react-router-dom-v5-compat';
->>>>>>> 67eb27b5
 import { useAsync } from 'react-use';
 
 import { GrafanaTheme2 } from '@grafana/data';
@@ -14,19 +10,9 @@
 import { PluginDashboard } from 'app/types/plugins';
 
 import { DashboardCard } from './DashboardCard';
-<<<<<<< HEAD
-import { MappingContext } from './DashboardLibraryModal';
-import {
-  fetchCommunityDashboard,
-  fetchCommunityDashboards,
-  fetchProvisionedDashboards,
-} from './api/dashboardLibraryApi';
-import { CONTENT_KINDS, DashboardLibraryInteractions, EVENT_LOCATIONS, SOURCE_ENTRY_POINTS } from './interactions';
-=======
 import { MappingContext, SuggestedDashboardsModal } from './SuggestedDashboardsModal';
 import { fetchCommunityDashboards, fetchProvisionedDashboards } from './api/dashboardLibraryApi';
-import { DashboardLibraryInteractions } from './interactions';
->>>>>>> 67eb27b5
+import { CONTENT_KINDS, DashboardLibraryInteractions, EVENT_LOCATIONS, SOURCE_ENTRY_POINTS } from './interactions';
 import { GnetDashboard } from './types';
 import {
   getThumbnailUrl,
@@ -58,9 +44,7 @@
 
 export const SuggestedDashboards = ({ datasourceUid }: Props) => {
   const styles = useStyles2(getStyles);
-<<<<<<< HEAD
   const hasTrackedLoaded = useRef(false);
-=======
   const [searchParams, setSearchParams] = useSearchParams();
   const showLibraryModal = searchParams.get('dashboardLibraryModal') === 'open';
 
@@ -69,7 +53,6 @@
   const defaultTab: 'datasource' | 'community' = tabParam === 'community' ? 'community' : 'datasource';
 
   const [mappingContext, setMappingContext] = useState<MappingContext | null>(null);
->>>>>>> 67eb27b5
 
   // Get datasource type for dynamic title
   const datasourceType = useMemo(() => {
@@ -138,29 +121,6 @@
         }
       }
 
-<<<<<<< HEAD
-      // Track analytics on first load only (once per component lifetime)
-      if (!hasTrackedLoaded.current && mixed.length > 0) {
-        const contentKinds = [
-          ...new Set(
-            mixed.map((m) =>
-              m.type === 'provisioned' ? CONTENT_KINDS.DATASOURCE_DASHBOARD : CONTENT_KINDS.COMMUNITY_DASHBOARD
-            )
-          ),
-        ];
-
-        DashboardLibraryInteractions.loaded({
-          numberOfItems: mixed.length,
-          contentKinds,
-          datasourceTypes: [ds.type],
-          sourceEntryPoint: SOURCE_ENTRY_POINTS.DATASOURCE_PAGE,
-          eventLocation: EVENT_LOCATIONS.EMPTY_DASHBOARD,
-        });
-        hasTrackedLoaded.current = true;
-      }
-
-=======
->>>>>>> 67eb27b5
       // Determine if there are more dashboards available beyond what we're showing
       // Show "View all" if: more than 1 provisioned exists OR we got the full page size of community dashboards
       const hasMoreDashboards = provisioned.length > 1 || community.length >= SUGGESTED_COMMUNITY_PAGE_SIZE;
@@ -185,22 +145,24 @@
   }, [result, loading]);
 
   // Track analytics only once on first successful load
-  const hasTrackedRef = useRef(false);
   useEffect(() => {
-    if (!loading && !hasTrackedRef.current && result && result.dashboards.length > 0) {
-      const contentKinds: Array<'datasource_dashboard' | 'community_dashboard'> = [
+    if (!loading && !hasTrackedLoaded.current && result && result.dashboards.length > 0) {
+      const contentKinds = [
         ...new Set(
-          result.dashboards.map((m) => (m.type === 'provisioned' ? 'datasource_dashboard' : 'community_dashboard'))
+          result.dashboards.map((m) =>
+            m.type === 'provisioned' ? CONTENT_KINDS.DATASOURCE_DASHBOARD : CONTENT_KINDS.COMMUNITY_DASHBOARD
+          )
         ),
       ];
+
       DashboardLibraryInteractions.loaded({
         numberOfItems: result.dashboards.length,
         contentKinds,
         datasourceTypes: [datasourceType],
-        sourceEntryPoint: 'datasource_page',
-        eventLocation: 'empty_dashboard',
+        sourceEntryPoint: SOURCE_ENTRY_POINTS.DATASOURCE_PAGE,
+        eventLocation: EVENT_LOCATIONS.EMPTY_DASHBOARD,
       });
-      hasTrackedRef.current = true;
+      hasTrackedLoaded.current = true;
     }
   }, [loading, result, datasourceType]);
 
@@ -275,7 +237,7 @@
       return;
     }
 
-<<<<<<< HEAD
+    // Track item click
     DashboardLibraryInteractions.itemClicked({
       contentKind: CONTENT_KINDS.COMMUNITY_DASHBOARD,
       datasourceTypes: [ds.type],
@@ -287,68 +249,13 @@
       discoveryMethod: 'browse',
     });
 
-    try {
-      // Fetch full dashboard from Gcom, this is the JSON with __inputs
-      const fullDashboard = await fetchCommunityDashboard(dashboard.id);
-      const dashboardJson = fullDashboard.json;
-
-      // Parse datasource requirements from __inputs
-      const dsInputs: DataSourceInput[] = dashboardJson.__inputs?.filter(isDataSourceInput) || [];
-
-      // Parse constant inputs - these always need user review
-      const constantInputs = parseConstantInputs(dashboardJson.__inputs || []);
-
-      // Try auto-mapping datasources
-      const mappingResult = tryAutoMapDatasources(dsInputs, datasourceUid || '');
-
-      // Decide whether to show mapping form or navigate directly
-      // Show mapping form if: (a) there are unmapped datasources OR (b) there are constants
-      const needsMapping = mappingResult.unmappedDsInputs.length > 0 || constantInputs.length > 0;
-
-      if (!needsMapping) {
-        // No mapping needed - all datasources auto-mapped, no constants
-        navigateToTemplate(
-          dashboard.name,
-          dashboard.id,
-          datasourceUid || '',
-          mappingResult.mappings,
-          EVENT_LOCATIONS.EMPTY_DASHBOARD,
-          CONTENT_KINDS.COMMUNITY_DASHBOARD
-        );
-      } else {
-        // Show mapping form for unmapped datasources and/or constants
-        onShowMapping({
-          dashboardName: dashboard.name,
-          dashboardJson,
-          unmappedDsInputs: mappingResult.unmappedDsInputs,
-          constantInputs,
-          existingMappings: mappingResult.mappings,
-          eventLocation: EVENT_LOCATIONS.EMPTY_DASHBOARD,
-          contentKind: CONTENT_KINDS.COMMUNITY_DASHBOARD,
-          onInterpolateAndNavigate: (mappings) =>
-            navigateToTemplate(
-              dashboard.name,
-              dashboard.id,
-              datasourceUid || '',
-              mappings,
-              EVENT_LOCATIONS.EMPTY_DASHBOARD,
-              CONTENT_KINDS.COMMUNITY_DASHBOARD
-            ),
-        });
-      }
-    } catch (err) {
-      console.error('Error loading community dashboard:', err);
-      // TODO: Show error notification
-    }
-=======
     onUseCommunityDashboard({
       dashboard,
       datasourceUid,
       datasourceType: ds.type,
-      eventLocation: 'empty_dashboard',
+      eventLocation: EVENT_LOCATIONS.EMPTY_DASHBOARD,
       onShowMapping: onShowMapping,
     });
->>>>>>> 67eb27b5
   };
 
   // Don't render if no dashboards or still loading
