import { locationService } from '@grafana/runtime';
import { DataSourceInput } from 'app/features/manage-dashboards/state/reducers';

import { DASHBOARD_LIBRARY_ROUTES } from '../../types';
import { MappingContext } from '../SuggestedDashboardsModal';
<<<<<<< HEAD
import { fetchCommunityDashboard } from '../api/dashboardLibraryApi';
=======
import { fetchCommunityDashboard, GnetDashboardDependency } from '../api/dashboardLibraryApi';
>>>>>>> 6eabb9b2
import { CONTENT_KINDS, ContentKind, CREATION_ORIGINS, EventLocation, SOURCE_ENTRY_POINTS } from '../interactions';
import { GnetDashboard, Link } from '../types';

import { InputMapping, tryAutoMapDatasources, parseConstantInputs, isDataSourceInput } from './autoMapDatasources';

/**
 * Extract datasource types from URL parameters for tracking purposes.
 * Supports two formats:
 * - datasourceTypes: JSON array of datasource types (for community dashboards)
 * - pluginId: Single datasource type (legacy format for provisioned dashboards)
 *
 * @returns Array of datasource type strings, or undefined if not available
 */
export function extractDatasourceTypesFromUrl(): string[] | undefined {
  const params = locationService.getSearchObject();
  const datasourceTypesParam = params.datasourceTypes;
  const pluginIdParam = params.pluginId;

  if (datasourceTypesParam && typeof datasourceTypesParam === 'string') {
    try {
      return JSON.parse(datasourceTypesParam);
    } catch {
      // If parsing fails, return undefined
      return undefined;
    }
  } else if (pluginIdParam && typeof pluginIdParam === 'string') {
    // Fallback to legacy pluginId for provisioned dashboards
    return [pluginIdParam];
  }

  return undefined;
}

/**
 * Extract thumbnail URL from dashboard screenshots
 */
export function getThumbnailUrl(dashboard: GnetDashboard): string {
  const thumbnail = dashboard.screenshots?.[0]?.links.find((l: Link) => l.rel === 'image')?.href ?? '';
  return thumbnail ? `/api/gnet${thumbnail}` : '';
}

/**
 * Extract logo URL from dashboard logos
 */
export function getLogoUrl(dashboard: GnetDashboard): string {
  const logo = dashboard.logos?.large || dashboard.logos?.small;
  if (logo?.content && logo?.type) {
    return `data:${logo.type};base64,${logo.content}`;
  }
  return '';
}

/**
 * Format date string for display
 */
export function formatDate(dateString?: string): string {
  if (!dateString) {
    return 'N/A';
  }
  const date = new Date(dateString);
  return date.toLocaleDateString(undefined, { year: 'numeric', month: 'short', day: 'numeric' });
}

/**
 * Create URL-friendly slug from dashboard name
 */
export function createSlug(name: string): string {
  return name
    .toLowerCase()
    .replace(/[^a-z0-9]+/g, '-')
    .replace(/^-+|-+$/g, '');
}

/**
 * Build Grafana.com URL for a dashboard
 */
export function buildGrafanaComUrl(dashboard: GnetDashboard): string {
  return `https://grafana.com/grafana/dashboards/${dashboard.id}-${createSlug(dashboard.name)}/`;
}

/**
 * Build dashboard details object for display in card
 */
export interface DashboardDetails {
  id: string;
  datasource: string;
  dependencies: string[];
  publishedBy: string;
  lastUpdate: string;
  grafanaComUrl: string;
}

export function buildDashboardDetails(dashboard: GnetDashboard): DashboardDetails {
  return {
    id: String(dashboard.id),
    datasource: dashboard.datasource || 'N/A',
    dependencies: dashboard.datasource ? [dashboard.datasource] : [],
    publishedBy: dashboard.orgName || dashboard.userName || 'Grafana Community',
    lastUpdate: formatDate(dashboard.updatedAt || dashboard.publishedAt),
    grafanaComUrl: buildGrafanaComUrl(dashboard),
  };
}

/**
 * Navigate to dashboard template route with mappings
 */
export function navigateToTemplate(
  dashboardTitle: string,
  gnetId: number,
  datasourceUid: string,
  mappings: InputMapping[],
  eventLocation: EventLocation,
<<<<<<< HEAD
  contentKind: ContentKind
=======
  contentKind: ContentKind,
  datasourceTypes?: string[]
>>>>>>> 6eabb9b2
): void {
  const searchParams = new URLSearchParams({
    datasource: datasourceUid,
    title: dashboardTitle,
    gnetId: String(gnetId),
    sourceEntryPoint: SOURCE_ENTRY_POINTS.DATASOURCE_PAGE,
    creationOrigin: CREATION_ORIGINS.DASHBOARD_LIBRARY_COMMUNITY_DASHBOARD,
    contentKind,
    eventLocation,
    mappings: JSON.stringify(mappings),
  });

  // Add datasource types for tracking if available
  if (datasourceTypes && datasourceTypes.length > 0) {
    searchParams.set('datasourceTypes', JSON.stringify(datasourceTypes));
  }

  locationService.push({
    pathname: DASHBOARD_LIBRARY_ROUTES.Template,
    search: searchParams.toString(),
  });
}

interface UseCommunityDashboardParams {
  dashboard: GnetDashboard;
  datasourceUid: string;
  datasourceType: string;
  eventLocation: 'empty_dashboard' | 'suggested_dashboards_modal_community_tab';
  onShowMapping?: (context: MappingContext) => void;
}

/**
 * Handles the flow when a user selects a community dashboard:
 * 1. Tracks analytics
 * 2. Fetches full dashboard JSON with __inputs
 * 3. Attempts auto-mapping of datasources
 * 4. Either navigates directly or shows mapping form
 */
export async function onUseCommunityDashboard({
  dashboard,
  datasourceUid,
  datasourceType,
  eventLocation,
  onShowMapping,
}: UseCommunityDashboardParams): Promise<void> {
  // Note: item_clicked tracking is done by the caller (CommunityDashboardSection or SuggestedDashboards)
  // with the correct discoveryMethod before calling this function
  try {
    // Fetch full dashboard from Gcom, this is the JSON with __inputs
    const fullDashboard = await fetchCommunityDashboard(dashboard.id);
    const dashboardJson = fullDashboard.json;

    // Parse datasource requirements from __inputs
    const dsInputs: DataSourceInput[] = dashboardJson.__inputs?.filter(isDataSourceInput) || [];

    // Extract datasource types for tracking purposes from dependencies
    const datasourceTypes =
      fullDashboard.dependencies?.items
        ?.filter((dep: GnetDashboardDependency) => dep.pluginTypeCode === 'datasource')
        .map((dep: GnetDashboardDependency) => dep.pluginSlug)
        .filter(Boolean) || [];

    // Parse constant inputs - these always need user review
    const constantInputs = parseConstantInputs(dashboardJson.__inputs || []);

    // Try auto-mapping datasources
    const mappingResult = tryAutoMapDatasources(dsInputs, datasourceUid);

    // Decide whether to show mapping form or navigate directly
    // Show mapping form if: (a) there are unmapped datasources OR (b) there are constants
    const needsMapping = mappingResult.unmappedDsInputs.length > 0 || constantInputs.length > 0;

    if (!needsMapping) {
      // No mapping needed - all datasources auto-mapped, no constants
      navigateToTemplate(
        dashboard.name,
        dashboard.id,
        datasourceUid,
        mappingResult.mappings,
        eventLocation,
<<<<<<< HEAD
        CONTENT_KINDS.COMMUNITY_DASHBOARD
=======
        CONTENT_KINDS.COMMUNITY_DASHBOARD,
        datasourceTypes
>>>>>>> 6eabb9b2
      );
    } else {
      // Show mapping form for unmapped datasources and/or constants
      if (onShowMapping) {
        onShowMapping({
          dashboardName: dashboard.name,
          dashboardJson,
          unmappedDsInputs: mappingResult.unmappedDsInputs,
          constantInputs,
          existingMappings: mappingResult.mappings,
          eventLocation,
          contentKind: CONTENT_KINDS.COMMUNITY_DASHBOARD,
          onInterpolateAndNavigate: (mappings) =>
            navigateToTemplate(
              dashboard.name,
              dashboard.id,
              datasourceUid,
              mappings,
              eventLocation,
<<<<<<< HEAD
              CONTENT_KINDS.COMMUNITY_DASHBOARD
=======
              CONTENT_KINDS.COMMUNITY_DASHBOARD,
              datasourceTypes
>>>>>>> 6eabb9b2
            ),
        });
      }
    }
  } catch (err) {
    console.error('Error loading community dashboard:', err);
    // TODO: Show error notification
  }
}<|MERGE_RESOLUTION|>--- conflicted
+++ resolved
@@ -3,11 +3,7 @@
 
 import { DASHBOARD_LIBRARY_ROUTES } from '../../types';
 import { MappingContext } from '../SuggestedDashboardsModal';
-<<<<<<< HEAD
-import { fetchCommunityDashboard } from '../api/dashboardLibraryApi';
-=======
 import { fetchCommunityDashboard, GnetDashboardDependency } from '../api/dashboardLibraryApi';
->>>>>>> 6eabb9b2
 import { CONTENT_KINDS, ContentKind, CREATION_ORIGINS, EventLocation, SOURCE_ENTRY_POINTS } from '../interactions';
 import { GnetDashboard, Link } from '../types';
 
@@ -120,12 +116,8 @@
   datasourceUid: string,
   mappings: InputMapping[],
   eventLocation: EventLocation,
-<<<<<<< HEAD
-  contentKind: ContentKind
-=======
   contentKind: ContentKind,
   datasourceTypes?: string[]
->>>>>>> 6eabb9b2
 ): void {
   const searchParams = new URLSearchParams({
     datasource: datasourceUid,
@@ -206,12 +198,8 @@
         datasourceUid,
         mappingResult.mappings,
         eventLocation,
-<<<<<<< HEAD
-        CONTENT_KINDS.COMMUNITY_DASHBOARD
-=======
         CONTENT_KINDS.COMMUNITY_DASHBOARD,
         datasourceTypes
->>>>>>> 6eabb9b2
       );
     } else {
       // Show mapping form for unmapped datasources and/or constants
@@ -231,12 +219,8 @@
               datasourceUid,
               mappings,
               eventLocation,
-<<<<<<< HEAD
-              CONTENT_KINDS.COMMUNITY_DASHBOARD
-=======
               CONTENT_KINDS.COMMUNITY_DASHBOARD,
               datasourceTypes
->>>>>>> 6eabb9b2
             ),
         });
       }
