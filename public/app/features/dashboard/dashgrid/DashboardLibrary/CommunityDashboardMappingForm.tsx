--- conflicted
+++ resolved
@@ -7,12 +7,8 @@
 import { DataSourcePicker } from 'app/features/datasources/components/picker/DataSourcePicker';
 import { DashboardInput, DataSourceInput } from 'app/features/manage-dashboards/state/reducers';
 
-<<<<<<< HEAD
 import { ContentKind, DashboardLibraryInteractions, EventLocation, SOURCE_ENTRY_POINTS } from './interactions';
-import { InputMapping, mapConstantInputs } from './utils/autoMapDatasources';
-=======
 import { InputMapping, mapConstantInputs, mapUserSelectedDatasources } from './utils/autoMapDatasources';
->>>>>>> 67eb27b5
 
 interface Props {
   unmappedDsInputs: DataSourceInput[];
@@ -118,17 +114,8 @@
     // 2. User-selected datasources
     // 3. Constant values (user-edited or defaults)
 
-<<<<<<< HEAD
-    const userSelectedDatasources: InputMapping[] = unmappedDsInputs.map((input) => ({
-      name: input.name,
-      type: 'datasource',
-      pluginId: input.pluginId,
-      value: userSelectedDsMappings[input.name]?.datasource?.uid || '',
-    }));
-
-=======
-    const userSelectedDatasources = mapUserSelectedDatasources(unmappedInputs, userSelectedDsMappings);
->>>>>>> 67eb27b5
+    const userSelectedDatasources = mapUserSelectedDatasources(unmappedDsInputs, userSelectedDsMappings);
+
     const constantMappings = mapConstantInputs(constantInputs, constantValues);
 
     const allMappings = [...existingMappings, ...userSelectedDatasources, ...constantMappings];
