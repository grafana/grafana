import { css, cx } from '@emotion/css';
import Skeleton from 'react-loading-skeleton';

import { GrafanaTheme2 } from '@grafana/data';
import { t, Trans } from '@grafana/i18n';
import { Badge, Box, Button, Card, IconButton, Text, TextLink, Tooltip, useStyles2 } from '@grafana/ui';
<<<<<<< HEAD
import { attachSkeleton } from '@grafana/ui/unstable';
=======
import { attachSkeleton, SkeletonComponent } from '@grafana/ui/unstable';
>>>>>>> 94b88419
import { PluginDashboard } from 'app/types/plugins';

import { GnetDashboard } from './types';

interface Details {
  id: string;
  datasource: string;
  dependencies: string[];
  publishedBy: string;
  lastUpdate: string;
  grafanaComUrl?: string;
}

interface Props {
  title: string;
  imageUrl?: string;
  dashboard: PluginDashboard | GnetDashboard;
  details?: Details;
  onClick: () => void;
  isLogo?: boolean; // Indicates if imageUrl is a small logo vs full screenshot
  showDatasourceProvidedBadge?: boolean;
  dimThumbnail?: boolean; // Apply 50% opacity to thumbnail when badge is shown
  buttonText?: React.ReactNode; // Optional custom button text, defaults to "Use template"
}

<<<<<<< HEAD
const DashboardCardSkeleton = () => <Skeleton width="350px" height="300px" />;

=======
>>>>>>> 94b88419
function DashboardCardComponent({
  title,
  imageUrl,
  onClick,
  dashboard,
  details,
  isLogo,
  showDatasourceProvidedBadge,
  dimThumbnail,
  buttonText,
}: Props) {
  const styles = useStyles2(getStyles);

  return (
    <Card className={styles.card} noMargin>
      <Card.Heading className={styles.title}>{title}</Card.Heading>
      <div className={isLogo ? styles.logoContainer : styles.thumbnailContainer}>
        {imageUrl && imageUrl.trim() ? (
          <img
            src={imageUrl}
            alt={title}
            className={cx(
              isLogo ? styles.logo : styles.thumbnail,
              dimThumbnail && showDatasourceProvidedBadge && styles.dimmedImage
            )}
            onError={(e) => {
              console.error('Failed to load image for:', title, 'URL:', imageUrl);
              e.currentTarget.style.display = 'none';
            }}
          />
        ) : (
          <div className={styles.noImage}>
            <Trans i18nKey="dashboard-library.card.no-preview">No preview available </Trans>
          </div>
        )}
        {showDatasourceProvidedBadge && (
          <div className={styles.badgeContainer}>
            <Badge
              text={t('dashboard-library.card.datasource-provided-badge', 'Data source provided')}
              color="orange"
            />
          </div>
        )}
      </div>
      <div title={dashboard.description || ''} className={styles.descriptionWrapper}>
        {dashboard.description && (
          <Card.Description className={styles.description}>{dashboard.description}</Card.Description>
        )}
      </div>
      <Card.Actions className={styles.actionsContainer}>
        <Button variant="secondary" onClick={onClick}>
          {buttonText || <Trans i18nKey="dashboard-library.card.use-template-button">Use template</Trans>}
        </Button>
        {details && (
          <Tooltip interactive={true} content={<DetailsTooltipContent details={details} />} placement="right">
            <IconButton
              name="info-circle"
              size="xl"
              aria-label={t('dashboard-library.card.details-tooltip', 'Details')}
            />
          </Tooltip>
        )}
      </Card.Actions>
    </Card>
  );
}

function DetailsTooltipContent({ details }: { details: Details }) {
  const Section = ({ label, value }: { label: string; value: string }) => {
    return (
      <Box display="flex" direction="column" gap={1}>
        <Text element="p">{label}</Text>
        <Text element="p" color="secondary">
          {value}
        </Text>
      </Box>
    );
  };

  return (
    <Box display="flex">
      <Box display="flex" direction="column" gap={1} width={{ xs: 'auto', md: 340 }}>
        <Section label={t('dashboard-library.dashboard-card.details.id', 'ID')} value={details.id} />
        <Section
          label={t('dashboard-library.dashboard-card.details.datasource', 'Datasource')}
          value={details.datasource}
        />
        <Section
          label={t('dashboard-library.dashboard-card.details.dependencies', 'Dependencies')}
          value={details.dependencies.join(' | ')}
        />
        <Section
          label={t('dashboard-library.dashboard-card.details.published-by', 'Published By')}
          value={details.publishedBy}
        />
        <Section
          label={t('dashboard-library.dashboard-card.details.last-update', 'Last Update')}
          value={details.lastUpdate}
        />
        {details.grafanaComUrl && (
          <Box display="flex" direction="column" gap={1}>
            <TextLink href={details.grafanaComUrl} external>
              {t('dashboard-library.dashboard-card.details.view-on-grafana-com', 'View on Grafana.com')}
            </TextLink>
          </Box>
        )}
      </Box>
    </Box>
  );
}

export const DashboardCard = attachSkeleton(DashboardCardComponent, DashboardCardSkeleton);

function getStyles(theme: GrafanaTheme2) {
  return {
    card: css({
      gridTemplateAreas: `
          "Heading Heading"
          "Thumbnail Thumbnail"
          "Description Description"
          "Actions Secondary"`,
      gridTemplateRows: 'auto auto auto auto',
      gridTemplateColumns: '1fr auto',
      height: 'auto',
      width: '350px',
      background: 'transparent',
      gridGap: theme.spacing(1),
      paddingLeft: 0,
    }),
    thumbnailContainer: css({
      gridArea: 'Thumbnail',
      overflow: 'hidden',
      display: 'flex',
      alignItems: 'center',
      justifyContent: 'center',
      borderRadius: theme.shape.radius.default,
      borderColor: theme.colors.border.strong,
      borderWidth: 1,
      borderStyle: 'solid',
      width: '100%',
      maxWidth: '350px',
      height: '180px',
      backgroundColor: theme.colors.background.canvas,
      position: 'relative',
    }),
    thumbnail: css({
      width: '100%',
      height: '100%',
      objectFit: 'cover',
    }),
    logoContainer: css({
      gridArea: 'Thumbnail',
      overflow: 'hidden',
      display: 'flex',
      alignItems: 'center',
      justifyContent: 'center',
      borderRadius: theme.shape.radius.default,
      width: '100%',
      height: '180px',
      backgroundColor: theme.colors.background.secondary,
      position: 'relative',
    }),
    logo: css({
      objectFit: 'fill',
    }),
    noImage: css({
      display: 'flex',
      alignItems: 'center',
      justifyContent: 'center',
      color: theme.colors.text.secondary,
      fontSize: theme.typography.bodySmall.fontSize,
      height: '100%',
      width: '100%',
    }),
    descriptionWrapper: css({
      gridArea: 'Description',
      wordBreak: 'break-word',
      minHeight: `calc(${theme.typography.body.lineHeight} * 1em)`, // Preserve space even when empty
    }),
    title: css({
      display: '-webkit-box',
      WebkitLineClamp: 1,
      WebkitBoxOrient: 'vertical',
      overflow: 'hidden',
      textOverflow: 'ellipsis',
    }),
    description: css({
      display: '-webkit-box',
      WebkitLineClamp: 1,
      WebkitBoxOrient: 'vertical',
      overflow: 'hidden',
      textOverflow: 'ellipsis',
      margin: 0,
      height: `calc(${theme.typography.body.lineHeight} * 1em)`, // Fixed height for 1 line
    }),
    actionsContainer: css({
      marginTop: 0,
      alignItems: 'stretch',
    }),
    detailsContainer: css({
      width: '340px',
    }),
    detailValue: css({
      fontSize: theme.typography.bodySmall.fontSize,
      color: theme.colors.text.secondary,
    }),
    badgeContainer: css({
      position: 'absolute',
      top: theme.spacing(1),
      right: theme.spacing(1),
      zIndex: 1,
    }),
    dimmedImage: css({
      opacity: 0.3,
    }),
    placeholderText: css({
      color: theme.colors.text.disabled,
      fontStyle: 'italic',
    }),
  };
}

const DashboardCardSkeleton: SkeletonComponent = ({ rootProps }) => {
  const styles = useStyles2(getSkeletonStyles);
  return <Skeleton width={350} height={300} containerClassName={styles.container} {...rootProps} />;
};

const getSkeletonStyles = () => ({
  container: css({
    lineHeight: 1,
  }),
});

export const DashboardCard = attachSkeleton(DashboardCardComponent, DashboardCardSkeleton);<|MERGE_RESOLUTION|>--- conflicted
+++ resolved
@@ -4,11 +4,7 @@
 import { GrafanaTheme2 } from '@grafana/data';
 import { t, Trans } from '@grafana/i18n';
 import { Badge, Box, Button, Card, IconButton, Text, TextLink, Tooltip, useStyles2 } from '@grafana/ui';
-<<<<<<< HEAD
-import { attachSkeleton } from '@grafana/ui/unstable';
-=======
 import { attachSkeleton, SkeletonComponent } from '@grafana/ui/unstable';
->>>>>>> 94b88419
 import { PluginDashboard } from 'app/types/plugins';
 
 import { GnetDashboard } from './types';
@@ -34,11 +30,6 @@
   buttonText?: React.ReactNode; // Optional custom button text, defaults to "Use template"
 }
 
-<<<<<<< HEAD
-const DashboardCardSkeleton = () => <Skeleton width="350px" height="300px" />;
-
-=======
->>>>>>> 94b88419
 function DashboardCardComponent({
   title,
   imageUrl,
