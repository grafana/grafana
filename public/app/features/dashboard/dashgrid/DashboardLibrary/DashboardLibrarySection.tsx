import { css } from '@emotion/css';
<<<<<<< HEAD
import { useMemo, useRef, useState } from 'react';
=======
import { useEffect, useMemo, useState, useRef } from 'react';
>>>>>>> 67eb27b5
import { useSearchParams } from 'react-router-dom-v5-compat';
import { useAsync } from 'react-use';

import { GrafanaTheme2 } from '@grafana/data';
import { Trans, t } from '@grafana/i18n';
import { getDataSourceSrv, locationService } from '@grafana/runtime';
import { useStyles2, Stack, Grid, Pagination, EmptyState, Button } from '@grafana/ui';
import { PluginDashboard } from 'app/types/plugins';

import { DASHBOARD_LIBRARY_ROUTES } from '../types';

import { DashboardCard } from './DashboardCard';
import { fetchProvisionedDashboards } from './api/dashboardLibraryApi';
import { CONTENT_KINDS, DashboardLibraryInteractions, EVENT_LOCATIONS, SOURCE_ENTRY_POINTS } from './interactions';
import { getProvisionedDashboardImageUrl } from './utils/provisionedDashboardHelpers';

// Constants for datasource-provided dashboards pagination
const PAGE_SIZE = 9;

export const DashboardLibrarySection = () => {
  const [searchParams] = useSearchParams();
  const datasourceUid = searchParams.get('dashboardLibraryDatasourceUid');

  const [currentPage, setCurrentPage] = useState(1);
  const hasTrackedLoaded = useRef(false);

  // Get datasource info for empty state
  const datasourceType = useMemo(() => {
    if (!datasourceUid) {
      return '';
    }
    const ds = getDataSourceSrv().getInstanceSettings(datasourceUid);
    return ds?.type || '';
  }, [datasourceUid]);

  const { value: templateDashboards, loading } = useAsync(async (): Promise<PluginDashboard[]> => {
    if (!datasourceUid) {
      return [];
    }

    const ds = getDataSourceSrv().getInstanceSettings(datasourceUid);
    if (!ds) {
      return [];
    }

    const dashboards = await fetchProvisionedDashboards(ds.type);
    return dashboards;
  }, [datasourceUid]);

<<<<<<< HEAD
    // Track analytics on first load only (once per component lifetime)
    if (!hasTrackedLoaded.current && dashboards.length > 0) {
      DashboardLibraryInteractions.loaded({
        numberOfItems: dashboards.length,
        contentKinds: [CONTENT_KINDS.DATASOURCE_DASHBOARD],
        datasourceTypes: [ds.type],
        sourceEntryPoint: SOURCE_ENTRY_POINTS.DATASOURCE_PAGE,
        eventLocation: EVENT_LOCATIONS.MODAL_PROVISIONED_TAB,
      });
      hasTrackedLoaded.current = true;
=======
  // Track analytics only once on first successful load
  const hasTrackedRef = useRef(false);
  useEffect(() => {
    if (!loading && !hasTrackedRef.current && templateDashboards && templateDashboards.length > 0) {
      DashboardLibraryInteractions.loaded({
        numberOfItems: templateDashboards.length,
        contentKinds: ['datasource_dashboard'],
        datasourceTypes: [datasourceType],
        sourceEntryPoint: 'datasource_page',
        eventLocation: 'suggested_dashboards_modal_provisioned_tab',
      });
      hasTrackedRef.current = true;
>>>>>>> 67eb27b5
    }
  }, [loading, templateDashboards, datasourceType]);

  // Calculate pagination
  const totalDashboards = templateDashboards?.length || 0;
  const totalPages = Math.ceil(totalDashboards / PAGE_SIZE);
  const startIndex = (currentPage - 1) * PAGE_SIZE;
  const endIndex = startIndex + PAGE_SIZE;
  const dashboardsToShow = templateDashboards?.slice(startIndex, endIndex);

  const styles = useStyles2(getStyles);

  // Determine what to show
  const showEmptyState = !loading && (!templateDashboards || templateDashboards.length === 0);

  const onUseProvisionedDashboard = async (dashboard: PluginDashboard) => {
    DashboardLibraryInteractions.itemClicked({
      contentKind: CONTENT_KINDS.DATASOURCE_DASHBOARD,
      datasourceTypes: [dashboard.pluginId],
      libraryItemId: dashboard.uid,
      libraryItemTitle: dashboard.title,
      sourceEntryPoint: SOURCE_ENTRY_POINTS.DATASOURCE_PAGE,
      eventLocation: EVENT_LOCATIONS.MODAL_PROVISIONED_TAB,
      clickedAt: Date.now(),
      discoveryMethod: 'browse',
    });

    const params = new URLSearchParams({
      datasource: datasourceUid || '',
      title: dashboard.title || 'Template',
      pluginId: dashboard.pluginId,
      path: dashboard.path,
      // tracking event purpose values
      sourceEntryPoint: SOURCE_ENTRY_POINTS.DATASOURCE_PAGE,
      libraryItemId: dashboard.uid,
      creationOrigin: 'dashboard_library_datasource_dashboard',
      eventLocation: EVENT_LOCATIONS.MODAL_PROVISIONED_TAB,
      contentKind: CONTENT_KINDS.DATASOURCE_DASHBOARD,
    });

    const templateUrl = `${DASHBOARD_LIBRARY_ROUTES.Template}?${params.toString()}`;
    locationService.push(templateUrl);
  };

  return (
    <Stack direction="column" gap={2} justifyContent="space-between" height="100%">
      {showEmptyState ? (
        <EmptyState
          variant="call-to-action"
          message={
            datasourceType
              ? t(
                  'dashboard-library.provisioned-empty-title-with-datasource',
                  'No {{datasourceType}} provisioned dashboards found',
                  { datasourceType }
                )
              : t('dashboard-library.provisioned-empty-title', 'No provisioned dashboards found')
          }
          button={
            <Button variant="secondary" onClick={() => window.open('https://grafana.com/grafana/plugins/', '_blank')}>
              <Trans i18nKey="dashboard-library.browse-plugins">Browse plugins</Trans>
            </Button>
          }
        >
          <Trans i18nKey="dashboard-library.no-provisioned-dashboards">
            Provisioned dashboards are provided by data source plugins. You can find more plugins on Grafana.com.
          </Trans>
        </EmptyState>
      ) : (
        <Grid
          gap={4}
          columns={{
            xs: 1,
            sm: loading ? 2 : (dashboardsToShow?.length || 1) >= 2 ? 2 : 1,
            lg: loading ? 3 : (dashboardsToShow?.length || 1) >= 3 ? 3 : (dashboardsToShow?.length || 1) >= 2 ? 2 : 1,
          }}
        >
          {loading && !templateDashboards
            ? Array.from({ length: 9 }).map((_, i) => <DashboardCard.Skeleton key={`skeleton-${i}`} />)
            : dashboardsToShow?.map((dashboard, index) => {
                // Use global index for consistent image assignment across pages
                const globalIndex = startIndex + index;
                const imageUrl = getProvisionedDashboardImageUrl(globalIndex);

                return (
                  <DashboardCard
                    key={dashboard.uid}
                    title={dashboard.title}
                    imageUrl={imageUrl}
                    dashboard={dashboard}
                    onClick={() => onUseProvisionedDashboard(dashboard)}
                    buttonText={<Trans i18nKey="dashboard-library.card.use-dashboard-button">Use dashboard</Trans>}
                  />
                );
              }) || []}
        </Grid>
      )}
      {!showEmptyState && totalPages > 1 && (
        <Pagination
          currentPage={currentPage}
          numberOfPages={totalPages}
          onNavigate={(page) => setCurrentPage(page)}
          className={styles.pagination}
        />
      )}
    </Stack>
  );
};

function getStyles(theme: GrafanaTheme2) {
  return {
    pagination: css({
      position: 'sticky',
      bottom: 0,
      backgroundColor: theme.colors.background.primary,
      padding: theme.spacing(2),
      alignItems: 'center',
      zIndex: 2,
    }),
  };
}<|MERGE_RESOLUTION|>--- conflicted
+++ resolved
@@ -1,9 +1,5 @@
 import { css } from '@emotion/css';
-<<<<<<< HEAD
-import { useMemo, useRef, useState } from 'react';
-=======
-import { useEffect, useMemo, useState, useRef } from 'react';
->>>>>>> 67eb27b5
+import { useEffect, useMemo, useRef, useState } from 'react';
 import { useSearchParams } from 'react-router-dom-v5-compat';
 import { useAsync } from 'react-use';
 
@@ -53,31 +49,17 @@
     return dashboards;
   }, [datasourceUid]);
 
-<<<<<<< HEAD
-    // Track analytics on first load only (once per component lifetime)
-    if (!hasTrackedLoaded.current && dashboards.length > 0) {
+  // Track analytics only once on first successful load
+  useEffect(() => {
+    if (!loading && !hasTrackedLoaded.current && templateDashboards && templateDashboards.length > 0) {
       DashboardLibraryInteractions.loaded({
-        numberOfItems: dashboards.length,
+        numberOfItems: templateDashboards.length,
         contentKinds: [CONTENT_KINDS.DATASOURCE_DASHBOARD],
-        datasourceTypes: [ds.type],
+        datasourceTypes: [datasourceType],
         sourceEntryPoint: SOURCE_ENTRY_POINTS.DATASOURCE_PAGE,
         eventLocation: EVENT_LOCATIONS.MODAL_PROVISIONED_TAB,
       });
       hasTrackedLoaded.current = true;
-=======
-  // Track analytics only once on first successful load
-  const hasTrackedRef = useRef(false);
-  useEffect(() => {
-    if (!loading && !hasTrackedRef.current && templateDashboards && templateDashboards.length > 0) {
-      DashboardLibraryInteractions.loaded({
-        numberOfItems: templateDashboards.length,
-        contentKinds: ['datasource_dashboard'],
-        datasourceTypes: [datasourceType],
-        sourceEntryPoint: 'datasource_page',
-        eventLocation: 'suggested_dashboards_modal_provisioned_tab',
-      });
-      hasTrackedRef.current = true;
->>>>>>> 67eb27b5
     }
   }, [loading, templateDashboards, datasourceType]);
 
