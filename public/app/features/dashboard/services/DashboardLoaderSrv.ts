import $ from 'jquery';
import _, { isFunction } from 'lodash'; // eslint-disable-line lodash/import-scope
import moment from 'moment'; // eslint-disable-line no-restricted-imports

import { AppEvents, dateMath, UrlQueryMap, UrlQueryValue } from '@grafana/data';
import { getBackendSrv, isFetchError, locationService } from '@grafana/runtime';
import { DashboardV2Spec } from '@grafana/schema/dist/esm/schema/dashboard/v2alpha0';
import { backendSrv } from 'app/core/services/backend_srv';
import impressionSrv from 'app/core/services/impression_srv';
import kbn from 'app/core/utils/kbn';
import { getDashboardScenePageStateManager } from 'app/features/dashboard-scene/pages/DashboardScenePageStateManager';
import { getDatasourceSrv } from 'app/features/plugins/datasource_srv';
import { loadDashboardFromProvisioning } from 'app/features/provisioning/dashboard';
import { DashboardDTO } from 'app/types';

import { appEvents } from '../../../core/core';
import { loadDashboardFromProvisioning } from '../../provisioning/dashboardLoader';
import { ResponseTransformers } from '../api/ResponseTransformers';
import { getDashboardAPI } from '../api/dashboard_api';
import { DashboardVersionError, DashboardWithAccessInfo } from '../api/types';

import { getDashboardSrv } from './DashboardSrv';
import { getDashboardSnapshotSrv } from './SnapshotSrv';

interface DashboardLoaderSrvLike<T> {
  loadDashboard(
    type: UrlQueryValue,
    slug: string | undefined,
    uid: string | undefined,
    params?: UrlQueryMap
  ): Promise<T>;
}

abstract class DashboardLoaderSrvBase<T> implements DashboardLoaderSrvLike<T> {
  abstract loadDashboard(
    type: UrlQueryValue,
    slug: string | undefined,
    uid: string | undefined,
    params?: UrlQueryMap
  ): Promise<T>;
  abstract loadSnapshot(slug: string): Promise<T>;

  protected loadScriptedDashboard(file: string) {
    const url = 'public/dashboards/' + file.replace(/\.(?!js)/, '/') + '?' + new Date().getTime();

    return getBackendSrv()
      .get(url)
      .then(this.executeScript.bind(this))
      .then(
        (result: any) => {
          return {
            meta: {
              fromScript: true,
              canDelete: false,
              canSave: false,
              canStar: false,
            },
            dashboard: result.data,
          };
        },
        (err) => {
          console.error('Script dashboard error ' + err);
          appEvents.emit(AppEvents.alertError, [
            'Script Error',
            'Please make sure it exists and returns a valid dashboard',
          ]);
          throw err;
        }
      );
  }

  private executeScript(result: any) {
    const services = {
      dashboardSrv: getDashboardSrv(),
      datasourceSrv: getDatasourceSrv(),
    };
    const scriptFunc = new Function(
      'ARGS',
      'kbn',
      'dateMath',
      '_',
      'moment',
      'window',
      'document',
      '$',
      'jQuery',
      'services',
      result
    );
    const scriptResult = scriptFunc(
      locationService.getSearchObject(),
      kbn,
      dateMath,
      _,
      moment,
      window,
      document,
      $,
      $,
      services
    );

    // Handle async dashboard scripts
    if (isFunction(scriptResult)) {
      return new Promise((resolve) => {
        scriptResult((dashboard: any) => {
          resolve({ data: dashboard });
        });
      });
    }

    return { data: scriptResult };
  }
}

export class DashboardLoaderSrv extends DashboardLoaderSrvBase<DashboardDTO> {
  loadDashboard(
    type: UrlQueryValue,
    slug: string | undefined,
    uid: string | undefined,
    params?: UrlQueryMap
  ): Promise<DashboardDTO> {
    const stateManager = getDashboardScenePageStateManager('v1');
    let promise;

    if (type === 'script' && slug) {
      promise = this.loadScriptedDashboard(slug);
<<<<<<< HEAD
    } else if (type === 'provisioning') {
      promise = loadDashboardFromProvisioning(slug!, uid!);
=======
    } else if (type === 'provisioning' && uid && slug) {
      promise = loadDashboardFromProvisioning(slug, uid);
>>>>>>> 49324a9e
      // needed for the old architecture
      // in scenes this is handled through loadSnapshot method
    } else if (type === 'snapshot' && slug) {
      promise = getDashboardSnapshotSrv().getSnapshot(slug);
    } else if (type === 'public' && uid) {
      promise = backendSrv.getPublicDashboardByUid(uid).then((result) => {
        return result;
      });
    } else if (uid) {
      if (!params) {
        const cachedDashboard = stateManager.getDashboardFromCache(uid);
        if (cachedDashboard) {
          return Promise.resolve(cachedDashboard);
        }
      }

      promise = getDashboardAPI('v1')
        .getDashboardDTO(uid, params)
        .then((result) => {
          return result;
        })
        .catch((e) => {
          console.error('Failed to load dashboard', e);
          if (isFetchError(e) && !(e instanceof DashboardVersionError)) {
            e.isHandled = true;
            if (e.status === 404) {
              appEvents.emit(AppEvents.alertError, ['Dashboard not found']);
            }
          }

          throw e;
        });
    } else {
      throw new Error('Dashboard uid or slug required');
    }

    promise.then((result: DashboardDTO) => {
      impressionSrv.addDashboardImpression(result.dashboard.uid);

      return result;
    });

    return promise;
  }

  loadSnapshot(slug: string): Promise<DashboardDTO> {
    const promise = getDashboardSnapshotSrv().getSnapshot(slug);

    promise.then((result: DashboardDTO) => {
      impressionSrv.addDashboardImpression(result.dashboard.uid);

      return result;
    });

    return promise;
  }
}

export class DashboardLoaderSrvV2 extends DashboardLoaderSrvBase<DashboardWithAccessInfo<DashboardV2Spec>> {
  loadDashboard(
    type: UrlQueryValue,
    slug: string | undefined,
    uid: string | undefined,
    params?: UrlQueryMap
  ): Promise<DashboardWithAccessInfo<DashboardV2Spec>> {
    const stateManager = getDashboardScenePageStateManager('v2');
    let promise;

    if (type === 'script' && slug) {
      promise = this.loadScriptedDashboard(slug).then((r) => ResponseTransformers.ensureV2Response(r));
    } else if (type === 'public' && uid) {
      promise = backendSrv.getPublicDashboardByUid(uid).then((result) => {
        return ResponseTransformers.ensureV2Response(result);
      });
    } else if (type === 'provisioning' && uid && slug) {
      promise = loadDashboardFromProvisioning(slug, uid).then((r) => ResponseTransformers.ensureV2Response(r));
    } else if (uid) {
      if (!params) {
        const cachedDashboard = stateManager.getDashboardFromCache(uid);
        if (cachedDashboard) {
          return Promise.resolve(cachedDashboard);
        }
      }

      promise = getDashboardAPI('v2')
        .getDashboardDTO(uid, params)
        .then((result) => {
          return result;
        })
        .catch((e) => {
          console.error('Failed to load dashboard', e);
          if (isFetchError(e) && !(e instanceof DashboardVersionError)) {
            e.isHandled = true;
            if (e.status === 404) {
              appEvents.emit(AppEvents.alertError, ['Dashboard not found']);
            }
          }

          throw e;
        });
    } else {
      throw new Error('Dashboard uid or slug required');
    }

    promise.then((result: DashboardWithAccessInfo<DashboardV2Spec>) => {
      impressionSrv.addDashboardImpression(result.metadata.name);
      return result;
    });

    return promise;
  }

  loadSnapshot(slug: string): Promise<DashboardWithAccessInfo<DashboardV2Spec>> {
    const promise = getDashboardSnapshotSrv()
      .getSnapshot(slug)
      .then((r) => ResponseTransformers.ensureV2Response(r));

    promise.then((result: DashboardWithAccessInfo<DashboardV2Spec>) => {
      impressionSrv.addDashboardImpression(result.metadata.name);

      return result;
    });

    return promise;
  }
}

let dashboardLoaderSrv = new DashboardLoaderSrv();
export { dashboardLoaderSrv };

/** @internal
 * Used for tests only
 */
export const setDashboardLoaderSrv = (srv: DashboardLoaderSrv) => {
  if (process.env.NODE_ENV !== 'test') {
    throw new Error('dashboardLoaderSrv can be only overriden in test environment');
  }
  dashboardLoaderSrv = srv;
};<|MERGE_RESOLUTION|>--- conflicted
+++ resolved
@@ -10,7 +10,6 @@
 import kbn from 'app/core/utils/kbn';
 import { getDashboardScenePageStateManager } from 'app/features/dashboard-scene/pages/DashboardScenePageStateManager';
 import { getDatasourceSrv } from 'app/features/plugins/datasource_srv';
-import { loadDashboardFromProvisioning } from 'app/features/provisioning/dashboard';
 import { DashboardDTO } from 'app/types';
 
 import { appEvents } from '../../../core/core';
@@ -125,13 +124,8 @@
 
     if (type === 'script' && slug) {
       promise = this.loadScriptedDashboard(slug);
-<<<<<<< HEAD
-    } else if (type === 'provisioning') {
-      promise = loadDashboardFromProvisioning(slug!, uid!);
-=======
     } else if (type === 'provisioning' && uid && slug) {
       promise = loadDashboardFromProvisioning(slug, uid);
->>>>>>> 49324a9e
       // needed for the old architecture
       // in scenes this is handled through loadSnapshot method
     } else if (type === 'snapshot' && slug) {
