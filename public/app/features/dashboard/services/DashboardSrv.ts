import { ILocationService } from 'angular';
import { PanelEvents } from '@grafana/data';

import coreModule from 'app/core/core_module';
import { appEvents } from 'app/core/app_events';
import { DashboardModel } from '../state/DashboardModel';
import { removePanel } from '../utils/panel';
import { CoreEvents, DashboardMeta } from 'app/types';
import { GrafanaRootScope } from 'app/routes/GrafanaCtrl';
<<<<<<< HEAD
import { BackendSrv } from 'app/core/services/backend_srv';
import { ILocationService } from 'angular';
import { AppEvents } from '@grafana/data';

interface DashboardSaveOptions {
  folderId?: number;
  overwrite?: boolean;
  message?: string;
  makeEditable?: boolean;
}
=======
import { backendSrv, getBackendSrv } from 'app/core/services/backend_srv';
import { promiseToDigest } from '../../../core/utils/promiseToDigest';
>>>>>>> 3fae28be

export class DashboardSrv {
  dashboard: DashboardModel;

  /** @ngInject */
<<<<<<< HEAD
  constructor(
    private backendSrv: BackendSrv,
    private $rootScope: GrafanaRootScope,
    private $location: ILocationService
  ) {
    appEvents.on(CoreEvents.saveDashboard, this.saveDashboard.bind(this), $rootScope);
    appEvents.on(CoreEvents.panelChangeView, this.onPanelChangeView);
=======
  constructor(private $rootScope: GrafanaRootScope, private $location: ILocationService) {
    appEvents.on(PanelEvents.panelChangeView, this.onPanelChangeView);
>>>>>>> 3fae28be
    appEvents.on(CoreEvents.removePanel, this.onRemovePanel);
  }

  create(dashboard: any, meta: DashboardMeta) {
    return new DashboardModel(dashboard, meta);
  }

  setCurrent(dashboard: DashboardModel) {
    this.dashboard = dashboard;
  }

  getCurrent(): DashboardModel {
    return this.dashboard;
  }

  onRemovePanel = (panelId: number) => {
    const dashboard = this.getCurrent();
    removePanel(dashboard, dashboard.getPanelById(panelId), true);
  };

  onPanelChangeView = ({
    fullscreen = false,
    edit = false,
    panelId,
  }: {
    fullscreen?: boolean;
    edit?: boolean;
    panelId?: number;
  }) => {
    const urlParams = this.$location.search();

    // handle toggle logic
    // I hate using these truthy converters (!!) but in this case
    // I think it's appropriate. edit can be null/false/undefined and
    // here i want all of those to compare the same
    if (fullscreen === urlParams.fullscreen && edit === !!urlParams.edit) {
      const paramsToRemove = ['fullscreen', 'edit', 'panelId', 'tab'];
      for (const key of paramsToRemove) {
        delete urlParams[key];
      }

      this.$location.search(urlParams);
      return;
    }

    const newUrlParams = {
      ...urlParams,
      fullscreen: fullscreen || undefined,
      edit: edit || undefined,
      tab: edit ? urlParams.tab : undefined,
      panelId,
    };

    Object.keys(newUrlParams).forEach(key => {
      if (newUrlParams[key] === undefined) {
        delete newUrlParams[key];
      }
    });

    this.$location.search(newUrlParams);
  };

  saveJSONDashboard(json: string) {
    const parsedJson = JSON.parse(json);
    return getBackendSrv().saveDashboard(parsedJson, {
      folderId: this.dashboard.meta.folderId || parsedJson.folderId,
    });
  }

  starDashboard(dashboardId: string, isStarred: any) {
    let promise;

    if (isStarred) {
      promise = promiseToDigest(this.$rootScope)(
        backendSrv.delete('/api/user/stars/dashboard/' + dashboardId).then(() => {
          return false;
        })
      );
    } else {
      promise = promiseToDigest(this.$rootScope)(
        backendSrv.post('/api/user/stars/dashboard/' + dashboardId).then(() => {
          return true;
        })
      );
    }

    return promise.then((res: boolean) => {
      if (this.dashboard && this.dashboard.id === dashboardId) {
        this.dashboard.meta.isStarred = res;
      }
      return res;
    });
  }
}

coreModule.service('dashboardSrv', DashboardSrv);

//
// Code below is to export the service to react components
//

let singletonInstance: DashboardSrv;

export function setDashboardSrv(instance: DashboardSrv) {
  singletonInstance = instance;
}

export function getDashboardSrv(): DashboardSrv {
  return singletonInstance;
}<|MERGE_RESOLUTION|>--- conflicted
+++ resolved
@@ -7,8 +7,6 @@
 import { removePanel } from '../utils/panel';
 import { CoreEvents, DashboardMeta } from 'app/types';
 import { GrafanaRootScope } from 'app/routes/GrafanaCtrl';
-<<<<<<< HEAD
-import { BackendSrv } from 'app/core/services/backend_srv';
 import { ILocationService } from 'angular';
 import { AppEvents } from '@grafana/data';
 
@@ -18,27 +16,16 @@
   message?: string;
   makeEditable?: boolean;
 }
-=======
 import { backendSrv, getBackendSrv } from 'app/core/services/backend_srv';
 import { promiseToDigest } from '../../../core/utils/promiseToDigest';
->>>>>>> 3fae28be
 
 export class DashboardSrv {
   dashboard: DashboardModel;
 
   /** @ngInject */
-<<<<<<< HEAD
-  constructor(
-    private backendSrv: BackendSrv,
-    private $rootScope: GrafanaRootScope,
-    private $location: ILocationService
-  ) {
-    appEvents.on(CoreEvents.saveDashboard, this.saveDashboard.bind(this), $rootScope);
+  constructor(private $rootScope: GrafanaRootScope, private $location: ILocationService) {
+    //    appEvents.on(CoreEvents.saveDashboard, this.saveDashboard.bind(this), $rootScope);
     appEvents.on(CoreEvents.panelChangeView, this.onPanelChangeView);
-=======
-  constructor(private $rootScope: GrafanaRootScope, private $location: ILocationService) {
-    appEvents.on(PanelEvents.panelChangeView, this.onPanelChangeView);
->>>>>>> 3fae28be
     appEvents.on(CoreEvents.removePanel, this.onRemovePanel);
   }
 
