--- conflicted
+++ resolved
@@ -50,58 +50,19 @@
 </script>
 
 <script type="text/ng-template" id="shareLinkOptions.html">
-<<<<<<< HEAD
-	<div class="editor-row" style="margin: 11px 20px 33px 20px">
-		<div class="section">
-			<div class="tight-form">
-				<ul class="tight-form-list">
-					<li class="tight-form-item" style="width: 170px;">
-						<label class="checkbox-label" for="options.forCurrent">当前时间范围</label>
-					</li>
-					<li class="tight-form-item last">
-						<input class="cr1" id="options.forCurrent" type="checkbox" ng-model="options.forCurrent" ng-checked="options.forCurrent" ng-change="buildUrl()">
-						<label for="options.forCurrent" class="cr1"></label>
-					</li>
-				</ul>
-				<div class="clearfix"></div>
-			</div>
-			<div class="tight-form">
-				<ul class="tight-form-list">
-					<li class="tight-form-item" style="width: 170px">
-						<label class="checkbox-label" for="options.includeTemplateVars">包含模板参数</label>
-					</li>
-					<li class="tight-form-item last">
-						<input class="cr1" id="options.includeTemplateVars" type="checkbox" ng-model="options.includeTemplateVars" ng-checked="options.includeTemplateVars" ng-change="buildUrl()">
-						<label for="options.includeTemplateVars" class="cr1"></label>
-					</li>
-				</ul>
-				<div class="clearfix"></div>
-			</div>
-			<div class="tight-form">
-				<ul class="tight-form-list">
-					<li class="tight-form-item" style="width: 170px">
-						主题
-					</li>
-					<li>
-						<select class="input-small tight-form-input last" style="width: 211px" ng-model="options.theme" ng-options="f as f for f in ['current', 'dark', 'light']" ng-change="buildUrl()"></select>
-					</li>
-				</ul>
-				<div class="clearfix"></div>
-=======
 	<div class="gf-form-group position-center">
 		<div class="gf-form">
-			<span class="gf-form-label width-5">Include</span>
+			<span class="gf-form-label width-5">当前时间范围</span>
 			<editor-checkbox text="Current time range" model="options.forCurrent" change="buildUrl()"></editor-checkbox>
 		</div>
 		<div class="gf-form">
-			<span class="gf-form-label width-5">Include</span>
+			<span class="gf-form-label width-5">包含模板参数</span>
 			<editor-checkbox text="Template variables" model="options.includeTemplateVars" change="buildUrl()"></editor-checkbox>
 		</div>
 		<div class="gf-form">
-			<span class="gf-form-label width-5">Theme</span>
+			<span class="gf-form-label width-5">主题</span>
 			<div class="gf-form-select-wrapper max-width-10">
 				<select class="gf-form-input" ng-model="options.theme" ng-options="f as f for f in ['current', 'dark', 'light']" ng-change="buildUrl()"></select>
->>>>>>> 2bf305b1
 			</div>
 		</div>
 	</div>
@@ -113,17 +74,6 @@
 	</div>
 
 	<div ng-include src="'shareLinkOptions.html'"></div>
-<<<<<<< HEAD
-	<div class="gf-form">
-		<div class="gf-form-row">
-			<button class="btn btn-inverse pull-right" data-clipboard-text="{{shareUrl}}" clipboard-button><i class="fa fa-clipboard"></i> 复制</button>
-			<span class="gf-fluid-input">
-				<input type="text" data-share-panel-url class="input" ng-model='shareUrl'></input>
-			</span>
-		</div>
-		<div class="editor-row" style="margin-top: 5px;" ng-show="modeSharePanel">
-			<a href="{{imageUrl}}" target="_blank"><i class="fa fa-camera"></i> 直接链接渲染图片</a>
-=======
 	<div class="gf-form-group position-center">
 		<div class="gf-form-inline">
 
@@ -131,13 +81,12 @@
 				<input type="text" data-share-panel-url class="gf-form-input" ng-model="shareUrl"></input>
 			</div>
 			<div class="gf-form pull-right">
-				<button class="btn btn-inverse pull-right" data-clipboard-text="{{shareUrl}}" clipboard-button><i class="fa fa-clipboard"></i> Copy</button>
+				<button class="btn btn-inverse pull-right" data-clipboard-text="{{shareUrl}}" clipboard-button><i class="fa fa-clipboard"></i> 复制</button>
 			</div>
->>>>>>> 2bf305b1
 		</div>
 	</div>
 	<div class="gf-form position-center" ng-show="modeSharePanel">
-		<a href="{{imageUrl}}" target="_blank"><i class="fa fa-camera"></i> Direct link rendered image</a>
+		<a href="{{imageUrl}}" target="_blank"><i class="fa fa-camera"></i> 直接链接渲染图片</a>
 	</div>
 </script>
 
@@ -167,41 +116,15 @@
 			</p>
 		</div>
 
-<<<<<<< HEAD
-		<div class="editor-row share-modal-options" style="">
-			<div class="section" ng-if="step === 1">
-				<div class="tight-form">
-					<ul class="tight-form-list">
-						<li class="tight-form-item" style="width: 110px;">
-							快照名称
-						</li>
-						<li>
-							<input type="text" ng-model="snapshot.name" class="input-large tight-form-input last" >
-						</li>
-					</ul>
-					<div class="clearfix"></div>
-				</div>
-				<div class="tight-form">
-					<ul class="tight-form-list">
-						<li class="tight-form-item" style="width: 110px">
-							有效期
-						</li>
-						<li>
-							<select class="input-small tight-form-input last" style="width: 211px" ng-model="snapshot.expires" ng-options="f.value as f.text for f in expireOptions"></select>
-						</li>
-					</ul>
-					<div class="clearfix"></div>
-=======
 		<div class="gf-form-group share-modal-options position-center">
 			<div class="gf-form" ng-if="step === 1">
-				<span class="gf-form-label width-12">Snapshot name</span>
+				<span class="gf-form-label width-12">快照名称</span>
 				<input type="text" ng-model="snapshot.name" class="gf-form-input max-width-15" >
 			</div>
 			<div class="gf-form" ng-if="step === 1">
-				<span class="gf-form-label width-12">Expire</span>
+				<span class="gf-form-label width-12">有效期</span>
 				<div class="gf-form-select-wrapper max-width-15">
 					<select class="gf-form-input" ng-model="snapshot.expires" ng-options="f.value as f.text for f in expireOptions"></select>
->>>>>>> 2bf305b1
 				</div>
 			</div>
 
@@ -224,11 +147,7 @@
 			</button>
 			<button class="btn btn-primary btn-large" ng-if="externalEnabled" ng-click="createSnapshot(true)" ng-disabled="loading">
 				<i class="fa fa-cloud-upload"></i>
-<<<<<<< HEAD
-				发布到 snapshot.raintank.io
-=======
 				{{sharingButtonText}}
->>>>>>> 2bf305b1
 			</button>
 		</div>
 
