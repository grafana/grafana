--- conflicted
+++ resolved
@@ -1,28 +1,13 @@
-<<<<<<< HEAD
-<topnav icon="fa fa-th-large" title="仪表盘" subnav="true">
-	<ul class="nav">
-		<li class="active"><a href="import/dashboard">导入</a></li>
-	</ul>
-</topnav>
-
-<div class="page-container">
-	<div class="page">
-		<h2>
-			导入文件
-			<em style="font-size: 14px;padding-left: 10px;"> <i class="fa fa-info-circle"></i> 从本地的json文件中导入仪表盘</em>
-		</h2>
-=======
-<navbar title="Import" title-url="import/dashboard" icon="fa fa-download">
+<navbar title="导入" title-url="import/dashboard" icon="fa fa-download">
 </navbar>
 
 <div class="page-container">
 	<div class="page-header">
 		<h1>
-			Import file
-			<em style="font-size: 14px;padding-left: 10px;"> <i class="fa fa-info-circle"></i> Load dashboard from local .json file</em>
+			导入文件
+			<em style="font-size: 14px;padding-left: 10px;"> <i class="fa fa-info-circle"></i> 从本地的json文件中导入仪表盘</em>
 		</h1>
 	</div>
->>>>>>> 2bf305b1
 
 	<div class="gf-form-group">
 			<form class="gf-form">
