--- conflicted
+++ resolved
@@ -1,18 +1,10 @@
 import { AnnotationEvent, DataFrame, toDataFrame } from '@grafana/data';
-<<<<<<< HEAD
 import { getBackendSrv, config } from '@grafana/runtime';
-=======
-import { getBackendSrv } from '@grafana/runtime';
->>>>>>> 9887a418
 import { StateHistoryItem } from 'app/types/unified-alerting';
 
 import { AnnotationTag, AnnotationTagsResponse } from './types';
 
-<<<<<<< HEAD
-export interface AnnotationService {
-=======
 export interface AnnotationServer {
->>>>>>> 9887a418
   query(params: Record<string, unknown>, requestId: string): Promise<DataFrame>;
   forAlert(alertUID: string): Promise<StateHistoryItem[]>;
   save(annotation: AnnotationEvent): Promise<AnnotationEvent>;
@@ -21,11 +13,7 @@
   tags(): Promise<Array<{ term: string; count: number }>>;
 }
 
-<<<<<<< HEAD
-class LegacyAnnotationService implements AnnotationService {
-=======
 class LegacyAnnotationServer implements AnnotationServer {
->>>>>>> 9887a418
   query(params: unknown, requestId: string): Promise<DataFrame> {
     return getBackendSrv()
       .get('/api/annotations', params, requestId)
@@ -41,7 +29,6 @@
   save(annotation: AnnotationEvent) {
     return getBackendSrv().post('/api/annotations', annotation);
   }
-<<<<<<< HEAD
 
   update(annotation: AnnotationEvent) {
     return getBackendSrv().put(`/api/annotations/${annotation.id}`, annotation);
@@ -60,7 +47,7 @@
   }
 }
 
-class APIServerAnnotationService implements AnnotationService {
+class APIServerAnnotationServer implements AnnotationServer {
   private url: string;
 
   constructor() {
@@ -123,41 +110,19 @@
       items: AnnotationTag[];
     }>(this.url + '/tags');
     return response.items.map(({ tag, count }) => ({
-=======
-
-  update(annotation: AnnotationEvent) {
-    return getBackendSrv().put(`/api/annotations/${annotation.id}`, annotation);
-  }
-
-  delete(annotation: AnnotationEvent) {
-    return getBackendSrv().delete(`/api/annotations/${annotation.id}`);
-  }
-
-  async tags() {
-    const response = await getBackendSrv().get<AnnotationTagsResponse>('/api/annotations/tags');
-    return response.result.tags.map(({ tag, count }) => ({
->>>>>>> 9887a418
       term: tag,
       count,
     }));
   }
 }
 
-<<<<<<< HEAD
-let instance: AnnotationService | null = null;
-
-export function getAnnotations(): AnnotationService {
-  if (!instance) {
-    instance = config.featureToggles.annotationsFromAPIServer
-      ? new APIServerAnnotationService()
-      : new LegacyAnnotationService();
-=======
 let instance: AnnotationServer | null = null;
 
 export function annotationServer(): AnnotationServer {
   if (!instance) {
-    instance = new LegacyAnnotationServer();
->>>>>>> 9887a418
+    instance = config.featureToggles.annotationsFromAPIServer
+      ? new APIServerAnnotationServer()
+      : new LegacyAnnotationServer();
   }
   return instance;
 }