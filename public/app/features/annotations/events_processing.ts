import _ from 'lodash';

<<<<<<< HEAD
export function dedupAnnotations(annotations) {
=======
/**
 * This function converts annotation events into set
 * of single events and regions (event consist of two)
 * @param annotations
 * @param options
 */
export function makeRegions(annotations: any[], options: { range: any }) {
  const [regionEvents, singleEvents] = _.partition(annotations, 'regionId');
  const regions = getRegions(regionEvents, options.range);
  annotations = _.concat(regions, singleEvents);
  return annotations;
}

function getRegions(events: string | any[], range: { to: { valueOf: () => number }; from: { valueOf: () => number } }) {
  const regionEvents = _.filter(events, event => {
    return event.regionId;
  });
  let regions: any = _.groupBy(regionEvents, 'regionId');
  regions = _.compact(
    _.map(regions, regionEvents => {
      const regionObj: any = _.head(regionEvents);
      if (regionEvents && regionEvents.length > 1) {
        regionObj.timeEnd = regionEvents[1].time;
        regionObj.isRegion = true;
        return regionObj;
      } else {
        if (regionEvents && regionEvents.length) {
          // Don't change proper region object
          if (!regionObj.time || !regionObj.timeEnd) {
            // This is cut region
            if (isStartOfRegion(regionObj)) {
              regionObj.timeEnd = range.to.valueOf() - 1;
            } else {
              // Start time = null
              regionObj.timeEnd = regionObj.time;
              regionObj.time = range.from.valueOf() + 1;
            }
            regionObj.isRegion = true;
          }

          return regionObj;
        }
      }
    })
  );

  return regions;
}

function isStartOfRegion(event: { id: any; regionId: any }): boolean {
  return event.id && event.id === event.regionId;
}

export function dedupAnnotations(annotations: any) {
>>>>>>> e1b2d61c
  let dedup = [];

  // Split events by annotationId property existence
  const events = _.partition(annotations, 'id');

  const eventsById = _.groupBy(events[0], 'id');
  dedup = _.map(eventsById, eventGroup => {
    if (eventGroup.length > 1 && !_.every(eventGroup, isPanelAlert)) {
      // Get first non-panel alert
      return _.find(eventGroup, event => {
        return event.eventType !== 'panel-alert';
      });
    } else {
      return _.head(eventGroup);
    }
  });

  dedup = _.concat(dedup, events[1]);
  return dedup;
}

function isPanelAlert(event: { eventType: string }) {
  return event.eventType === 'panel-alert';
}<|MERGE_RESOLUTION|>--- conflicted
+++ resolved
@@ -1,63 +1,6 @@
 import _ from 'lodash';
 
-<<<<<<< HEAD
-export function dedupAnnotations(annotations) {
-=======
-/**
- * This function converts annotation events into set
- * of single events and regions (event consist of two)
- * @param annotations
- * @param options
- */
-export function makeRegions(annotations: any[], options: { range: any }) {
-  const [regionEvents, singleEvents] = _.partition(annotations, 'regionId');
-  const regions = getRegions(regionEvents, options.range);
-  annotations = _.concat(regions, singleEvents);
-  return annotations;
-}
-
-function getRegions(events: string | any[], range: { to: { valueOf: () => number }; from: { valueOf: () => number } }) {
-  const regionEvents = _.filter(events, event => {
-    return event.regionId;
-  });
-  let regions: any = _.groupBy(regionEvents, 'regionId');
-  regions = _.compact(
-    _.map(regions, regionEvents => {
-      const regionObj: any = _.head(regionEvents);
-      if (regionEvents && regionEvents.length > 1) {
-        regionObj.timeEnd = regionEvents[1].time;
-        regionObj.isRegion = true;
-        return regionObj;
-      } else {
-        if (regionEvents && regionEvents.length) {
-          // Don't change proper region object
-          if (!regionObj.time || !regionObj.timeEnd) {
-            // This is cut region
-            if (isStartOfRegion(regionObj)) {
-              regionObj.timeEnd = range.to.valueOf() - 1;
-            } else {
-              // Start time = null
-              regionObj.timeEnd = regionObj.time;
-              regionObj.time = range.from.valueOf() + 1;
-            }
-            regionObj.isRegion = true;
-          }
-
-          return regionObj;
-        }
-      }
-    })
-  );
-
-  return regions;
-}
-
-function isStartOfRegion(event: { id: any; regionId: any }): boolean {
-  return event.id && event.id === event.regionId;
-}
-
 export function dedupAnnotations(annotations: any) {
->>>>>>> e1b2d61c
   let dedup = [];
 
   // Split events by annotationId property existence
