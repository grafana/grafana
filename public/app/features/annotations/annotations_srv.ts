// Libaries
import flattenDeep from 'lodash/flattenDeep';
import cloneDeep from 'lodash/cloneDeep';
// Components
import './editor_ctrl';
import coreModule from 'app/core/core_module';
// Utils & Services
import { dedupAnnotations } from './events_processing';
<<<<<<< HEAD
import _ from 'lodash';

// Types
import { DashboardModel } from '../dashboard/state/DashboardModel';
import { DataSourceApi, PanelEvents, AnnotationEvent, AppEvents, PanelModel, TimeRange } from '@grafana/data';
import { TemplateSrv } from '../templating/template_srv';
import { appEvents } from 'app/core/core';
=======
// Types
import { DashboardModel } from '../dashboard/state/DashboardModel';
import { AnnotationEvent, AppEvents, DataSourceApi, PanelEvents, PanelModel, TimeRange } from '@grafana/data';
>>>>>>> 45da3b77
import { getBackendSrv, getDataSourceSrv } from '@grafana/runtime';
import { appEvents } from 'app/core/core';
import { getTimeSrv } from '../dashboard/services/TimeSrv';

export class AnnotationsSrv {
  globalAnnotationsPromise: any;
  alertStatesPromise: any;
  datasourcePromises: any;

  /** @ngInject */
  constructor(private templateSrv: TemplateSrv) {}

  init(dashboard: DashboardModel) {
    // always clearPromiseCaches when loading new dashboard
    this.clearPromiseCaches();
    // clear promises on refresh events
    dashboard.on(PanelEvents.refresh, this.clearPromiseCaches.bind(this));
  }

  clearPromiseCaches() {
    this.globalAnnotationsPromise = null;
    this.alertStatesPromise = null;
    this.datasourcePromises = null;
  }

  getAnnotations(options: { dashboard: DashboardModel; panel: PanelModel; range: TimeRange }) {
    return Promise.all([this.getGlobalAnnotations(options), this.getAlertStates(options)])
      .then(results => {
        // combine the annotations and flatten results
        let annotations: AnnotationEvent[] = flattenDeep(results[0]);

        annotations = _.filter(annotations, item => {
          return (
            this.matchPanelId(item, options.panel.id) &&
            (!options.panel.options.annotation ||
              this.matchPanelAnnotationTags(
                item,
                options.panel.options.annotation.tags,
                options.panel.options.annotation.matchAny
              ))
          );
        });

        annotations = dedupAnnotations(annotations);

        // look for alert state for this panel
        const alertState: any = results[1].find((res: any) => res.panelId === options.panel.id);

        return {
          annotations: annotations,
          alertState: alertState,
        };
      })
      .catch(err => {
        if (!err.message && err.data && err.data.message) {
          err.message = err.data.message;
        }
        console.log('AnnotationSrv.query error', err);
        appEvents.emit(AppEvents.alertError, ['Annotation Query Failed', err.message || err]);
        return [];
      });
  }

  /** if event has panel id and query is of type dashboard then panel and requesting panel id must match */
  private matchPanelId(annotation: AnnotationEvent, panelId: number) {
    return !annotation.panelId || annotation.source.type !== 'dashboard' || annotation.panelId === panelId;
  }

  private matchPanelAnnotationTags(annotation: AnnotationEvent, filterTags: string[], matchAny: boolean) {
    if (!_.isArray(filterTags) || filterTags.length === 0) {
      return true;
    }
    const tagRegexps = filterTags.map(t => new RegExp('^' + this.templateSrv.replace(t, {}, 'regex') + '$'));
    const match = (regexp: RegExp) => annotation.tags && annotation.tags.some(t => regexp.test(t));
    return matchAny ? tagRegexps.some(match) : tagRegexps.every(match);
  }

  getAlertStates(options: any) {
    if (!options.dashboard.id) {
      return Promise.resolve([]);
    }

    // ignore if no alerts
    if (options.panel && !options.panel.alert) {
      return Promise.resolve([]);
    }

    if (options.range.raw.to !== 'now') {
      return Promise.resolve([]);
    }

    if (this.alertStatesPromise) {
      return this.alertStatesPromise;
    }

    this.alertStatesPromise = getBackendSrv().get(
      '/api/alerts/states-for-dashboard',
      {
        dashboardId: options.dashboard.id,
      },
      `get-alert-states-${options.dashboard.id}`
    );

    return this.alertStatesPromise;
  }

  getGlobalAnnotations(options: { dashboard: DashboardModel; panel: PanelModel; range: TimeRange }) {
    const dashboard = options.dashboard;

    if (this.globalAnnotationsPromise) {
      return this.globalAnnotationsPromise;
    }

    const range = getTimeSrv().timeRange();
    const promises = [];
    const dsPromises = [];

    for (const annotation of dashboard.annotations.list) {
      if (!annotation.enable) {
        continue;
      }

      if (annotation.snapshotData) {
        return this.translateQueryResult(annotation, annotation.snapshotData);
      }
      const datasourcePromise = getDataSourceSrv().get(annotation.datasource);
      dsPromises.push(datasourcePromise);
      promises.push(
        datasourcePromise
          .then((datasource: DataSourceApi) => {
            // issue query against data source
            return datasource.annotationQuery({
              range,
              rangeRaw: range.raw,
              annotation: annotation,
              dashboard: dashboard,
            });
          })
          .then(results => {
            // store response in annotation object if this is a snapshot call
            if (dashboard.snapshot) {
              annotation.snapshotData = cloneDeep(results);
            }
            // translate result
            return this.translateQueryResult(annotation, results);
          })
      );
    }
    this.datasourcePromises = Promise.all(dsPromises);
    this.globalAnnotationsPromise = Promise.all(promises);
    return this.globalAnnotationsPromise;
  }

  saveAnnotationEvent(annotation: AnnotationEvent) {
    this.globalAnnotationsPromise = null;
    return getBackendSrv().post('/api/annotations', annotation);
  }

  updateAnnotationEvent(annotation: AnnotationEvent) {
    this.globalAnnotationsPromise = null;
    return getBackendSrv().put(`/api/annotations/${annotation.id}`, annotation);
  }

  deleteAnnotationEvent(annotation: AnnotationEvent) {
    this.globalAnnotationsPromise = null;
    const deleteUrl = `/api/annotations/${annotation.id}`;

    return getBackendSrv().delete(deleteUrl);
  }

  translateQueryResult(annotation: any, results: any) {
    // if annotation has snapshotData
    // make clone and remove it
    if (annotation.snapshotData) {
      annotation = cloneDeep(annotation);
      delete annotation.snapshotData;
    }

    for (const item of results) {
      item.source = annotation;
      item.isRegion = item.timeEnd && item.time !== item.timeEnd;
    }

    return results;
  }
}

coreModule.service('annotationsSrv', AnnotationsSrv);<|MERGE_RESOLUTION|>--- conflicted
+++ resolved
@@ -6,20 +6,13 @@
 import coreModule from 'app/core/core_module';
 // Utils & Services
 import { dedupAnnotations } from './events_processing';
-<<<<<<< HEAD
 import _ from 'lodash';
 
-// Types
-import { DashboardModel } from '../dashboard/state/DashboardModel';
-import { DataSourceApi, PanelEvents, AnnotationEvent, AppEvents, PanelModel, TimeRange } from '@grafana/data';
-import { TemplateSrv } from '../templating/template_srv';
-import { appEvents } from 'app/core/core';
-=======
 // Types
 import { DashboardModel } from '../dashboard/state/DashboardModel';
 import { AnnotationEvent, AppEvents, DataSourceApi, PanelEvents, PanelModel, TimeRange } from '@grafana/data';
->>>>>>> 45da3b77
 import { getBackendSrv, getDataSourceSrv } from '@grafana/runtime';
+import { TemplateSrv } from '../templating/template_srv';
 import { appEvents } from 'app/core/core';
 import { getTimeSrv } from '../dashboard/services/TimeSrv';
 
