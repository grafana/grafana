// Libaries
import flattenDeep from 'lodash/flattenDeep';
import cloneDeep from 'lodash/cloneDeep';
// Components
import './editor_ctrl';
import coreModule from 'app/core/core_module';
// Utils & Services
import { dedupAnnotations } from './events_processing';
// Types
<<<<<<< HEAD
import { DashboardModel } from '../dashboard/state/DashboardModel';
import {
  AnnotationEvent,
  AppEvents,
  DataSourceApi,
  PanelEvents,
  PanelModel,
  ScopedVars,
  TimeRange,
} from '@grafana/data';
=======
import { DashboardModel, PanelModel } from '../dashboard/state';
import { AnnotationEvent, AppEvents, DataSourceApi, PanelEvents, TimeRange } from '@grafana/data';
>>>>>>> 941cd598
import { getBackendSrv, getDataSourceSrv } from '@grafana/runtime';
import templateSrv from '../templating/template_srv';
import { appEvents } from 'app/core/core';
import { getTimeSrv } from '../dashboard/services/TimeSrv';

export class AnnotationsSrv {
  globalAnnotationsPromise: any;
  alertStatesPromise: any;
  datasourcePromises: any;

  init(dashboard: DashboardModel) {
    // always clearPromiseCaches when loading new dashboard
    this.clearPromiseCaches();
    // clear promises on refresh events
    dashboard.on(PanelEvents.refresh, this.clearPromiseCaches.bind(this));
  }

  clearPromiseCaches() {
    this.globalAnnotationsPromise = null;
    this.alertStatesPromise = null;
    this.datasourcePromises = null;
  }

  getAnnotations(options: { dashboard: DashboardModel; panel: PanelModel; range: TimeRange }) {
    return Promise.all([this.getGlobalAnnotations(options), this.getAlertStates(options)])
      .then(results => {
        // combine the annotations and flatten results
        let annotations: AnnotationEvent[] = flattenDeep(results[0]);
        // when in edit mode we need to use this function to get the saved id
        let panelFilterId = options.panel.getSavedId();

        annotations = annotations.filter(item => {
<<<<<<< HEAD
          return (
            this.matchPanelId(item, options.panel.id) &&
            (!options.panel.options.annotation ||
              this.matchPanelAnnotationTags(
                item,
                options.panel.options.annotation.tags,
                options.panel.options.annotation.matchAny,
                options.panel.scopedVars
              ))
          );
=======
          // if event has panel id and query is of type dashboard then panel and requesting panel id must match
          if (item.panelId && item.source.type === 'dashboard') {
            return item.panelId === panelFilterId;
          }
          return true;
>>>>>>> 941cd598
        });

        annotations = dedupAnnotations(annotations);

        // look for alert state for this panel
        const alertState: any = results[1].find((res: any) => res.panelId === panelFilterId);

        return {
          annotations: annotations,
          alertState: alertState,
        };
      })
      .catch(err => {
        if (!err.message && err.data && err.data.message) {
          err.message = err.data.message;
        }
        console.log('AnnotationSrv.query error', err);
        appEvents.emit(AppEvents.alertError, ['Annotation Query Failed', err.message || err]);
        return [];
      });
  }

  /** if event has panel id and query is of type dashboard then panel and requesting panel id must match */
  private matchPanelId(annotation: AnnotationEvent, panelId: number) {
    return !annotation.panelId || annotation.source.type !== 'dashboard' || annotation.panelId === panelId;
  }

  private matchPanelAnnotationTags(
    annotation: AnnotationEvent,
    filterTags: string[],
    matchAny: boolean,
    scopedVars: ScopedVars | undefined
  ) {
    if (!Array.isArray(filterTags) || filterTags.length === 0) {
      return true;
    }
    const tagRegexps = filterTags.map(t => new RegExp('^' + templateSrv.replace(t, scopedVars || {}, 'regex') + '$'));
    const match = (regexp: RegExp) => annotation.tags && annotation.tags.some(t => regexp.test(t));
    return matchAny ? tagRegexps.some(match) : tagRegexps.every(match);
  }

  getAlertStates(options: any) {
    if (!options.dashboard.id) {
      return Promise.resolve([]);
    }

    // ignore if no alerts
    if (options.panel && !options.panel.alert) {
      return Promise.resolve([]);
    }

    if (options.range.raw.to !== 'now') {
      return Promise.resolve([]);
    }

    if (this.alertStatesPromise) {
      return this.alertStatesPromise;
    }

    this.alertStatesPromise = getBackendSrv().get(
      '/api/alerts/states-for-dashboard',
      {
        dashboardId: options.dashboard.id,
      },
      `get-alert-states-${options.dashboard.id}`
    );

    return this.alertStatesPromise;
  }

  getGlobalAnnotations(options: { dashboard: DashboardModel; panel: PanelModel; range: TimeRange }) {
    const dashboard = options.dashboard;

    if (this.globalAnnotationsPromise) {
      return this.globalAnnotationsPromise;
    }

    const range = getTimeSrv().timeRange();
    const promises = [];
    const dsPromises = [];

    for (const annotation of dashboard.annotations.list) {
      if (!annotation.enable) {
        continue;
      }

      if (annotation.snapshotData) {
        return this.translateQueryResult(annotation, annotation.snapshotData);
      }
      const datasourcePromise = getDataSourceSrv().get(annotation.datasource);
      dsPromises.push(datasourcePromise);
      promises.push(
        datasourcePromise
          .then((datasource: DataSourceApi) => {
            // issue query against data source
            return datasource.annotationQuery({
              range,
              rangeRaw: range.raw,
              annotation: annotation,
              dashboard: dashboard,
            });
          })
          .then(results => {
            // store response in annotation object if this is a snapshot call
            if (dashboard.snapshot) {
              annotation.snapshotData = cloneDeep(results);
            }
            // translate result
            return this.translateQueryResult(annotation, results);
          })
      );
    }
    this.datasourcePromises = Promise.all(dsPromises);
    this.globalAnnotationsPromise = Promise.all(promises);
    return this.globalAnnotationsPromise;
  }

  saveAnnotationEvent(annotation: AnnotationEvent) {
    this.globalAnnotationsPromise = null;
    return getBackendSrv().post('/api/annotations', annotation);
  }

  updateAnnotationEvent(annotation: AnnotationEvent) {
    this.globalAnnotationsPromise = null;
    return getBackendSrv().put(`/api/annotations/${annotation.id}`, annotation);
  }

  deleteAnnotationEvent(annotation: AnnotationEvent) {
    this.globalAnnotationsPromise = null;
    const deleteUrl = `/api/annotations/${annotation.id}`;

    return getBackendSrv().delete(deleteUrl);
  }

  translateQueryResult(annotation: any, results: any) {
    // if annotation has snapshotData
    // make clone and remove it
    if (annotation.snapshotData) {
      annotation = cloneDeep(annotation);
      delete annotation.snapshotData;
    }

    for (const item of results) {
      item.source = annotation;
      item.isRegion = item.timeEnd && item.time !== item.timeEnd;
    }

    return results;
  }
}

coreModule.service('annotationsSrv', AnnotationsSrv);<|MERGE_RESOLUTION|>--- conflicted
+++ resolved
@@ -7,21 +7,8 @@
 // Utils & Services
 import { dedupAnnotations } from './events_processing';
 // Types
-<<<<<<< HEAD
-import { DashboardModel } from '../dashboard/state/DashboardModel';
-import {
-  AnnotationEvent,
-  AppEvents,
-  DataSourceApi,
-  PanelEvents,
-  PanelModel,
-  ScopedVars,
-  TimeRange,
-} from '@grafana/data';
-=======
 import { DashboardModel, PanelModel } from '../dashboard/state';
-import { AnnotationEvent, AppEvents, DataSourceApi, PanelEvents, TimeRange } from '@grafana/data';
->>>>>>> 941cd598
+import { AnnotationEvent, AppEvents, DataSourceApi, PanelEvents, ScopedVars, TimeRange } from '@grafana/data';
 import { getBackendSrv, getDataSourceSrv } from '@grafana/runtime';
 import templateSrv from '../templating/template_srv';
 import { appEvents } from 'app/core/core';
@@ -54,9 +41,8 @@
         let panelFilterId = options.panel.getSavedId();
 
         annotations = annotations.filter(item => {
-<<<<<<< HEAD
           return (
-            this.matchPanelId(item, options.panel.id) &&
+            this.matchPanelId(item, panelFilterId) &&
             (!options.panel.options.annotation ||
               this.matchPanelAnnotationTags(
                 item,
@@ -65,13 +51,6 @@
                 options.panel.scopedVars
               ))
           );
-=======
-          // if event has panel id and query is of type dashboard then panel and requesting panel id must match
-          if (item.panelId && item.source.type === 'dashboard') {
-            return item.panelId === panelFilterId;
-          }
-          return true;
->>>>>>> 941cd598
         });
 
         annotations = dedupAnnotations(annotations);
