import { AnnotationsSrv } from '../annotations_srv';
// @ts-ignore
import $q from 'q';
import { AnnotationEvent } from '@grafana/data';

<<<<<<< HEAD
describe('AnnotationsSrv', function(this: any) {
  const ctx = {
    $rootScope: {
      onAppEvent: jest.fn(),
    },
    datasourceSrv: {},
    timeSrv: {
      timeRange: () => {
        return { from: '2018-01-29', to: '2019-01-29' };
      },
    },
    templateSrv: {
      updateIndex: () => {},
      replace: (val: string) => val.replace('$var', '(3|4)'),
    },
  } as any;
=======
describe('AnnotationsSrv', () => {
  const $rootScope: any = {
    onAppEvent: jest.fn(),
  };

  const annotationsSrv = new AnnotationsSrv($rootScope, null, null, null);
>>>>>>> 4e1e0b90

  describe('When translating the query result', () => {
    const time = 1507039543000;
    const annotations = [{ id: 1, panelId: 1, text: 'text', time: time }];
    const annotationSource = {
      datasource: '-- Grafana --',
      enable: true,
      hide: false,
      limit: 200,
      name: 'test',
      scope: 'global',
      tags: ['test'],
      type: 'event',
    };
    let translatedAnnotations: any;

    beforeEach(() => {
      const annotationsSrv = new AnnotationsSrv(ctx.$rootScope, null, null, null, null, null);
      translatedAnnotations = annotationsSrv.translateQueryResult(annotationSource, annotations);
    });

    it('should set defaults', () => {
      expect(translatedAnnotations[0].source).toEqual(annotationSource);
    });
  });

  describe('When getting annotations', () => {
    const time = 1507039543000;
    const annotation1 = { id: '1', panelId: 1, text: 'text', time: time };
    const annotation2 = { id: '2', panelId: 2, text: 'text2', time: time, tags: ['foo', 'bar:2'] };
    const annotation3 = { id: '3', panelId: 2, text: 'text3', time: time, tags: ['foo', 'bar:3'] };
    const annotations: AnnotationEvent[] = [annotation1, annotation2, annotation3];
    let options: any;
    let annotationsSrv: any;
    beforeEach(() => {
      const annotationSource = {
        datasource: '-- Grafana --',
        enable: true,
        hide: false,
        limit: 200,
        name: 'test',
        scope: 'global',
        tags: ['test'],
        type: 'event',
      };
      options = {
        panel: { id: 1 },
        dashboard: { annotations: { list: [annotationSource] } },
      };
      const ds: any = {};
      ds.annotationQuery = () => Promise.resolve(annotations);

      ctx.datasourceSrv = {
        get: () => Promise.resolve(ds),
      };
      annotationsSrv = new AnnotationsSrv(
        ctx.$rootScope,
        $q,
        ctx.datasourceSrv,
        ctx.backendSrv,
        ctx.timeSrv,
        ctx.templateSrv
      );
    });
    it('should get annotations with panelId filter', async () => {
      options.dashboard.annotations.list[0].type = 'dashboard';
      expect(await annotationsSrv.getAnnotations(options)).toEqual({
        alertState: undefined,
        annotations: [annotation1],
      });
    });
    it('should filter annotations with both panelId and tag filters ', async () => {
      options.dashboard.annotations.list[0].type = 'dashboard';
      options.panel.annotation = { tags: ['foo'] };
      expect(await annotationsSrv.getAnnotations(options)).toEqual({ alertState: undefined, annotations: [] });
    });
    it('should get all annotations without annotation option', async () => {
      expect(await annotationsSrv.getAnnotations(options)).toEqual({ alertState: undefined, annotations: annotations });
    });
    it('should get all annotations with empty annotation option', async () => {
      options.panel.annotation = {};
      expect(await annotationsSrv.getAnnotations(options)).toEqual({ alertState: undefined, annotations: annotations });
    });
    it('should get all annotations with empty annotation tags option', async () => {
      options.panel.annotation = { tags: [] };
      expect(await annotationsSrv.getAnnotations(options)).toEqual({ alertState: undefined, annotations: annotations });
    });
    it('should get annotations with all tag matching without matchAny option', async () => {
      options.panel.annotation = { tags: ['other', 'foo'] };
      expect(await annotationsSrv.getAnnotations(options)).toEqual({ alertState: undefined, annotations: [] });
    });
    it('should get annotations with any tag matching using matchAny option', async () => {
      options.panel.annotation = { tags: ['other', 'bar:.*'], matchAny: true };
      expect(await annotationsSrv.getAnnotations(options)).toEqual({
        alertState: undefined,
        annotations: [annotation2, annotation3],
      });
    });
    it('should get no annotations with not all tag matching', async () => {
      options.panel.annotation = { tags: ['other', 'bar:.*'], matchAny: false };
      expect(await annotationsSrv.getAnnotations(options)).toEqual({ alertState: undefined, annotations: [] });
    });
    it('should get annotations with all tag matching', async () => {
      options.panel.annotation = { tags: ['foo', 'bar:.*'], matchAny: false };
      expect(await annotationsSrv.getAnnotations(options)).toEqual({
        alertState: undefined,
        annotations: [annotation2, annotation3],
      });
    });
    it('should get annotations with alternative regexp', async () => {
      options.panel.annotation = { tags: ['foo', '(other|bar:.*)'], matchAny: false };
      expect(await annotationsSrv.getAnnotations(options)).toEqual({
        alertState: undefined,
        annotations: [annotation2, annotation3],
      });
    });
    it('should get annotations with template variable', async () => {
      options.panel.annotation = { tags: ['foo', '(other|bar:$var)'], matchAny: false };
      expect(await annotationsSrv.getAnnotations(options)).toEqual({
        alertState: undefined,
        annotations: [annotation3],
      });
    });
  });
});<|MERGE_RESOLUTION|>--- conflicted
+++ resolved
@@ -1,9 +1,6 @@
 import { AnnotationsSrv } from '../annotations_srv';
-// @ts-ignore
-import $q from 'q';
 import { AnnotationEvent } from '@grafana/data';
 
-<<<<<<< HEAD
 describe('AnnotationsSrv', function(this: any) {
   const ctx = {
     $rootScope: {
@@ -20,14 +17,6 @@
       replace: (val: string) => val.replace('$var', '(3|4)'),
     },
   } as any;
-=======
-describe('AnnotationsSrv', () => {
-  const $rootScope: any = {
-    onAppEvent: jest.fn(),
-  };
-
-  const annotationsSrv = new AnnotationsSrv($rootScope, null, null, null);
->>>>>>> 4e1e0b90
 
   describe('When translating the query result', () => {
     const time = 1507039543000;
@@ -45,7 +34,13 @@
     let translatedAnnotations: any;
 
     beforeEach(() => {
-      const annotationsSrv = new AnnotationsSrv(ctx.$rootScope, null, null, null, null, null);
+      const annotationsSrv = new AnnotationsSrv(
+        ctx.$rootScope,
+        ctx.datasourceSrv,
+        ctx.backendSrv,
+        ctx.timeSrv,
+        ctx.templateSrv
+      );
       translatedAnnotations = annotationsSrv.translateQueryResult(annotationSource, annotations);
     });
 
@@ -74,7 +69,7 @@
         type: 'event',
       };
       options = {
-        panel: { id: 1 },
+        panel: { id: 1, options: {} },
         dashboard: { annotations: { list: [annotationSource] } },
       };
       const ds: any = {};
@@ -85,7 +80,6 @@
       };
       annotationsSrv = new AnnotationsSrv(
         ctx.$rootScope,
-        $q,
         ctx.datasourceSrv,
         ctx.backendSrv,
         ctx.timeSrv,
@@ -101,51 +95,51 @@
     });
     it('should filter annotations with both panelId and tag filters ', async () => {
       options.dashboard.annotations.list[0].type = 'dashboard';
-      options.panel.annotation = { tags: ['foo'] };
+      options.panel.options.annotation = { tags: ['foo'] };
       expect(await annotationsSrv.getAnnotations(options)).toEqual({ alertState: undefined, annotations: [] });
     });
     it('should get all annotations without annotation option', async () => {
       expect(await annotationsSrv.getAnnotations(options)).toEqual({ alertState: undefined, annotations: annotations });
     });
     it('should get all annotations with empty annotation option', async () => {
-      options.panel.annotation = {};
+      options.panel.options.annotation = {};
       expect(await annotationsSrv.getAnnotations(options)).toEqual({ alertState: undefined, annotations: annotations });
     });
     it('should get all annotations with empty annotation tags option', async () => {
-      options.panel.annotation = { tags: [] };
+      options.panel.options.annotation = { tags: [] };
       expect(await annotationsSrv.getAnnotations(options)).toEqual({ alertState: undefined, annotations: annotations });
     });
     it('should get annotations with all tag matching without matchAny option', async () => {
-      options.panel.annotation = { tags: ['other', 'foo'] };
+      options.panel.options.annotation = { tags: ['other', 'foo'] };
       expect(await annotationsSrv.getAnnotations(options)).toEqual({ alertState: undefined, annotations: [] });
     });
     it('should get annotations with any tag matching using matchAny option', async () => {
-      options.panel.annotation = { tags: ['other', 'bar:.*'], matchAny: true };
+      options.panel.options.annotation = { tags: ['other', 'bar:.*'], matchAny: true };
       expect(await annotationsSrv.getAnnotations(options)).toEqual({
         alertState: undefined,
         annotations: [annotation2, annotation3],
       });
     });
     it('should get no annotations with not all tag matching', async () => {
-      options.panel.annotation = { tags: ['other', 'bar:.*'], matchAny: false };
+      options.panel.options.annotation = { tags: ['other', 'bar:.*'], matchAny: false };
       expect(await annotationsSrv.getAnnotations(options)).toEqual({ alertState: undefined, annotations: [] });
     });
     it('should get annotations with all tag matching', async () => {
-      options.panel.annotation = { tags: ['foo', 'bar:.*'], matchAny: false };
+      options.panel.options.annotation = { tags: ['foo', 'bar:.*'], matchAny: false };
       expect(await annotationsSrv.getAnnotations(options)).toEqual({
         alertState: undefined,
         annotations: [annotation2, annotation3],
       });
     });
     it('should get annotations with alternative regexp', async () => {
-      options.panel.annotation = { tags: ['foo', '(other|bar:.*)'], matchAny: false };
+      options.panel.options.annotation = { tags: ['foo', '(other|bar:.*)'], matchAny: false };
       expect(await annotationsSrv.getAnnotations(options)).toEqual({
         alertState: undefined,
         annotations: [annotation2, annotation3],
       });
     });
     it('should get annotations with template variable', async () => {
-      options.panel.annotation = { tags: ['foo', '(other|bar:$var)'], matchAny: false };
+      options.panel.options.annotation = { tags: ['foo', '(other|bar:$var)'], matchAny: false };
       expect(await annotationsSrv.getAnnotations(options)).toEqual({
         alertState: undefined,
         annotations: [annotation3],
