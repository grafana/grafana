--- conflicted
+++ resolved
@@ -215,10 +215,8 @@
             </Field>
           </HorizontalGroup>
         </HorizontalGroup>
-<<<<<<< HEAD
       </div>
       <div className={styles.contentWrap}>
-        <CategoryHeader iconName="database" label={categoryHeaderLabel} />
         {isLoading ? (
           <LoadingPlaceholder text={t('common.loading', 'Loading...')} />
         ) : !!error ? (
@@ -226,8 +224,29 @@
             Error message: "{{ error: error.message }}"
           </Trans>
         ) : (
-          <CardGrid items={cardGridItems} onClickItem={onClickCardGridItem} />
+          <>
+            {/* Data Sources Section */}
+            {dataSourcesPlugins.length > 0 && (
+              <>
+                <CategoryHeader
+                  iconName="database"
+                  label={t('connections.connect-data.datasources-header', 'Data Sources')}
+                />
+                <CardGrid items={datasourceCardGridItems} onClickItem={onClickCardGridItem} />
+              </>
+            )}
+
+            {/* Apps Section */}
+            {appsPlugins.length > 0 && (
+              <>
+                <div className={styles.spacer} />
+                <CategoryHeader iconName="apps" label={t('connections.connect-data.apps-header', 'Apps')} />
+                <CardGrid items={appsCardGridItems} onClickItem={onClickCardGridItem} />
+              </>
+            )}
+          </>
         )}
+
         {showNoResults && (
           <EmptyState
             variant="not-found"
@@ -235,47 +254,6 @@
           />
         )}
       </div>
-=======
-      </HorizontalGroup>
-
-      {isLoading ? (
-        <LoadingPlaceholder text={t('common.loading', 'Loading...')} />
-      ) : !!error ? (
-        <Trans i18nKey="alerting.policies.update-errors.error-code" values={{ error: error.message }}>
-          Error message: "{{ error: error.message }}"
-        </Trans>
-      ) : (
-        <>
-          {/* Data Sources Section */}
-          {dataSourcesPlugins.length > 0 && (
-            <>
-              <CategoryHeader
-                iconName="database"
-                label={t('connections.connect-data.datasources-header', 'Data Sources')}
-              />
-              <CardGrid items={datasourceCardGridItems} onClickItem={onClickCardGridItem} />
-            </>
-          )}
-
-          {/* Apps Section */}
-          {appsPlugins.length > 0 && (
-            <>
-              <div className={styles.spacer} />
-              <CategoryHeader iconName="apps" label={t('connections.connect-data.apps-header', 'Apps')} />
-              <CardGrid items={appsCardGridItems} onClickItem={onClickCardGridItem} />
-            </>
-          )}
-        </>
-      )}
-
-      {showNoResults && (
-        <EmptyState
-          variant="not-found"
-          message={t('connections.connect-data.empty-message', 'No results matching your query were found')}
-        />
-      )}
-      <RoadmapLinks />
->>>>>>> 91c23988
     </>
   );
 }