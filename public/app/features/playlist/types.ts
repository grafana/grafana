import { DashboardQueryResult } from '../search/service';

import { PlaylistItem as PlaylistItemFromSchema } from './playlist_types.gen';

export type PlaylistMode = boolean | 'tv';

<<<<<<< HEAD
export interface PlayListItemDTO {
  id: number;
  title: string;
  type: 'dashboard' | 'tag';
}

=======
>>>>>>> 6a8649d5
export interface PlaylistAPI {
  getAllPlaylist(): Promise<Playlist[]>;
  getPlaylist(uid: string): Promise<Playlist>;
  createPlaylist(playlist: Playlist): Promise<void>;
  updatePlaylist(playlist: Playlist): Promise<void>;
  deletePlaylist(uid: string): Promise<void>;
}

export interface Playlist {
  /**
   * Unique playlist identifier. Generated on creation, either by the
   * creator of the playlist of by the application.
   */
  uid: string;

  /**
   * Name of the playlist.
   */
  name: string;

  /**
   * Interval sets the time between switching views in a playlist.
   */
  interval: string;

  /**
   * The ordered list of items that the playlist will iterate over.
   */
  items?: PlaylistItem[];
}

export interface PlaylistItem {
  /**
   * Type of the item.
   */
  type: // Use an explicit dashboard
  | 'dashboard_by_uid'
    // find all dashboards with a given tag
    | 'dashboard_by_tag'
    // @deprecated use a dashboard with a given internal id
    | 'dashboard_by_id';

  /**
   * Value depends on type and describes the playlist item.
   *
   *  - dashboard_by_id: The value is an internal numerical identifier set by Grafana. This
   *  is not portable as the numerical identifier is non-deterministic between different instances.
   *  Will be replaced by dashboard_by_uid in the future. (deprecated)
   *  - dashboard_by_tag: The value is a tag which is set on any number of dashboards. All
   *  dashboards behind the tag will be added to the playlist.
   *  - dashboard_by_uid: The value is the dashboard UID
   */
  value: string;

  /**
   * Loaded at runtime by the frontend.
   *
   * The values are not stored in the backend database.
   */
  dashboards?: DashboardQueryResult[];
}<|MERGE_RESOLUTION|>--- conflicted
+++ resolved
@@ -1,18 +1,7 @@
 import { DashboardQueryResult } from '../search/service';
-
-import { PlaylistItem as PlaylistItemFromSchema } from './playlist_types.gen';
 
 export type PlaylistMode = boolean | 'tv';
 
-<<<<<<< HEAD
-export interface PlayListItemDTO {
-  id: number;
-  title: string;
-  type: 'dashboard' | 'tag';
-}
-
-=======
->>>>>>> 6a8649d5
 export interface PlaylistAPI {
   getAllPlaylist(): Promise<Playlist[]>;
   getPlaylist(uid: string): Promise<Playlist>;
