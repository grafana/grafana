import { lastValueFrom } from 'rxjs';

import { DataQueryRequest, DataFrameView } from '@grafana/data';
import { getBackendSrv, config } from '@grafana/runtime';
import { notifyApp } from 'app/core/actions';
import { createErrorNotification, createSuccessNotification } from 'app/core/copy/appNotification';
import { contextSrv } from 'app/core/services/context_srv';
import { getGrafanaDatasource } from 'app/plugins/datasource/grafana/datasource';
import { GrafanaQuery, GrafanaQueryType } from 'app/plugins/datasource/grafana/types';
import { dispatch } from 'app/store/store';

import { DashboardQueryResult, getGrafanaSearcher, SearchQuery } from '../search/service';

import { Playlist, PlaylistItem, PlaylistAPI } from './types';

class LegacyAPI implements PlaylistAPI {
  async getAllPlaylist(): Promise<Playlist[]> {
    return getBackendSrv().get<Playlist[]>('/api/playlists/');
  }

  async getPlaylist(uid: string): Promise<Playlist> {
    const p = await getBackendSrv().get<Playlist>(`/api/playlists/${uid}`);
    await migrateInternalIDs(p);
    return p;
  }

  async createPlaylist(playlist: Playlist): Promise<void> {
    await withErrorHandling(() => getBackendSrv().post('/api/playlists', playlist));
  }

  async updatePlaylist(playlist: Playlist): Promise<void> {
    await withErrorHandling(() => getBackendSrv().put(`/api/playlists/${playlist.uid}`, playlist));
  }

  async deletePlaylist(uid: string): Promise<void> {
    await withErrorHandling(() => getBackendSrv().delete(`/api/playlists/${uid}`), 'Playlist deleted');
  }
}

interface K8sPlaylistList {
  playlists: K8sPlaylist[];
}

interface K8sPlaylist {
  metadata: {
    name: string;
  };
  spec: {
    name: string;
    interval: string;
    items: PlaylistItem[];
  };
}

<<<<<<< HEAD
export const playlistAPI: PlaylistAPI = {
  getPlaylist: config.featureToggles.kubernetesPlaylists ? k8sGetPlaylist : legacyGetPlaylist,
  getAllPlaylist: config.featureToggles.kubernetesPlaylists ? k8sGetAllPlaylist : legacyGetAllPlaylist,
};

// orgId 1 >> default namespace
const namespace = contextSrv?.user?.orgId === 1 ? 'default' : `org-${contextSrv?.user?.orgId}`;

/** This returns a playlist where all ids are replaced with UIDs */
export async function k8sGetPlaylist(uid: string): Promise<Playlist> {
  const k8splaylist = await getBackendSrv().get<KubernetesPlaylist>(
    `/apis/playlist.x.grafana.com/v0alpha1/namespaces/${namespace}/playlists/${uid}`
  );
  const playlist = k8splaylist.spec;
  if (playlist.items) {
    for (const item of playlist.items) {
      if (item.type === 'dashboard_by_id') {
        item.type = 'dashboard_by_uid';
        const uids = await getBackendSrv().get<string[]>(`/api/dashboards/ids/${item.value}`);
        if (uids.length) {
          item.value = uids[0];
        }
      }
=======
class K8sAPI implements PlaylistAPI {
  readonly url = `/apis/playlist.x.grafana.com/v0alpha1/namespaces/org-${contextSrv.user.orgId}/playlists`;
  readonly legacy = new LegacyAPI(); // set to null for full CRUD

  async getAllPlaylist(): Promise<Playlist[]> {
    const result = await getBackendSrv().get<K8sPlaylistList>(this.url);
    console.log('getAllPlaylist', result);
    const v = result.playlists.map(k8sResourceAsPlaylist);
    console.log('after', v);
    return v;
  }

  async getPlaylist(uid: string): Promise<Playlist> {
    const r = await getBackendSrv().get<K8sPlaylist>(this.url + '/' + uid);
    const p = k8sResourceAsPlaylist(r);
    await migrateInternalIDs(p);
    return p;
  }

  async createPlaylist(playlist: Playlist): Promise<void> {
    if (this.legacy) {
      return this.legacy.createPlaylist(playlist);
    }
    await withErrorHandling(() =>
      getBackendSrv().post(this.url, {
        apiVersion: 'playlists.grafana.com/v0alpha1',
        kind: 'Playlist',
        metadata: {
          name: playlist.uid,
        },
        spec: playlist,
      })
    );
  }

  async updatePlaylist(playlist: Playlist): Promise<void> {
    if (this.legacy) {
      return this.legacy.updatePlaylist(playlist);
>>>>>>> 6983af3a
    }
    await withErrorHandling(() =>
      getBackendSrv().put(`${this.url}/${playlist.uid}`, {
        apiVersion: 'playlists.grafana.com/v0alpha1',
        kind: 'Playlist',
        metadata: {
          name: playlist.uid,
        },
        spec: {
          ...playlist,
          title: playlist.name,
        },
      })
    );
  }

  async deletePlaylist(uid: string): Promise<void> {
    if (this.legacy) {
      return this.legacy.deletePlaylist(uid);
    }
    await withErrorHandling(() => getBackendSrv().delete(`${this.url}/${uid}`), 'Playlist deleted');
  }
}

<<<<<<< HEAD
export async function k8sGetAllPlaylist(): Promise<Playlist[]> {
  const k8splaylists = await getBackendSrv().get<KubernetesPlaylistList>(
    `/apis/playlist.x.grafana.com/v0alpha1/namespaces/${namespace}/playlists`
  );
  return k8splaylists.playlists.map((p) => p.spec);
=======
// This converts a saved k8s resource into a playlist object
// the main difference is that k8s uses metdata.name as the uid
// to avoid future confusion, the display name is now called "title"
function k8sResourceAsPlaylist(r: K8sPlaylist): Playlist {
  return {
    ...r.spec,
    uid: r.metadata.name, // replace the uid from the k8s name
  };
>>>>>>> 6983af3a
}

/** @deprecated -- this migrates playlists saved with internal ids to uid  */
async function migrateInternalIDs(playlist: Playlist) {
  if (playlist?.items) {
    for (const item of playlist.items) {
      if (item.type === 'dashboard_by_id') {
        item.type = 'dashboard_by_uid';
        const uids = await getBackendSrv().get<string[]>(`/api/dashboards/ids/${item.value}`);
        if (uids?.length) {
          item.value = uids[0];
        }
      }
    }
  }
}

async function withErrorHandling(apiCall: () => Promise<void>, message = 'Playlist saved') {
  try {
    await apiCall();
    dispatch(notifyApp(createSuccessNotification(message)));
  } catch (e) {
    if (e instanceof Error) {
      dispatch(notifyApp(createErrorNotification('Unable to save playlist', e)));
    }
  }
}

/** Returns a copy with the dashboards loaded */
export async function loadDashboards(items: PlaylistItem[]): Promise<PlaylistItem[]> {
  let idx = 0;
  if (!items?.length) {
    return [];
  }

  const targets: GrafanaQuery[] = [];
  for (const item of items) {
    const query: SearchQuery = {
      query: '*',
      kind: ['dashboard'],
      limit: 1000,
    };

    switch (item.type) {
      case 'dashboard_by_id':
        throw new Error('invalid item (with id)');

      case 'dashboard_by_uid':
        query.uid = [item.value];
        break;

      case 'dashboard_by_tag':
        query.tags = [item.value];
        break;
    }
    targets.push({
      refId: `${idx++}`,
      queryType: GrafanaQueryType.Search,
      search: query,
    });
  }

  // The SQL based store can only execute individual queries
  if (!config.featureToggles.panelTitleSearch) {
    const searcher = getGrafanaSearcher();
    const res: PlaylistItem[] = [];
    for (let i = 0; i < targets.length; i++) {
      const view = (await searcher.search(targets[i].search!)).view;
      res.push({ ...items[i], dashboards: view.map((v) => ({ ...v })) });
    }
    return res;
  }

  // The bluge backend can execute multiple queries in a single request
  const ds = await getGrafanaDatasource();
  // eslint-disable-next-line
  const rsp = await lastValueFrom(ds.query({ targets } as unknown as DataQueryRequest<GrafanaQuery>));
  if (rsp.data.length !== items.length) {
    throw new Error('unexpected result size');
  }
  return items.map((item, idx) => {
    const view = new DataFrameView<DashboardQueryResult>(rsp.data[idx]);
    return { ...item, dashboards: view.map((v) => ({ ...v })) };
  });
}

export function getDefaultPlaylist(): Playlist {
  return { items: [], interval: '5m', name: '', uid: '' };
}

export function searchPlaylists(playlists: Playlist[], query?: string): Playlist[] {
  if (!query?.length) {
    return playlists;
  }
  query = query.toLowerCase();
  return playlists.filter((v) => v.name.toLowerCase().includes(query!));
}

export function getPlaylistAPI() {
  return config.featureToggles.kubernetesPlaylists ? new K8sAPI() : new LegacyAPI();
}<|MERGE_RESOLUTION|>--- conflicted
+++ resolved
@@ -52,41 +52,23 @@
   };
 }
 
-<<<<<<< HEAD
-export const playlistAPI: PlaylistAPI = {
-  getPlaylist: config.featureToggles.kubernetesPlaylists ? k8sGetPlaylist : legacyGetPlaylist,
-  getAllPlaylist: config.featureToggles.kubernetesPlaylists ? k8sGetAllPlaylist : legacyGetAllPlaylist,
-};
-
-// orgId 1 >> default namespace
-const namespace = contextSrv?.user?.orgId === 1 ? 'default' : `org-${contextSrv?.user?.orgId}`;
-
-/** This returns a playlist where all ids are replaced with UIDs */
-export async function k8sGetPlaylist(uid: string): Promise<Playlist> {
-  const k8splaylist = await getBackendSrv().get<KubernetesPlaylist>(
-    `/apis/playlist.x.grafana.com/v0alpha1/namespaces/${namespace}/playlists/${uid}`
-  );
-  const playlist = k8splaylist.spec;
-  if (playlist.items) {
-    for (const item of playlist.items) {
-      if (item.type === 'dashboard_by_id') {
-        item.type = 'dashboard_by_uid';
-        const uids = await getBackendSrv().get<string[]>(`/api/dashboards/ids/${item.value}`);
-        if (uids.length) {
-          item.value = uids[0];
-        }
-      }
-=======
 class K8sAPI implements PlaylistAPI {
-  readonly url = `/apis/playlist.x.grafana.com/v0alpha1/namespaces/org-${contextSrv.user.orgId}/playlists`;
-  readonly legacy = new LegacyAPI(); // set to null for full CRUD
+  readonly url: string;
+  readonly legacy: PlaylistAPI | undefined;
+
+  constructor() {
+    const ns = contextSrv.user.orgId === 1 ? 'default' : `org-${contextSrv.user.orgId}`;
+    this.url = `/apis/playlist.x.grafana.com/v0alpha1/namespaces/${ns}/playlists`;
+
+    // When undefined, this will use k8s for all CRUD features
+    if (!config.featureToggles.grafanaAPIServerWithExperimentalAPIs) {
+      this.legacy = new LegacyAPI();
+    }
+  }
 
   async getAllPlaylist(): Promise<Playlist[]> {
     const result = await getBackendSrv().get<K8sPlaylistList>(this.url);
-    console.log('getAllPlaylist', result);
-    const v = result.playlists.map(k8sResourceAsPlaylist);
-    console.log('after', v);
-    return v;
+    return result.playlists.map(k8sResourceAsPlaylist);
   }
 
   async getPlaylist(uid: string): Promise<Playlist> {
@@ -115,7 +97,6 @@
   async updatePlaylist(playlist: Playlist): Promise<void> {
     if (this.legacy) {
       return this.legacy.updatePlaylist(playlist);
->>>>>>> 6983af3a
     }
     await withErrorHandling(() =>
       getBackendSrv().put(`${this.url}/${playlist.uid}`, {
@@ -140,13 +121,6 @@
   }
 }
 
-<<<<<<< HEAD
-export async function k8sGetAllPlaylist(): Promise<Playlist[]> {
-  const k8splaylists = await getBackendSrv().get<KubernetesPlaylistList>(
-    `/apis/playlist.x.grafana.com/v0alpha1/namespaces/${namespace}/playlists`
-  );
-  return k8splaylists.playlists.map((p) => p.spec);
-=======
 // This converts a saved k8s resource into a playlist object
 // the main difference is that k8s uses metdata.name as the uid
 // to avoid future confusion, the display name is now called "title"
@@ -155,7 +129,6 @@
     ...r.spec,
     uid: r.metadata.name, // replace the uid from the k8s name
   };
->>>>>>> 6983af3a
 }
 
 /** @deprecated -- this migrates playlists saved with internal ids to uid  */
