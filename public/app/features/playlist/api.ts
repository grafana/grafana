import { lastValueFrom } from 'rxjs';

import { DataQueryRequest, DataFrameView } from '@grafana/data';
import { getBackendSrv, config } from '@grafana/runtime';
import { notifyApp } from 'app/core/actions';
import { createErrorNotification, createSuccessNotification } from 'app/core/copy/appNotification';
import { contextSrv } from 'app/core/services/context_srv';
import { getGrafanaDatasource } from 'app/plugins/datasource/grafana/datasource';
import { GrafanaQuery, GrafanaQueryType } from 'app/plugins/datasource/grafana/types';
import { dispatch } from 'app/store/store';

import { DashboardQueryResult, getGrafanaSearcher, SearchQuery } from '../search/service';

import { Playlist, PlaylistItem, PlaylistAPI } from './types';

class LegacyAPI implements PlaylistAPI {
  async getAllPlaylist(): Promise<Playlist[]> {
    return getBackendSrv().get<Playlist[]>('/api/playlists/');
  }

  async getPlaylist(uid: string): Promise<Playlist> {
    const p = await getBackendSrv().get<Playlist>(`/api/playlists/${uid}`);
    await migrateInternalIDs(p);
    return p;
  }

  async createPlaylist(playlist: Playlist): Promise<void> {
    await withErrorHandling(() => getBackendSrv().post('/api/playlists', playlist));
  }

  async updatePlaylist(playlist: Playlist): Promise<void> {
    await withErrorHandling(() => getBackendSrv().put(`/api/playlists/${playlist.uid}`, playlist));
  }

  async deletePlaylist(uid: string): Promise<void> {
    await withErrorHandling(() => getBackendSrv().delete(`/api/playlists/${uid}`), 'Playlist deleted');
  }
}

interface K8sPlaylistList {
  items: K8sPlaylist[];
}

interface K8sPlaylist {
  apiVersion: string;
  kind: 'Playlist';
  metadata: {
    name: string;
  };
  spec: {
    title: string;
    interval: string;
    items: PlaylistItem[];
  };
}

class K8sAPI implements PlaylistAPI {
<<<<<<< HEAD
  readonly apiVersion = 'playlist.x.grafana.com/v0alpha1';
=======
  readonly apiVersion = 'playlist.grafana.app/v0alpha1';
>>>>>>> 39a30b0c
  readonly url: string;

  constructor() {
    const ns = contextSrv.user.orgId === 1 ? 'default' : `org-${contextSrv.user.orgId}`;
    this.url = `/apis/${this.apiVersion}/namespaces/${ns}/playlists`;
<<<<<<< HEAD
=======

    // When undefined, this will use k8s for all CRUD features
    // if (!config.featureToggles.grafanaAPIServerWithExperimentalAPIs) {
    this.legacy = new LegacyAPI();
>>>>>>> 39a30b0c
  }

  async getAllPlaylist(): Promise<Playlist[]> {
    const result = await getBackendSrv().get<K8sPlaylistList>(this.url);
    return result.items.map(k8sResourceAsPlaylist);
  }

  async getPlaylist(uid: string): Promise<Playlist> {
    const r = await getBackendSrv().get<K8sPlaylist>(this.url + '/' + uid);
    const p = k8sResourceAsPlaylist(r);
    await migrateInternalIDs(p);
    return p;
  }

  async createPlaylist(playlist: Playlist): Promise<void> {
<<<<<<< HEAD
=======
    if (this.legacy) {
      return this.legacy.createPlaylist(playlist);
    }
>>>>>>> 39a30b0c
    const body = this.playlistAsK8sResource(playlist);
    await withErrorHandling(() => getBackendSrv().post(this.url, body));
  }

  async updatePlaylist(playlist: Playlist): Promise<void> {
<<<<<<< HEAD
=======
    if (this.legacy) {
      return this.legacy.updatePlaylist(playlist);
    }
>>>>>>> 39a30b0c
    const body = this.playlistAsK8sResource(playlist);
    await withErrorHandling(() => getBackendSrv().put(`${this.url}/${playlist.uid}`, body));
  }

  async deletePlaylist(uid: string): Promise<void> {
    await withErrorHandling(() => getBackendSrv().delete(`${this.url}/${uid}`), 'Playlist deleted');
  }

  playlistAsK8sResource = (playlist: Playlist): K8sPlaylist => {
    return {
      apiVersion: this.apiVersion,
      kind: 'Playlist',
      metadata: {
        name: playlist.uid, // uid as k8s name
      },
      spec: {
        title: playlist.name, // name becomes title
        interval: playlist.interval,
        items: playlist.items ?? [],
      },
    };
  };
}

// This converts a saved k8s resource into a playlist object
// the main difference is that k8s uses metdata.name as the uid
// to avoid future confusion, the display name is now called "title"
function k8sResourceAsPlaylist(r: K8sPlaylist): Playlist {
  const { spec, metadata } = r;
  return {
    uid: metadata.name, // use the k8s name as uid
    name: spec.title,
    interval: spec.interval,
    items: spec.items,
  };
}

/** @deprecated -- this migrates playlists saved with internal ids to uid  */
async function migrateInternalIDs(playlist: Playlist) {
  if (playlist?.items) {
    for (const item of playlist.items) {
      if (item.type === 'dashboard_by_id') {
        item.type = 'dashboard_by_uid';
        const uids = await getBackendSrv().get<string[]>(`/api/dashboards/ids/${item.value}`);
        if (uids?.length) {
          item.value = uids[0];
        }
      }
    }
  }
}

async function withErrorHandling(apiCall: () => Promise<void>, message = 'Playlist saved') {
  try {
    await apiCall();
    dispatch(notifyApp(createSuccessNotification(message)));
  } catch (e) {
    if (e instanceof Error) {
      dispatch(notifyApp(createErrorNotification('Unable to save playlist', e)));
    }
  }
}

/** Returns a copy with the dashboards loaded */
export async function loadDashboards(items: PlaylistItem[]): Promise<PlaylistItem[]> {
  let idx = 0;
  if (!items?.length) {
    return [];
  }

  const targets: GrafanaQuery[] = [];
  for (const item of items) {
    const query: SearchQuery = {
      query: '*',
      kind: ['dashboard'],
      limit: 1000,
    };

    switch (item.type) {
      case 'dashboard_by_id':
        throw new Error('invalid item (with id)');

      case 'dashboard_by_uid':
        query.uid = [item.value];
        break;

      case 'dashboard_by_tag':
        query.tags = [item.value];
        break;
    }
    targets.push({
      refId: `${idx++}`,
      queryType: GrafanaQueryType.Search,
      search: query,
    });
  }

  // The SQL based store can only execute individual queries
  if (!config.featureToggles.panelTitleSearch) {
    const searcher = getGrafanaSearcher();
    const res: PlaylistItem[] = [];
    for (let i = 0; i < targets.length; i++) {
      const view = (await searcher.search(targets[i].search!)).view;
      res.push({ ...items[i], dashboards: view.map((v) => ({ ...v })) });
    }
    return res;
  }

  // The bluge backend can execute multiple queries in a single request
  const ds = await getGrafanaDatasource();
  // eslint-disable-next-line
  const rsp = await lastValueFrom(ds.query({ targets } as unknown as DataQueryRequest<GrafanaQuery>));
  if (rsp.data.length !== items.length) {
    throw new Error('unexpected result size');
  }
  return items.map((item, idx) => {
    const view = new DataFrameView<DashboardQueryResult>(rsp.data[idx]);
    return { ...item, dashboards: view.map((v) => ({ ...v })) };
  });
}

export function getDefaultPlaylist(): Playlist {
  return { items: [], interval: '5m', name: '', uid: '' };
}

export function searchPlaylists(playlists: Playlist[], query?: string): Playlist[] {
  if (!query?.length) {
    return playlists;
  }
  query = query.toLowerCase();
  return playlists.filter((v) => v.name.toLowerCase().includes(query!));
}

export function getPlaylistAPI() {
  return config.featureToggles.kubernetesPlaylists ? new K8sAPI() : new LegacyAPI();
}<|MERGE_RESOLUTION|>--- conflicted
+++ resolved
@@ -55,23 +55,12 @@
 }
 
 class K8sAPI implements PlaylistAPI {
-<<<<<<< HEAD
-  readonly apiVersion = 'playlist.x.grafana.com/v0alpha1';
-=======
   readonly apiVersion = 'playlist.grafana.app/v0alpha1';
->>>>>>> 39a30b0c
   readonly url: string;
 
   constructor() {
     const ns = contextSrv.user.orgId === 1 ? 'default' : `org-${contextSrv.user.orgId}`;
     this.url = `/apis/${this.apiVersion}/namespaces/${ns}/playlists`;
-<<<<<<< HEAD
-=======
-
-    // When undefined, this will use k8s for all CRUD features
-    // if (!config.featureToggles.grafanaAPIServerWithExperimentalAPIs) {
-    this.legacy = new LegacyAPI();
->>>>>>> 39a30b0c
   }
 
   async getAllPlaylist(): Promise<Playlist[]> {
@@ -87,23 +76,11 @@
   }
 
   async createPlaylist(playlist: Playlist): Promise<void> {
-<<<<<<< HEAD
-=======
-    if (this.legacy) {
-      return this.legacy.createPlaylist(playlist);
-    }
->>>>>>> 39a30b0c
     const body = this.playlistAsK8sResource(playlist);
     await withErrorHandling(() => getBackendSrv().post(this.url, body));
   }
 
   async updatePlaylist(playlist: Playlist): Promise<void> {
-<<<<<<< HEAD
-=======
-    if (this.legacy) {
-      return this.legacy.updatePlaylist(playlist);
-    }
->>>>>>> 39a30b0c
     const body = this.playlistAsK8sResource(playlist);
     await withErrorHandling(() => getBackendSrv().put(`${this.url}/${playlist.uid}`, body));
   }
