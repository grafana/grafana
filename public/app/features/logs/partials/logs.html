<topnav title="日志管理" icon="fa fa-fw fa-search" subnav="true">
    <ul class="nav pull-right">
        <li ng-show="true" class="back-to-dashboard-link">
            <a onclick="javascript:history.go(-1)">
                返回到仪表盘
            </a>
        </li>
        <li ng-if="dashboard">
            <gf-time-picker dashboard="dashboard"></gf-time-picker>
        </li>
    </ul>
</topnav>
<div dash-editor-view class="time-picker"></div>

<div class="page-container" style="background:#fff;">
    <form>
        <div class="">
            <h2>日志全文搜索</h2>
            <div class="tidy-form">
                <ul class="tidy-form-list" style="overflow: inherit">
                    <li class="tidy-form-item" style="width: 100px">
                        关键词
                    </li>
                    <li>
                        <input placeholder="支持AND, OR, 空格表示OR" type="text" class="input-xlarge tidy-form-input last"
                               ng-model="query" required="">
                    </li>
                    <li>
                        <button type="submit" class="btn btn-primary" ng-click="reQuery()" style="margin:0 20px;"><i class="fa fa-search"/>查找</button>
                        <button class="btn btn-primary btn-success" ng-click="isShowKnows(true)">查询知识库</button>
                    </li>
                </ul>
                <div class="clearfix"></div>
            </div>
        </div>
    </form>
    <div class="grafana-row" ng-controller="RowCtrl"
        ng-repeat="(row_name, row) in dashboard.rows" row-height>

        <div class="row-control">
            <div class="panels-wrapper" ng-if="!row.collapse">
                <div class="row-text pointer" ng-click="toggleRow(row)" ng-if="row.showTitle"
                    ng-bind="row.title | interpolateTemplateVars:this">
                </div>

                <div ng-repeat="(name, panel) in row.panels track by panel.id" class="panel"  ng-if="panel.tab == graph" panel-width>
                    <panel-loader type="panel.type" class="panel-margin"></panel-loader>
                </div>
                <tabset>
                    <tab heading="{{panel.title}}" ng-repeat="(name, panel) in row.panels track by panel.id" ng-if="panel.tab != graph">
<<<<<<< HEAD
=======
                        <li ng-repeat="(index, obj) in panel.regularResult.regularities" ng-if="panel.regularResult.regularities.length">
                            <span ng-repeat="(name,value) in obj">
                                {{name}}: {{value}}
                            </span>
                        </li>
>>>>>>> 7f8aba9c
                        <div class="btn-group btn-log-compare" ng-if="name == 2">
                            <button class="dropdown-toggle" data-toggle="dropdown">
                                <span class="caret"></span>
                            </button>
                            <ul class="dropdown-menu">
                                <li ng-click="logCompare('-1d')">1天以内</li>
                                <li ng-click="logCompare('-7d')">7天以内</li>
                                <li ng-click="showInputModal()">自定义</li>
                            </ul>
                        </div>
<<<<<<< HEAD
                        <panel-loader type="panel.type" class="panel-margin"></panel-loader>
=======
                        <panel-loader type="panel.type" class="panel-margin log-panel"></panel-loader>
>>>>>>> 7f8aba9c
                    </tab>
                </tabset>
                <div class="clearfix"></div>
            </div>
        </div>
    </div>
</div>

<div class="expoler-form" ng-controller="KnowledgeBaseCtrl" ng-show="showKnows">
    <div style="overflow:hidden; margin-top: -15px;">
        <span class="pull-right expoler-close" ng-click="isShowKnows(false)"><i class="fa fa-fw fa-times"></i></span>
    </div>
    <div class="tidy-form">
        <ul class="tidy-form-list">
            <li class="tidy-form-item">
                现象
            </li>
            <li>
                <input placeholder="请描述您的问题" type="text" class="input-xlarge tidy-form-input last"
                        ng-model="q" required="">
            </li>
            <li>
                <button type="submit" class="btn btn-primary" ng-click="query()" style="margin:0 20px;"><i class="fa fa-search"/>搜索</button>
            </li>
            <li>
                <button class="btn btn-primary btn-success" ng-click="initNewKnows()">添加</button>
            </li>
        </ul>
        <div ng-if="showCreatForm">
            <ul class="tidy-form-list">
                <li class="tidy-form-item">
                    解决方案
                </li>
                <li>
                    <textarea ng-model="newKnowledge.solution" style="height:300px; resize:vertical;" class="input-xxlarge" required></textarea>
                </li>
                <div class="clearfix"></div>
            </ul>
            <ul class="tidy-form-list">
                <li class="tidy-form-item">
                    类型
                </li>
                <li>
                    <select class="input-large tidy-form-input" ng-model="newKnowledge.service" required>
                        <option ng-repeat="service in services" value="{{service}}">{{service}}</option>
                    </select>
                </li>
                <div class="clearfix"></div>
            </ul>
            <ul class="tidy-form-list" style="margin:20px; padding-left: 32%;">
                <li>
                    <button type="submit" class="btn" ng-click="cancelCreate()">取消</button>
                </li>
                <li>
                    <button type="submit" class="btn btn-primary btn-success" ng-click="newKnowsByLog()" style="margin:0 20px;">确认添加</button>
                </li>
            </ul>
        </div>
        <div class="clearfix"></div>
    </div>
    <ul class="expoler-list" ng-if="!showCreatForm">
        <li ng-repeat="(index,knows) in knowledge" ng-click="textOverflow(index)">
            <h5 ng-class="{'text-overflow': !fullText[index]}">{{knows.symptom}}</h5>
            <p ng-class="{'text-overflow': !fullText[index]}">{{knows.solution}}</p>
        </li>
    </ul>

    <div>

    </div>
</div>
<|MERGE_RESOLUTION|>--- conflicted
+++ resolved
@@ -48,14 +48,11 @@
                 </div>
                 <tabset>
                     <tab heading="{{panel.title}}" ng-repeat="(name, panel) in row.panels track by panel.id" ng-if="panel.tab != graph">
-<<<<<<< HEAD
-=======
                         <li ng-repeat="(index, obj) in panel.regularResult.regularities" ng-if="panel.regularResult.regularities.length">
                             <span ng-repeat="(name,value) in obj">
                                 {{name}}: {{value}}
                             </span>
                         </li>
->>>>>>> 7f8aba9c
                         <div class="btn-group btn-log-compare" ng-if="name == 2">
                             <button class="dropdown-toggle" data-toggle="dropdown">
                                 <span class="caret"></span>
@@ -66,11 +63,7 @@
                                 <li ng-click="showInputModal()">自定义</li>
                             </ul>
                         </div>
-<<<<<<< HEAD
-                        <panel-loader type="panel.type" class="panel-margin"></panel-loader>
-=======
                         <panel-loader type="panel.type" class="panel-margin log-panel"></panel-loader>
->>>>>>> 7f8aba9c
                     </tab>
                 </tabset>
                 <div class="clearfix"></div>
