import { css } from '@emotion/css';
import memoizeOne from 'memoize-one';
import tinycolor from 'tinycolor2';

import { colorManipulator, GrafanaTheme2, LogLevel } from '@grafana/data';
import { config } from '@grafana/runtime';
import { styleMixins } from '@grafana/ui';

export const getLogLevelStyles = (theme: GrafanaTheme2, logLevel?: LogLevel) => {
  let logColor = theme.isLight ? theme.v1.palette.gray5 : theme.v1.palette.gray2;
  switch (logLevel) {
    case LogLevel.crit:
    case LogLevel.critical:
      logColor = '#705da0';
      break;
    case LogLevel.error:
    case LogLevel.err:
      logColor = '#e24d42';
      break;
    case LogLevel.warning:
    case LogLevel.warn:
      logColor = theme.colors.warning.main;
      break;
    case LogLevel.info:
      logColor = '#7eb26d';
      break;
    case LogLevel.debug:
      logColor = '#1f78c1';
      break;
    case LogLevel.trace:
      logColor = '#6ed0e0';
      break;
  }

  return {
    logsRowLevelColor: css`
      &::after {
        background-color: ${logColor};
      }
    `,
  };
};

export const getLogRowStyles = memoizeOne((theme: GrafanaTheme2) => {
  const hoverBgColor = styleMixins.hoverColor(theme.colors.background.secondary, theme);
  const contextOutlineColor = tinycolor(theme.components.dashboard.background).setAlpha(0.7).toRgbString();
  const scrollableLogsContainer = config.featureToggles.exploreScrollableLogsContainer;
  return {
    logsRowLevel: css`
      label: logs-row__level;
      max-width: ${theme.spacing(1.25)};
      cursor: default;
      &::after {
        content: '';
        display: block;
        position: absolute;
        top: 1px;
        bottom: 1px;
        width: 3px;
        left: ${theme.spacing(0.5)};
      }
    `,
    logsRowMatchHighLight: css`
      label: logs-row__match-highlight;
      background: inherit;
      padding: inherit;
      color: ${theme.components.textHighlight.text}
      background-color: ${theme.components.textHighlight};
    `,
    logsRowsTable: css`
      label: logs-rows;
      font-family: ${theme.typography.fontFamilyMonospace};
      font-size: ${theme.typography.bodySmall.fontSize};
      width: 100%;
      ${!scrollableLogsContainer && `margin-bottom: ${theme.spacing(2.25)};`}
    `,
<<<<<<< HEAD
=======
    logsRowsTableContain: css`
      contain: strict;
    `,
    highlightBackground: css`
      background-color: ${tinycolor(theme.colors.info.transparent).setAlpha(0.25).toString()};
    `,
>>>>>>> ae830f68
    logsRow: css`
      label: logs-row;
      width: 100%;
      cursor: pointer;
      vertical-align: top;

      &:hover {
        .log-row-menu {
<<<<<<< HEAD
          visibility: visible;
=======
>>>>>>> ae830f68
          z-index: 1;
        }

        background: ${hoverBgColor};
      }

      td:not(.log-row-menu-cell):last-child {
        width: 100%;
      }

      > td:not(.log-row-menu-cell) {
        position: relative;
        padding-right: ${theme.spacing(1)};
        border-top: 1px solid transparent;
        border-bottom: 1px solid transparent;
        height: 100%;
      }
    `,
    logsRowDuplicates: css`
      label: logs-row__duplicates;
      text-align: right;
      width: 4em;
      cursor: default;
    `,
    logIconError: css`
      color: ${theme.colors.warning.main};
    `,
    logsRowToggleDetails: css`
      label: logs-row-toggle-details__level;
      font-size: 9px;
      padding-top: 5px;
      max-width: 15px;
    `,
    logsRowLocalTime: css`
      label: logs-row__localtime;
      white-space: nowrap;
    `,
    logsRowLabels: css`
      label: logs-row__labels;
      white-space: nowrap;
      max-width: 22em;

      /* This is to make the labels vertical align */
      > span {
        margin-top: 0.75px;
      }
    `,
    logsRowMessage: css`
      label: logs-row__message;
      white-space: pre-wrap;
      word-break: break-all;
      overflow-wrap: anywhere;
      width: 100%;
      text-align: left;
    `,
    copyLogButton: css`
      padding: 0 0 0 ${theme.spacing(0.5)};
      height: ${theme.spacing(3)};
      width: ${theme.spacing(3.25)};
      line-height: ${theme.spacing(2.5)};
      overflow: hidden;
      &:hover {
          background-color: ${colorManipulator.alpha(theme.colors.text.primary, 0.12)};
        }
      }
    `,
    //Log details specific CSS
    logDetailsContainer: css`
      label: logs-row-details-table;
      border: 1px solid ${theme.colors.border.medium};
      padding: 0 ${theme.spacing(1)} ${theme.spacing(1)};
      border-radius: ${theme.shape.radius.default};
      margin: ${theme.spacing(2.5)} ${theme.spacing(1)} ${theme.spacing(2.5)} ${theme.spacing(2)};
      cursor: default;
    `,
    logDetailsTable: css`
      label: logs-row-details-table;
      line-height: 18px;
      width: 100%;
      td:last-child {
        width: 100%;
      }
    `,
    logsDetailsIcon: css`
      label: logs-row-details__icon;
      position: relative;
      color: ${theme.v1.palette.gray3};
      padding-top: 1px;
      padding-bottom: 1px;
      padding-right: ${theme.spacing(0.75)};
    `,
    logDetailsLabel: css`
      label: logs-row-details__label;
      max-width: 30em;
      min-width: 20em;
      padding: 0 ${theme.spacing(1)};
      overflow-wrap: break-word;
    `,
    logDetailsHeading: css`
      label: logs-row-details__heading;
      font-weight: ${theme.typography.fontWeightBold};
      padding: ${theme.spacing(1)} 0 ${theme.spacing(0.5)};
    `,
    logDetailsValue: css`
      label: logs-row-details__row;
      position: relative;
      vertical-align: middle;
      cursor: default;

      &:hover {
        background-color: ${hoverBgColor};
      }
    `,
    // Log row
    topVerticalAlign: css`
      label: topVerticalAlign;
      margin-top: -${theme.spacing(0.9)};
      margin-left: -${theme.spacing(0.25)};
    `,
    detailsOpen: css`
      &:hover {
        background-color: ${styleMixins.hoverColor(theme.colors.background.primary, theme)};
      }
    `,
    errorLogRow: css`
      label: erroredLogRow;
      color: ${theme.colors.text.secondary};
    `,
    // Log Row Message
    positionRelative: css`
      label: positionRelative;
      position: relative;
    `,
    rowWithContext: css`
      label: rowWithContext;
      z-index: 1;
      outline: 9999px solid ${contextOutlineColor};
      display: inherit;
    `,
    horizontalScroll: css`
      label: horizontalScroll;
      white-space: pre;
    `,
    contextNewline: css`
      display: block;
      margin-left: 0px;
    `,
    rowMenu: css`
      label: rowMenu;
      display: flex;
      flex-wrap: nowrap;
      flex-direction: row;
      align-content: flex-end;
      justify-content: space-evenly;
      align-items: center;
      position: absolute;
      top: 0;
      bottom: auto;
      background: ${theme.colors.background.primary};
      box-shadow: ${theme.shadows.z3};
      padding: ${theme.spacing(0.5, 1, 0.5, 1)};
      z-index: 100;
      gap: ${theme.spacing(0.5)};

      & > button {
        margin: 0;
      }
    `,
    logRowMenuCell: css`
      position: sticky;
      z-index: ${theme.zIndex.dropdown};
      margin-top: -${theme.spacing(0.125)};
      right: 0px;

      & > span {
        transform: translateX(-100%);
      }
    `,
    logLine: css`
      background-color: transparent;
      border: none;
      diplay: inline;
      font-family: ${theme.typography.fontFamilyMonospace};
      font-size: ${theme.typography.bodySmall.fontSize};
      letter-spacing: ${theme.typography.bodySmall.letterSpacing};
      text-align: left;
      padding: 0;
      user-select: text;
    `,
    // Log details
    logsRowLevelDetails: css`
      label: logs-row__level_details;
      &::after {
        top: -3px;
      }
    `,
    logDetails: css`
      label: logDetailsDefaultCursor;
      cursor: default;

      &:hover {
        background-color: ${theme.colors.background.primary};
      }
    `,
    visibleRowMenu: css`
      label: visibleRowMenu;
      aspect-ratio: 1/1;
      z-index: 90;
    `,
    linkButton: css`
      label: linkButton;
      > button {
        padding-top: ${theme.spacing(0.5)};
      }
    `,
    hidden: css`
      label: hidden;
      visibility: hidden;
    `,
    unPinButton: css`
      height: ${theme.spacing(3)};
      line-height: ${theme.spacing(2.5)};
    `,
  };
});

export type LogRowStyles = ReturnType<typeof getLogRowStyles>;<|MERGE_RESOLUTION|>--- conflicted
+++ resolved
@@ -74,15 +74,12 @@
       width: 100%;
       ${!scrollableLogsContainer && `margin-bottom: ${theme.spacing(2.25)};`}
     `,
-<<<<<<< HEAD
-=======
     logsRowsTableContain: css`
       contain: strict;
     `,
     highlightBackground: css`
       background-color: ${tinycolor(theme.colors.info.transparent).setAlpha(0.25).toString()};
     `,
->>>>>>> ae830f68
     logsRow: css`
       label: logs-row;
       width: 100%;
@@ -91,10 +88,6 @@
 
       &:hover {
         .log-row-menu {
-<<<<<<< HEAD
-          visibility: visible;
-=======
->>>>>>> ae830f68
           z-index: 1;
         }
 
