--- conflicted
+++ resolved
@@ -2,13 +2,8 @@
 import React, { useEffect, useLayoutEffect, useRef, useState } from 'react';
 import usePrevious from 'react-use/lib/usePrevious';
 
-<<<<<<< HEAD
-import { GrafanaTheme2, DataQueryError, LogRowModel, textUtil, LogsSortOrder } from '@grafana/data';
-import { useStyles2, Alert, ClickOutsideWrapper, CustomScrollbar, List, Button, IconButton } from '@grafana/ui';
-=======
 import { DataQueryError, GrafanaTheme2, LogRowModel, LogsSortOrder, textUtil } from '@grafana/data';
-import { Alert, Button, ClickOutsideWrapper, CustomScrollbar, List, useStyles2 } from '@grafana/ui';
->>>>>>> 7312a2da
+import { Alert, Button, ClickOutsideWrapper, CustomScrollbar, IconButton, List, useStyles2 } from '@grafana/ui';
 
 import { LogMessageAnsi } from './LogMessageAnsi';
 import { HasMoreContextRows, LogRowContextQueryErrors, LogRowContextRows } from './LogRowContextProvider';
