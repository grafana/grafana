import { css } from '@emotion/css';
import { CSSProperties, useCallback, useEffect, useRef, useState } from 'react';
import tinycolor from 'tinycolor2';

import { GrafanaTheme2 } from '@grafana/data';
import { Button } from '@grafana/ui';
import { t } from 'app/core/internationalization';

import { LOG_LINE_BODY_FIELD_NAME } from '../LogDetailsBody';
import { LogMessageAnsi } from '../LogMessageAnsi';

import { LogLineMenu } from './LogLineMenu';
import { useLogIsPinned, useLogListContext } from './LogListContext';
import { LogListModel } from './processing';
import {
  FIELD_GAP_MULTIPLIER,
  hasUnderOrOverflow,
  getLineHeight,
  LogFieldDimension,
  TRUNCATION_LINE_COUNT,
} from './virtualization';

interface Props {
  displayedFields: string[];
  index: number;
  log: LogListModel;
  showTime: boolean;
  style: CSSProperties;
  styles: LogLineStyles;
  onOverflow?: (index: number, id: string, height?: number) => void;
  variant?: 'infinite-scroll';
  wrapLogMessage: boolean;
}

export const LogLine = ({
  displayedFields,
  index,
  log,
  style,
  styles,
  onOverflow,
  showTime,
  variant,
  wrapLogMessage,
}: Props) => {
  const { onLogLineHover } = useLogListContext();
  const [collapsed, setCollapsed] = useState<boolean | undefined>(
    wrapLogMessage && log.collapsed !== undefined ? log.collapsed : undefined
  );
  const logLineRef = useRef<HTMLDivElement | null>(null);
  const pinned = useLogIsPinned(log);

  useEffect(() => {
    if (!onOverflow || !logLineRef.current) {
      return;
    }
    const calculatedHeight = typeof style.height === 'number' ? style.height : undefined;
    const actualHeight = hasUnderOrOverflow(logLineRef.current, calculatedHeight, log.collapsed);
    if (actualHeight) {
      onOverflow(index, log.uid, actualHeight);
    }
  }, [index, log.collapsed, log.uid, onOverflow, style.height]);

  const handleMouseOver = useCallback(() => onLogLineHover?.(log), [log, onLogLineHover]);

  const handleExpandCollapse = useCallback(() => {
    const newState = !collapsed;
    setCollapsed(newState);
    log.setCollapsedState(newState);
    onOverflow?.(index, log.uid);
  }, [collapsed, index, log, onOverflow]);

  return (
<<<<<<< HEAD
    <div
      style={style}
      className={`${styles.logLine} ${variant ?? ''} ${pinned ? styles.pinnedLogLine : ''}`}
      ref={onOverflow ? logLineRef : undefined}
      onMouseOver={handleMouseOver}
      onFocus={handleMouseOver}
    >
      <LogLineMenu styles={styles} log={log} />
      <div className={`${wrapLogMessage ? styles.wrappedLogLine : `${styles.unwrappedLogLine} unwrapped-log-line`}`}>
        <Log
          displayedFields={displayedFields}
          log={log}
          showTime={showTime}
          styles={styles}
          wrapLogMessage={wrapLogMessage}
        />
=======
    <div style={style}>
      <div
        className={`${styles.logLine} ${variant ?? ''} ${pinned ? styles.pinnedLogLine : ''}`}
        ref={onOverflow ? logLineRef : undefined}
        onMouseEnter={handleMouseOver}
      >
        <LogLineMenu styles={styles} log={log} />
        <div
          className={`${wrapLogMessage ? styles.wrappedLogLine : `${styles.unwrappedLogLine} unwrapped-log-line`} ${collapsed === true ? styles.collapsedLogLine : ''}`}
        >
          <Log
            displayedFields={displayedFields}
            log={log}
            showTime={showTime}
            styles={styles}
            wrapLogMessage={wrapLogMessage}
          />
        </div>
>>>>>>> ce89900b
      </div>
      {collapsed === true && (
        <div className={styles.expandCollapseControl}>
          <Button
            variant="primary"
            fill="text"
            size="sm"
            className={styles.expandCollapseControlButton}
            onClick={handleExpandCollapse}
          >
            {t('logs.log-line.show-more', 'show more')}
          </Button>
        </div>
      )}
      {collapsed === false && (
        <div className={styles.expandCollapseControl}>
          <Button
            variant="primary"
            fill="text"
            size="sm"
            className={styles.expandCollapseControlButton}
            onClick={handleExpandCollapse}
          >
            {t('logs.log-line.show-less', 'show less')}
          </Button>
        </div>
      )}
    </div>
  );
};

interface LogProps {
  displayedFields: string[];
  log: LogListModel;
  showTime: boolean;
  styles: LogLineStyles;
  wrapLogMessage: boolean;
}

const Log = ({ displayedFields, log, showTime, styles, wrapLogMessage }: LogProps) => {
  return (
    <>
      {showTime && <span className={`${styles.timestamp} level-${log.logLevel} field`}>{log.timestamp}</span>}
      {
        // When logs are unwrapped, we want an empty column space to align with other log lines.
      }
      {(log.displayLevel || !wrapLogMessage) && (
        <span className={`${styles.level} level-${log.logLevel} field`}>{log.displayLevel}</span>
      )}
      {displayedFields.length > 0 ? (
        displayedFields.map((field) =>
          field === LOG_LINE_BODY_FIELD_NAME ? (
            <LogLineBody log={log} key={field} />
          ) : (
            <span className="field" title={field} key={field}>
              {log.getDisplayedFieldValue(field)}
            </span>
          )
        )
      ) : (
        <LogLineBody log={log} />
      )}
    </>
  );
};

const LogLineBody = ({ log }: { log: LogListModel }) => {
  const { syntaxHighlighting } = useLogListContext();

  if (log.hasAnsi) {
    const needsHighlighter =
      log.searchWords && log.searchWords.length > 0 && log.searchWords[0] && log.searchWords[0].length > 0;
    const highlight = needsHighlighter ? { searchWords: log.searchWords ?? [], highlightClassName: '' } : undefined;
    return (
      <span className="field no-highlighting">
        <LogMessageAnsi value={log.body} highlight={highlight} />
      </span>
    );
  }

  if (!syntaxHighlighting) {
    return <span className="field no-highlighting">{log.body}</span>;
  }

  return <span className="field log-syntax-highlight" dangerouslySetInnerHTML={{ __html: log.highlightedBody }} />;
};

export function getGridTemplateColumns(dimensions: LogFieldDimension[]) {
  const columns = dimensions.map((dimension) => dimension.width).join('px ');
  return `${columns}px 1fr`;
}

export type LogLineStyles = ReturnType<typeof getStyles>;
export const getStyles = (theme: GrafanaTheme2) => {
  const colors = {
    critical: '#B877D9',
    error: theme.colors.error.text,
    warning: '#FBAD37',
    debug: '#6E9FFF',
    trace: '#6ed0e0',
    info: '#6CCF8E',
    metadata: theme.colors.text.primary,
    parsedField: theme.colors.text.primary,
  };

  return {
    logLine: css({
      color: tinycolor(theme.colors.text.secondary).setAlpha(0.75).toRgbString(),
      display: 'flex',
      gap: theme.spacing(0.5),
      flexDirection: 'row',
      fontFamily: theme.typography.fontFamilyMonospace,
      fontSize: theme.typography.fontSize,
      wordBreak: 'break-all',
      cursor: 'pointer',
      '&:hover': {
        background: `hsla(0, 0%, 0%, 0.2)`,
      },
      '&.infinite-scroll': {
        '&::before': {
          borderTop: `solid 1px ${theme.colors.border.strong}`,
          content: '""',
          height: 0,
          left: 0,
          position: 'absolute',
          top: -3,
          width: '100%',
        },
      },
      '& .log-syntax-highlight': {
        '.log-token-string': {
          color: tinycolor(theme.colors.text.secondary).setAlpha(0.75).toRgbString(),
        },
        '.log-token-duration': {
          color: theme.colors.success.text,
        },
        '.log-token-size': {
          color: theme.colors.success.text,
        },
        '.log-token-uuid': {
          color: theme.colors.success.text,
        },
        '.log-token-key': {
          color: colors.parsedField,
          opacity: 0.9,
          fontWeight: theme.typography.fontWeightMedium,
        },
        '.log-token-json-key': {
          color: colors.parsedField,
          opacity: 0.9,
          fontWeight: theme.typography.fontWeightMedium,
        },
        '.log-token-label': {
          color: colors.metadata,
          fontWeight: theme.typography.fontWeightBold,
        },
        '.log-token-method': {
          color: theme.colors.info.shade,
        },
      },
      '& .no-highlighting': {
        color: theme.colors.text.primary,
      },
    }),
    pinnedLogLine: css({
      backgroundColor: tinycolor(theme.colors.info.transparent).setAlpha(0.25).toString(),
    }),
    menuIcon: css({
      height: getLineHeight(),
      margin: 0,
      padding: theme.spacing(0, 0, 0, 0.5),
    }),
    logLineMessage: css({
      fontFamily: theme.typography.fontFamily,
      justifyContent: 'center',
    }),
    timestamp: css({
      color: theme.colors.text.disabled,
      display: 'inline-block',
    }),
    level: css({
      color: theme.colors.text.secondary,
      fontWeight: theme.typography.fontWeightBold,
      textTransform: 'uppercase',
      display: 'inline-block',
      '&.level-critical': {
        color: colors.critical,
      },
      '&.level-error': {
        color: colors.error,
      },
      '&.level-warning': {
        color: colors.warning,
      },
      '&.level-info': {
        color: colors.info,
      },
      '&.level-debug': {
        color: colors.debug,
      },
    }),
    loadMoreButton: css({
      background: 'transparent',
      border: 'none',
      display: 'inline',
    }),
    overflows: css({
      outline: 'solid 1px red',
    }),
    unwrappedLogLine: css({
      display: 'grid',
      gridColumnGap: theme.spacing(FIELD_GAP_MULTIPLIER),
      whiteSpace: 'pre',
      paddingBottom: theme.spacing(0.75),
    }),
    wrappedLogLine: css({
      alignSelf: 'flex-start',
      paddingBottom: theme.spacing(0.75),
      whiteSpace: 'pre-wrap',
      '& .field': {
        marginRight: theme.spacing(FIELD_GAP_MULTIPLIER),
      },
      '& .field:last-child': {
        marginRight: 0,
      },
    }),
    collapsedLogLine: css({
      maxHeight: `${TRUNCATION_LINE_COUNT * getLineHeight()}px`,
      overflow: 'hidden',
    }),
    expandCollapseControl: css({
      display: 'flex',
      justifyContent: 'center',
    }),
    expandCollapseControlButton: css({
      fontWeight: theme.typography.fontWeightLight,
      height: getLineHeight(),
      margin: 0,
    }),
  };
};<|MERGE_RESOLUTION|>--- conflicted
+++ resolved
@@ -71,29 +71,12 @@
   }, [collapsed, index, log, onOverflow]);
 
   return (
-<<<<<<< HEAD
-    <div
-      style={style}
-      className={`${styles.logLine} ${variant ?? ''} ${pinned ? styles.pinnedLogLine : ''}`}
-      ref={onOverflow ? logLineRef : undefined}
-      onMouseOver={handleMouseOver}
-      onFocus={handleMouseOver}
-    >
-      <LogLineMenu styles={styles} log={log} />
-      <div className={`${wrapLogMessage ? styles.wrappedLogLine : `${styles.unwrappedLogLine} unwrapped-log-line`}`}>
-        <Log
-          displayedFields={displayedFields}
-          log={log}
-          showTime={showTime}
-          styles={styles}
-          wrapLogMessage={wrapLogMessage}
-        />
-=======
     <div style={style}>
       <div
         className={`${styles.logLine} ${variant ?? ''} ${pinned ? styles.pinnedLogLine : ''}`}
         ref={onOverflow ? logLineRef : undefined}
         onMouseEnter={handleMouseOver}
+        onFocus={handleMouseOver}
       >
         <LogLineMenu styles={styles} log={log} />
         <div
@@ -107,7 +90,6 @@
             wrapLogMessage={wrapLogMessage}
           />
         </div>
->>>>>>> ce89900b
       </div>
       {collapsed === true && (
         <div className={styles.expandCollapseControl}>
