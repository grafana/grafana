import { render, screen } from '@testing-library/react';
import userEvent from '@testing-library/user-event';

import { CoreApp, EventBusSrv, LogLevel, LogsDedupStrategy, LogsSortOrder } from '@grafana/data';

import { downloadLogs } from '../../utils';
import { createLogRow } from '../__mocks__/logRow';

import { LogListContextProvider } from './LogListContext';
import { LogListControls } from './LogListControls';
import { ScrollToLogsEvent } from './virtualization';

jest.mock('../../utils');

const contextProps = {
  app: CoreApp.Unknown,
  dedupStrategy: LogsDedupStrategy.exact,
  displayedFields: [],
  logs: [],
  showControls: true,
  showTime: false,
  sortOrder: LogsSortOrder.Ascending,
  syntaxHighlighting: false,
  wrapLogMessage: false,
};

describe('LogListControls', () => {
  test('Renders without errors', () => {
    render(
      <LogListContextProvider {...contextProps}>
        <LogListControls eventBus={new EventBusSrv()} />
      </LogListContextProvider>
    );
    expect(screen.getByLabelText('Scroll to bottom')).toBeInTheDocument();
    expect(screen.getByLabelText('Oldest logs first')).toBeInTheDocument();
    expect(screen.getByLabelText('Deduplication')).toBeInTheDocument();
    expect(screen.getByLabelText('Display levels')).toBeInTheDocument();
    expect(screen.getByLabelText('Show timestamps')).toBeInTheDocument();
    expect(screen.getByLabelText('Wrap lines')).toBeInTheDocument();
    expect(screen.getByLabelText('Enable highlighting')).toBeInTheDocument();
    expect(screen.getByLabelText('Scroll to top')).toBeInTheDocument();
    expect(screen.queryByLabelText('Show unique labels')).not.toBeInTheDocument();
    expect(screen.queryByLabelText('Prettify JSON')).not.toBeInTheDocument();
  });

  test('Renders legacy controls', () => {
    render(
      <LogListContextProvider {...contextProps} showUniqueLabels={false} prettifyJSON={false}>
        <LogListControls eventBus={new EventBusSrv()} />
      </LogListContextProvider>
    );
    expect(screen.getByLabelText('Show unique labels')).toBeInTheDocument();
    expect(screen.getByLabelText('Prettify JSON')).toBeInTheDocument();
  });

  test.each([CoreApp.Dashboard, CoreApp.PanelEditor, CoreApp.PanelViewer])(
    'Renders a subset of options for dashboards',
    (app: CoreApp) => {
      render(
        <LogListContextProvider {...contextProps} app={app}>
          <LogListControls eventBus={new EventBusSrv()} />
        </LogListContextProvider>
      );
      expect(screen.getByLabelText('Scroll to bottom')).toBeInTheDocument();
      expect(screen.getByLabelText('Scroll to top')).toBeInTheDocument();
      expect(screen.getByLabelText('Display levels')).toBeInTheDocument();
      expect(screen.queryByLabelText('Oldest logs first')).not.toBeInTheDocument();
      expect(screen.queryByLabelText('Deduplication')).not.toBeInTheDocument();
      expect(screen.queryByLabelText('Show timestamps')).not.toBeInTheDocument();
      expect(screen.queryByLabelText('Wrap lines')).not.toBeInTheDocument();
      expect(screen.queryByLabelText('Enable highlighting')).not.toBeInTheDocument();
    }
  );

  test('Allows to scroll', async () => {
    const eventBus = new EventBusSrv();
    jest.spyOn(eventBus, 'publish');
    render(
      <LogListContextProvider {...contextProps}>
        <LogListControls eventBus={eventBus} />
      </LogListContextProvider>
    );
    await userEvent.click(screen.getByLabelText('Scroll to bottom'));
    await userEvent.click(screen.getByLabelText('Scroll to top'));
    expect(eventBus.publish).toHaveBeenCalledTimes(2);
    expect(eventBus.publish).toHaveBeenCalledWith(
      new ScrollToLogsEvent({
        scrollTo: 'bottom',
      })
    );
    expect(eventBus.publish).toHaveBeenCalledWith(
      new ScrollToLogsEvent({
        scrollTo: 'top',
      })
    );
  });

  test('Controls sort order', async () => {
    const onLogOptionsChange = jest.fn();
    render(
      <LogListContextProvider
        {...contextProps}
        sortOrder={LogsSortOrder.Ascending}
        onLogOptionsChange={onLogOptionsChange}
      >
        <LogListControls eventBus={new EventBusSrv()} />
      </LogListContextProvider>
    );
    await userEvent.click(screen.getByLabelText('Oldest logs first'));
    expect(onLogOptionsChange).toHaveBeenCalledTimes(1);
    expect(onLogOptionsChange).toHaveBeenCalledWith('sortOrder', LogsSortOrder.Descending);
  });

  test('Controls deduplication', async () => {
    const onLogOptionsChange = jest.fn();
    render(
      <LogListContextProvider {...contextProps} onLogOptionsChange={onLogOptionsChange}>
        <LogListControls eventBus={new EventBusSrv()} />
      </LogListContextProvider>
    );
    await userEvent.click(screen.getByLabelText('Deduplication'));
    await userEvent.click(screen.getByText('Numbers'));
    expect(onLogOptionsChange).toHaveBeenCalledTimes(1);
    expect(onLogOptionsChange).toHaveBeenCalledWith('dedupStrategy', LogsDedupStrategy.numbers);
  });

  test('Sets level filters', async () => {
    const onLogOptionsChange = jest.fn();
    render(
      <LogListContextProvider {...contextProps} onLogOptionsChange={onLogOptionsChange}>
        <LogListControls eventBus={new EventBusSrv()} />
      </LogListContextProvider>
    );
    await userEvent.click(screen.getByLabelText('Display levels'));
    expect(await screen.findByText('All levels')).toBeVisible();
    expect(screen.getByText('Info')).toBeVisible();
    expect(screen.getByText('Debug')).toBeVisible();
    expect(screen.getByText('Trace')).toBeVisible();
    expect(screen.getByText('Warning')).toBeVisible();
    expect(screen.getByText('Error')).toBeVisible();
    expect(screen.getByText('Critical')).toBeVisible();
    await userEvent.click(screen.getByText('Error'));
    expect(onLogOptionsChange).toHaveBeenCalledWith('filterLevels', ['error']);
  });

  test('Controls timestamp visibility', async () => {
    const onLogOptionsChange = jest.fn();
    render(
      <LogListContextProvider {...contextProps} showTime={false} onLogOptionsChange={onLogOptionsChange}>
        <LogListControls eventBus={new EventBusSrv()} />
      </LogListContextProvider>
    );
    await userEvent.click(screen.getByLabelText('Show timestamps'));
    expect(onLogOptionsChange).toHaveBeenCalledTimes(1);
    expect(onLogOptionsChange).toHaveBeenCalledWith('showTime', true);
  });

  test('Controls line wrapping', async () => {
    const onLogOptionsChange = jest.fn();
    render(
      <LogListContextProvider {...contextProps} wrapLogMessage={false} onLogOptionsChange={onLogOptionsChange}>
        <LogListControls eventBus={new EventBusSrv()} />
      </LogListContextProvider>
    );
    await userEvent.click(screen.getByLabelText('Wrap lines'));
    expect(onLogOptionsChange).toHaveBeenCalledTimes(1);
    expect(onLogOptionsChange).toHaveBeenCalledWith('wrapLogMessage', true);
  });

  test('Controls syntax highlighting', async () => {
    const onLogOptionsChange = jest.fn();
    render(
      <LogListContextProvider {...contextProps} syntaxHighlighting={false} onLogOptionsChange={onLogOptionsChange}>
        <LogListControls eventBus={new EventBusSrv()} />
      </LogListContextProvider>
    );
    await userEvent.click(screen.getByLabelText('Enable highlighting'));
    expect(onLogOptionsChange).toHaveBeenCalledTimes(1);
    expect(onLogOptionsChange).toHaveBeenCalledWith('syntaxHighlighting', true);
  });

<<<<<<< HEAD
=======
  test('Controls unique labels', async () => {
    const { rerender } = render(
      <LogListContextProvider {...contextProps} showUniqueLabels={false}>
        <LogListControls eventBus={new EventBusSrv()} />
      </LogListContextProvider>
    );
    await userEvent.click(screen.getByLabelText('Show unique labels'));
    rerender(
      <LogListContextProvider {...contextProps} showUniqueLabels={false}>
        <LogListControls eventBus={new EventBusSrv()} />
      </LogListContextProvider>
    );
    expect(screen.getByLabelText('Hide unique labels'));
  });

  test('Controls prettify JSON', async () => {
    const { rerender } = render(
      <LogListContextProvider {...contextProps} prettifyJSON={false}>
        <LogListControls eventBus={new EventBusSrv()} />
      </LogListContextProvider>
    );
    await userEvent.click(screen.getByLabelText('Prettify JSON'));
    rerender(
      <LogListContextProvider {...contextProps} showUniqueLabels={false}>
        <LogListControls eventBus={new EventBusSrv()} />
      </LogListContextProvider>
    );
    expect(screen.getByLabelText('Show original logs'));
  });

>>>>>>> d5060221
  test.each([
    ['txt', 'text'],
    ['json', 'json'],
    ['csv', 'csv'],
  ])('Allows to download logs', async (label: string, format: string) => {
    jest.mocked(downloadLogs).mockClear();
    render(
      <LogListContextProvider {...contextProps}>
        <LogListControls eventBus={new EventBusSrv()} />
      </LogListContextProvider>
    );
    await userEvent.click(screen.getByLabelText('Download logs'));
    await userEvent.click(await screen.findByText(label));
    expect(downloadLogs).toHaveBeenCalledTimes(1);
    expect(downloadLogs).toHaveBeenCalledWith(format, [], undefined);
  });

  test('Allows to download logs filtered logs', async () => {
    jest.mocked(downloadLogs).mockClear();
    const log1 = createLogRow({ logLevel: LogLevel.error });
    const log2 = createLogRow({ logLevel: LogLevel.warning });
    const logs = [log1, log2];
    const filteredLogs = [log1];

    render(
      <LogListContextProvider {...contextProps} logs={logs} filterLevels={[LogLevel.error]}>
        <LogListControls eventBus={new EventBusSrv()} />
      </LogListContextProvider>
    );
    await userEvent.click(screen.getByLabelText('Download logs'));
    await userEvent.click(await screen.findByText('txt'));
    expect(downloadLogs).toHaveBeenCalledWith('text', filteredLogs, undefined);
  });
});<|MERGE_RESOLUTION|>--- conflicted
+++ resolved
@@ -179,8 +179,6 @@
     expect(onLogOptionsChange).toHaveBeenCalledWith('syntaxHighlighting', true);
   });
 
-<<<<<<< HEAD
-=======
   test('Controls unique labels', async () => {
     const { rerender } = render(
       <LogListContextProvider {...contextProps} showUniqueLabels={false}>
@@ -211,7 +209,6 @@
     expect(screen.getByLabelText('Show original logs'));
   });
 
->>>>>>> d5060221
   test.each([
     ['txt', 'text'],
     ['json', 'json'],
