--- conflicted
+++ resolved
@@ -4,13 +4,9 @@
 import { usePrevious } from 'react-use';
 
 import { GrafanaTheme2, TimeRange } from '@grafana/data';
-<<<<<<< HEAD
-import { getDragStyles, useStyles2 } from '@grafana/ui';
-=======
 import { t } from '@grafana/i18n';
 import { reportInteraction } from '@grafana/runtime';
 import { getDragStyles, Icon, Tab, TabsBar, useStyles2 } from '@grafana/ui';
->>>>>>> 0a79b3bd
 
 import { LogLineDetailsComponent } from './LogLineDetailsComponent';
 import { getDetailsScrollPosition, saveDetailsScrollPosition, useLogListContext } from './LogListContext';
@@ -24,21 +20,10 @@
   timeRange: TimeRange;
   timeZone: string;
   onResize(): void;
-<<<<<<< HEAD
-  timeRange: TimeRange;
-}
-
-export const LogLineDetails = ({ containerElement, logOptionsStorageKey, logs, onResize, timeRange }: Props) => {
-  const { detailsWidth, setDetailsWidth, showDetails } = useLogListContext();
-  const styles = useStyles2(getStyles);
-  const dragStyles = useStyles2(getDragStyles);
-  const containerRef = useRef<HTMLDivElement | null>(null);
-=======
   showControls: boolean;
 }
 
 export type LogLineDetailsMode = 'inline' | 'sidebar';
->>>>>>> 0a79b3bd
 
 export const LogLineDetails = memo(
   ({ containerElement, focusLogLine, logs, timeRange, timeZone, onResize, showControls }: Props) => {
@@ -143,13 +128,6 @@
         )}
         <div className={styles.scrollContainer}>
           <LogLineDetailsComponent
-<<<<<<< HEAD
-            log={showDetails[0]}
-            logOptionsStorageKey={logOptionsStorageKey}
-            logs={logs}
-            timeRange={timeRange}
-          />
-=======
             focusLogLine={focusLogLine}
             log={currentLog}
             logs={logs}
@@ -209,7 +187,6 @@
       <div className={styles.inlineContainer}>
         <div className={styles.scrollContainer} ref={scrollRef} onScroll={saveScroll}>
           <LogLineDetailsComponent log={log} logs={logs} timeRange={timeRange} timeZone={timeZone} />
->>>>>>> 0a79b3bd
         </div>
       </div>
     </div>
