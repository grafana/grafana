import { render, screen } from '@testing-library/react';
import userEvent from '@testing-library/user-event';
import { of } from 'rxjs';

import {
  Field,
  LogLevel,
  LogRowModel,
  FieldType,
  createDataFrame,
  DataFrameType,
  PluginExtensionPoints,
  toDataFrame,
  LogsSortOrder,
  DataFrame,
  ScopedVars,
  dateTime,
  getDefaultTimeRange,
} from '@grafana/data';
import { setPluginLinksHook } from '@grafana/runtime';
import { createTempoDatasource } from 'app/plugins/datasource/tempo/test/mocks';

import { LOG_LINE_BODY_FIELD_NAME } from '../LogDetailsBody';
import { createLogLine } from '../mocks/logRow';

import { LogLineDetails, Props } from './LogLineDetails';
import { LogListContext, LogListContextData } from './LogListContext';
import { defaultValue } from './__mocks__/LogListContext';

jest.mock('@grafana/assistant', () => {
  return {
    ...jest.requireActual('@grafana/assistant'),
    useAssistant: jest.fn().mockReturnValue([true, jest.fn()]),
  };
});

const tempoDS = createTempoDatasource();

jest.mock('@grafana/runtime', () => {
  return {
    ...jest.requireActual('@grafana/runtime'),
    usePluginLinks: jest.fn().mockReturnValue({ links: [] }),
    getDataSourceSrv: () => ({
      get: (uid: string) => Promise.resolve(tempoDS),
    }),
  };
});
jest.mock('./LogListContext');
jest.mock('app/features/explore/TraceView/TraceView', () => ({
  TraceView: () => <div>Trace view</div>,
}));

afterAll(() => {
  jest.unmock('app/features/explore/TraceView/TraceView');
});

const setup = (
  propOverrides?: Partial<Props>,
  rowOverrides?: Partial<LogRowModel>,
  contextOverrides?: Partial<LogListContextData>
) => {
  const logs = [createLogLine({ logLevel: LogLevel.error, timeEpochMs: 1546297200000, ...rowOverrides })];

  const props: Props = {
    containerElement: document.createElement('div'),
    focusLogLine: jest.fn(),
    logs,
<<<<<<< HEAD
    onResize: jest.fn(),
    timeRange: {
      from: dateTime(1757937009041),
      to: dateTime(1757940609041),
      raw: {
        from: 'now-1h',
        to: 'now',
      },
    },
=======
    timeRange: getDefaultTimeRange(),
>>>>>>> e53b5902
    timeZone: 'browser',
    showControls: true,
    ...(propOverrides || {}),
  };

  const contextData: LogListContextData = {
    ...defaultValue,
    showDetails: logs,
    ...contextOverrides,
  };

  return render(
    <LogListContext.Provider value={contextData}>
      <LogLineDetails {...props} />
    </LogListContext.Provider>
  );
};

describe('LogLineDetails', () => {
  describe('when fields are present', () => {
    test('should render the fields and the log line', () => {
      setup(undefined, { labels: { key1: 'label1', key2: 'label2' } });
      expect(screen.getByText('Log line')).toBeInTheDocument();
      expect(screen.getByText('Fields')).toBeInTheDocument();
    });
    test('fields should be visible by default', () => {
      setup(undefined, { labels: { key1: 'label1', key2: 'label2' } });
      expect(screen.getByText('key1')).toBeInTheDocument();
      expect(screen.getByText('label1')).toBeInTheDocument();
      expect(screen.getByText('key2')).toBeInTheDocument();
      expect(screen.getByText('label2')).toBeInTheDocument();
    });
    test('should show an option to display the log line when displayed fields are used', async () => {
      const onClickShowField = jest.fn();

      setup(
        undefined,
        { labels: { key1: 'label1' } },
        { displayedFields: ['key1'], onClickShowField, onClickHideField: jest.fn() }
      );
      expect(screen.getByText('key1')).toBeInTheDocument();
      expect(screen.getByLabelText('Show log line')).toBeInTheDocument();

      await userEvent.click(screen.getByLabelText('Show log line'));

      expect(onClickShowField).toHaveBeenCalledTimes(1);
    });
    test('should show an active option to display the log line when displayed fields are used', async () => {
      const onClickHideField = jest.fn();

      setup(
        undefined,
        { labels: { key1: 'label1' } },
        { displayedFields: ['key1', LOG_LINE_BODY_FIELD_NAME], onClickHideField, onClickShowField: jest.fn() }
      );
      expect(screen.getByText('key1')).toBeInTheDocument();
      expect(screen.getByLabelText('Hide log line')).toBeInTheDocument();

      await userEvent.click(screen.getByLabelText('Hide log line'));

      expect(onClickHideField).toHaveBeenCalledTimes(1);
    });
    test('should not show an option to display the log line when displayed fields are not used', () => {
      setup(undefined, { labels: { key1: 'label1' } }, { displayedFields: [] });
      expect(screen.getByText('key1')).toBeInTheDocument();
      expect(screen.queryByLabelText('Show log line')).not.toBeInTheDocument();
    });
    test('should render the filter controls when the callbacks are provided', () => {
      setup(
        undefined,
        { labels: { key1: 'label1' } },
        {
          onClickFilterLabel: () => {},
          onClickFilterOutLabel: () => {},
        }
      );
      expect(screen.getByLabelText('Filter for value in query A')).toBeInTheDocument();
      expect(screen.getByLabelText('Filter out value in query A')).toBeInTheDocument();
    });
    describe('Toggleable filters', () => {
      test('should pass the log row to Explore filter functions', async () => {
        const onClickFilterLabelMock = jest.fn();
        const onClickFilterOutLabelMock = jest.fn();
        const isLabelFilterActiveMock = jest.fn().mockResolvedValue(true);
        const log = createLogLine({
          logLevel: LogLevel.error,
          timeEpochMs: 1546297200000,
          labels: { key1: 'label1' },
        });

        setup(
          {
            logs: [log],
          },
          undefined,
          {
            onClickFilterLabel: onClickFilterLabelMock,
            onClickFilterOutLabel: onClickFilterOutLabelMock,
            isLabelFilterActive: isLabelFilterActiveMock,
            showDetails: [log],
          }
        );

        expect(isLabelFilterActiveMock).toHaveBeenCalledWith('key1', 'label1', log.dataFrame.refId);

        await userEvent.click(screen.getByLabelText('Filter for value in query A'));
        expect(onClickFilterLabelMock).toHaveBeenCalledTimes(1);
        expect(onClickFilterLabelMock).toHaveBeenCalledWith(
          'key1',
          'label1',
          expect.objectContaining({
            fields: [
              expect.objectContaining({ values: [0] }),
              expect.objectContaining({ values: ['line1'] }),
              expect.objectContaining({ values: [{ app: 'app01' }] }),
            ],
            length: 1,
          })
        );

        await userEvent.click(screen.getByLabelText('Filter out value in query A'));
        expect(onClickFilterOutLabelMock).toHaveBeenCalledTimes(1);
        expect(onClickFilterOutLabelMock).toHaveBeenCalledWith(
          'key1',
          'label1',
          expect.objectContaining({
            fields: [
              expect.objectContaining({ values: [0] }),
              expect.objectContaining({ values: ['line1'] }),
              expect.objectContaining({ values: [{ app: 'app01' }] }),
            ],
            length: 1,
          })
        );
      });
    });
    test('should not render filter controls when the callbacks are not provided', () => {
      setup(
        undefined,
        { labels: { key1: 'label1' } },
        {
          onClickFilterLabel: undefined,
          onClickFilterOutLabel: undefined,
        }
      );
      expect(screen.queryByLabelText('Filter for value')).not.toBeInTheDocument();
      expect(screen.queryByLabelText('Filter out value')).not.toBeInTheDocument();
    });
  });
  describe('when the log has no fields to display', () => {
    test('should render no details available message', () => {
      setup(undefined, { entry: '' });
      expect(screen.getByText('No fields to display.')).toBeInTheDocument();
    });
    test('should not render headings', () => {
      setup(undefined, { entry: '' });
      expect(screen.queryByText('Fields')).not.toBeInTheDocument();
      expect(screen.queryByText('Links')).not.toBeInTheDocument();
      expect(screen.queryByText(/Indexed label/)).not.toBeInTheDocument();
      expect(screen.queryByText(/Parsed field/)).not.toBeInTheDocument();
      expect(screen.queryByText('Structured metadata')).not.toBeInTheDocument();
    });
  });
  test('should render fields from the dataframe with links', async () => {
    const entry = 'traceId=1234 msg="some message"';
    const dataFrame = toDataFrame({
      fields: [
        { name: 'timestamp', config: {}, type: FieldType.time, values: [1] },
        { name: 'entry', values: [entry] },
        // As we have traceId in message already this will shadow it.
        {
          name: 'traceId',
          values: ['1234'],
          config: { links: [{ title: 'link title', url: 'localhost:3210/${__value.text}' }] },
        },
        { name: 'userId', values: ['5678'] },
      ],
    });
    const log = createLogLine(
      { entry, dataFrame, entryFieldIndex: 0, rowIndex: 0 },
      {
        escape: false,
        order: LogsSortOrder.Descending,
        timeZone: 'browser',
        virtualization: undefined,
        wrapLogMessage: true,
        getFieldLinks: (field: Field, rowIndex: number, dataFrame: DataFrame, vars: ScopedVars) => {
          if (field.config && field.config.links) {
            return field.config.links.map((link) => {
              return {
                href: link.url.replace('${__value.text}', field.values[rowIndex]),
                title: link.title,
                target: '_blank',
                origin: field,
              };
            });
          }
          return [];
        },
      }
    );

    setup({ logs: [log] }, undefined, { showDetails: [log] });

    expect(screen.getByText('Fields')).toBeInTheDocument();
    expect(screen.getByText('Links')).toBeInTheDocument();
    expect(screen.getByText('traceId')).toBeInTheDocument();
    expect(screen.getByText('link title')).toBeInTheDocument();
    expect(screen.queryByText('1234')).not.toBeInTheDocument();

    await userEvent.click(screen.getByLabelText('Link value'));

    expect(screen.getByText('1234')).toBeInTheDocument();
  });

  test('should show the correct log details fields, links and labels for DataFrameType.LogLines frames', () => {
    const entry = 'test';
    const dataFrame = createDataFrame({
      fields: [
        { name: 'timestamp', config: {}, type: FieldType.time, values: [1] },
        { name: 'body', type: FieldType.string, values: [entry] },
        {
          name: 'labels',
          type: FieldType.other,
          values: [
            {
              label1: 'value1',
            },
          ],
        },
        {
          name: 'shouldNotShowFieldName',
          type: FieldType.string,
          values: ['shouldNotShowFieldValue'],
        },
        {
          name: 'shouldShowLinkName',
          type: FieldType.string,
          values: ['shouldShowLinkValue'],
          config: { links: [{ title: 'link', url: 'localhost:3210/${__value.text}' }] },
        },
      ],
      meta: {
        type: DataFrameType.LogLines,
      },
    });

    const log = createLogLine(
      { entry, dataFrame, entryFieldIndex: 0, rowIndex: 0, labels: { label1: 'value1' } },
      {
        escape: false,
        order: LogsSortOrder.Descending,
        timeZone: 'browser',
        virtualization: undefined,
        wrapLogMessage: true,
        getFieldLinks: (field: Field, rowIndex: number, dataFrame: DataFrame, vars: ScopedVars) => {
          if (field.config && field.config.links) {
            return field.config.links.map((link) => {
              return {
                href: link.url.replace('${__value.text}', field.values[rowIndex]),
                title: link.title,
                target: '_blank',
                origin: field,
              };
            });
          }
          return [];
        },
      }
    );

    setup({ logs: [log] }, undefined, { showDetails: [log] });

    expect(screen.getByText('Log line')).toBeInTheDocument();
    expect(screen.getByText('Fields')).toBeInTheDocument();
    expect(screen.getByText('Links')).toBeInTheDocument();

    // Don't show additional fields for DataFrameType.LogLines
    expect(screen.queryByText('shouldNotShowFieldName')).not.toBeInTheDocument();
    expect(screen.queryByText('shouldNotShowFieldValue')).not.toBeInTheDocument();

    // Show labels and links
    expect(screen.getByText('label1')).toBeInTheDocument();
    expect(screen.getByText('value1')).toBeInTheDocument();
    expect(screen.getByText('shouldShowLinkName')).toBeInTheDocument();
  });

  test('should load plugin links for logs view resource attributes extension point', () => {
    const usePluginLinksMock = jest.fn().mockReturnValue({ links: [] });
    setPluginLinksHook(usePluginLinksMock);
    jest.requireMock('@grafana/runtime').usePluginLinks = usePluginLinksMock;

    const rowOverrides = {
      datasourceType: 'loki',
      datasourceUid: 'grafanacloud-logs',
      labels: { key1: 'label1', key2: 'label2' },
    };
    setup(undefined, rowOverrides);

    expect(usePluginLinksMock).toHaveBeenCalledWith({
      extensionPointId: PluginExtensionPoints.LogsViewResourceAttributes,
      limitPerPlugin: 10,
      context: {
        datasource: {
          type: 'loki',
          uid: 'grafanacloud-logs',
        },
        timeRange: {
          from: 1757937009041,
          to: 1757940609041,
        },
        attributes: { key1: ['label1'], key2: ['label2'] },
      },
    });
  });

  describe('Label types', () => {
    const entry = 'test';
    const labels = {
      label1: 'value1',
      label2: 'value2',
      label3: 'value3',
    };
    const dataFrame = createDataFrame({
      fields: [
        { name: 'timestamp', config: {}, type: FieldType.time, values: [1] },
        { name: 'body', type: FieldType.string, values: [entry] },
        { name: 'id', type: FieldType.string, values: ['1'] },
        {
          name: 'labels',
          type: FieldType.other,
          values: [labels],
        },
        {
          name: 'labelTypes',
          type: FieldType.other,
          values: [
            {
              label1: 'I',
              label2: 'S',
              label3: 'P',
            },
          ],
        },
      ],
      meta: {
        type: DataFrameType.LogLines,
      },
    });
    test('should show label types if they are available and supported', () => {
      setup(undefined, {
        entry,
        dataFrame,
        entryFieldIndex: 0,
        rowIndex: 0,
        labels,
        datasourceType: 'loki',
        rowId: '1',
      });

      // Show labels and links
      expect(screen.getByText('label1')).toBeInTheDocument();
      expect(screen.getByText('value1')).toBeInTheDocument();
      expect(screen.getByText('label2')).toBeInTheDocument();
      expect(screen.getByText('value2')).toBeInTheDocument();
      expect(screen.getByText('label3')).toBeInTheDocument();
      expect(screen.getByText('value3')).toBeInTheDocument();
      expect(screen.getByText(/Indexed label/)).toBeInTheDocument();
      expect(screen.getByText(/Parsed field/)).toBeInTheDocument();
      expect(screen.getByText('Structured metadata')).toBeInTheDocument();
    });
    test('should not show label types if they are unavailable or not supported', () => {
      setup(
        {},
        {
          entry,
          dataFrame,
          entryFieldIndex: 0,
          rowIndex: 0,
          labels,
          datasourceType: 'other datasource',
          rowId: '1',
        }
      );

      // Show labels and links
      expect(screen.getByText('label1')).toBeInTheDocument();
      expect(screen.getByText('value1')).toBeInTheDocument();
      expect(screen.getByText('label2')).toBeInTheDocument();
      expect(screen.getByText('value2')).toBeInTheDocument();
      expect(screen.getByText('label3')).toBeInTheDocument();
      expect(screen.getByText('value3')).toBeInTheDocument();

      expect(screen.getByText('Fields')).toBeInTheDocument();
      expect(screen.queryByText(/Indexed label/)).not.toBeInTheDocument();
      expect(screen.queryByText(/Parsed field/)).not.toBeInTheDocument();
      expect(screen.queryByText('Structured metadata')).not.toBeInTheDocument();
    });

    test('Should allow to search within fields', async () => {
      setup(undefined, {
        entry,
        dataFrame,
        entryFieldIndex: 0,
        rowIndex: 0,
        labels,
        datasourceType: 'loki',
        rowId: '1',
      });

      expect(screen.getByText('label1')).toBeInTheDocument();
      expect(screen.getByText('value1')).toBeInTheDocument();
      expect(screen.getByText('label2')).toBeInTheDocument();
      expect(screen.getByText('value2')).toBeInTheDocument();
      expect(screen.getByText('label3')).toBeInTheDocument();
      expect(screen.getByText('value3')).toBeInTheDocument();

      const input = screen.getByPlaceholderText('Search field names and values');

      await userEvent.type(input, 'something else');

      expect(screen.getAllByText('No results to display.')).toHaveLength(3);
    });
  });

  describe('Label types', () => {
    test('Does not show displayed fields controls if not present', () => {
      setup(undefined, { labels: { key1: 'label1', key2: 'label2' } });
      expect(screen.queryByText('Displayed fields')).not.toBeInTheDocument();
    });

    test('Does not show displayed fields controls if required props are not present', () => {
      setup(undefined, { labels: { key1: 'label1', key2: 'label2' } }, { displayedFields: ['key1', 'key2'] });
      expect(screen.queryByText('Displayed fields')).not.toBeInTheDocument();
    });

    test('Shows displayed fields controls if required props are present', async () => {
      const setDisplayedFields = jest.fn();
      const onClickHideField = jest.fn();
      setup(
        undefined,
        { labels: { key1: 'label1', key2: 'label2' } },
        { displayedFields: ['key1', 'key2'], setDisplayedFields, onClickHideField }
      );

      expect(screen.getByText('Organize displayed fields')).toBeInTheDocument();
      expect(screen.queryAllByLabelText('Remove field')).toHaveLength(0);

      await userEvent.click(screen.getByText('Organize displayed fields'));

      expect(screen.getAllByLabelText('Remove field')).toHaveLength(2);

      await userEvent.click(screen.getAllByLabelText('Remove field')[0]);

      expect(onClickHideField).toHaveBeenCalledWith('key1');
    });

    test('Renders JSON field values', async () => {
      setup(
        undefined,
        { labels: { label1: 'value of label1', label2: '{"key1":"value1", "key2": "value2"}' } },
        { prettifyJSON: false }
      );

      expect(screen.getByText('label1')).toBeInTheDocument();
      expect(screen.getByText('value of label1')).toBeInTheDocument();
      expect(screen.getByText('label2')).toBeInTheDocument();
      expect(screen.getByText('{"key1":"value1", "key2": "value2"}')).toBeInTheDocument();
    });

    test('Renders prettify JSON field values', async () => {
      setup(
        undefined,
        { labels: { label1: 'value of label1', label2: '{"key1":"value1", "key2": "value2"}' } },
        { prettifyJSON: true }
      );

      expect(screen.getByText('label1')).toBeInTheDocument();
      expect(screen.getByText('value of label1')).toBeInTheDocument();
      expect(screen.getByText('label2')).toBeInTheDocument();
      expect(screen.queryByText('{"key1":"value1", "key2": "value2"}')).not.toBeInTheDocument();
      expect(screen.getByText(/key1/)).toBeInTheDocument();
      expect(screen.getByText(/value1/)).toBeInTheDocument();
      expect(screen.getByText(/key2/)).toBeInTheDocument();
      expect(screen.getByText(/value2/)).toBeInTheDocument();
    });

    test('Exposes buttons to reorder displayed fields', async () => {
      const setDisplayedFields = jest.fn();
      const onClickHideField = jest.fn();
      setup(
        undefined,
        { labels: { key1: 'label1', key2: 'label2' } },
        { displayedFields: ['key1', 'key2', 'key3'], setDisplayedFields, onClickHideField }
      );

      await userEvent.click(screen.getByText('Organize displayed fields'));

      expect(screen.getAllByLabelText('Remove field')).toHaveLength(3);
      expect(screen.getAllByLabelText('Move down')).toHaveLength(3);
      expect(screen.getAllByLabelText('Move up')).toHaveLength(3);

      await userEvent.click(screen.getAllByLabelText('Move down')[0]);

      expect(setDisplayedFields).toHaveBeenCalledWith(['key2', 'key1', 'key3']);

      await userEvent.click(screen.getAllByLabelText('Move up')[2]);

      expect(setDisplayedFields).toHaveBeenCalledWith(['key1', 'key3', 'key2']);
    });
  });

  describe('Multiple log details', () => {
    test('Does not render tabs when displaying a single log', () => {
      setup(undefined, { labels: { key1: 'label1', key2: 'label2' } });
      expect(screen.queryAllByRole('tab')).toHaveLength(0);
    });

    test('Renders multiple log details', async () => {
      const logs = [
        createLogLine({ uid: '1', logLevel: LogLevel.error, timeEpochMs: 1546297200000, entry: 'First log' }),
        createLogLine({ uid: '2', logLevel: LogLevel.error, timeEpochMs: 1546297200000, entry: 'Second log' }),
      ];
      setup({ logs }, undefined, { showDetails: logs });

      expect(screen.queryAllByRole('tab')).toHaveLength(2);

      await userEvent.click(screen.getByText('Log line'));

      expect(screen.getAllByText('First log')).toHaveLength(1);
      expect(screen.getAllByText('Second log')).toHaveLength(2);

      await userEvent.click(screen.queryAllByRole('tab')[0]);

      expect(screen.getAllByText('First log')).toHaveLength(2);
      expect(screen.getAllByText('Second log')).toHaveLength(1);
    });

    test('Changes details focus when logs are added and removed', async () => {
      const logs = [
        createLogLine({ uid: '1', logLevel: LogLevel.error, timeEpochMs: 1546297200000, entry: 'First log' }),
        createLogLine({ uid: '2', logLevel: LogLevel.error, timeEpochMs: 1546297200000, entry: 'Second log' }),
      ];

      const props: Props = {
        containerElement: document.createElement('div'),
        focusLogLine: jest.fn(),
        logs: [logs[0]],
        timeRange: getDefaultTimeRange(),
        timeZone: 'browser',
        showControls: true,
      };

      const contextData: LogListContextData = {
        ...defaultValue,
        showDetails: [logs[0]],
      };

      const { rerender } = render(
        <LogListContext.Provider value={contextData}>
          <LogLineDetails {...props} />
        </LogListContext.Provider>
      );

      expect(screen.queryAllByRole('tab')).toHaveLength(0);

      await userEvent.click(screen.getByText('Log line'));
      // Tab not displayed, only line body
      expect(screen.getAllByText('First log')).toHaveLength(1);

      contextData.showDetails = logs;
      props.logs = logs;

      rerender(
        <LogListContext.Provider value={contextData}>
          <LogLineDetails {...props} />
        </LogListContext.Provider>
      );

      expect(screen.queryAllByRole('tab')).toHaveLength(2);
      // Tab and log line body
      expect(screen.getAllByText('Second log')).toHaveLength(2);

      contextData.showDetails = [logs[1]];
      props.logs = [logs[1]];

      rerender(
        <LogListContext.Provider value={contextData}>
          <LogLineDetails {...props} />
        </LogListContext.Provider>
      );

      expect(screen.queryAllByRole('tab')).toHaveLength(0);
      // Tab not displayed, only line body
      expect(screen.getAllByText('Second log')).toHaveLength(1);
    });
  });

  test('Requests and shows an embedded trace', async () => {
    const entry = 'traceId=1234 msg="some message"';
    const dataFrame = toDataFrame({
      fields: [
        { name: 'timestamp', config: {}, type: FieldType.time, values: [1] },
        { name: 'entry', values: [entry] },
        // As we have traceId in message already this will shadow it.
        {
          name: 'traceId',
          values: ['1234'],
          config: { links: [{ title: 'link title', url: 'localhost:3210/${__value.text}' }] },
        },
        { name: 'userId', values: ['5678'] },
      ],
    });
    const log = createLogLine(
      { entry, dataFrame, entryFieldIndex: 0, rowIndex: 0 },
      {
        escape: false,
        order: LogsSortOrder.Descending,
        timeZone: 'browser',
        virtualization: undefined,
        wrapLogMessage: true,
        getFieldLinks: (field: Field, rowIndex: number, dataFrame: DataFrame, vars: ScopedVars) => {
          if (field.config && field.config.links) {
            return field.config.links.map((link) => {
              return {
                href: '/explore',
                interpolatedParams: {
                  query: {
                    refId: 'A',
                    query: 'abcd1234',
                    queryType: 'traceql',
                  },
                },
                title: 'tempo',
                target: '_blank',
                origin: field,
              };
            });
          }
          return [];
        },
      }
    );

    jest.spyOn(tempoDS, 'query').mockReturnValueOnce(
      of({
        data: [
          createDataFrame({
            fields: [
              { name: 'traceID', values: ['5d5d850e24d89509'], type: FieldType.string },
              { name: 'spanID', values: ['5d5d850e24d89509'], type: FieldType.string },
            ],
          }),
        ],
      })
    );

    setup({ logs: [log] }, undefined, { showDetails: [log] });

    expect(screen.getByText('Links')).toBeInTheDocument();
    expect(screen.getByText('Trace')).toBeInTheDocument();

    await userEvent.click(screen.getByText('Trace'));

    expect(screen.getByText('Trace view')).toBeInTheDocument();
  });

  test('Shows a message if the trace cannot be retrieved', async () => {
    const entry = 'traceId=1234 msg="some message"';
    const dataFrame = toDataFrame({
      fields: [
        { name: 'timestamp', config: {}, type: FieldType.time, values: [1] },
        { name: 'entry', values: [entry] },
        // As we have traceId in message already this will shadow it.
        {
          name: 'traceId',
          values: ['1234'],
          config: { links: [{ title: 'link title', url: 'localhost:3210/${__value.text}' }] },
        },
        { name: 'userId', values: ['5678'] },
      ],
    });
    const log = createLogLine(
      { entry, dataFrame, entryFieldIndex: 0, rowIndex: 0 },
      {
        escape: false,
        order: LogsSortOrder.Descending,
        timeZone: 'browser',
        virtualization: undefined,
        wrapLogMessage: true,
        getFieldLinks: (field: Field, rowIndex: number, dataFrame: DataFrame, vars: ScopedVars) => {
          if (field.config && field.config.links) {
            return field.config.links.map((link) => {
              return {
                href: '/explore',
                interpolatedParams: {
                  query: {
                    refId: 'A',
                    query: 'abcd1234',
                    queryType: 'traceql',
                  },
                },
                title: 'tempo',
                target: '_blank',
                origin: field,
              };
            });
          }
          return [];
        },
      }
    );

    jest.spyOn(tempoDS, 'query').mockReturnValueOnce(
      of({
        data: [],
      })
    );

    setup({ logs: [log] }, undefined, { showDetails: [log] });

    expect(screen.getByText('Links')).toBeInTheDocument();
    expect(screen.getByText('Trace')).toBeInTheDocument();

    await userEvent.click(screen.getByText('Trace'));

    expect(screen.getByText('Could not retrieve trace.')).toBeInTheDocument();
  });

  test('shows attribute extension links when they are available', () => {
    const usePluginLinksMock = jest.fn().mockReturnValue({
      links: [
        {
          type: 'link',
          title: 'Open service overview for label',
          path: 'https://example.com',
          category: 'label',
          icon: 'compass',
        },
      ],
    });
    setPluginLinksHook(usePluginLinksMock);
    jest.requireMock('@grafana/runtime').usePluginLinks = usePluginLinksMock;

    setup(undefined, { labels: { label: 'value' } });

    expect(screen.getByText('label')).toBeInTheDocument();
    expect(screen.getByText('value')).toBeInTheDocument();
    expect(screen.getByText('Open service overview for label')).toBeInTheDocument();
  });
});<|MERGE_RESOLUTION|>--- conflicted
+++ resolved
@@ -65,8 +65,6 @@
     containerElement: document.createElement('div'),
     focusLogLine: jest.fn(),
     logs,
-<<<<<<< HEAD
-    onResize: jest.fn(),
     timeRange: {
       from: dateTime(1757937009041),
       to: dateTime(1757940609041),
@@ -75,9 +73,6 @@
         to: 'now',
       },
     },
-=======
-    timeRange: getDefaultTimeRange(),
->>>>>>> e53b5902
     timeZone: 'browser',
     showControls: true,
     ...(propOverrides || {}),
