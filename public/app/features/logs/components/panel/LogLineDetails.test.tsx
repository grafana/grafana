--- conflicted
+++ resolved
@@ -14,11 +14,8 @@
   LogsSortOrder,
   DataFrame,
   ScopedVars,
-<<<<<<< HEAD
   dateTime,
-=======
   getDefaultTimeRange,
->>>>>>> 0a79b3bd
 } from '@grafana/data';
 import { setPluginLinksHook } from '@grafana/runtime';
 import { createTempoDatasource } from 'app/plugins/datasource/tempo/test/mocks';
@@ -69,7 +66,6 @@
     focusLogLine: jest.fn(),
     logs,
     onResize: jest.fn(),
-<<<<<<< HEAD
     timeRange: {
       from: dateTime(1757937009041),
       to: dateTime(1757940609041),
@@ -78,11 +74,8 @@
         to: 'now',
       },
     },
-=======
-    timeRange: getDefaultTimeRange(),
     timeZone: 'browser',
     showControls: true,
->>>>>>> 0a79b3bd
     ...(propOverrides || {}),
   };
 
