--- conflicted
+++ resolved
@@ -222,7 +222,6 @@
             }
             size="lg"
           />
-<<<<<<< HEAD
           {visualisationType === 'logs' && (
             <>
               <Dropdown overlay={deduplicationMenu} placement="auto-end">
@@ -291,8 +290,8 @@
                   onClick={onSetPrettifyJSONClick}
                   tooltip={
                     prettifyJSON
-                      ? t('logs.logs-controls.disable-prettify-json', 'Show original logs')
-                      : t('logs.logs-controls.prettify-json', 'Prettify JSON')
+                      ? t('logs.logs-controls.disable-prettify-json', 'Collapse JSON logs')
+                      : t('logs.logs-controls.prettify-json', 'Expand JSON logs')
                   }
                   size="lg"
                 />
@@ -312,89 +311,6 @@
                 />
               )}
             </>
-=======
-          <Dropdown overlay={deduplicationMenu} placement="auto-end">
-            <IconButton
-              name={'filter'}
-              className={dedupStrategy !== LogsDedupStrategy.none ? styles.controlButtonActive : styles.controlButton}
-              tooltip={t('logs.logs-controls.deduplication', 'Deduplication')}
-              size="lg"
-            />
-          </Dropdown>
-          <Dropdown overlay={filterLevelsMenu} placement="auto-end">
-            <IconButton
-              name={'gf-logs'}
-              className={filterLevels && filterLevels.length > 0 ? styles.controlButtonActive : styles.controlButton}
-              tooltip={t('logs.logs-controls.display-level', 'Display levels')}
-              size="lg"
-            />
-          </Dropdown>
-          <IconButton
-            name="clock-nine"
-            aria-pressed={showTime}
-            className={showTime ? styles.controlButtonActive : styles.controlButton}
-            onClick={onShowTimestampsClick}
-            tooltip={
-              showTime
-                ? t('logs.logs-controls.hide-timestamps', 'Hide timestamps')
-                : t('logs.logs-controls.show-timestamps', 'Show timestamps')
-            }
-            size="lg"
-          />
-          {showUniqueLabels !== undefined && (
-            <IconButton
-              name="tag-alt"
-              aria-pressed={showUniqueLabels}
-              className={showUniqueLabels ? styles.controlButtonActive : styles.controlButton}
-              onClick={onShowUniqueLabelsClick}
-              tooltip={
-                showUniqueLabels
-                  ? t('logs.logs-controls.hide-unique-labels', 'Hide unique labels')
-                  : t('logs.logs-controls.show-unique-labels', 'Show unique labels')
-              }
-              size="lg"
-            />
-          )}
-          <IconButton
-            name="wrap-text"
-            className={wrapLogMessage ? styles.controlButtonActive : styles.controlButton}
-            aria-pressed={wrapLogMessage}
-            onClick={onWrapLogMessageClick}
-            tooltip={
-              wrapLogMessage
-                ? t('logs.logs-controls.unwrap-lines', 'Unwrap lines')
-                : t('logs.logs-controls.wrap-lines', 'Wrap lines')
-            }
-            size="lg"
-          />
-          {prettifyJSON !== undefined && (
-            <IconButton
-              name="brackets-curly"
-              aria-pressed={prettifyJSON}
-              className={prettifyJSON ? styles.controlButtonActive : styles.controlButton}
-              onClick={onSetPrettifyJSONClick}
-              tooltip={
-                prettifyJSON
-                  ? t('logs.logs-controls.disable-prettify-json', 'Collapse JSON logs')
-                  : t('logs.logs-controls.prettify-json', 'Expand JSON logs')
-              }
-              size="lg"
-            />
-          )}
-          {syntaxHighlighting !== undefined && (
-            <IconButton
-              name="brackets-curly"
-              className={syntaxHighlighting ? styles.controlButtonActive : styles.controlButton}
-              aria-pressed={syntaxHighlighting}
-              onClick={onSyntaxHightlightingClick}
-              tooltip={
-                syntaxHighlighting
-                  ? t('logs.logs-controls.disable-highlighting', 'Disable highlighting')
-                  : t('logs.logs-controls.enable-highlighting', 'Enable highlighting')
-              }
-              size="lg"
-            />
->>>>>>> 7f16fb6b
           )}
           {!config.exploreHideLogsDownload && (
             <>
