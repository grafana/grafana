import { css } from '@emotion/css';
import { debounce } from 'lodash';
import { Grammar } from 'prismjs';
import { useCallback, useEffect, useLayoutEffect, useMemo, useRef, useState, MouseEvent } from 'react';
import { Align, VariableSizeList } from 'react-window';

import {
  CoreApp,
  DataFrame,
  EventBus,
  EventBusSrv,
  GrafanaTheme2,
  LogLevel,
  LogRowModel,
  LogsDedupStrategy,
  LogsMetaItem,
  LogsSortOrder,
  store,
  TimeRange,
} from '@grafana/data';
import { Trans, t } from '@grafana/i18n';
import { ConfirmModal, Icon, PopoverContent, useStyles2, useTheme2 } from '@grafana/ui';
import { PopoverMenu } from 'app/features/explore/Logs/PopoverMenu';
import { GetFieldLinksFn } from 'app/plugins/panel/logs/types';

import { InfiniteScrollMode, InfiniteScroll, LoadMoreLogsType } from './InfiniteScroll';
import { getGridTemplateColumns, LogLineTimestampResolution } from './LogLine';
import { LogLineDetails, LogLineDetailsMode } from './LogLineDetails';
import { GetRowContextQueryFn, LogLineMenuCustomItem } from './LogLineMenu';
import { LogListContextProvider, LogListState, useLogListContext } from './LogListContext';
import { LogListControls } from './LogListControls';
import { LOG_LIST_SEARCH_HEIGHT, LogListSearch } from './LogListSearch';
import { LogListSearchContextProvider, useLogListSearchContext } from './LogListSearchContext';
import { preProcessLogs, LogListModel } from './processing';
import { useKeyBindings } from './useKeyBindings';
import { usePopoverMenu } from './usePopoverMenu';
import { LogLineVirtualization, getLogLineSize, LogFieldDimension, ScrollToLogsEvent } from './virtualization';

export interface Props {
  app: CoreApp;
  containerElement: HTMLDivElement;
  dedupStrategy: LogsDedupStrategy;
  detailsMode?: LogLineDetailsMode;
  displayedFields: string[];
  enableLogDetails: boolean;
  eventBus?: EventBus;
  filterLevels?: LogLevel[];
  fontSize?: LogListFontSize;
  getFieldLinks?: GetFieldLinksFn;
  getRowContextQuery?: GetRowContextQueryFn;
  grammar?: Grammar;
  infiniteScrollMode?: InfiniteScrollMode;
  initialScrollPosition?: 'top' | 'bottom';
  isLabelFilterActive?: (key: string, value: string, refId?: string) => Promise<boolean>;
  loading?: boolean;
  loadMore?: LoadMoreLogsType;
  logLineMenuCustomItems?: LogLineMenuCustomItem[];
  logOptionsStorageKey?: string;
  logs: LogRowModel[];
  logsMeta?: LogsMetaItem[];
  logSupportsContext?: (row: LogRowModel) => boolean;
  noInteractions?: boolean;
  onClickFilterLabel?: (key: string, value: string, frame?: DataFrame) => void;
  onClickFilterOutLabel?: (key: string, value: string, frame?: DataFrame) => void;
  onClickFilterString?: (value: string, refId?: string) => void;
  onClickFilterOutString?: (value: string, refId?: string) => void;
  onClickShowField?: (key: string) => void;
  onClickHideField?: (key: string) => void;
  onLogOptionsChange?: (option: LogListControlOptions, value: string | boolean | string[]) => void;
  onLogLineHover?: (row?: LogRowModel) => void;
  onPermalinkClick?: (row: LogRowModel) => Promise<void>;
  onPinLine?: (row: LogRowModel) => void;
  onOpenContext?: (row: LogRowModel, onClose: () => void) => void;
  onUnpinLine?: (row: LogRowModel) => void;
  permalinkedLogId?: string;
  pinLineButtonTooltipTitle?: PopoverContent;
  pinnedLogs?: string[];
  setDisplayedFields?: (displayedFields: string[]) => void;
  showControls: boolean;
  showTime: boolean;
  sortOrder: LogsSortOrder;
  timeRange: TimeRange;
  timestampResolution?: LogLineTimestampResolution;
  timeZone: string;
  syntaxHighlighting?: boolean;
  wrapLogMessage: boolean;
}

export type LogListFontSize = 'default' | 'small';

export type LogListControlOptions = keyof LogListState | 'wrapLogMessage' | 'prettifyJSON';

type LogListComponentProps = Omit<
  Props,
  | 'app'
  | 'dedupStrategy'
  | 'displayedFields'
  | 'enableLogDetails'
  | 'logOptionsStorageKey'
  | 'permalinkedLogId'
  | 'showTime'
  | 'sortOrder'
  | 'syntaxHighlighting'
  | 'wrapLogMessage'
>;

export const LogList = ({
  app,
  displayedFields,
  containerElement,
  logOptionsStorageKey,
  detailsMode,
  dedupStrategy,
  enableLogDetails,
  eventBus,
  filterLevels,
  fontSize = logOptionsStorageKey ? (store.get(`${logOptionsStorageKey}.fontSize`) ?? 'default') : 'default',
  getFieldLinks,
  getRowContextQuery,
  grammar,
  infiniteScrollMode,
  initialScrollPosition = 'top',
  isLabelFilterActive,
  loading,
  loadMore,
  logLineMenuCustomItems,
  logs,
  logsMeta,
  logSupportsContext,
  noInteractions,
  onClickFilterLabel,
  onClickFilterOutLabel,
  onClickFilterString,
  onClickFilterOutString,
  onClickShowField,
  onClickHideField,
  onLogOptionsChange,
  onLogLineHover,
  onPermalinkClick,
  onPinLine,
  onOpenContext,
  onUnpinLine,
  permalinkedLogId,
  pinLineButtonTooltipTitle,
  pinnedLogs,
  setDisplayedFields,
  showControls,
  showTime,
  sortOrder,
  syntaxHighlighting = logOptionsStorageKey ? store.getBool(`${logOptionsStorageKey}.syntaxHighlighting`, true) : true,
  timeRange,
  timestampResolution,
  timeZone,
  wrapLogMessage,
}: Props) => {
  return (
    <LogListContextProvider
      app={app}
      containerElement={containerElement}
      dedupStrategy={dedupStrategy}
      detailsMode={detailsMode}
      displayedFields={displayedFields}
      enableLogDetails={enableLogDetails}
      filterLevels={filterLevels}
      fontSize={fontSize}
      getRowContextQuery={getRowContextQuery}
      isLabelFilterActive={isLabelFilterActive}
      logs={logs}
      logsMeta={logsMeta}
      logLineMenuCustomItems={logLineMenuCustomItems}
      logOptionsStorageKey={logOptionsStorageKey}
      logSupportsContext={logSupportsContext}
      noInteractions={noInteractions}
      onClickFilterLabel={onClickFilterLabel}
      onClickFilterOutLabel={onClickFilterOutLabel}
      onClickFilterString={onClickFilterString}
      onClickFilterOutString={onClickFilterOutString}
      onClickShowField={onClickShowField}
      onClickHideField={onClickHideField}
      onLogOptionsChange={onLogOptionsChange}
      onLogLineHover={onLogLineHover}
      onPermalinkClick={onPermalinkClick}
      onPinLine={onPinLine}
      onOpenContext={onOpenContext}
      onUnpinLine={onUnpinLine}
      permalinkedLogId={permalinkedLogId}
      pinLineButtonTooltipTitle={pinLineButtonTooltipTitle}
      pinnedLogs={pinnedLogs}
      setDisplayedFields={setDisplayedFields}
      showControls={showControls}
      showTime={showTime}
      sortOrder={sortOrder}
      syntaxHighlighting={syntaxHighlighting}
      timestampResolution={timestampResolution}
      wrapLogMessage={wrapLogMessage}
    >
      <LogListSearchContextProvider>
        <LogListComponent
          containerElement={containerElement}
          eventBus={eventBus}
          getFieldLinks={getFieldLinks}
          grammar={grammar}
          initialScrollPosition={initialScrollPosition}
          infiniteScrollMode={infiniteScrollMode}
          loading={loading}
          loadMore={loadMore}
          logs={logs}
          showControls={showControls}
          timeRange={timeRange}
          timeZone={timeZone}
        />
      </LogListSearchContextProvider>
    </LogListContextProvider>
  );
};

const LogListComponent = ({
  containerElement,
  eventBus = new EventBusSrv(),
  getFieldLinks,
  grammar,
  initialScrollPosition = 'top',
  infiniteScrollMode = 'interval',
  loading,
  loadMore,
  logs,
  showControls,
  timeRange,
  timeZone,
}: LogListComponentProps) => {
  const {
    app,
    displayedFields,
    dedupStrategy,
    detailsMode,
    filterLevels,
    fontSize,
    forceEscape,
    hasLogsWithErrors,
    hasSampledLogs,
    onClickFilterString,
    onClickFilterOutString,
    permalinkedLogId,
    prettifyJSON,
    showDetails,
    showTime,
    sortOrder,
    timestampResolution,
    toggleDetails,
    wrapLogMessage,
  } = useLogListContext();
  const [processedLogs, setProcessedLogs] = useState<LogListModel[]>([]);
  const [listHeight, setListHeight] = useState(getListHeight(containerElement, app));
  const theme = useTheme2();
  const listRef = useRef<VariableSizeList | null>(null);
  const widthRef = useRef(containerElement.clientWidth);
  const wrapperRef = useRef<HTMLDivElement | null>(null);
  const scrollRef = useRef<HTMLDivElement | null>(null);
  const virtualization = useMemo(() => new LogLineVirtualization(theme, fontSize), [theme, fontSize]);
  const dimensions = useMemo(
    () =>
      wrapLogMessage
        ? []
        : virtualization.calculateFieldDimensions(processedLogs, displayedFields, timestampResolution),
    [displayedFields, processedLogs, timestampResolution, virtualization, wrapLogMessage]
  );
  const styles = useStyles2(getStyles, dimensions, displayedFields, { showTime });
  const widthContainer = wrapperRef.current ?? containerElement;
  const {
    closePopoverMenu,
    handleTextSelection,
    onDisableCancel,
    onDisableConfirm,
    onDisablePopoverMenu,
    popoverState,
    showDisablePopoverOptions,
  } = usePopoverMenu(wrapperRef.current);
  useKeyBindings();
  const { filterLogs, matchingUids, searchVisible } = useLogListSearchContext();

  const levelFilteredLogs = useMemo(
    () =>
      filterLevels.length === 0 ? processedLogs : processedLogs.filter((log) => filterLevels.includes(log.logLevel)),
    [filterLevels, processedLogs]
  );

  const filteredLogs = useMemo(
    () =>
      matchingUids && filterLogs
        ? levelFilteredLogs.filter((log) => matchingUids.includes(log.uid))
        : levelFilteredLogs,
    [filterLogs, levelFilteredLogs, matchingUids]
  );

  const debouncedResetAfterIndex = useMemo(() => {
    return debounce((index: number) => {
      listRef.current?.resetAfterIndex(index);
      overflowIndexRef.current = Infinity;
    }, 25);
  }, []);

  const debouncedScrollToItem = useMemo(() => {
    return debounce((index: number, align?: Align) => {
      listRef.current?.scrollToItem(index, align);
    }, 250);
  }, []);

  useEffect(() => {
    const subscription = eventBus.subscribe(ScrollToLogsEvent, (e: ScrollToLogsEvent) =>
      handleScrollToEvent(e, filteredLogs, listRef.current)
    );
    return () => subscription.unsubscribe();
  }, [eventBus, filteredLogs]);

  useEffect(() => {
    setProcessedLogs(
      preProcessLogs(
        logs,
        {
          getFieldLinks,
          escape: forceEscape ?? false,
          prettifyJSON,
          order: sortOrder,
          timeZone,
          virtualization,
          wrapLogMessage,
        },
        grammar
      )
    );
    virtualization.resetLogLineSizes();
    listRef.current?.resetAfterIndex(0);
  }, [forceEscape, getFieldLinks, grammar, logs, prettifyJSON, sortOrder, timeZone, virtualization, wrapLogMessage]);

  useEffect(() => {
    listRef.current?.resetAfterIndex(0);
  }, [wrapLogMessage, showDetails, displayedFields, dedupStrategy]);

  useLayoutEffect(() => {
    if (widthRef.current !== widthContainer.clientWidth) {
      widthRef.current = widthContainer.clientWidth;
      debouncedResetAfterIndex(0);
    }
  });

  useLayoutEffect(() => {
    const handleResize = debounce(() => {
      setListHeight(getListHeight(containerElement, app, searchVisible));
    }, 50);
    const observer = new ResizeObserver(() => handleResize());
    observer.observe(containerElement);
    return () => observer.disconnect();
  }, [app, containerElement, searchVisible]);

  const overflowIndexRef = useRef(Infinity);
  const handleOverflow = useCallback(
    (index: number, id: string, height?: number) => {
      if (height !== undefined) {
        virtualization.storeLogLineSize(id, widthContainer, height);
      }
      if (index === overflowIndexRef.current) {
        return;
      }
      overflowIndexRef.current = index < overflowIndexRef.current ? index : overflowIndexRef.current;
      debouncedResetAfterIndex(overflowIndexRef.current);
    },
    [debouncedResetAfterIndex, virtualization, widthContainer]
  );

  const handleScrollPosition = useCallback(
    (log?: LogListModel) => {
      const scrollToUID = log ? log.uid : permalinkedLogId;
      if (scrollToUID) {
        const index = processedLogs.findIndex((log) => log.uid === scrollToUID);
        if (index >= 0) {
          listRef.current?.scrollToItem(index, 'start');
          return;
        }
      }
      listRef.current?.scrollToItem(initialScrollPosition === 'top' ? 0 : processedLogs.length - 1);
    },
    [initialScrollPosition, permalinkedLogId, processedLogs]
  );

  const handleLogLineClick = useCallback(
    (e: MouseEvent<HTMLElement>, log: LogListModel) => {
      if (handleTextSelection(e, log)) {
        // Event handled by the parent.
        return;
      }
      toggleDetails(log);
    },
    [handleTextSelection, toggleDetails]
  );

  const handleLogDetailsResize = useCallback(() => {
    debouncedResetAfterIndex(0);
  }, [debouncedResetAfterIndex]);

  const focusLogLine = useCallback(
    (log: LogListModel) => {
      const index = filteredLogs.findIndex((filteredLog) => filteredLog.uid === log.uid);
      if (index >= 0) {
        debouncedScrollToItem(index, 'start');
      }
    },
    [debouncedScrollToItem, filteredLogs]
  );

  if (!containerElement || listHeight == null) {
    // Wait for container to be rendered
    return null;
  }

  return (
    <div className={styles.logListContainer}>
      {showControls && <LogListControls eventBus={eventBus} />}
      {detailsMode === 'sidebar' && showDetails.length > 0 && (
        <LogLineDetails
          containerElement={containerElement}
          focusLogLine={focusLogLine}
          logs={filteredLogs}
          timeRange={timeRange}
          timeZone={timeZone}
          onResize={handleLogDetailsResize}
          showControls={showControls}
        />
      )}
      <div className={styles.logListWrapper} ref={wrapperRef}>
        {popoverState.selection && popoverState.selectedRow && (
          <PopoverMenu
            close={closePopoverMenu}
            row={popoverState.selectedRow}
            selection={popoverState.selection}
            {...popoverState.popoverMenuCoordinates}
            onClickFilterString={onClickFilterString}
            onClickFilterOutString={onClickFilterOutString}
            onDisable={onDisablePopoverMenu}
          />
        )}
        {showDisablePopoverOptions && (
          <ConfirmModal
            isOpen
            title={t('logs.log-rows.disable-popover.title', 'Disable menu')}
            body={
              <>
                <Trans i18nKey="logs.log-rows.disable-popover.message">
                  You are about to disable the logs filter menu. To re-enable it, select text in a log line while
                  holding the alt key.
                </Trans>
                <div className={styles.shortcut}>
                  <Icon name="keyboard" />
                  <Trans i18nKey="logs.log-rows.disable-popover-message.shortcut">alt+select to enable again</Trans>
                </div>
              </>
            }
            confirmText={t('logs.log-rows.disable-popover.confirm', 'Confirm')}
            icon="exclamation-triangle"
            onConfirm={onDisableConfirm}
            onDismiss={onDisableCancel}
          />
        )}
        <LogListSearch logs={levelFilteredLogs} listRef={listRef.current} />
        <InfiniteScroll
          displayedFields={displayedFields}
          handleOverflow={handleOverflow}
          infiniteScrollMode={infiniteScrollMode}
          loading={loading}
          logs={filteredLogs}
          loadMore={loadMore}
          onClick={handleLogLineClick}
          scrollElement={scrollRef.current}
          showTime={showTime}
          sortOrder={sortOrder}
          timeRange={timeRange}
          timeZone={timeZone}
          setInitialScrollPosition={handleScrollPosition}
          virtualization={virtualization}
          wrapLogMessage={wrapLogMessage}
        >
          {({ getItemKey, itemCount, onItemsRendered, Renderer }) => (
            <VariableSizeList
              className={styles.logList}
              height={listHeight}
              itemCount={itemCount}
              itemSize={getLogLineSize.bind(null, virtualization, filteredLogs, widthContainer, displayedFields, {
                detailsMode,
                hasLogsWithErrors,
                hasSampledLogs,
                showDuplicates: dedupStrategy !== LogsDedupStrategy.none,
                showDetails,
                showTime,
                wrap: wrapLogMessage,
              })}
              itemKey={getItemKey}
              layout="vertical"
              onItemsRendered={onItemsRendered}
              outerRef={scrollRef}
              overscanCount={5}
              ref={listRef}
              style={wrapLogMessage ? { overflowY: 'scroll' } : { overflow: 'scroll' }}
              width="100%"
            >
              {Renderer}
            </VariableSizeList>
          )}
        </InfiniteScroll>
      </div>
<<<<<<< HEAD
      {showDetails.length > 0 && (
        <LogLineDetails
          containerElement={containerElement}
          logOptionsStorageKey={logOptionsStorageKey}
          logs={filteredLogs}
          onResize={handleLogDetailsResize}
          timeRange={timeRange}
        />
      )}
      {showControls && <LogListControls eventBus={eventBus} />}
=======
>>>>>>> 0a79b3bd
    </div>
  );
};

function getStyles(
  theme: GrafanaTheme2,
  dimensions: LogFieldDimension[],
  displayedFields: string[],
  { showTime }: { showTime: boolean }
) {
  const columns = showTime ? dimensions : dimensions.filter((_, index) => index > 0);
  return {
    logList: css({
      '& .unwrapped-log-line': {
        display: 'grid',
        gridTemplateColumns: getGridTemplateColumns(columns, displayedFields),
        '& .field': {
          overflow: 'hidden',
        },
      },
    }),
    logListContainer: css({
      display: 'flex',
      flexDirection: 'row-reverse',
      // Minimum width to prevent rendering issues and a sausage-like logs panel.
      minWidth: theme.spacing(35),
    }),
    logListWrapper: css({
      position: 'relative',
      width: '100%',
    }),
    shortcut: css({
      display: 'inline-flex',
      alignItems: 'center',
      gap: theme.spacing(1),
      color: theme.colors.text.secondary,
      opacity: 0.7,
      fontSize: theme.typography.bodySmall.fontSize,
      marginTop: theme.spacing(1),
    }),
  };
}

function handleScrollToEvent(event: ScrollToLogsEvent, logs: LogListModel[], list: VariableSizeList | null) {
  if (event.payload.scrollTo === 'top') {
    list?.scrollTo(0);
  } else if (event.payload.scrollTo === 'bottom') {
    list?.scrollToItem(logs.length - 1);
  } else {
    // uid
    const index = logs.findIndex((log) => log.uid === event.payload.scrollTo);
    if (index >= 0) {
      list?.scrollToItem(index, 'center');
    }
  }
}

function getListHeight(containerElement: HTMLDivElement, app: CoreApp, searchVisible = false) {
  return (
    (app === CoreApp.Explore
      ? Math.max(window.innerHeight * 0.8, containerElement.clientHeight)
      : containerElement.clientHeight) - (searchVisible ? LOG_LIST_SEARCH_HEIGHT : 0)
  );
}<|MERGE_RESOLUTION|>--- conflicted
+++ resolved
@@ -506,19 +506,6 @@
           )}
         </InfiniteScroll>
       </div>
-<<<<<<< HEAD
-      {showDetails.length > 0 && (
-        <LogLineDetails
-          containerElement={containerElement}
-          logOptionsStorageKey={logOptionsStorageKey}
-          logs={filteredLogs}
-          onResize={handleLogDetailsResize}
-          timeRange={timeRange}
-        />
-      )}
-      {showControls && <LogListControls eventBus={eventBus} />}
-=======
->>>>>>> 0a79b3bd
     </div>
   );
 };
