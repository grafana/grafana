--- conflicted
+++ resolved
@@ -50,11 +50,8 @@
   handleTextSelection?: (e: MouseEvent<HTMLTableRowElement>, row: LogRowModel) => boolean;
   showDetails?: (row: LogRowModel) => void;
   logDetailsRow?: LogRowModel;
-<<<<<<< HEAD
   highlightSearchwords: boolean;
-=======
   noMenu?: boolean;
->>>>>>> 8952d213
 }
 
 interface State {
@@ -139,9 +136,6 @@
     }
   };
 
-<<<<<<< HEAD
-  onMouseLeave = () => {};
-=======
   onMouseLeave = () => {
     if (!this.props.noMenu) {
       this.setState({ mouseIsOver: false });
@@ -150,7 +144,6 @@
       this.props.onLogRowHover(undefined);
     }
   };
->>>>>>> 8952d213
 
   componentDidMount() {
     this.scrollToLogRow(this.state, true);
