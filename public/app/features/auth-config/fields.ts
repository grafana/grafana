import { FieldData, SSOProvider } from './types';

/** Map providers to their settings */
export const fields: Record<SSOProvider['provider'], Array<keyof SSOProvider['settings']>> = {
  github: ['clientId', 'clientSecret', 'teamIds', 'allowedOrganizations'],
  google: ['clientId', 'clientSecret', 'allowedDomains'],
  gitlab: ['clientId', 'clientSecret', 'allowedOrganizations', 'teamIds'],
  azuread: ['clientId', 'clientSecret', 'authUrl', 'tokenUrl', 'scopes', 'allowedGroups', 'allowedDomains'],
  okta: [
    'clientId',
    'clientSecret',
    'authUrl',
    'tokenUrl',
    'apiUrl',
    'roleAttributePath',
    'allowedGroups',
    'allowedDomains',
  ],
};

type Section = Record<
  SSOProvider['provider'],
  Array<{
    name: string;
    id: string;
    fields: Array<keyof SSOProvider['settings']>;
  }>
>;

export const sectionFields: Section = {
  generic_oauth: [
    {
      name: 'General settings',
      id: 'general',
      fields: [
        'name',
        'clientId',
        'clientSecret',
        'scopes',
        'authUrl',
        'tokenUrl',
        'apiUrl',
        'allowSignup',
        'autoLogin',
        'signoutRedirectUrl',
      ],
    },
    { name: 'User mapping', id: 'user', fields: ['emailAttributeName', 'emailAttributePath', 'roleAttributePath'] },
  ],
};

/**
 * List all the fields that can be used in the form
 */
export const fieldMap: Record<string, FieldData> = {
  clientId: {
    label: 'Client Id',
    type: 'text',
    description: 'These values must match the client ID from your OAuth2 app.',
    validation: {
      required: true,
      message: 'This field is required',
    },
  },
  clientSecret: {
    label: 'Client Secret',
    type: 'secret',
<<<<<<< HEAD
    description: 'These values must match the client secret from your OAuth2 app.',
    validation: {
      required: true,
      message: 'This field is required',
    },
=======
>>>>>>> 50e081c6
  },
  teamIds: {
    label: 'Team Ids',
    type: 'select',
    multi: true,
    allowCustomValue: true,
    options: [],
    placeholder: 'Enter team IDs and press Enter to add',
    validation: {
      validate: (value) => {
        if (typeof value === 'string') {
          return isNumeric(value);
        }
        return value.every((v) => v?.value && isNumeric(v.value));
      },
      message: 'Team ID must be a number.',
    },
  },
  allowedOrganizations: {
    label: 'Allowed Organizations',
    type: 'select',
    multi: true,
    allowCustomValue: true,
    options: [],
    placeholder: 'Enter organizations (my-team, myteam...) and press Enter to add',
  },
  allowedDomains: {
    label: 'Allowed Domains',
    type: 'select',
    multi: true,
    allowCustomValue: true,
    options: [],
  },
  authUrl: {
    label: 'Auth Url',
    type: 'text',
    validation: {
      required: false,
    },
  },
  tokenUrl: {
    label: 'Token Url',
    type: 'text',
    validation: {
      required: false,
    },
  },
  scopes: {
    label: 'Scopes',
    type: 'select',
    multi: true,
    allowCustomValue: true,
    options: [],
  },
  allowedGroups: {
    label: 'Allowed Groups',
    type: 'select',
    multi: true,
    allowCustomValue: true,
    options: [],
  },
  apiUrl: {
    label: 'API Url',
    type: 'text',
    validation: {
      required: false,
    },
  },
  roleAttributePath: {
    label: 'Role Attribute Path',
    type: 'text',
    validation: {
      required: false,
    },
  },
  name: {
    label: 'Display name',
    description: 'Helpful if you use more than one identity providers or SSO protocols',
    type: 'text',
  },
};

// Check if a string contains only numeric values
function isNumeric(value: string) {
  return /^-?\d+$/.test(value);
}<|MERGE_RESOLUTION|>--- conflicted
+++ resolved
@@ -65,14 +65,7 @@
   clientSecret: {
     label: 'Client Secret',
     type: 'secret',
-<<<<<<< HEAD
     description: 'These values must match the client secret from your OAuth2 app.',
-    validation: {
-      required: true,
-      message: 'This field is required',
-    },
-=======
->>>>>>> 50e081c6
   },
   teamIds: {
     label: 'Team Ids',
