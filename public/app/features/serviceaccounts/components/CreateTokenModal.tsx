--- conflicted
+++ resolved
@@ -126,31 +126,6 @@
         </div>
       ) : (
         <>
-<<<<<<< HEAD
-          <FieldSet>
-            <Label
-              description="You will not be able to see or generate it again. Loosing a token requires creating new one."
-              className={styles.modalRow}
-            >
-              Copy the token. It will be showed only once.
-            </Label>
-            <Field label="Token" className={styles.modalRow}>
-              <div className={styles.modalTokenRow}>
-                <Input name="tokenValue" value={token} readOnly />
-                <ClipboardButton
-                  icon="copy"
-                  className={styles.modalCopyToClipboardButton}
-                  variant="primary"
-                  size="md"
-                  getText={() => token}
-                >
-                  Copy to clipboard
-                </ClipboardButton>
-              </div>
-            </Field>
-          </FieldSet>
-          <HorizontalGroup>
-=======
           <Field
             label="Token"
             description="Copy the token now as you will not be able to see it again. Loosing a token requires creating a new one."
@@ -159,7 +134,7 @@
               <Input name="tokenValue" value={token} readOnly />
               <ClipboardButton
                 className={styles.modalCopyToClipboardButton}
-                variant="secondary"
+                variant="primary"
                 size="md"
                 icon="copy"
                 getText={() => token}
@@ -169,7 +144,6 @@
             </div>
           </Field>
           <Modal.ButtonRow>
->>>>>>> 39025bb4
             <ClipboardButton variant="primary" getText={() => token} onClipboardCopy={onCloseInternal}>
               Copy to clipboard and close
             </ClipboardButton>
