--- conflicted
+++ resolved
@@ -135,21 +135,9 @@
   const [sliderRetentionFilter, setSliderRetentionFilter] = useState<[number, number]>([0, retentionPeriod]);
 
   const theme = useTheme();
-<<<<<<< HEAD
-  const styles = getStyles(theme);
+  const styles = getStyles(theme, height);
   const datasourcesRetrievedFromQueryHistory = uniqBy(queries, 'datasourceName').map(d => d.datasourceName);
   const listOfDatasources = createDatasourceListWithImages(datasourcesRetrievedFromQueryHistory);
-=======
-  const styles = getStyles(theme, height);
-  const listOfDsNamesWithQueries = uniqBy(queries, 'datasourceName').map(d => d.datasourceName);
-
-  /* Display only explore datasoources, that have saved queries */
-  const datasources = getExploreDatasources()
-    ?.filter(ds => listOfDsNamesWithQueries.includes(ds.name))
-    .map(d => {
-      return { value: d.value!, label: d.value!, imgUrl: d.meta.info.logos.small };
-    });
->>>>>>> d7312750
 
   const listOfDatasourceFilters = datasourceFilters?.map(d => d.value);
   const filteredQueriesByDatasource = datasourceFilters
