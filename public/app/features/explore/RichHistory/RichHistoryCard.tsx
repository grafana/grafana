import React, { useState } from 'react';
import { connect } from 'react-redux';
import { hot } from 'react-hot-loader';
import { css, cx } from 'emotion';
<<<<<<< HEAD
import { stylesFactory, useTheme, TextArea, Button } from '@grafana/ui';
=======
import { stylesFactory, useTheme, Forms, Button, Icon } from '@grafana/ui';
>>>>>>> 431f454d
import { GrafanaTheme, AppEvents, DataSourceApi } from '@grafana/data';
import { RichHistoryQuery, ExploreId } from 'app/types/explore';
import { copyStringToClipboard, createUrlFromRichHistory, createDataQuery } from 'app/core/utils/richHistory';
import appEvents from 'app/core/app_events';
import { StoreState } from 'app/types';

import { changeDatasource, updateRichHistory, setQueries } from '../state/actions';
export interface Props {
  query: RichHistoryQuery;
  dsImg: string;
  isRemoved: boolean;
  changeDatasource: typeof changeDatasource;
  updateRichHistory: typeof updateRichHistory;
  setQueries: typeof setQueries;
  exploreId: ExploreId;
  datasourceInstance: DataSourceApi;
}

const getStyles = stylesFactory((theme: GrafanaTheme, isRemoved: boolean) => {
  /* Hard-coded value so all buttons and icons on right side of card are aligned */
  const rigtColumnWidth = '240px';
  const rigtColumnContentWidth = '170px';

  const borderColor = theme.isLight ? theme.colors.gray5 : theme.colors.gray25;

  /* If datasource was removed, card will have inactive color */
  const cardColor = theme.isLight
    ? isRemoved
      ? theme.colors.gray95
      : theme.colors.white
    : isRemoved
    ? theme.colors.gray15
    : theme.colors.gray05;

  return {
    queryCard: css`
      display: flex;
      flex-direction: column;
      border: 1px solid ${borderColor};
      margin: ${theme.spacing.sm} 0;
      background-color: ${cardColor};
      border-radius: ${theme.border.radius.sm};
      .starred {
        color: ${theme.colors.orange};
      }
    `,
    cardRow: css`
      display: flex;
      align-items: center;
      justify-content: space-between;
      padding: ${theme.spacing.sm};
      border-bottom: none;
      :first-of-type {
        border-bottom: 1px solid ${borderColor};
        padding: ${theme.spacing.xs} ${theme.spacing.sm};
      }
      img {
        height: ${theme.typography.size.base};
        max-width: ${theme.typography.size.base};
        margin-right: ${theme.spacing.sm};
      }
    `,
    datasourceContainer: css`
      display: flex;
      align-items: center;
      font-size: ${theme.typography.size.sm};
      font-weight: ${theme.typography.weight.semibold};
    `,
    queryActionButtons: css`
      max-width: ${rigtColumnContentWidth};
      display: flex;
      justify-content: flex-end;
      font-size: ${theme.typography.size.base};
      svg {
        margin-left: ${theme.spacing.sm};
      }
    `,
    queryContainer: css`
      font-weight: ${theme.typography.weight.semibold};
      width: calc(100% - ${rigtColumnWidth});
    `,
    queryRow: css`
      border-top: 1px solid ${borderColor};
      word-break: break-all;
      padding: 4px 2px;
      :first-child {
        border-top: none;
        padding: 0 0 4px 0;
      }
    `,
    updateCommentContainer: css`
      width: calc(100% + ${rigtColumnWidth});
      margin-top: ${theme.spacing.sm};
    `,
    comment: css`
      overflow-wrap: break-word;
      font-size: ${theme.typography.size.sm};
      font-weight: ${theme.typography.weight.regular};
      margin-top: ${theme.spacing.xs};
    `,
    commentButtonRow: css`
      > * {
        margin-right: ${theme.spacing.sm};
      }
    `,
    textArea: css`
      border: 1px solid ${borderColor};
      background: inherit;
      color: inherit;
      width: 100%;
      font-size: ${theme.typography.size.sm};
      &placeholder {
        padding: 0 ${theme.spacing.sm};
      }
    `,
    runButton: css`
      max-width: ${rigtColumnContentWidth};
      display: flex;
      justify-content: flex-end;
      button {
        height: auto;
        padding: ${theme.spacing.sm} ${theme.spacing.md};
        span {
          white-space: normal !important;
        }
      }
    `,
  };
});

export function RichHistoryCard(props: Props) {
  const {
    query,
    dsImg,
    isRemoved,
    updateRichHistory,
    changeDatasource,
    exploreId,
    datasourceInstance,
    setQueries,
  } = props;
  const [activeUpdateComment, setActiveUpdateComment] = useState(false);
  const [comment, setComment] = useState<string | undefined>(query.comment);

  const toggleActiveUpdateComment = () => setActiveUpdateComment(!activeUpdateComment);
  const theme = useTheme();
  const styles = getStyles(theme, isRemoved);

  const onRunQuery = async () => {
    const dataQueries = query.queries.map((q, i) => createDataQuery(query, q, i));
    if (query.datasourceName !== datasourceInstance?.name) {
      await changeDatasource(exploreId, query.datasourceName);
      setQueries(exploreId, dataQueries);
    } else {
      setQueries(exploreId, dataQueries);
    }
  };

  const onCopyQuery = () => {
    const queries = query.queries.join('\n\n');
    copyStringToClipboard(queries);
    appEvents.emit(AppEvents.alertSuccess, ['Query copied to clipboard']);
  };

  const onCreateLink = () => {
    const url = createUrlFromRichHistory(query);
    copyStringToClipboard(url);
    appEvents.emit(AppEvents.alertSuccess, ['Link copied to clipboard']);
  };

  const onDeleteQuery = () => {
    updateRichHistory(query.ts, 'delete');
    appEvents.emit(AppEvents.alertSuccess, ['Query deleted']);
  };

  const onStarrQuery = () => {
    updateRichHistory(query.ts, 'starred');
  };

  const onUpdateComment = () => {
    updateRichHistory(query.ts, 'comment', comment);
    toggleActiveUpdateComment();
  };

  const onCancelUpdateComment = () => {
    toggleActiveUpdateComment();
    setComment(query.comment);
  };

  const updateComment = (
    <div className={styles.updateCommentContainer}>
      <TextArea
        value={comment}
        placeholder={comment ? undefined : 'An optional description of what the query does.'}
        onChange={e => setComment(e.currentTarget.value)}
        className={styles.textArea}
      />
      <div className={styles.commentButtonRow}>
        <Button onClick={onUpdateComment}>Save comment</Button>
        <Button variant="secondary" onClick={onCancelUpdateComment}>
          Cancel
        </Button>
      </div>
    </div>
  );

  const queryActionButtons = (
    <div className={styles.queryActionButtons}>
      <Icon
        name="comment-alt"
        onClick={toggleActiveUpdateComment}
        title={query.comment?.length > 0 ? 'Edit comment' : 'Add comment'}
      />
      <Icon name="copy" onClick={onCopyQuery} title="Copy query to clipboard" />
      {!isRemoved && <Icon name="link" onClick={onCreateLink} title="Copy link to clipboard" />}
      <Icon name="trash-alt" title={'Delete query'} onClick={onDeleteQuery} />
      <Icon
        name={query.starred ? 'favorite' : 'star'}
        type={query.starred ? 'mono' : 'default'}
        onClick={onStarrQuery}
        title={query.starred ? 'Unstar query' : 'Star query'}
      />
    </div>
  );

  return (
    <div className={styles.queryCard}>
      <div className={styles.cardRow}>
        <div className={styles.datasourceContainer}>
          <img src={dsImg} aria-label="Data source icon" />
          <div aria-label="Data source name">
            {isRemoved ? 'Data source does not exist anymore' : query.datasourceName}
          </div>
        </div>
        {queryActionButtons}
      </div>
      <div className={cx(styles.cardRow)}>
        <div className={styles.queryContainer}>
          {query.queries.map((q, i) => {
            return (
              <div aria-label="Query text" key={`${q}-${i}`} className={styles.queryRow}>
                {q}
              </div>
            );
          })}
          {!activeUpdateComment && query.comment && (
            <div aria-label="Query comment" className={styles.comment}>
              {query.comment}
            </div>
          )}
          {activeUpdateComment && updateComment}
        </div>
        {!activeUpdateComment && (
          <div className={styles.runButton}>
            <Button variant="secondary" onClick={onRunQuery} disabled={isRemoved}>
              {datasourceInstance?.name === query.datasourceName ? 'Run query' : 'Switch data source and run query'}
            </Button>
          </div>
        )}
      </div>
    </div>
  );
}

function mapStateToProps(state: StoreState, { exploreId }: { exploreId: ExploreId }) {
  const explore = state.explore;
  const { datasourceInstance } = explore[exploreId];
  // @ts-ignore
  const item: ExploreItemState = explore[exploreId];
  return {
    exploreId,
    datasourceInstance,
  };
}

const mapDispatchToProps = {
  changeDatasource,
  updateRichHistory,
  setQueries,
};

export default hot(module)(connect(mapStateToProps, mapDispatchToProps)(RichHistoryCard));<|MERGE_RESOLUTION|>--- conflicted
+++ resolved
@@ -2,11 +2,8 @@
 import { connect } from 'react-redux';
 import { hot } from 'react-hot-loader';
 import { css, cx } from 'emotion';
-<<<<<<< HEAD
-import { stylesFactory, useTheme, TextArea, Button } from '@grafana/ui';
-=======
-import { stylesFactory, useTheme, Forms, Button, Icon } from '@grafana/ui';
->>>>>>> 431f454d
+import { stylesFactory, useTheme, TextArea, Button, Icon } from '@grafana/ui';
+
 import { GrafanaTheme, AppEvents, DataSourceApi } from '@grafana/data';
 import { RichHistoryQuery, ExploreId } from 'app/types/explore';
 import { copyStringToClipboard, createUrlFromRichHistory, createDataQuery } from 'app/core/utils/richHistory';
