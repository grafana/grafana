--- conflicted
+++ resolved
@@ -117,18 +117,6 @@
       <div className={styles.containerContent}>
         <div className={styles.selectors}>
           {!activeDatasourceOnly && (
-<<<<<<< HEAD
-            <div aria-label="Filter datasources" className={styles.multiselect}>
-              <MultiSelect
-                menuShouldPortal
-                options={listOfDatasources}
-                value={datasourceFilters}
-                placeholder="Filter queries for specific data sources(s)"
-                aria-label="Filter queries for specific data sources(s)"
-                onChange={onSelectDatasourceFilters}
-              />
-            </div>
-=======
             <MultiSelect
               className={styles.multiselect}
               menuShouldPortal
@@ -138,7 +126,6 @@
               aria-label="Filter queries for data sources(s)"
               onChange={onSelectDatasourceFilters}
             />
->>>>>>> 5be9baa2
           )}
           <div className={styles.filterInput}>
             <FilterInput
