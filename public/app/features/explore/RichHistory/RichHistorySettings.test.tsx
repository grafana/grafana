--- conflicted
+++ resolved
@@ -1,11 +1,7 @@
 import React from 'react';
 import { mount } from 'enzyme';
 import { RichHistorySettings, RichHistorySettingsProps } from './RichHistorySettings';
-<<<<<<< HEAD
-import { Forms, Select } from '@grafana/ui';
-=======
 import { Select, Switch } from '@grafana/ui';
->>>>>>> 61a2a713
 
 const setup = (propOverrides?: Partial<RichHistorySettingsProps>) => {
   const props: RichHistorySettingsProps = {
