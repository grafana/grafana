--- conflicted
+++ resolved
@@ -1,10 +1,6 @@
 import React from 'react';
 import { css } from 'emotion';
-<<<<<<< HEAD
-import { stylesFactory, useTheme, Forms, Select, Button } from '@grafana/ui';
-=======
 import { stylesFactory, useTheme, Forms, Select, Button, Switch } from '@grafana/ui';
->>>>>>> 61a2a713
 import { GrafanaTheme, AppEvents } from '@grafana/data';
 import appEvents from 'app/core/app_events';
 import { CoreEvents } from 'app/types';
