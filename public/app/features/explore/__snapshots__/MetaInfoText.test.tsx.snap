// Jest Snapshot v1, https://goo.gl/fbAQLP

exports[`MetaInfoText should render component 1`] = `
<div
<<<<<<< HEAD
  className="css-1lk8wwr"
=======
  className="css-1nu680j"
>>>>>>> 41b70471
>
  <Memo(MetaInfoItem)
    key="0-label"
    label="label"
    value="value"
  />
  <Memo(MetaInfoItem)
    key="1-label2"
    label="label2"
    value="value2"
  />
</div>
`;<|MERGE_RESOLUTION|>--- conflicted
+++ resolved
@@ -2,11 +2,7 @@
 
 exports[`MetaInfoText should render component 1`] = `
 <div
-<<<<<<< HEAD
-  className="css-1lk8wwr"
-=======
-  className="css-1nu680j"
->>>>>>> 41b70471
+  className="css-1g6mnuc"
 >
   <Memo(MetaInfoItem)
     key="0-label"
