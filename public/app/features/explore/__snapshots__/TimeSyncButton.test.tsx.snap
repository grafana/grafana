--- conflicted
+++ resolved
@@ -15,11 +15,7 @@
     >
       <button
         aria-label="Synced times"
-<<<<<<< HEAD
-        className="btn navbar-button navbar-button--attached explore-active-button css-1tn4rnx-timePickerSynced"
-=======
         className="btn navbar-button navbar-button--attached explore-active-button"
->>>>>>> 3de625ef
         onClick={[Function]}
         onMouseEnter={[Function]}
         onMouseLeave={[Function]}
