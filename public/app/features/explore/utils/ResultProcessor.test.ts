jest.mock('@grafana/data/src/datetime/moment_wrapper', () => ({
  dateTime: (ts: any) => {
    return {
      valueOf: () => ts,
      fromNow: () => 'fromNow() jest mocked',
      format: (fmt: string) => 'format() jest mocked',
    };
  },
  toUtc: (ts: any) => {
    return {
      format: (fmt: string) => 'format() jest mocked',
    };
  },
}));

import { ResultProcessor } from './ResultProcessor';
import { ExploreItemState, ExploreMode } from 'app/types/explore';
import TableModel from 'app/core/table_model';
import { TimeSeries, LogRowModel, toDataFrame, FieldType } from '@grafana/data';

const testContext = (options: any = {}) => {
  const timeSeries = toDataFrame({
    name: 'A-series',
    refId: 'A',
    fields: [
      { name: 'A-series', type: FieldType.number, values: [4, 5, 6] },
      { name: 'time', type: FieldType.time, values: [100, 200, 300] },
    ],
  });

  const table = toDataFrame({
    name: 'table-res',
    refId: 'A',
    fields: [
      { name: 'value', type: FieldType.number, values: [4, 5, 6] },
      { name: 'time', type: FieldType.time, values: [100, 200, 300] },
      { name: 'message', type: FieldType.string, values: ['this is a message', 'second message', 'third'] },
    ],
  });

  const emptyTable = toDataFrame({ name: 'empty-table', refId: 'A', fields: [] });

  const defaultOptions = {
    mode: ExploreMode.Metrics,
    dataFrames: [timeSeries, table, emptyTable],
    graphResult: [] as TimeSeries[],
    tableResult: new TableModel(),
    logsResult: { hasUniqueLabels: false, rows: [] as LogRowModel[] },
  };

  const combinedOptions = { ...defaultOptions, ...options };

  const state = ({
    mode: combinedOptions.mode,
    graphResult: combinedOptions.graphResult,
    tableResult: combinedOptions.tableResult,
    logsResult: combinedOptions.logsResult,
    queryIntervals: { intervalMs: 10 },
  } as any) as ExploreItemState;

  const resultProcessor = new ResultProcessor(state, combinedOptions.dataFrames, 60000, 'utc');

  return {
    dataFrames: combinedOptions.dataFrames,
    resultProcessor,
  };
};

describe('ResultProcessor', () => {
  describe('constructed without result', () => {
    describe('when calling getGraphResult', () => {
      it('then it should return null', () => {
        const { resultProcessor } = testContext({ dataFrames: [] });
        const theResult = resultProcessor.getGraphResult();

        expect(theResult).toEqual(null);
      });
    });

    describe('when calling getTableResult', () => {
      it('then it should return null', () => {
        const { resultProcessor } = testContext({ dataFrames: [] });
        const theResult = resultProcessor.getTableResult();

        expect(theResult).toEqual(null);
      });
    });

    describe('when calling getLogsResult', () => {
      it('then it should return null', () => {
        const { resultProcessor } = testContext({ dataFrames: [] });
        const theResult = resultProcessor.getLogsResult();

        expect(theResult).toBeNull();
      });
    });
  });

  describe('constructed with a result that is a DataQueryResponse', () => {
    describe('when calling getGraphResult', () => {
      it('then it should return correct graph result', () => {
        const { resultProcessor, dataFrames } = testContext();
        const timeField = dataFrames[0].fields[1];
        const valueField = dataFrames[0].fields[0];
        const theResult = resultProcessor.getGraphResult();

        expect(theResult).toEqual([
          {
            label: 'A-series',
            color: '#7EB26D',
            data: [[100, 4], [200, 5], [300, 6]],
            info: undefined,
            isVisible: true,
            yAxis: {
              index: 1,
            },
            seriesIndex: 0,
            timeField,
            valueField,
            timeStep: 100,
          },
        ]);
      });
    });

    describe('when calling getTableResult', () => {
      it('then it should return correct table result', () => {
        const { resultProcessor } = testContext();
        const theResult = resultProcessor.getTableResult();

        expect(theResult).toEqual({
          columnMap: {},
          columns: [
            { text: 'value', type: 'number', filterable: undefined },
            { text: 'time', type: 'time', filterable: undefined },
            { text: 'message', type: 'string', filterable: undefined },
          ],
          rows: [[4, 100, 'this is a message'], [5, 200, 'second message'], [6, 300, 'third']],
          type: 'table',
        });
      });
    });

    describe('when calling getLogsResult', () => {
      it('then it should return correct logs result', () => {
        const { resultProcessor, dataFrames } = testContext({ mode: ExploreMode.Logs });
<<<<<<< HEAD
        const timeField = dataFrames[0].fields[1];
        const valueField = dataFrames[0].fields[0];
=======
        const logsDataFrame = dataFrames[1];
>>>>>>> df6d8851
        const theResult = resultProcessor.getLogsResult();

        expect(theResult).toEqual({
          hasUniqueLabels: false,
          meta: [],
          rows: [
            {
              rowIndex: 2,
              dataFrame: logsDataFrame,
              entry: 'third',
              entryFieldIndex: 2,
              hasAnsi: false,
              labels: undefined,
              logLevel: 'unknown',
              raw: 'third',
              searchWords: [] as string[],
              timeEpochMs: 300,
              timeFromNow: 'fromNow() jest mocked',
              timeLocal: 'format() jest mocked',
              timeUtc: 'format() jest mocked',
              timestamp: 300,
              uid: '2',
              uniqueLabels: {},
            },
            {
              rowIndex: 1,
              dataFrame: logsDataFrame,
              entry: 'second message',
              entryFieldIndex: 2,
              hasAnsi: false,
              labels: undefined,
              logLevel: 'unknown',
              raw: 'second message',
              searchWords: [] as string[],
              timeEpochMs: 200,
              timeFromNow: 'fromNow() jest mocked',
              timeLocal: 'format() jest mocked',
              timeUtc: 'format() jest mocked',
              timestamp: 200,
              uid: '1',
              uniqueLabels: {},
            },
            {
              rowIndex: 0,
              dataFrame: logsDataFrame,
              entry: 'this is a message',
              entryFieldIndex: 2,
              hasAnsi: false,
              labels: undefined,
              logLevel: 'unknown',
              raw: 'this is a message',
              searchWords: [] as string[],
              timeEpochMs: 100,
              timeFromNow: 'fromNow() jest mocked',
              timeLocal: 'format() jest mocked',
              timeUtc: 'format() jest mocked',
              timestamp: 100,
              uid: '0',
              uniqueLabels: {},
            },
          ],
          series: [
            {
              label: 'A-series',
              color: '#7EB26D',
              data: [[100, 4], [200, 5], [300, 6]],
              info: undefined,
              isVisible: true,
              yAxis: {
                index: 1,
              },
              seriesIndex: 0,
              timeField,
              valueField,
              timeStep: 100,
            },
          ],
        });
      });
    });
  });
});<|MERGE_RESOLUTION|>--- conflicted
+++ resolved
@@ -144,12 +144,9 @@
     describe('when calling getLogsResult', () => {
       it('then it should return correct logs result', () => {
         const { resultProcessor, dataFrames } = testContext({ mode: ExploreMode.Logs });
-<<<<<<< HEAD
         const timeField = dataFrames[0].fields[1];
         const valueField = dataFrames[0].fields[0];
-=======
         const logsDataFrame = dataFrames[1];
->>>>>>> df6d8851
         const theResult = resultProcessor.getLogsResult();
 
         expect(theResult).toEqual({
