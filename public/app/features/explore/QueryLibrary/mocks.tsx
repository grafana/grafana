import { PropsWithChildren } from 'react';

import { QueryLibraryContext } from './QueryLibraryContext';
import { QueryLibraryTab } from './types';

type Props = {
  queryLibraryEnabled?: boolean;
};

export function QueryLibraryContextProviderMock(props: PropsWithChildren<Props>) {
  return (
    <QueryLibraryContext.Provider
      value={{
        openDrawer: jest.fn(),
        closeDrawer: jest.fn(),
        isDrawerOpen: false,
        renderSavedQueryButtons: jest.fn(),
        renderQueryLibraryEditingHeader: jest.fn(),
        queryLibraryEnabled: Boolean(props.queryLibraryEnabled),
        context: 'explore',
        triggerAnalyticsEvent: jest.fn(),
        setNewQuery: jest.fn(),
        onSelectQuery: jest.fn(),
<<<<<<< HEAD
        onFavorite: jest.fn(),
        onUnfavorite: jest.fn(),
        userFavorites: {},
        isEditingQuery: false,
        activeTab: QueryLibraryTab.ALL,
        activeDatasources: [],
        setActiveTab: jest.fn(),
        onTabChange: jest.fn(),
        setIsEditingQuery: jest.fn(),
        onAddHistoryQueryToLibrary: jest.fn(),
        highlightedQuery: undefined,
        newQuery: undefined,
=======
        setCloseGuard: jest.fn(),
>>>>>>> 16b02e86
      }}
    >
      {props.children}
    </QueryLibraryContext.Provider>
  );
}<|MERGE_RESOLUTION|>--- conflicted
+++ resolved
@@ -21,7 +21,6 @@
         triggerAnalyticsEvent: jest.fn(),
         setNewQuery: jest.fn(),
         onSelectQuery: jest.fn(),
-<<<<<<< HEAD
         onFavorite: jest.fn(),
         onUnfavorite: jest.fn(),
         userFavorites: {},
@@ -34,9 +33,7 @@
         onAddHistoryQueryToLibrary: jest.fn(),
         highlightedQuery: undefined,
         newQuery: undefined,
-=======
         setCloseGuard: jest.fn(),
->>>>>>> 16b02e86
       }}
     >
       {props.children}
