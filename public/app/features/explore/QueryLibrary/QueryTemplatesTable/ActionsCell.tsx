--- conflicted
+++ resolved
@@ -10,11 +10,8 @@
 import { ShowConfirmModalEvent } from 'app/types/events';
 
 import ExploreRunQueryButton from '../../ExploreRunQueryButton';
-<<<<<<< HEAD
 import { QueryTemplateForm } from '../QueryTemplateForm';
-=======
 import { useQueriesDrawerContext } from '../../QueriesDrawer/QueriesDrawerContext';
->>>>>>> 783ff715
 
 import { useQueryLibraryListStyles } from './styles';
 import { QueryTemplateRow } from './types';
@@ -27,11 +24,8 @@
 
 function ActionsCell({ queryTemplate, rootDatasourceUid, queryUid }: ActionsCellProps) {
   const [deleteQueryTemplate] = useDeleteQueryTemplateMutation();
-<<<<<<< HEAD
   const [editFormOpen, setEditFormOpen] = useState(false);
-=======
   const { setDrawerOpened } = useQueriesDrawerContext();
->>>>>>> 783ff715
   const styles = useQueryLibraryListStyles();
 
   const onDeleteQuery = (queryUid: string) => {
@@ -69,7 +63,6 @@
           }
         }}
       />
-<<<<<<< HEAD
       <IconButton
         className={styles.actionButton}
         size="lg"
@@ -97,13 +90,11 @@
           }}
         />
       </Modal>
-=======
       <ExploreRunQueryButton
-        queries={query ? [query] : []}
+        queries={queryTemplate.query ? [queryTemplate.query] : []}
         rootDatasourceUid={rootDatasourceUid}
         onClick={() => setDrawerOpened(false)}
       />
->>>>>>> 783ff715
     </div>
   );
 }
