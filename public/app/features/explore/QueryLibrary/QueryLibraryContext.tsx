import { createContext, ReactNode, useContext } from 'react';

import { CoreApp } from '@grafana/data';
import { DataQuery } from '@grafana/schema';

<<<<<<< HEAD
import { OnSelectQueryType, QueryLibraryEventsPropertyMap } from './types';
=======
import { OnSelectQueryType, QueryTemplate } from './types';

export type QueryLibraryDrawerOptions = {
  datasourceFilters?: string[];
  onSelectQuery?: OnSelectQueryType;
  options?: { isReplacingQuery?: boolean; onSave?: () => void; context?: string; highlightQuery?: string };
  query?: DataQuery;
};
>>>>>>> 0eb79b3f

/**
 * Context with state and action to interact with Query Library. The Query Library feature consists of a drawer
 * that shows existing queries and allows users to use them and manage them and then an AddQueryModal which allows
 * users to save a query into the library. Both of those are included in Grafana AppChrome component.
 *
 * Use this context to interact with those components, showing, hiding and setting initial state for them.
 */
export type QueryLibraryContextType = {
  /**
   * Opens a drawer with query library.
   * @param datasourceFilters Data source names that will be used for initial filter in the library.
   * @param onSelectQuery Callback to be called when a query is selected from the library.
   * @param options.context Used for QueryEditor. Should identify the context this is called from, like 'explore' or
   *   'dashboard'.
   * @param newQuery New query to be added to the library.
   */
  openDrawer: (options: QueryLibraryDrawerOptions) => void;
  closeDrawer: () => void;
  isDrawerOpen: boolean;
  onSave?: () => void;

  /**
   * Returns a predefined small button that can be used to save a query to the library.
   * @param query
   */
  renderSaveQueryButton: (
    query: DataQuery,
    app?: CoreApp,
    queryLibraryRef?: string,
    onUpdateSuccess?: () => void,
    onSelectQuery?: (query: DataQuery) => void
  ) => ReactNode;
  queryLibraryEnabled: boolean;
  context: string;
<<<<<<< HEAD
  triggerAnalyticsEvent: (
    handleAnalyticEvent: (properties?: QueryLibraryEventsPropertyMap) => void,
    properties?: QueryLibraryEventsPropertyMap,
    contextOverride?: string
  ) => void;
=======
  setNewQuery: (query?: QueryTemplate) => void;
>>>>>>> 0eb79b3f
};

export const QueryLibraryContext = createContext<QueryLibraryContextType>({
  openDrawer: () => {},
  closeDrawer: () => {},
  isDrawerOpen: false,

  setNewQuery: () => {},
  onSave: () => {},

  renderSaveQueryButton: () => {
    return null;
  },

  queryLibraryEnabled: false,
  context: 'unknown',
  triggerAnalyticsEvent: () => {},
});

export function useQueryLibraryContext() {
  return useContext(QueryLibraryContext);
}<|MERGE_RESOLUTION|>--- conflicted
+++ resolved
@@ -3,10 +3,7 @@
 import { CoreApp } from '@grafana/data';
 import { DataQuery } from '@grafana/schema';
 
-<<<<<<< HEAD
-import { OnSelectQueryType, QueryLibraryEventsPropertyMap } from './types';
-=======
-import { OnSelectQueryType, QueryTemplate } from './types';
+import { OnSelectQueryType, QueryTemplate, QueryLibraryEventsPropertyMap } from './types';
 
 export type QueryLibraryDrawerOptions = {
   datasourceFilters?: string[];
@@ -14,7 +11,6 @@
   options?: { isReplacingQuery?: boolean; onSave?: () => void; context?: string; highlightQuery?: string };
   query?: DataQuery;
 };
->>>>>>> 0eb79b3f
 
 /**
  * Context with state and action to interact with Query Library. The Query Library feature consists of a drawer
@@ -50,15 +46,12 @@
   ) => ReactNode;
   queryLibraryEnabled: boolean;
   context: string;
-<<<<<<< HEAD
   triggerAnalyticsEvent: (
     handleAnalyticEvent: (properties?: QueryLibraryEventsPropertyMap) => void,
     properties?: QueryLibraryEventsPropertyMap,
     contextOverride?: string
   ) => void;
-=======
   setNewQuery: (query?: QueryTemplate) => void;
->>>>>>> 0eb79b3f
 };
 
 export const QueryLibraryContext = createContext<QueryLibraryContextType>({
