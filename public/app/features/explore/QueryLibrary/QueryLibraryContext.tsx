import { createContext, ReactNode, useContext } from 'react';

import { CoreApp } from '@grafana/data';
import { DataQuery } from '@grafana/schema';
import { SavedQuery } from 'app/features/explore/QueryLibrary/types';

import { OnSelectQueryType, QueryLibraryEventsPropertyMap, QueryLibraryTab } from './types';

export type QueryLibraryDrawerOptions = {
  datasourceFilters?: string[];
  onSelectQuery?: OnSelectQueryType;
  options?: { isReplacingQuery?: boolean; onSave?: () => void; context?: string; highlightQuery?: string };
  query?: DataQuery;
};

/**
 * Context with state and action to interact with Query Library. The Query Library feature consists of a drawer
 * that shows existing queries and allows users to use them and manage them and then an AddQueryModal which allows
 * users to save a query into the library. Both of those are included in Grafana AppChrome component.
 *
 * Use this context to interact with those components, showing, hiding and setting initial state for them.
 */
export type QueryLibraryContextType = {
  /**
   * Opens a drawer with query library.
   * @param datasourceFilters Data source names that will be used for initial filter in the library.
   * @param onSelectQuery Callback to be called when a query is selected from the library.
   * @param options.context Used for QueryEditor. Should identify the context this is called from, like 'explore' or
   *   'dashboard'.
   * @param newQuery New query to be added to the library.
   */
  openDrawer: (options: QueryLibraryDrawerOptions) => void;
  closeDrawer: (isSelectingQuery?: boolean) => void;
  isDrawerOpen: boolean;
  onSave?: () => void;

  /**
   * Returns both save and replace action buttons that can be used to save or replace a query to the library.
   * @param query
   */
  renderSavedQueryButtons: (
    query: DataQuery,
    app?: CoreApp,
    onUpdateSuccess?: () => void,
    onSelectQuery?: (query: DataQuery) => void,
    datasourceFilters?: string[]
  ) => ReactNode;

  /**
   * Returns a header component for editing queries from the library.
   * used in places like Explore
   * @param query
   * @param app
   * @param queryLibraryRef
   * @param onCancelEdit
   * @param onUpdateSuccess
   */
  renderQueryLibraryEditingHeader: (
    query: DataQuery,
    app?: CoreApp,
    queryLibraryRef?: string,
    onCancelEdit?: () => void,
    onUpdateSuccess?: () => void,
    onSelectQuery?: (query: DataQuery) => void
  ) => ReactNode;

  queryLibraryEnabled: boolean;
  context: string;
  triggerAnalyticsEvent: (
    handleAnalyticEvent: (properties?: QueryLibraryEventsPropertyMap) => void,
    properties?: QueryLibraryEventsPropertyMap,
    contextOverride?: string
  ) => void;
  setNewQuery: (query?: SavedQuery) => void;
  onSelectQuery: (query: DataQuery) => void;
<<<<<<< HEAD
  onFavorite: (uid: string) => void;
  onUnfavorite: (uid: string) => void;
  userFavorites: { [key: string]: boolean };
  isEditingQuery: boolean;
  setIsEditingQuery: (isEditingQuery: boolean) => void;
  onAddHistoryQueryToLibrary: (newQuery: SavedQuery) => void;
  activeTab: QueryLibraryTab;
  setActiveTab: (activeTab: QueryLibraryTab) => void;
  onTabChange: (activeTab: QueryLibraryTab) => void;
  highlightedQuery: string | undefined;
  newQuery: SavedQuery | undefined;
  activeDatasources: string[];
=======
  /** Set a guard function that returns true to allow closing, false to prevent closing */
  setCloseGuard: (shouldAllowClose: () => boolean) => void;
>>>>>>> 16b02e86
};

export const QueryLibraryContext = createContext<QueryLibraryContextType>({
  openDrawer: () => {},
  closeDrawer: () => {},
  isDrawerOpen: false,

  setNewQuery: () => {},
  onSave: () => {},

  renderSavedQueryButtons: () => {
    return null;
  },

  renderQueryLibraryEditingHeader: () => {
    return null;
  },

  queryLibraryEnabled: false,
  context: 'unknown',
  triggerAnalyticsEvent: () => {},
  onSelectQuery: () => {},
<<<<<<< HEAD
  onFavorite: () => {},
  onUnfavorite: () => {},
  userFavorites: {},
  isEditingQuery: false,
  setIsEditingQuery: () => {},
  onAddHistoryQueryToLibrary: () => {},
  activeTab: QueryLibraryTab.ALL,
  setActiveTab: () => {},
  onTabChange: () => {},
  highlightedQuery: undefined,
  newQuery: undefined,
  activeDatasources: [],
=======
  setCloseGuard: () => {},
>>>>>>> 16b02e86
});

export function useQueryLibraryContext() {
  return useContext(QueryLibraryContext);
}<|MERGE_RESOLUTION|>--- conflicted
+++ resolved
@@ -73,7 +73,6 @@
   ) => void;
   setNewQuery: (query?: SavedQuery) => void;
   onSelectQuery: (query: DataQuery) => void;
-<<<<<<< HEAD
   onFavorite: (uid: string) => void;
   onUnfavorite: (uid: string) => void;
   userFavorites: { [key: string]: boolean };
@@ -86,10 +85,8 @@
   highlightedQuery: string | undefined;
   newQuery: SavedQuery | undefined;
   activeDatasources: string[];
-=======
   /** Set a guard function that returns true to allow closing, false to prevent closing */
   setCloseGuard: (shouldAllowClose: () => boolean) => void;
->>>>>>> 16b02e86
 };
 
 export const QueryLibraryContext = createContext<QueryLibraryContextType>({
@@ -112,7 +109,6 @@
   context: 'unknown',
   triggerAnalyticsEvent: () => {},
   onSelectQuery: () => {},
-<<<<<<< HEAD
   onFavorite: () => {},
   onUnfavorite: () => {},
   userFavorites: {},
@@ -125,9 +121,7 @@
   highlightedQuery: undefined,
   newQuery: undefined,
   activeDatasources: [],
-=======
   setCloseGuard: () => {},
->>>>>>> 16b02e86
 });
 
 export function useQueryLibraryContext() {
