--- conflicted
+++ resolved
@@ -76,17 +76,12 @@
               data-testid={selectors.pages.Explore.General.addFromQueryLibrary}
               aria-label={t('explore.secondary-actions.add-from-query-library', 'Add query from library')}
               variant="canvas"
-<<<<<<< HEAD
-              onClick={() => openQueryLibraryDrawer(activeDatasources, onSelectQueryFromLibrary)}
-              icon="ai"
-=======
               onClick={() =>
                 openQueryLibraryDrawer(activeDatasources, onSelectQueryFromLibrary, {
                   context: CoreApp.Explore,
                 })
               }
               icon="plus"
->>>>>>> 925e19ac
             >
               <Trans i18nKey="explore.secondary-actions.add-from-query-library">Add query from library</Trans>
             </ToolbarButton>
