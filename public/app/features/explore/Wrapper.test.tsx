import React from 'react';
import { render, screen, fireEvent, waitFor } from '@testing-library/react';
import Wrapper from './Wrapper';
import { configureStore } from '../../store/configureStore';
import { Provider } from 'react-redux';
import { setDataSourceSrv } from '@grafana/runtime';
import {
  ArrayDataFrame,
  DataQueryResponse,
  DataSourceApi,
  DataSourceInstanceSettings,
  FieldType,
  QueryEditorProps,
  ScopedVars,
} from '@grafana/data';
import { selectors } from '@grafana/e2e-selectors';

import { setTimeSrv } from '../dashboard/services/TimeSrv';
import { from, Observable } from 'rxjs';
import { updateLocation } from '../../core/reducers/location';
import { LokiDatasource } from '../../plugins/datasource/loki/datasource';
import { LokiQuery } from '../../plugins/datasource/loki/types';
import { fromPairs } from 'lodash';
import { EnhancedStore } from '@reduxjs/toolkit';
import userEvent from '@testing-library/user-event';

type Mock = jest.Mock;

jest.mock('react-virtualized-auto-sizer', () => {
  return {
    __esModule: true,
    default(props: any) {
      return <div>{props.children({ width: 1000 })}</div>;
    },
  };
});

describe('Wrapper', () => {
  it('shows warning if there are no data sources', async () => {
    setup({ datasources: [] });
    // Will throw if isn't found
    screen.getByText(/Explore requires at least one data source/i);
  });

  it('inits url and renders editor but does not call query on empty url', async () => {
    const { datasources, store } = setup();

    // Wait for rendering the editor
    await screen.findByText(/Editor/i);

    // At this point url should be initialised to some defaults
    expect(store.getState().location.query).toEqual({
      orgId: '1',
      left: JSON.stringify(['now-1h', 'now', 'loki', {}]),
    });
    expect(datasources.loki.query).not.toBeCalled();
  });

  it('runs query when url contains query and renders results', async () => {
    const query = { left: JSON.stringify(['now-1h', 'now', 'loki', { expr: '{ label="value"}' }]) };
    const { datasources, store } = setup({ query });
    (datasources.loki.query as Mock).mockReturnValueOnce(makeLogsQueryResponse());

    // Make sure we render the logs panel
    await screen.findByText(/^Logs$/i);

    // Make sure we render the log line
    await screen.findByText(/custom log line/i);

    // And that the editor gets the expr from the url
    await screen.findByText(`loki Editor input: { label="value"}`);

    // We did not change the url
    expect(store.getState().location.query).toEqual({
      orgId: '1',
      ...query,
    });

    expect(store.getState().explore.richHistory[0]).toMatchObject({
      datasourceId: '1',
      datasourceName: 'loki',
      queries: [{ expr: '{ label="value"}' }],
    });

    // We called the data source query method once
    expect(datasources.loki.query).toBeCalledTimes(1);
    expect((datasources.loki.query as Mock).mock.calls[0][0]).toMatchObject({
      targets: [{ expr: '{ label="value"}' }],
    });
  });

  it('handles url change and runs the new query', async () => {
    const query = { left: JSON.stringify(['now-1h', 'now', 'loki', { expr: '{ label="value"}' }]) };
    const { datasources, store } = setup({ query });
    (datasources.loki.query as Mock).mockReturnValueOnce(makeLogsQueryResponse());
    // Wait for rendering the logs
    await screen.findByText(/custom log line/i);

    (datasources.loki.query as Mock).mockReturnValueOnce(makeLogsQueryResponse('different log'));
    store.dispatch(
      updateLocation({
        path: '/explore',
        query: { left: JSON.stringify(['now-1h', 'now', 'loki', { expr: '{ label="different"}' }]) },
      })
    );

    // Editor renders the new query
    await screen.findByText(`loki Editor input: { label="different"}`);
    // Renders new response
    await screen.findByText(/different log/i);
  });

  it('handles url change and runs the new query with different datasource', async () => {
    const query = { left: JSON.stringify(['now-1h', 'now', 'loki', { expr: '{ label="value"}' }]) };
    const { datasources, store } = setup({ query });
    (datasources.loki.query as Mock).mockReturnValueOnce(makeLogsQueryResponse());
    // Wait for rendering the logs
    await screen.findByText(/custom log line/i);
    await screen.findByText(`loki Editor input: { label="value"}`);

    (datasources.elastic.query as Mock).mockReturnValueOnce(makeMetricsQueryResponse());
    store.dispatch(
      updateLocation({
        path: '/explore',
        query: { left: JSON.stringify(['now-1h', 'now', 'elastic', { expr: 'other query' }]) },
      })
    );

    // Editor renders the new query
    await screen.findByText(`elastic Editor input: other query`);
    // Renders graph
    await screen.findByText(/Graph/i);
  });

  it('handles changing the datasource manually', async () => {
    const query = { left: JSON.stringify(['now-1h', 'now', 'loki', { expr: '{ label="value"}' }]) };
    const { datasources } = setup({ query });
    (datasources.loki.query as Mock).mockReturnValueOnce(makeLogsQueryResponse());
    // Wait for rendering the editor
    await screen.findByText(/Editor/i);
    await changeDatasource('elastic');

    await screen.findByText('elastic Editor input:');
    expect(datasources.elastic.query).not.toBeCalled();
    expect(store.getState().location.query).toEqual({
      orgId: '1',
      left: JSON.stringify(['now-1h', 'now', 'elastic', {}]),
    });
  });

  it('opens the split pane', async () => {
    const { datasources } = setup();
    // Wait for rendering the editor
    const splitButton = await screen.findByText(/split/i);
    fireEvent.click(splitButton);
    const editors = await screen.findAllByText('loki Editor input:');

    expect(editors.length).toBe(2);
    expect(datasources.loki.query).not.toBeCalled();
  });

  it('inits with two panes if specified in url', async () => {
    const query = {
      left: JSON.stringify(['now-1h', 'now', 'loki', { expr: '{ label="value"}' }]),
      right: JSON.stringify(['now-1h', 'now', 'elastic', { expr: 'error' }]),
    };

    const { datasources, store } = setup({ query });
    (datasources.loki.query as Mock).mockReturnValueOnce(makeLogsQueryResponse());
    (datasources.elastic.query as Mock).mockReturnValueOnce(makeLogsQueryResponse());

    // Make sure we render the logs panel
    await waitFor(() => {
      const logsPanels = screen.getAllByText(/^Logs$/i);
      expect(logsPanels.length).toBe(2);
    });

    // Make sure we render the log line
    const logsLines = await screen.findAllByText(/custom log line/i);
    expect(logsLines.length).toBe(2);

    // And that the editor gets the expr from the url
    await screen.findByText(`loki Editor input: { label="value"}`);
    await screen.findByText(`elastic Editor input: error`);

    // We did not change the url
    expect(store.getState().location.query).toEqual({
      orgId: '1',
      ...query,
    });

    // We called the data source query method once
    expect(datasources.loki.query).toBeCalledTimes(1);
    expect((datasources.loki.query as Mock).mock.calls[0][0]).toMatchObject({
      targets: [{ expr: '{ label="value"}' }],
    });

    expect(datasources.elastic.query).toBeCalledTimes(1);
    expect((datasources.elastic.query as Mock).mock.calls[0][0]).toMatchObject({
      targets: [{ expr: 'error' }],
    });
  });

  it('can close a pane from a split', async () => {
    const query = {
      left: JSON.stringify(['now-1h', 'now', 'loki', {}]),
      right: JSON.stringify(['now-1h', 'now', 'elastic', {}]),
    };
    setup({ query });
    const closeButtons = await screen.findAllByTitle(/Close split pane/i);
    userEvent.click(closeButtons[1]);

    await waitFor(() => {
      const logsPanels = screen.queryAllByTitle(/Close split pane/i);
      expect(logsPanels.length).toBe(0);
    });
  });
});

type DatasourceSetup = { settings: DataSourceInstanceSettings; api: DataSourceApi };
type SetupOptions = {
  datasources?: DatasourceSetup[];
  query?: any;
};
function setup(options?: SetupOptions): { datasources: { [name: string]: DataSourceApi }; store: EnhancedStore } {
  // Clear this up otherwise it persists data source selection
  // TODO: probably add test for that too
  window.localStorage.clear();

  // Create this here so any mocks are recreated on setup and don't retain state
  const defaultDatasources: DatasourceSetup[] = [
    makeDatasourceSetup(),
    makeDatasourceSetup({ name: 'elastic', id: 2 }),
  ];

  const dsSettings = options?.datasources || defaultDatasources;

  setDataSourceSrv({
    getList(): DataSourceInstanceSettings[] {
      return dsSettings.map((d) => d.settings);
    },
    getInstanceSettings(name: string) {
      return dsSettings.map((d) => d.settings).find((x) => x.name === name);
    },
    get(name?: string | null, scopedVars?: ScopedVars): Promise<DataSourceApi> {
      return Promise.resolve((name ? dsSettings.find((d) => d.api.name === name) : dsSettings[0])!.api);
    },
  } as any);

  setTimeSrv({
    init() {},
    getValidIntervals(intervals: string[]): string[] {
      return intervals;
    },
  } as any);

  const store = configureStore();
  store.getState().user = {
    orgId: 1,
    timeZone: 'utc',
  };

  store.getState().location.path = '/explore';
  if (options?.query) {
    store.getState().location = {
      ...store.getState().location,
      query: options.query,
    };
  }

  render(
    <Provider store={store}>
      <Wrapper />
    </Provider>
  );
<<<<<<< HEAD
  return { datasources: fromPairs(dsSettings.map(d => [d.api.name, d.api])), store };
=======
  return { datasources: fromPairs(dsSettings.map((d) => [d.api.name, d.api])) };
>>>>>>> 1bdd3eb3
}

function makeDatasourceSetup({ name = 'loki', id = 1 }: { name?: string; id?: number } = {}): DatasourceSetup {
  const meta: any = {
    info: {
      logos: {
        small: '',
      },
    },
    id: id.toString(),
  };
  return {
    settings: {
      id,
      uid: name,
      type: 'logs',
      name,
      meta,
      jsonData: {},
    },
    api: {
      components: {
        QueryEditor(props: QueryEditorProps<LokiDatasource, LokiQuery>) {
          return (
            <div>
              {name} Editor input: {props.query.expr}
            </div>
          );
        },
      },
      name: name,
      query: jest.fn(),
      meta,
    } as any,
  };
}

function makeLogsQueryResponse(marker = ''): Observable<DataQueryResponse> {
  const df = new ArrayDataFrame([{ ts: Date.now(), line: `custom log line ${marker}` }]);
  df.meta = {
    preferredVisualisationType: 'logs',
  };
  df.fields[0].type = FieldType.time;
  return from([{ data: [df] }]);
}

function makeMetricsQueryResponse(): Observable<DataQueryResponse> {
  const df = new ArrayDataFrame([{ ts: Date.now(), val: 1 }]);
  df.fields[0].type = FieldType.time;
  return from([{ data: [df] }]);
}

async function changeDatasource(name: string) {
  const datasourcePicker = (await screen.findByLabelText(selectors.components.DataSourcePicker.container)).children[0];
  fireEvent.keyDown(datasourcePicker, { keyCode: 40 });
  const option = screen.getByText(name);
  fireEvent.click(option);
}<|MERGE_RESOLUTION|>--- conflicted
+++ resolved
@@ -273,11 +273,7 @@
       <Wrapper />
     </Provider>
   );
-<<<<<<< HEAD
-  return { datasources: fromPairs(dsSettings.map(d => [d.api.name, d.api])), store };
-=======
-  return { datasources: fromPairs(dsSettings.map((d) => [d.api.name, d.api])) };
->>>>>>> 1bdd3eb3
+  return { datasources: fromPairs(dsSettings.map((d) => [d.api.name, d.api])), store };
 }
 
 function makeDatasourceSetup({ name = 'loki', id = 1 }: { name?: string; id?: number } = {}): DatasourceSetup {
