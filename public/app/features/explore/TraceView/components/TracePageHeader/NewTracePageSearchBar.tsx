// Copyright (c) 2018 Uber Technologies, Inc.
//
// Licensed under the Apache License, Version 2.0 (the "License");
// you may not use this file except in compliance with the License.
// You may obtain a copy of the License at
//
// http://www.apache.org/licenses/LICENSE-2.0
//
// Unless required by applicable law or agreed to in writing, software
// distributed under the License is distributed on an "AS IS" BASIS,
// WITHOUT WARRANTIES OR CONDITIONS OF ANY KIND, either express or implied.
// See the License for the specific language governing permissions and
// limitations under the License.

import { css } from '@emotion/css';
import React, { memo, Dispatch, SetStateAction, useEffect, useMemo, useState } from 'react';

import { config, reportInteraction } from '@grafana/runtime';
<<<<<<< HEAD
import { Button, Icon, Tooltip, useStyles2 } from '@grafana/ui';
=======
import { Button, Switch, useStyles2 } from '@grafana/ui';
>>>>>>> d949aa77

import { SearchProps } from '../../useSearch';
import { convertTimeFilter } from '../utils/filter-spans';

export type TracePageSearchBarProps = {
  search: SearchProps;
  spanFilterMatches: Set<string> | undefined;
  showSpanFilterMatchesOnly: boolean;
  setShowSpanFilterMatchesOnly: (showMatchesOnly: boolean) => void;
  focusedSpanIdForSearch: string;
  setFocusedSpanIdForSearch: Dispatch<SetStateAction<string>>;
  datasourceType: string;
  reset: () => void;
  totalSpans: number;
};

export default memo(function NewTracePageSearchBar(props: TracePageSearchBarProps) {
  const {
    search,
    spanFilterMatches,
    focusedSpanIdForSearch,
    setFocusedSpanIdForSearch,
    datasourceType,
    reset,
<<<<<<< HEAD
    totalSpans,
  } = props;
  const [currentSpanIndex, setCurrentSpanIndex] = useState<number>();
=======
    showSpanFilterMatchesOnly,
    setShowSpanFilterMatchesOnly,
  } = props;
>>>>>>> d949aa77
  const styles = useStyles2(getStyles);

  useEffect(() => {
    setFocusedSpanIdForSearch('');
  }, [search, setFocusedSpanIdForSearch]);

  useEffect(() => {
    setCurrentSpanIndex(undefined);
  }, [spanFilterMatches?.size]);

  const nextResult = () => {
    reportInteraction('grafana_traces_trace_view_find_next_prev_clicked', {
      datasourceType: datasourceType,
      grafana_version: config.buildInfo.version,
      direction: 'next',
    });

    const spanMatches = Array.from(spanFilterMatches!);
    const prevMatchedIndex = spanMatches.indexOf(focusedSpanIdForSearch);

    // new query || at end, go to start
    if (prevMatchedIndex === -1 || prevMatchedIndex === spanMatches.length - 1) {
      setFocusedSpanIdForSearch(spanMatches[0]);
      setCurrentSpanIndex(1);
      return;
    }

    // get next
    setFocusedSpanIdForSearch(spanMatches[prevMatchedIndex + 1]);
    setCurrentSpanIndex(prevMatchedIndex + 2);
  };

  const prevResult = () => {
    reportInteraction('grafana_traces_trace_view_find_next_prev_clicked', {
      datasourceType: datasourceType,
      grafana_version: config.buildInfo.version,
      direction: 'prev',
    });

    const spanMatches = Array.from(spanFilterMatches!);
    const prevMatchedIndex = spanMatches.indexOf(focusedSpanIdForSearch);

    // new query || at start, go to end
    if (prevMatchedIndex === -1 || prevMatchedIndex === 0) {
      setFocusedSpanIdForSearch(spanMatches[spanMatches.length - 1]);
      setCurrentSpanIndex(spanMatches.length);
      return;
    }

    // get prev
    setFocusedSpanIdForSearch(spanMatches[prevMatchedIndex - 1]);
    setCurrentSpanIndex(prevMatchedIndex);
  };

  const buttonEnabled = spanFilterMatches && spanFilterMatches?.size > 0;
  const resetEnabled = useMemo(() => {
    return (
      (search.serviceName && search.serviceName !== '') ||
      (search.spanName && search.spanName !== '') ||
      convertTimeFilter(search.from || '') ||
      convertTimeFilter(search.to || '') ||
      search.tags.length > 1 ||
      search.tags.some((tag) => {
        return tag.key;
      })
    );
  }, [search.serviceName, search.spanName, search.from, search.to, search.tags]);

  const matchesText = () => {
    if (spanFilterMatches?.size === 0) {
      return (
        <>
          <span>0 matches</span>
          <Tooltip
            content="There are 0 span matches for the filters selected. Please try removing some of the selected filters."
            placement="left"
          >
            <span className={styles.matchesTooltip}>
              <Icon name="info-circle" size="lg" />
            </span>
          </Tooltip>
        </>
      );
    }
    const amountText = spanFilterMatches?.size === 1 ? 'match' : 'matches';
    return currentSpanIndex
      ? `${currentSpanIndex}/${spanFilterMatches?.size} ${amountText}`
      : `${spanFilterMatches?.size} ${amountText}`;
  };

  return (
    <div className={styles.searchBar}>
      <div className={styles.buttons}>
        <>
          <div className={styles.resetButton}>
            <Button
              variant="destructive"
              disabled={!resetEnabled}
              type="button"
              fill="outline"
              aria-label="Reset filters button"
              onClick={reset}
            >
              Reset
            </Button>
            <div className={styles.matchesOnly}>
              <Switch
                value={showSpanFilterMatchesOnly}
                onChange={(value) => setShowSpanFilterMatchesOnly(value.currentTarget.checked ?? false)}
                label="Show matches only switch"
              />
              <span onClick={() => setShowSpanFilterMatchesOnly(!showSpanFilterMatchesOnly)}>Show matches only</span>
            </div>
          </div>
          <div className={styles.nextPrevButtons}>
            <span className={styles.matches}>{spanFilterMatches ? matchesText() : `${totalSpans} spans`}</span>
            <Button
              variant="secondary"
              disabled={!buttonEnabled}
              type="button"
              fill="outline"
              aria-label="Prev result button"
              onClick={prevResult}
            >
              Prev
            </Button>
            <Button
              variant="secondary"
              disabled={!buttonEnabled}
              type="button"
              fill="outline"
              aria-label="Next result button"
              onClick={nextResult}
            >
              Next
            </Button>
          </div>
        </>
      </div>
    </div>
  );
});

export const getStyles = () => {
  return {
    searchBar: css`
      display: inline;
    `,
    matchesOnly: css`
      display: inline-flex;
      margin: 0 0 0 10px;
      vertical-align: middle;

      span {
        cursor: pointer;
        margin: -3px 0 0 5px;
      }
    `,
    buttons: css`
      display: flex;
      justify-content: flex-end;
      margin: 5px 0 0 0;
    `,
    resetButton: css`
      order: 1;
    `,
    nextPrevButtons: css`
      margin-left: auto;
      order: 2;

      button {
        margin-left: 8px;
      }
    `,
    matches: css`
      margin-right: 5px;
    `,
    matchesTooltip: css`
      color: #aaa;
      margin: -2px 0 0 10px;
    `,
  };
};<|MERGE_RESOLUTION|>--- conflicted
+++ resolved
@@ -16,11 +16,7 @@
 import React, { memo, Dispatch, SetStateAction, useEffect, useMemo, useState } from 'react';
 
 import { config, reportInteraction } from '@grafana/runtime';
-<<<<<<< HEAD
-import { Button, Icon, Tooltip, useStyles2 } from '@grafana/ui';
-=======
-import { Button, Switch, useStyles2 } from '@grafana/ui';
->>>>>>> d949aa77
+import { Button, Icon, Switch, Tooltip, useStyles2 } from '@grafana/ui';
 
 import { SearchProps } from '../../useSearch';
 import { convertTimeFilter } from '../utils/filter-spans';
@@ -41,19 +37,15 @@
   const {
     search,
     spanFilterMatches,
+    showSpanFilterMatchesOnly,
+    setShowSpanFilterMatchesOnly,
     focusedSpanIdForSearch,
     setFocusedSpanIdForSearch,
     datasourceType,
     reset,
-<<<<<<< HEAD
     totalSpans,
   } = props;
   const [currentSpanIndex, setCurrentSpanIndex] = useState<number>();
-=======
-    showSpanFilterMatchesOnly,
-    setShowSpanFilterMatchesOnly,
-  } = props;
->>>>>>> d949aa77
   const styles = useStyles2(getStyles);
 
   useEffect(() => {
