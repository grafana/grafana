--- conflicted
+++ resolved
@@ -277,19 +277,12 @@
       {!showSpanFilters && (
         <div className={styles.nextPrevResult}>
           <NextPrevResult
-<<<<<<< HEAD
-=======
             trace={trace}
->>>>>>> 76224c88
             spanFilterMatches={spanFilterMatches}
             setFocusedSpanIdForSearch={setFocusedSpanIdForSearch}
             focusedSpanIndexForSearch={focusedSpanIndexForSearch}
             setFocusedSpanIndexForSearch={setFocusedSpanIndexForSearch}
             datasourceType={datasourceType}
-<<<<<<< HEAD
-            totalSpans={trace.spans.length}
-=======
->>>>>>> 76224c88
             showSpanFilters={showSpanFilters}
           />
         </div>
@@ -455,11 +448,7 @@
         </InlineFieldRow>
 
         <NewTracePageSearchBar
-<<<<<<< HEAD
-          totalSpans={trace.spans.length}
-=======
           trace={trace}
->>>>>>> 76224c88
           search={search}
           spanFilterMatches={spanFilterMatches}
           showSpanFilterMatchesOnly={showSpanFilterMatchesOnly}
