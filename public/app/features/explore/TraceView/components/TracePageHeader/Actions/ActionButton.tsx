--- conflicted
+++ resolved
@@ -10,11 +10,6 @@
       label: ActionButton;
       overflow: hidden;
       position: relative;
-<<<<<<< HEAD
-      width: 115px;
-      justify-content: center;
-=======
->>>>>>> 173c87be
       &:after {
         content: '';
         background: ${theme.colors.primary.main};
