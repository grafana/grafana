--- conflicted
+++ resolved
@@ -17,14 +17,9 @@
 import { get as _get, maxBy as _maxBy, values as _values } from 'lodash';
 import * as React from 'react';
 
-<<<<<<< HEAD
-import { dateTimeFormat, GrafanaTheme2, SelectableValue, TimeZone } from '@grafana/data';
+import { dateTimeFormat, GrafanaTheme2, TimeZone } from '@grafana/data';
 import { config } from '@grafana/runtime';
-import { HorizontalGroup, Icon, RadioButtonGroup, useStyles2 } from '@grafana/ui';
-=======
-import { dateTimeFormat, GrafanaTheme2, TimeZone } from '@grafana/data';
-import { useStyles2 } from '@grafana/ui';
->>>>>>> 53a8998c
+import { HorizontalGroup, RadioButtonGroup, useStyles2 } from '@grafana/ui';
 
 import { VisualizationTypes } from '../../TraceView';
 import ExternalLinks from '../common/ExternalLinks';
@@ -114,14 +109,6 @@
 };
 
 export type TracePageHeaderEmbedProps = {
-<<<<<<< HEAD
-  canCollapse: boolean;
-  hideSummary: boolean;
-  onSlimViewClicked: () => void;
-  onTraceGraphViewClicked: () => void;
-  slimView: boolean;
-=======
->>>>>>> 53a8998c
   trace: Trace | null;
   timeZone: TimeZone;
   visualization: VisualizationTypes;
@@ -169,20 +156,15 @@
 ];
 
 export default function TracePageHeader(props: TracePageHeaderEmbedProps) {
-<<<<<<< HEAD
   const {
-    canCollapse,
-    hideSummary,
-    onSlimViewClicked,
-    slimView,
     trace,
+    updateNextViewRangeTime,
+    updateViewRangeTime,
+    viewRange,
     timeZone,
     visualization,
     visualizationOnChange,
   } = props;
-=======
-  const { trace, updateNextViewRangeTime, updateViewRangeTime, viewRange, timeZone } = props;
->>>>>>> 53a8998c
 
   const styles = useStyles2(getStyles);
   const links = React.useMemo(() => {
@@ -196,25 +178,15 @@
     return null;
   }
 
-<<<<<<< HEAD
   const visualizationOptions: Array<SelectableValue<VisualizationTypes>> = [
     { label: 'Span List', value: 'spanList', icon: 'list-ui-alt' },
     { label: 'Flame Graph', value: 'flamegraph', icon: 'fire' },
   ];
 
-  const summaryItems =
-    !hideSummary &&
-    !slimView &&
-    HEADER_ITEMS.map((item) => {
-      const { renderer, ...rest } = item;
-      return { ...rest, value: renderer(trace, timeZone, styles) };
-    });
-=======
   const summaryItems = HEADER_ITEMS.map((item) => {
     const { renderer, ...rest } = item;
     return { ...rest, value: renderer(trace, timeZone, styles) };
   });
->>>>>>> 53a8998c
 
   const title = (
     <h1 className={styles.TracePageHeaderTitle}>
@@ -229,7 +201,6 @@
         {links && links.length > 0 && <ExternalLinks links={links} className={styles.TracePageHeaderBack} />}
         {title}
       </div>
-<<<<<<< HEAD
       {config.featureToggles.newTraceView && (
         <HorizontalGroup spacing="lg" justify={'flex-end'}>
           <RadioButtonGroup<VisualizationTypes>
@@ -240,16 +211,6 @@
         </HorizontalGroup>
       )}
       {summaryItems && <LabeledList className={styles.TracePageHeaderOverviewItems} items={summaryItems} />}
-=======
-      {summaryItems && <LabeledList className={styles.TracePageHeaderOverviewItems} items={summaryItems} />}
-
-      <SpanGraph
-        trace={trace}
-        viewRange={viewRange}
-        updateNextViewRangeTime={updateNextViewRangeTime}
-        updateViewRangeTime={updateViewRangeTime}
-      />
->>>>>>> 53a8998c
     </header>
   );
 }