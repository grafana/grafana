--- conflicted
+++ resolved
@@ -18,12 +18,8 @@
 import * as React from 'react';
 
 import { dateTimeFormat, GrafanaTheme2, TimeZone } from '@grafana/data';
-<<<<<<< HEAD
 import { config } from '@grafana/runtime';
-import { Badge, BadgeColor, Icon, Tooltip, useStyles2 } from '@grafana/ui';
-=======
-import { useStyles2 } from '@grafana/ui';
->>>>>>> c637a554
+import { Badge, BadgeColor, Tooltip, useStyles2 } from '@grafana/ui';
 
 import ExternalLinks from '../common/ExternalLinks';
 import LabeledList from '../common/LabeledList';
@@ -250,29 +246,7 @@
         className={cx(styles.TracePageHeaderTitleRow, !config.featureToggles.newTraceView && styles.titleBorderBottom)}
       >
         {links && links.length > 0 && <ExternalLinks links={links} className={styles.TracePageHeaderBack} />}
-<<<<<<< HEAD
-        {config.featureToggles.newTraceView ? (
-          newTitle
-        ) : canCollapse ? (
-          <button
-            type="button"
-            className={styles.TracePageHeaderTitleLink}
-            onClick={onSlimViewClicked}
-            role="switch"
-            aria-checked={!slimView}
-          >
-            <Icon
-              name={'angle-right'}
-              className={cx(
-                styles.TracePageHeaderDetailToggle,
-                !slimView && styles.TracePageHeaderDetailToggleExpanded
-              )}
-            />
-            {title}
-          </button>
-        ) : (
-          title
-        )}
+        {config.featureToggles.newTraceView ? newTitle : title}
       </div>
 
       {config.featureToggles.newTraceView ? (
@@ -299,26 +273,12 @@
         summaryItems && <LabeledList className={styles.TracePageHeaderOverviewItems} items={summaryItems} />
       )}
 
-      {!hideMap && !slimView && (
-        <SpanGraph
-          trace={trace}
-          viewRange={viewRange}
-          updateNextViewRangeTime={updateNextViewRangeTime}
-          updateViewRangeTime={updateViewRangeTime}
-        />
-      )}
-=======
-        {title}
-      </div>
-      {summaryItems && <LabeledList className={styles.TracePageHeaderOverviewItems} items={summaryItems} />}
-
       <SpanGraph
         trace={trace}
         viewRange={viewRange}
         updateNextViewRangeTime={updateNextViewRangeTime}
         updateViewRangeTime={updateViewRangeTime}
       />
->>>>>>> c637a554
     </header>
   );
 }