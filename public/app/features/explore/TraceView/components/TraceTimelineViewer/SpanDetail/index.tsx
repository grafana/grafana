--- conflicted
+++ resolved
@@ -51,26 +51,19 @@
 import { getSpanDetailLinkButtons } from './SpanDetailLinkButtons';
 import SpanFlameGraph from './SpanFlameGraph';
 
-<<<<<<< HEAD
 const useResourceAttributesExtensionLinks = ({
   process,
+  spanTags,
   datasourceType,
   datasourceUid,
   timeRange,
 }: {
   process: TraceProcess;
+  spanTags: TraceKeyValuePair[];
   datasourceType: string;
   datasourceUid: string;
   timeRange: TimeRange;
 }) => {
-=======
-const useResourceAttributesExtensionLinks = (
-  process: TraceProcess,
-  spanTags: TraceKeyValuePair[],
-  datasourceType: string,
-  datasourceUid: string
-) => {
->>>>>>> 0a79b3bd
   // Stable context for useMemo inside usePluginLinks
   const context: PluginExtensionResourceAttributesContext = useMemo(() => {
     const attributes = (process.tags ?? []).reduce<Record<string, string[]>>((acc, tag) => {
@@ -93,21 +86,14 @@
 
     return {
       attributes,
-<<<<<<< HEAD
+      spanAttributes,
       timeRange: { from: timeRange.from.valueOf(), to: timeRange.to.valueOf() },
-=======
-      spanAttributes,
->>>>>>> 0a79b3bd
       datasource: {
         type: datasourceType,
         uid: datasourceUid,
       },
     };
-<<<<<<< HEAD
-  }, [process.tags, datasourceType, datasourceUid, timeRange]);
-=======
-  }, [process.tags, spanTags, datasourceType, datasourceUid]);
->>>>>>> 0a79b3bd
+  }, [process.tags, spanTags, datasourceType, datasourceUid, timeRange]);
 
   const { links } = usePluginLinks({
     extensionPointId: PluginExtensionPoints.TraceViewResourceAttributes,
@@ -365,16 +351,13 @@
   });
 
   const focusSpanLink = createFocusSpanLink(traceID, spanID);
-<<<<<<< HEAD
   const resourceLinksGetter = useResourceAttributesExtensionLinks({
     process,
+    spanTags: tags,
     datasourceType,
     datasourceUid,
     timeRange,
   });
-=======
-  const resourceLinksGetter = useResourceAttributesExtensionLinks(process, tags, datasourceType, datasourceUid);
->>>>>>> 0a79b3bd
 
   return (
     <div data-testid="span-detail-component">
