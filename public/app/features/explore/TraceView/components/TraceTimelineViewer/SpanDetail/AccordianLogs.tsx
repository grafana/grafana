--- conflicted
+++ resolved
@@ -28,67 +28,34 @@
 
 import { alignIcon } from '.';
 
-<<<<<<< HEAD
-const getStyles = (theme: GrafanaTheme2) => ({
-  AccordianLogs: css({
-    label: 'AccordianLogs',
-    border: `1px solid ${autoColor(theme, '#d8d8d8')}`,
-    position: 'relative',
-    marginBottom: '0.25rem',
-  }),
-  AccordianLogsHeader: css({
-    label: 'AccordianLogsHeader',
-    background: autoColor(theme, '#e4e4e4'),
-    color: 'inherit',
-    display: 'block',
-    padding: '0.25rem 0.5rem',
-    '&:hover': {
-      background: autoColor(theme, '#dadada'),
-    },
-  }),
-  AccordianLogsContent: css({
-    label: 'AccordianLogsContent',
-    background: autoColor(theme, '#f0f0f0'),
-    borderTop: `1px solid ${autoColor(theme, '#d8d8d8')}`,
-    padding: '0.5rem 0.5rem 0.25rem 0.5rem',
-  }),
-  AccordianLogsFooter: css({
-    label: 'AccordianLogsFooter',
-    color: autoColor(theme, '#999'),
-  }),
-  AccordianKeyValuesItem: css({
-    marginBottom: theme.spacing(0.5),
-  }),
-});
-=======
 const getStyles = (theme: GrafanaTheme2) => {
   return {
-    AccordianLogs: css`
-      label: AccordianLogs;
-      border: 1px solid ${autoColor(theme, '#d8d8d8')};
-      position: relative;
-      margin-bottom: 0.25rem;
-    `,
-    AccordianLogsHeader: css`
-      label: AccordianLogsHeader;
-      background: ${autoColor(theme, '#e4e4e4')};
-      color: inherit;
-      display: block;
-      padding: 0.25rem 0.5rem;
-      &:hover {
-        background: ${autoColor(theme, '#dadada')};
-      }
-    `,
-    AccordianLogsContent: css`
-      label: AccordianLogsContent;
-      background: ${autoColor(theme, '#f0f0f0')};
-      border-top: 1px solid ${autoColor(theme, '#d8d8d8')};
-      padding: 0.5rem 0.5rem 0.25rem 0.5rem;
-    `,
-    AccordianLogsFooter: css`
-      label: AccordianLogsFooter;
-      color: ${autoColor(theme, '#999')};
-    `,
+    AccordianLogs: css({
+      label: 'AccordianLogs',
+      border: `1px solid ${autoColor(theme, '#d8d8d8')}`,
+      position: 'relative',
+      marginBottom: '0.25rem',
+    }),
+    AccordianLogsHeader: css({
+      label: 'AccordianLogsHeader',
+      background: autoColor(theme, '#e4e4e4'),
+      color: 'inherit',
+      display: 'block',
+      padding: '0.25rem 0.5rem',
+      '&:hover': {
+        background: autoColor(theme, '#dadada'),
+      },
+    }),
+    AccordianLogsContent: css({
+      label: 'AccordianLogsContent',
+      background: autoColor(theme, '#f0f0f0'),
+      borderTop: `1px solid ${autoColor(theme, '#d8d8d8')}`,
+      padding: '0.5rem 0.5rem 0.25rem 0.5rem',
+    }),
+    AccordianLogsFooter: css({
+      label: 'AccordianLogsFooter',
+      color: autoColor(theme, '#999'),
+    }),
     AccordianKeyValuesItem: css({
       marginBottom: theme.spacing(0.5),
     }),
@@ -97,7 +64,6 @@
     }),
   };
 };
->>>>>>> f9796f05
 
 export type AccordianLogsProps = {
   interactive?: boolean;
