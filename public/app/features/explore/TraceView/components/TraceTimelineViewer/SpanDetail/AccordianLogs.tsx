--- conflicted
+++ resolved
@@ -113,9 +113,6 @@
         <div className={styles.AccordianLogsContent}>
           {_sortBy(logs, 'timestamp').map((log, i) => {
             const formattedDuration = formatDuration(log.timestamp - timestamp);
-<<<<<<< HEAD
-            const label = log.name ? `${log.name} (${formattedDuration})` : formattedDuration;
-=======
             const truncateLogNameInSummary = log.name && log.name.length > 20;
             const formattedLogName = log.name && truncateLogNameInSummary ? log.name.slice(0, 20) + '...' : log.name;
             const label = formattedLogName ? (
@@ -125,17 +122,13 @@
             ) : (
               formattedDuration
             );
->>>>>>> d7d22bbb
             return (
               <AccordianKeyValues
                 // `i` is necessary in the key because timestamps can repeat
                 key={`${log.timestamp}-${i}`}
                 className={i < logs.length - 1 ? styles.AccordianKeyValuesItem : null}
                 data={log.fields || []}
-<<<<<<< HEAD
-=======
                 logName={truncateLogNameInSummary ? log.name : undefined}
->>>>>>> d7d22bbb
                 highContrast
                 interactive={interactive}
                 isOpen={openedItems ? openedItems.has(log) : false}
