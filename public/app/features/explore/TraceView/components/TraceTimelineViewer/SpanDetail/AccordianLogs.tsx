// Copyright (c) 2017 Uber Technologies, Inc.
//
// Licensed under the Apache License, Version 2.0 (the "License");
// you may not use this file except in compliance with the License.
// You may obtain a copy of the License at
//
// http://www.apache.org/licenses/LICENSE-2.0
//
// Unless required by applicable law or agreed to in writing, software
// distributed under the License is distributed on an "AS IS" BASIS,
// WITHOUT WARRANTIES OR CONDITIONS OF ANY KIND, either express or implied.
// See the License for the specific language governing permissions and
// limitations under the License.

import { css } from '@emotion/css';
import { sortBy as _sortBy } from 'lodash';
import * as React from 'react';

<<<<<<< HEAD
import { GrafanaTheme2, TraceLog } from '@grafana/data';
=======
import { GrafanaTheme2, TraceKeyValuePair, TraceLog } from '@grafana/data';
import { Trans } from '@grafana/i18n';
>>>>>>> 5d8f2e0e
import { Icon, useStyles2 } from '@grafana/ui';

import { autoColor } from '../../Theme';
import { formatDuration } from '../utils';

import AccordianKeyValues from './AccordianKeyValues';

import { alignIcon } from '.';

const getStyles = (theme: GrafanaTheme2) => {
  return {
    AccordianLogs: css({
      label: 'AccordianLogs',
      border: `1px solid ${autoColor(theme, '#d8d8d8')}`,
      position: 'relative',
      marginBottom: '0.25rem',
    }),
    AccordianLogsHeader: css({
      label: 'AccordianLogsHeader',
      background: autoColor(theme, '#e4e4e4'),
      color: 'inherit',
      display: 'block',
      padding: '0.25rem 0.5rem',
      '&:hover': {
        background: autoColor(theme, '#dadada'),
      },
    }),
    AccordianLogsContent: css({
      label: 'AccordianLogsContent',
      background: autoColor(theme, '#f0f0f0'),
      borderTop: `1px solid ${autoColor(theme, '#d8d8d8')}`,
      padding: '0.5rem 0.5rem 0.25rem 0.5rem',
    }),
    AccordianLogsFooter: css({
      label: 'AccordianLogsFooter',
      color: autoColor(theme, '#999'),
    }),
    AccordianKeyValuesItem: css({
      marginBottom: theme.spacing(0.5),
    }),
    parenthesis: css({
      color: `${autoColor(theme, '#777')}`,
    }),
  };
};

export type AccordianLogsProps = {
  interactive?: boolean;
  isOpen: boolean;
  logs: TraceLog[];
  onItemToggle?: (log: TraceLog) => void;
  onToggle?: () => void;
  openedItems?: Set<TraceLog>;
  timestamp: number;
};

export default function AccordianLogs({
  interactive = true,
  isOpen,
  logs,
  openedItems,
  onItemToggle,
  onToggle,
  timestamp,
}: AccordianLogsProps) {
  let arrow: React.ReactNode | null = null;
  let HeaderComponent: 'span' | 'a' = 'span';
  let headerProps: {} | null = null;
  if (interactive) {
    arrow = isOpen ? (
      <Icon name={'angle-down'} className={alignIcon} />
    ) : (
      <Icon name={'angle-right'} className="u-align-icon" />
    );
    HeaderComponent = 'a';
    headerProps = {
      'aria-checked': isOpen,
      onClick: onToggle,
      role: 'switch',
    };
  }

  const styles = useStyles2(getStyles);
  return (
    <div className={styles.AccordianLogs}>
      <HeaderComponent className={styles.AccordianLogsHeader} {...headerProps}>
        {arrow} <strong>Events</strong> ({logs.length})
      </HeaderComponent>
      {isOpen && (
        <div className={styles.AccordianLogsContent}>
          {_sortBy(logs, 'timestamp').map((log, i) => {
            const formattedDuration = formatDuration(log.timestamp - timestamp);
            const truncateLogNameInSummary = log.name && log.name.length > 20;
            const formattedLogName = log.name && truncateLogNameInSummary ? log.name.slice(0, 20) + '...' : log.name;
            const label = formattedLogName ? (
              <span>
                {formattedDuration} <span>({formattedLogName})</span>
              </span>
            ) : (
              formattedDuration
            );
            return (
              <AccordianKeyValues
                // `i` is necessary in the key because timestamps can repeat
                key={`${log.timestamp}-${i}`}
                className={i < logs.length - 1 ? styles.AccordianKeyValuesItem : null}
                data={log.fields || []}
                logName={truncateLogNameInSummary ? log.name : undefined}
                highContrast
                interactive={interactive}
                isOpen={openedItems ? openedItems.has(log) : false}
                label={label}
                onToggle={interactive && onItemToggle ? () => onItemToggle(log) : null}
              />
            );
          })}
          <small className={styles.AccordianLogsFooter}>
            <Trans i18nKey="explore.accordian-logs.footer">
              Event timestamps are relative to the start time of the full trace.
            </Trans>
          </small>
        </div>
      )}
    </div>
  );
}<|MERGE_RESOLUTION|>--- conflicted
+++ resolved
@@ -16,12 +16,8 @@
 import { sortBy as _sortBy } from 'lodash';
 import * as React from 'react';
 
-<<<<<<< HEAD
 import { GrafanaTheme2, TraceLog } from '@grafana/data';
-=======
-import { GrafanaTheme2, TraceKeyValuePair, TraceLog } from '@grafana/data';
 import { Trans } from '@grafana/i18n';
->>>>>>> 5d8f2e0e
 import { Icon, useStyles2 } from '@grafana/ui';
 
 import { autoColor } from '../../Theme';
