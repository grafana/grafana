--- conflicted
+++ resolved
@@ -74,12 +74,6 @@
     expect(screen.getByText(/^else$/)).toBeInTheDocument();
   });
 
-<<<<<<< HEAD
-  it('renders event name and duration when events list is closed', () => {
-    setup({ isOpen: true, openedItems: new Set() } as AccordianLogsProps);
-    expect(
-      screen.getByRole('switch', { name: 'foo event name (15μs): message = oh the next log message more = stuff' })
-=======
   it('shows log entries and long event name when expanded', () => {
     const longNameLog = {
       timestamp: 20,
@@ -111,7 +105,6 @@
       screen.getByRole('switch', {
         name: '15μs (foo event name) : message = oh the next log message more = stuff',
       })
->>>>>>> d7d22bbb
     ).toBeInTheDocument();
     expect(
       screen.getByRole('switch', { name: '5μs: message = oh the log message something = else' })
@@ -120,11 +113,7 @@
 
   it('renders event name and duration when events list is open', () => {
     setup({ isOpen: true, openedItems: new Set(logs) } as AccordianLogsProps);
-<<<<<<< HEAD
-    expect(screen.getByRole('switch', { name: 'foo event name (15μs)' })).toBeInTheDocument();
-=======
     expect(screen.getByRole('switch', { name: '15μs (foo event name)' })).toBeInTheDocument();
->>>>>>> d7d22bbb
     expect(screen.getByRole('switch', { name: '5μs' })).toBeInTheDocument();
   });
 });