--- conflicted
+++ resolved
@@ -171,15 +171,11 @@
           {label}
           {showDataSummaryFields && ':'}
         </strong>
-<<<<<<< HEAD
-        {showDataSummaryFields && <KeyValuesSummary data={data} />}
-=======
         {showDataSummaryFields && (
           <span className={css({ marginLeft: '0.7em' })}>
             <KeyValuesSummary data={data} />
           </span>
         )}
->>>>>>> d7d22bbb
       </div>
       {isOpen && <KeyValuesTable data={tableFields} linksGetter={linksGetter} />}
     </div>
