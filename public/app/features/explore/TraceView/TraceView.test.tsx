--- conflicted
+++ resolved
@@ -3,14 +3,9 @@
 import { createRef } from 'react';
 import { Provider } from 'react-redux';
 
-<<<<<<< HEAD
 import { DataFrame, MutableDataFrame } from '@grafana/data';
 import { mockTimeRange } from '@grafana/plugin-ui';
-import { DataSourceSrv, setDataSourceSrv, setPluginLinksHook } from '@grafana/runtime';
-=======
-import { DataFrame, MutableDataFrame, TimeRange } from '@grafana/data';
 import { DataSourceSrv, setDataSourceSrv, setPluginLinksHook, setPluginComponentsHook } from '@grafana/runtime';
->>>>>>> 0a79b3bd
 
 import { configureStore } from '../../../store/configureStore';
 
