--- conflicted
+++ resolved
@@ -100,45 +100,6 @@
     expect(screen.queryByText(/Tags/)).toBeFalsy();
   });
 
-<<<<<<< HEAD
-  it('toggles children visibility', async () => {
-    renderTraceViewNew();
-    expect(screen.queryAllByText('', { selector: 'div[data-test-id="span-view"]' }).length).toBe(3);
-    await userEvent.click(screen.getAllByText('', { selector: 'span[data-test-id="SpanTreeOffset--indentGuide"]' })[0]);
-    expect(screen.queryAllByText('', { selector: 'div[data-test-id="span-view"]' }).length).toBe(1);
-
-    await userEvent.click(screen.getAllByText('', { selector: 'span[data-test-id="SpanTreeOffset--indentGuide"]' })[0]);
-    expect(screen.queryAllByText('', { selector: 'div[data-test-id="span-view"]' }).length).toBe(3);
-  });
-
-  it('toggles collapses and expands one level of spans', async () => {
-    renderTraceViewNew();
-    expect(screen.queryAllByText('', { selector: 'div[data-test-id="span-view"]' }).length).toBe(3);
-    await userEvent.click(screen.getByLabelText('Collapse +1'));
-    expect(screen.queryAllByText('', { selector: 'div[data-test-id="span-view"]' }).length).toBe(2);
-    await userEvent.click(screen.getByLabelText('Expand +1'));
-    expect(screen.queryAllByText('', { selector: 'div[data-test-id="span-view"]' }).length).toBe(3);
-  });
-
-  it('toggles collapses and expands all levels', async () => {
-    renderTraceViewNew();
-    expect(screen.queryAllByText('', { selector: 'div[data-test-id="span-view"]' }).length).toBe(3);
-    await userEvent.click(screen.getByLabelText('Collapse All'));
-    expect(screen.queryAllByText('', { selector: 'div[data-test-id="span-view"]' }).length).toBe(1);
-    await userEvent.click(screen.getByLabelText('Expand All'));
-    expect(screen.queryAllByText('', { selector: 'div[data-test-id="span-view"]' }).length).toBe(3);
-  });
-
-  it('searches for spans', async () => {
-    renderTraceViewNew();
-    await userEvent.type(screen.getByPlaceholderText('Find...'), '1ed38015486087ca');
-    expect(
-      (screen.queryAllByText('', { selector: 'div[data-test-id="span-view"]' })[0].parentNode! as HTMLElement).className
-    ).toContain('rowMatchingFilter');
-  });
-
-=======
->>>>>>> 8853fe5b
   it('shows timeline ticks', () => {
     renderTraceViewNew();
     function ticks() {
@@ -174,29 +135,8 @@
     expect(table.innerHTML).toContain('client-uuid-3');
   });
 
-<<<<<<< HEAD
   it('resets detail view for new trace with the identical spanID', async () => {
-    const store = configureStore();
-    const mockPanelData = {
-      state: LoadingState.Done,
-      series: [],
-      timeRange: getDefaultTimeRange(),
-    };
-
-    const { rerender } = render(
-      <Provider store={store}>
-        <TraceView
-          exploreId={ExploreId.left}
-          dataFrames={[frameOld]}
-          splitOpenFn={() => {}}
-          queryResponse={mockPanelData}
-        />
-      </Provider>
-    );
-=======
-  it('resets detail view for new trace with the identical spanID', () => {
     const { rerender } = render(getTraceView([frameOld]));
->>>>>>> 8853fe5b
     const span = screen.getAllByText('', { selector: 'div[data-test-id="span-view"]' })[2];
     await userEvent.click(span);
     //Process is in detail view
