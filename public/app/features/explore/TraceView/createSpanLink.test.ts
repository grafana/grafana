import { DataSourceInstanceSettings, LinkModel, MutableDataFrame } from '@grafana/data';
import { DataSourceSrv, setDataSourceSrv, setTemplateSrv } from '@grafana/runtime';
<<<<<<< HEAD
=======
import { Trace, TraceSpan } from '@jaegertracing/jaeger-ui-components';
>>>>>>> 4deb1088
import { TraceToMetricsOptions } from 'app/core/components/TraceToMetrics/TraceToMetricsSettings';
import { DatasourceSrv } from 'app/features/plugins/datasource_srv';

import { TraceToLogsOptionsV2 } from '../../../core/components/TraceToLogs/TraceToLogsSettings';
import { LinkSrv, setLinkSrv } from '../../panel/panellinks/link_srv';
import { TemplateSrv } from '../../templating/template_srv';

import { TraceSpan } from './components';
import { createSpanLinkFactory } from './createSpanLink';

const dummyTraceData = { duration: 10, traceID: 'trace1', traceName: 'test trace' } as unknown as Trace;
const dummyDataFrame = new MutableDataFrame({ fields: [{ name: 'traceId', values: ['trace1'] }] });

describe('createSpanLinkFactory', () => {
  it('returns no links if there is no data source uid', () => {
    const splitOpenFn = jest.fn();
    const createLink = createSpanLinkFactory({
      splitOpenFn: splitOpenFn,
      trace: dummyTraceData,
      dataFrame: dummyDataFrame,
    });
    const links = createLink!(createTraceSpan());
    expect(links?.logLinks).toBeUndefined();
    expect(links?.metricLinks).toBeUndefined();
    expect(links?.traceLinks).toHaveLength(0);
  });

  describe('should return loki link', () => {
    beforeAll(() => {
      setDataSourceSrv({
        getInstanceSettings() {
          return { uid: 'loki1_uid', name: 'loki1', type: 'loki' } as unknown as DataSourceInstanceSettings;
        },
      } as unknown as DataSourceSrv);

      setLinkSrv(new LinkSrv());
      setTemplateSrv(new TemplateSrv());
    });

    it('with default keys when tags not configured', () => {
      const createLink = setupSpanLinkFactory();
      expect(createLink).toBeDefined();
      const links = createLink!(createTraceSpan());
      const linkDef = links?.logLinks?.[0];
      expect(linkDef).toBeDefined();
      expect(linkDef!.href).toBe(
        `/explore?left=${encodeURIComponent(
          '{"range":{"from":"2020-10-14T01:00:00.000Z","to":"2020-10-14T01:00:01.000Z"},"datasource":"loki1_uid","queries":[{"expr":"{cluster=\\"cluster1\\", hostname=\\"hostname1\\"}","refId":""}]}'
        )}`
      );
    });

    it('with tags that passed in and without tags that are not in the span', () => {
      const createLink = setupSpanLinkFactory({
        tags: [{ key: 'ip' }, { key: 'newTag' }],
      });
      expect(createLink).toBeDefined();
      const links = createLink!(
        createTraceSpan({
          process: {
            serviceName: 'service',
            tags: [
              { key: 'hostname', value: 'hostname1' },
              { key: 'ip', value: '192.168.0.1' },
            ],
          },
        })
      );
      const linkDef = links?.logLinks?.[0];
      expect(linkDef).toBeDefined();
      expect(linkDef!.href).toBe(
        `/explore?left=${encodeURIComponent(
          '{"range":{"from":"2020-10-14T01:00:00.000Z","to":"2020-10-14T01:00:01.000Z"},"datasource":"loki1_uid","queries":[{"expr":"{ip=\\"192.168.0.1\\"}","refId":""}]}'
        )}`
      );
    });

    it('from tags and process tags as well', () => {
      const createLink = setupSpanLinkFactory({
        tags: [{ key: 'ip' }, { key: 'host' }],
      });
      expect(createLink).toBeDefined();
      const links = createLink!(
        createTraceSpan({
          process: {
            serviceName: 'service',
            tags: [
              { key: 'hostname', value: 'hostname1' },
              { key: 'ip', value: '192.168.0.1' },
            ],
          },
        })
      );
      const linkDef = links?.logLinks?.[0];
      expect(linkDef).toBeDefined();
      expect(linkDef!.href).toBe(
        `/explore?left=${encodeURIComponent(
          '{"range":{"from":"2020-10-14T01:00:00.000Z","to":"2020-10-14T01:00:01.000Z"},"datasource":"loki1_uid","queries":[{"expr":"{ip=\\"192.168.0.1\\", host=\\"host\\"}","refId":""}]}'
        )}`
      );
    });

    it('with adjusted start and end time', () => {
      const createLink = setupSpanLinkFactory({
        spanStartTimeShift: '1m',
        spanEndTimeShift: '1m',
      });
      expect(createLink).toBeDefined();
      const links = createLink!(
        createTraceSpan({
          process: {
            serviceName: 'service',
            tags: [
              { key: 'hostname', value: 'hostname1' },
              { key: 'ip', value: '192.168.0.1' },
            ],
          },
        })
      );
      const linkDef = links?.logLinks?.[0];
      expect(linkDef).toBeDefined();
      expect(linkDef!.href).toBe(
        `/explore?left=${encodeURIComponent(
          '{"range":{"from":"2020-10-14T01:01:00.000Z","to":"2020-10-14T01:01:01.000Z"},"datasource":"loki1_uid","queries":[{"expr":"{hostname=\\"hostname1\\"}","refId":""}]}'
        )}`
      );
    });

    it('filters by trace and span ID', () => {
      const createLink = setupSpanLinkFactory({
        filterBySpanID: true,
        filterByTraceID: true,
      });
      expect(createLink).toBeDefined();
      const links = createLink!(createTraceSpan());

      const linkDef = links?.logLinks?.[0];
      expect(linkDef).toBeDefined();
      expect(decodeURIComponent(linkDef!.href)).toBe(
        '/explore?left=' +
          JSON.stringify({
            range: { from: '2020-10-14T01:00:00.000Z', to: '2020-10-14T01:00:01.000Z' },
            datasource: 'loki1_uid',
            queries: [
              {
                expr: '{cluster="cluster1", hostname="hostname1"} |="7946b05c2e2e4e5a" |="6605c7b08e715d6c"',
                refId: '',
              },
            ],
          })
      );
    });

    it('creates link from dataFrame', () => {
      const splitOpenFn = jest.fn();
      const createLink = createSpanLinkFactory({
        splitOpenFn,
        dataFrame: new MutableDataFrame({
          fields: [
            { name: 'traceID', values: ['testTraceId'] },
            {
              name: 'spanID',
              config: { links: [{ title: 'link', url: '${__data.fields.spanID}' }] },
              values: ['testSpanId'],
            },
          ],
        }),
        trace: dummyTraceData,
      });
      expect(createLink).toBeDefined();
      const links = createLink!(createTraceSpan());

      const linkDef = links?.logLinks?.[0];
      expect(linkDef).toBeDefined();
      expect(linkDef!.href).toBe('testSpanId');
    });

    it('handles renamed tags', () => {
      const createLink = setupSpanLinkFactory({
        tags: [
          { key: 'service.name', value: 'service' },
          { key: 'k8s.pod.name', value: 'pod' },
        ],
      });
      expect(createLink).toBeDefined();
      const links = createLink!(
        createTraceSpan({
          process: {
            serviceName: 'service',
            tags: [
              { key: 'service.name', value: 'serviceName' },
              { key: 'k8s.pod.name', value: 'podName' },
            ],
          },
        })
      );

      const linkDef = links?.logLinks?.[0];
      expect(linkDef).toBeDefined();
      expect(linkDef!.href).toBe(
        `/explore?left=${encodeURIComponent(
          '{"range":{"from":"2020-10-14T01:00:00.000Z","to":"2020-10-14T01:00:01.000Z"},"datasource":"loki1_uid","queries":[{"expr":"{service=\\"serviceName\\", pod=\\"podName\\"}","refId":""}]}'
        )}`
      );
    });

    it('handles incomplete renamed tags', () => {
      const createLink = setupSpanLinkFactory({
        tags: [
          { key: 'service.name', value: '' },
          { key: 'k8s.pod.name', value: 'pod' },
        ],
      });
      expect(createLink).toBeDefined();
      const links = createLink!(
        createTraceSpan({
          process: {
            serviceName: 'service',
            tags: [
              { key: 'service.name', value: 'serviceName' },
              { key: 'k8s.pod.name', value: 'podName' },
            ],
          },
        })
      );

      const linkDef = links?.logLinks?.[0];
      expect(linkDef).toBeDefined();
      expect(linkDef!.href).toBe(
        `/explore?left=${encodeURIComponent(
          '{"range":{"from":"2020-10-14T01:00:00.000Z","to":"2020-10-14T01:00:01.000Z"},"datasource":"loki1_uid","queries":[{"expr":"{service.name=\\"serviceName\\", pod=\\"podName\\"}","refId":""}]}'
        )}`
      );
    });

    it('handles empty queries', () => {
      const createLink = setupSpanLinkFactory({
        tags: [],
      });
      expect(createLink).toBeDefined();
      const links = createLink!(
        createTraceSpan({
          process: {
            serviceName: 'service',
            tags: [
              { key: 'service.name', value: 'serviceName' },
              { key: 'k8s.pod.name', value: 'podName' },
            ],
          },
        })
      );
      expect(links?.logLinks).toBeUndefined();
    });

    it('interpolates span intrinsics', () => {
      const createLink = setupSpanLinkFactory({
        tags: [{ key: 'name', value: 'spanName' }],
      });
      expect(createLink).toBeDefined();
      const links = createLink!(createTraceSpan());
      expect(links?.logLinks).toBeDefined();
      expect(decodeURIComponent(links!.logLinks![0].href)).toContain('spanName=\\"operation\\"');
    });
  });

  describe('should return splunk link', () => {
    const splunkUID = 'splunkUID';

    beforeAll(() => {
      setDataSourceSrv({
        getInstanceSettings() {
          return {
            uid: splunkUID,
            name: 'Splunk 8',
            type: 'grafana-splunk-datasource',
          } as unknown as DataSourceInstanceSettings;
        },
      } as unknown as DataSourceSrv);

      setLinkSrv(new LinkSrv());
      setTemplateSrv(new TemplateSrv());
    });

    it('the `query` keyword is used in the link rather than `expr` that loki uses', () => {
      const createLink = setupSpanLinkFactory({
        datasourceUid: splunkUID,
      });
      const links = createLink!(createTraceSpan());

      const linkDef = links?.logLinks?.[0];
      expect(linkDef).toBeDefined();
      expect(linkDef!.href).toContain(`${encodeURIComponent('datasource":"splunkUID","queries":[{"query"')}`);
      expect(linkDef!.href).not.toContain(`${encodeURIComponent('datasource":"splunkUID","queries":[{"expr"')}`);
    });

    it('automatically timeshifts the timerange by one second in a splunk query', () => {
      const createLink = setupSpanLinkFactory({
        datasourceUid: splunkUID,
      });
      const links = createLink!(createTraceSpan());

      const linkDef = links?.logLinks?.[0];
      expect(linkDef).toBeDefined();
      expect(linkDef!.href).toContain(
        `${encodeURIComponent('{"range":{"from":"2020-10-14T01:00:00.000Z","to":"2020-10-14T01:00:01.000Z"}')}`
      );
      expect(linkDef!.href).not.toContain(
        `${encodeURIComponent('{"range":{"from":"2020-10-14T01:00:00.000Z","to":"2020-10-14T01:00:00.000Z"}')}`
      );
    });

    it('formats query correctly if filterByTraceID and or filterBySpanID is true', () => {
      const createLink = setupSpanLinkFactory({
        datasourceUid: splunkUID,
        filterByTraceID: true,
        filterBySpanID: true,
      });

      expect(createLink).toBeDefined();
      const links = createLink!(createTraceSpan());

      const linkDef = links?.logLinks?.[0];
      expect(linkDef).toBeDefined();
      expect(linkDef!.href).toBe(
        `/explore?left=${encodeURIComponent(
          '{"range":{"from":"2020-10-14T01:00:00.000Z","to":"2020-10-14T01:00:01.000Z"},"datasource":"splunkUID","queries":[{"query":"cluster=\\"cluster1\\" hostname=\\"hostname1\\" \\"7946b05c2e2e4e5a\\" \\"6605c7b08e715d6c\\"","refId":""}]}'
        )}`
      );
    });

    it('should format one tag correctly', () => {
      const createLink = setupSpanLinkFactory({
        tags: [{ key: 'ip' }],
      });
      expect(createLink).toBeDefined();
      const links = createLink!(
        createTraceSpan({
          process: {
            serviceName: 'service',
            tags: [{ key: 'ip', value: '192.168.0.1' }],
          },
        })
      );

      const linkDef = links?.logLinks?.[0];
      expect(linkDef).toBeDefined();
      expect(linkDef!.href).toBe(
        `/explore?left=${encodeURIComponent(
          '{"range":{"from":"2020-10-14T01:00:00.000Z","to":"2020-10-14T01:00:01.000Z"},"datasource":"splunkUID","queries":[{"query":"ip=\\"192.168.0.1\\"","refId":""}]}'
        )}`
      );
    });

    it('should format multiple tags correctly', () => {
      const createLink = setupSpanLinkFactory({
        tags: [{ key: 'ip' }, { key: 'hostname' }],
      });
      expect(createLink).toBeDefined();
      const links = createLink!(
        createTraceSpan({
          process: {
            serviceName: 'service',
            tags: [
              { key: 'hostname', value: 'hostname1' },
              { key: 'ip', value: '192.168.0.1' },
            ],
          },
        })
      );

      const linkDef = links?.logLinks?.[0];
      expect(linkDef).toBeDefined();
      expect(linkDef!.href).toBe(
        `/explore?left=${encodeURIComponent(
          '{"range":{"from":"2020-10-14T01:00:00.000Z","to":"2020-10-14T01:00:01.000Z"},"datasource":"splunkUID","queries":[{"query":"hostname=\\"hostname1\\" ip=\\"192.168.0.1\\"","refId":""}]}'
        )}`
      );
    });

    it('handles renamed tags', () => {
      const createLink = setupSpanLinkFactory({
        tags: [
          { key: 'service.name', value: 'service' },
          { key: 'k8s.pod.name', value: 'pod' },
        ],
      });
      expect(createLink).toBeDefined();
      const links = createLink!(
        createTraceSpan({
          process: {
            serviceName: 'service',
            tags: [
              { key: 'service.name', value: 'serviceName' },
              { key: 'k8s.pod.name', value: 'podName' },
            ],
          },
        })
      );

      const linkDef = links?.logLinks?.[0];
      expect(linkDef).toBeDefined();
      expect(linkDef!.href).toBe(
        `/explore?left=${encodeURIComponent(
          '{"range":{"from":"2020-10-14T01:00:00.000Z","to":"2020-10-14T01:00:01.000Z"},"datasource":"splunkUID","queries":[{"query":"service=\\"serviceName\\" pod=\\"podName\\"","refId":""}]}'
        )}`
      );
    });
  });

  describe('should return metric link', () => {
    beforeAll(() => {
      setDataSourceSrv({
        getInstanceSettings() {
          return { uid: 'prom1Uid', name: 'prom1', type: 'prometheus' } as unknown as DataSourceInstanceSettings;
        },
      } as unknown as DatasourceSrv);

      setLinkSrv(new LinkSrv());
      setTemplateSrv(new TemplateSrv());
    });

    it('returns single query with span', () => {
      const splitOpenFn = jest.fn();
      const createLink = createSpanLinkFactory({
        splitOpenFn,
        traceToMetricsOptions: {
          datasourceUid: 'prom1Uid',
          queries: [{ query: 'customQuery' }],
        },
        trace: dummyTraceData,
        dataFrame: dummyDataFrame,
      });
      expect(createLink).toBeDefined();

      const links = createLink!(createTraceSpan());
      const linkDef = links?.metricLinks?.[0];

      expect(linkDef).toBeDefined();
      expect(linkDef!.href).toBe(
        `/explore?left=${encodeURIComponent(
          '{"range":{"from":"2020-10-14T01:00:00.000Z","to":"2020-10-14T01:00:01.000Z"},"datasource":"prom1Uid","queries":[{"expr":"customQuery","refId":"A"}]}'
        )}`
      );
    });

    it('returns nothing if no queries specified', () => {
      const splitOpenFn = jest.fn();
      const createLink = createSpanLinkFactory({
        splitOpenFn,
        traceToMetricsOptions: {
          datasourceUid: 'prom1',
        } as TraceToMetricsOptions,
        trace: dummyTraceData,
        dataFrame: dummyDataFrame,
      });
      expect(createLink).toBeDefined();

      const links = createLink!(createTraceSpan());
      expect(links?.metricLinks).toBeUndefined();
    });

    it('returns multiple queries including default', () => {
      const splitOpenFn = jest.fn();
      const createLink = createSpanLinkFactory({
        splitOpenFn,
        traceToMetricsOptions: {
          datasourceUid: 'prom1Uid',
          queries: [
            { name: 'Named Query', query: 'customQuery' },
            { name: 'defaultQuery', query: '' },
            { query: 'no_name_here' },
          ],
        },
        trace: dummyTraceData,
        dataFrame: dummyDataFrame,
      });
      expect(createLink).toBeDefined();

      const links = createLink!(createTraceSpan());
      expect(links?.metricLinks).toBeDefined();
      expect(links?.metricLinks).toHaveLength(3);

      const namedLink = links?.metricLinks?.[0];
      expect(namedLink).toBeDefined();
      expect(namedLink!.title).toBe('Named Query');
      expect(namedLink!.href).toBe(
        `/explore?left=${encodeURIComponent(
          '{"range":{"from":"2020-10-14T01:00:00.000Z","to":"2020-10-14T01:00:01.000Z"},"datasource":"prom1Uid","queries":[{"expr":"customQuery","refId":"A"}]}'
        )}`
      );

      const defaultLink = links?.metricLinks?.[1];
      expect(defaultLink).toBeDefined();
      expect(defaultLink!.title).toBe('defaultQuery');
      expect(defaultLink!.href).toBe(
        `/explore?left=${encodeURIComponent(
          '{"range":{"from":"2020-10-14T01:00:00.000Z","to":"2020-10-14T01:00:01.000Z"},"datasource":"prom1Uid","queries":[{"expr":"histogram_quantile(0.5, sum(rate(traces_spanmetrics_latency_bucket{service=\\"test service\\"}[5m])) by (le))","refId":"A"}]}'
        )}`
      );

      const unnamedQuery = links?.metricLinks?.[2];
      expect(unnamedQuery).toBeDefined();
      expect(unnamedQuery!.title).toBeUndefined();
      expect(unnamedQuery!.href).toBe(
        `/explore?left=${encodeURIComponent(
          '{"range":{"from":"2020-10-14T01:00:00.000Z","to":"2020-10-14T01:00:01.000Z"},"datasource":"prom1Uid","queries":[{"expr":"no_name_here","refId":"A"}]}'
        )}`
      );
    });

    it('with adjusted start and end time', () => {
      const splitOpenFn = jest.fn();
      const createLink = createSpanLinkFactory({
        splitOpenFn,
        traceToMetricsOptions: {
          datasourceUid: 'prom1Uid',
          queries: [{ query: 'customQuery' }],
          spanStartTimeShift: '-1h',
          spanEndTimeShift: '1h',
        },
        trace: dummyTraceData,
        dataFrame: dummyDataFrame,
      });
      expect(createLink).toBeDefined();

      const links = createLink!(createTraceSpan());
      const linkDef = links?.metricLinks?.[0];

      expect(linkDef).toBeDefined();
      expect(linkDef!.href).toBe(
        `/explore?left=${encodeURIComponent(
          '{"range":{"from":"2020-10-14T00:00:00.000Z","to":"2020-10-14T02:00:01.000Z"},"datasource":"prom1Uid","queries":[{"expr":"customQuery","refId":"A"}]}'
        )}`
      );
    });
  });

  it('correctly interpolates span attributes', () => {
    const splitOpenFn = jest.fn();
    const createLink = createSpanLinkFactory({
      splitOpenFn,
      traceToMetricsOptions: {
        datasourceUid: 'prom1Uid',
        queries: [{ name: 'Named Query', query: 'metric{$__tags, $__tags}[5m]' }],
        tags: [
          { key: 'job', value: '' },
          { key: 'k8s.pod', value: 'pod' },
        ],
      },
      trace: dummyTraceData,
      dataFrame: dummyDataFrame,
    });
    expect(createLink).toBeDefined();

    const links = createLink!(
      createTraceSpan({
        process: {
          serviceName: 'service',
          tags: [
            { key: 'job', value: 'tns/app' },
            { key: 'k8s.pod', value: 'sample-pod' },
          ],
        },
      })
    );
    expect(links).toBeDefined();
    expect(links!.metricLinks![0]!.href).toBe(
      `/explore?left=${encodeURIComponent(
        '{"range":{"from":"2020-10-14T01:00:00.000Z","to":"2020-10-14T01:00:01.000Z"},"datasource":"prom1Uid","queries":[{"expr":"metric{job=\\"tns/app\\", pod=\\"sample-pod\\", job=\\"tns/app\\", pod=\\"sample-pod\\"}[5m]","refId":"A"}]}'
      )}`
    );
  });

  describe('should return span links', () => {
    beforeAll(() => {
      setDataSourceSrv(new DatasourceSrv());
      setLinkSrv(new LinkSrv());
      setTemplateSrv(new TemplateSrv());
    });

    it('ignores parent span link', () => {
      const createLink = setupSpanLinkFactory();
      expect(createLink).toBeDefined();
      const links = createLink!(
        createTraceSpan({ references: [{ refType: 'CHILD_OF', spanID: 'parent', traceID: 'traceID' }] })
      );

      const traceLinks = links?.traceLinks;
      expect(traceLinks).toBeDefined();
      expect(traceLinks).toHaveLength(0);
    });

    it('returns links for references and subsidiarilyReferencedBy references', () => {
      const createLink = setupSpanLinkFactory();
      expect(createLink).toBeDefined();
      const links = createLink!(
        createTraceSpan({
          references: [
            {
              refType: 'FOLLOWS_FROM',
              spanID: 'span1',
              traceID: 'traceID',
              span: { operationName: 'SpanName' } as TraceSpan,
            },
          ],
          subsidiarilyReferencedBy: [{ refType: 'FOLLOWS_FROM', spanID: 'span3', traceID: 'traceID2' }],
        })
      );

      const traceLinks = links?.traceLinks;
      expect(traceLinks).toBeDefined();
      expect(traceLinks).toHaveLength(2);
      expect(traceLinks![0]).toEqual(
        expect.objectContaining({
          href: 'traceID-span1',
          title: 'SpanName',
        })
      );
      expect(traceLinks![1]).toEqual(
        expect.objectContaining({
          href: 'traceID2-span3',
          title: 'View linked span',
        })
      );
    });
  });

  describe('elasticsearch/opensearch link', () => {
    const searchUID = 'searchUID';

    beforeAll(() => {
      setDataSourceSrv({
        getInstanceSettings() {
          return {
            uid: searchUID,
            name: 'Elasticsearch',
            type: 'elasticsearch',
          } as unknown as DataSourceInstanceSettings;
        },
      } as unknown as DataSourceSrv);

      setLinkSrv(new LinkSrv());
      setTemplateSrv(new TemplateSrv());
    });

    it('creates link with correct simple query', () => {
      const createLink = setupSpanLinkFactory({
        datasourceUid: searchUID,
      });
      const links = createLink!(createTraceSpan());

      const linkDef = links?.logLinks?.[0];
      expect(linkDef).toBeDefined();
      expect(decodeURIComponent(linkDef!.href)).toContain(
        `datasource":"${searchUID}","queries":[{"query":"cluster:\\"cluster1\\" AND hostname:\\"hostname1\\"","refId":"","metrics":[{"id":"1","type":"logs"}]}]`
      );
    });

    it('automatically timeshifts the time range by one second in a query', () => {
      const createLink = setupSpanLinkFactory({
        datasourceUid: searchUID,
      });
      const links = createLink!(createTraceSpan());

      const linkDef = links?.logLinks?.[0];
      expect(linkDef).toBeDefined();
      expect(linkDef!.href).toContain(
        `${encodeURIComponent('{"range":{"from":"2020-10-14T01:00:00.000Z","to":"2020-10-14T01:00:01.000Z"}')}`
      );
      expect(linkDef!.href).not.toContain(
        `${encodeURIComponent('{"range":{"from":"2020-10-14T01:00:00.000Z","to":"2020-10-14T01:00:00.000Z"}')}`
      );
    });

    it('formats query correctly if filterByTraceID and or filterBySpanID is true', () => {
      const createLink = setupSpanLinkFactory(
        {
          datasourceUid: searchUID,
          filterByTraceID: true,
          filterBySpanID: true,
        },
        searchUID
      );

      expect(createLink).toBeDefined();
      const links = createLink!(createTraceSpan());

      const linkDef = links?.logLinks?.[0];
      expect(linkDef).toBeDefined();
      expect(linkDef!.href).toBe(
        `/explore?left=${encodeURIComponent(
          `{"range":{"from":"2020-10-14T01:00:00.000Z","to":"2020-10-14T01:00:01.000Z"},"datasource":"${searchUID}","queries":[{"query":"\\"6605c7b08e715d6c\\" AND \\"7946b05c2e2e4e5a\\" AND cluster:\\"cluster1\\" AND hostname:\\"hostname1\\"","refId":"","metrics":[{"id":"1","type":"logs"}]}]}`
        )}`
      );
    });

    it('formats query correctly if only filterByTraceID is true', () => {
      const createLink = setupSpanLinkFactory(
        {
          datasourceUid: searchUID,
          filterByTraceID: true,
        },
        searchUID
      );

      expect(createLink).toBeDefined();
      const links = createLink!(
        createTraceSpan({
          process: {
            serviceName: 'service',
            tags: [],
          },
        })
      );

      const linkDef = links?.logLinks?.[0];
      expect(linkDef).toBeDefined();
      expect(decodeURIComponent(linkDef!.href)).toBe(
        `/explore?left={"range":{"from":"2020-10-14T01:00:00.000Z","to":"2020-10-14T01:00:01.000Z"},"datasource":"searchUID","queries":[{"query":"\\"7946b05c2e2e4e5a\\"","refId":"","metrics":[{"id":"1","type":"logs"}]}]}`
      );
    });

    it('should format one tag correctly', () => {
      const createLink = setupSpanLinkFactory(
        {
          tags: [{ key: 'ip' }],
        },
        searchUID
      );
      expect(createLink).toBeDefined();
      const links = createLink!(
        createTraceSpan({
          process: {
            serviceName: 'service',
            tags: [{ key: 'ip', value: '192.168.0.1' }],
          },
        })
      );

      const linkDef = links?.logLinks?.[0];
      expect(linkDef).toBeDefined();
      expect(linkDef!.href).toBe(
        `/explore?left=${encodeURIComponent(
          `{"range":{"from":"2020-10-14T01:00:00.000Z","to":"2020-10-14T01:00:01.000Z"},"datasource":"${searchUID}","queries":[{"query":"ip:\\"192.168.0.1\\"","refId":"","metrics":[{"id":"1","type":"logs"}]}]}`
        )}`
      );
    });

    it('should format multiple tags correctly', () => {
      const createLink = setupSpanLinkFactory(
        {
          tags: [{ key: 'ip' }, { key: 'hostname' }],
        },
        searchUID
      );
      expect(createLink).toBeDefined();
      const links = createLink!(
        createTraceSpan({
          process: {
            serviceName: 'service',
            tags: [
              { key: 'hostname', value: 'hostname1' },
              { key: 'ip', value: '192.168.0.1' },
            ],
          },
        })
      );

      const linkDef = links?.logLinks?.[0];
      expect(linkDef).toBeDefined();
      expect(linkDef!.href).toBe(
        `/explore?left=${encodeURIComponent(
          `{"range":{"from":"2020-10-14T01:00:00.000Z","to":"2020-10-14T01:00:01.000Z"},"datasource":"${searchUID}","queries":[{"query":"hostname:\\"hostname1\\" AND ip:\\"192.168.0.1\\"","refId":"","metrics":[{"id":"1","type":"logs"}]}]}`
        )}`
      );
    });

    it('handles renamed tags', () => {
      const createLink = setupSpanLinkFactory(
        {
          tags: [
            { key: 'service.name', value: 'service' },
            { key: 'k8s.pod.name', value: 'pod' },
          ],
        },
        searchUID
      );
      expect(createLink).toBeDefined();
      const links = createLink!(
        createTraceSpan({
          process: {
            serviceName: 'service',
            tags: [
              { key: 'service.name', value: 'serviceName' },
              { key: 'k8s.pod.name', value: 'podName' },
            ],
          },
        })
      );

      const linkDef = links?.logLinks?.[0];
      expect(linkDef).toBeDefined();
      expect(linkDef!.href).toBe(
        `/explore?left=${encodeURIComponent(
          `{"range":{"from":"2020-10-14T01:00:00.000Z","to":"2020-10-14T01:00:01.000Z"},"datasource":"${searchUID}","queries":[{"query":"service:\\"serviceName\\" AND pod:\\"podName\\"","refId":"","metrics":[{"id":"1","type":"logs"}]}]}`
        )}`
      );
    });
  });

  describe('custom query', () => {
    beforeAll(() => {
      setDataSourceSrv({
        getInstanceSettings() {
          return { uid: 'loki1_uid', name: 'loki1', type: 'loki' } as unknown as DataSourceInstanceSettings;
        },
      } as unknown as DataSourceSrv);

      setLinkSrv(new LinkSrv());
      setTemplateSrv(new TemplateSrv());
    });

    it('interpolates custom query correctly', () => {
      const createLink = setupSpanLinkFactory({
        tags: [
          { key: 'service.name', value: 'service' },
          { key: 'k8s.pod.name', value: 'pod' },
        ],
        customQuery: true,
        query: '{${__tags}} |="${__span.tags["service.name"]}" |="${__trace.traceId}"',
      });
      expect(createLink).toBeDefined();
      const links = createLink!(
        createTraceSpan({
          process: {
            serviceName: 'service',
            tags: [
              { key: 'service.name', value: 'serviceName' },
              { key: 'k8s.pod.name', value: 'podName' },
            ],
          },
        })
      );

      const linkDef = links?.logLinks?.[0];
      expect(linkDef).toBeDefined();
      expect(decodeURIComponent(linkDef!.href)).toContain(
        '"queries":' +
          JSON.stringify([{ expr: '{service="serviceName", pod="podName"} |="serviceName" |="trace1"', refId: '' }])
      );
    });

    it('does not return a link if variables are not matched', () => {
      const createLink = setupSpanLinkFactory({
        tags: [{ key: 'service.name', value: 'service' }],
        customQuery: true,
        query: '{${__tags}} |="${__span.tags["service.name"]}" |="${__trace.id}"',
      });
      expect(createLink).toBeDefined();
      const links = createLink!(createTraceSpan());
      expect(links?.logLinks).toBeUndefined();
    });
  });
});

function setupSpanLinkFactory(options: Partial<TraceToLogsOptionsV2> = {}, datasourceUid = 'lokiUid') {
  const splitOpenFn = jest.fn();
  return createSpanLinkFactory({
    splitOpenFn,
    traceToLogsOptions: {
      customQuery: false,
      datasourceUid,
      ...options,
    },
    createFocusSpanLink: (traceId, spanId) => {
      return {
        href: `${traceId}-${spanId}`,
      } as unknown as LinkModel;
    },
    trace: dummyTraceData,
    dataFrame: dummyDataFrame,
  });
}

function createTraceSpan(overrides: Partial<TraceSpan> = {}) {
  return {
    spanID: '6605c7b08e715d6c',
    traceID: '7946b05c2e2e4e5a',
    processID: 'processId',
    operationName: 'operation',
    logs: [],
    startTime: new Date('2020-10-14T01:00:00Z').valueOf() * 1000,
    duration: 1000 * 1000,
    flags: 0,
    hasChildren: false,
    dataFrameRowIndex: 0,
    tags: [
      {
        key: 'host',
        value: 'host',
      },
    ],
    process: {
      serviceName: 'test service',
      tags: [
        {
          key: 'cluster',
          value: 'cluster1',
        },
        {
          key: 'hostname',
          value: 'hostname1',
        },
        {
          key: 'label2',
          value: 'val2',
        },
      ],
    },
    ...overrides,
  } as TraceSpan;
}<|MERGE_RESOLUTION|>--- conflicted
+++ resolved
@@ -1,9 +1,5 @@
 import { DataSourceInstanceSettings, LinkModel, MutableDataFrame } from '@grafana/data';
 import { DataSourceSrv, setDataSourceSrv, setTemplateSrv } from '@grafana/runtime';
-<<<<<<< HEAD
-=======
-import { Trace, TraceSpan } from '@jaegertracing/jaeger-ui-components';
->>>>>>> 4deb1088
 import { TraceToMetricsOptions } from 'app/core/components/TraceToMetrics/TraceToMetricsSettings';
 import { DatasourceSrv } from 'app/features/plugins/datasource_srv';
 
@@ -11,7 +7,7 @@
 import { LinkSrv, setLinkSrv } from '../../panel/panellinks/link_srv';
 import { TemplateSrv } from '../../templating/template_srv';
 
-import { TraceSpan } from './components';
+import { Trace, TraceSpan } from './components';
 import { createSpanLinkFactory } from './createSpanLink';
 
 const dummyTraceData = { duration: 10, traceID: 'trace1', traceName: 'test trace' } as unknown as Trace;
