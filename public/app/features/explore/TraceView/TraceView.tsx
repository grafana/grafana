import { TraceViewData } from '@grafana/data';
import { colors, useTheme } from '@grafana/ui';
import {
  ThemeOptions,
  ThemeProvider,
  ThemeType,
  TracePageHeader,
  TraceTimelineViewer,
  transformTraceData,
  TTraceTimeline,
  UIElementsContext,
} from '@jaegertracing/jaeger-ui-components';
import { TraceToLogsData } from 'app/core/components/TraceToLogsSettings';
import { getDatasourceSrv } from 'app/features/plugins/datasource_srv';
import { StoreState } from 'app/types';
import { SplitOpen } from 'app/types/explore';
import React, { useCallback, useMemo, useState } from 'react';
import { useSelector } from 'react-redux';
import { createSpanLinkFactory } from './createSpanLink';
import { UIElements } from './uiElements';
import { useChildrenState } from './useChildrenState';
import { useDetailState } from './useDetailState';
import { useHoverIndentGuide } from './useHoverIndentGuide';
<<<<<<< HEAD
import { useSearch } from './useSearch';
import { useViewRange } from './useViewRange';

function noop(): {} {
  return {};
}
=======
import { colors, useTheme } from '@grafana/ui';
import { TraceViewData, Trace, TraceSpan, TraceKeyValuePair, TraceLink } from '@grafana/data';
import { createSpanLinkFactory } from './createSpanLink';
import { useSelector } from 'react-redux';
import { StoreState } from 'app/types';
import { ExploreId, SplitOpen } from 'app/types/explore';
import { getDatasourceSrv } from 'app/features/plugins/datasource_srv';
import { TraceToLogsData } from 'app/core/components/TraceToLogsSettings';
>>>>>>> 0e43d96b

type Props = {
  trace?: TraceViewData;
  splitOpenFn: SplitOpen;
  exploreId: ExploreId;
};

export function TraceView(props: Props) {
  const { expandOne, collapseOne, childrenToggle, collapseAll, childrenHiddenIDs, expandAll } = useChildrenState();
  const {
    detailStates,
    toggleDetail,
    detailLogItemToggle,
    detailLogsToggle,
    detailProcessToggle,
    detailReferencesToggle,
    detailTagsToggle,
    detailWarningsToggle,
    detailStackTracesToggle,
  } = useDetailState();
  const { removeHoverIndentGuideId, addHoverIndentGuideId, hoverIndentGuideIds } = useHoverIndentGuide();
  const { viewRange, updateViewRangeTime, updateNextViewRangeTime } = useViewRange();

  /**
   * Keeps state of resizable name column width
   */
  const [spanNameColumnWidth, setSpanNameColumnWidth] = useState(0.25);
  /**
   * State of the top minimap, slim means it is collapsed.
   */
  const [slim, setSlim] = useState(false);

  const traceProp = useMemo(() => transformTraceData(props.trace), [props.trace]);
  const { search, setSearch, spanFindMatches } = useSearch(traceProp?.spans);
  const dataSourceName = useSelector((state: StoreState) => state.explore[props.exploreId]?.datasourceInstance?.name);
  const traceToLogsOptions = (getDatasourceSrv().getInstanceSettings(dataSourceName)?.jsonData as TraceToLogsData)
    ?.tracesToLogs;

  const theme = useTheme();
  const traceTheme = useMemo(
    () =>
      ({
        type: theme.isDark ? ThemeType.Dark : ThemeType.Light,
        servicesColorPalette: colors,
        components: {
          TraceName: {
            fontSize: theme.typography.size.lg,
          },
        },
      } as ThemeOptions),
    [theme]
  );

  const traceTimeline: TTraceTimeline = useMemo(
    () => ({
      childrenHiddenIDs,
      detailStates,
      hoverIndentGuideIds,
      shouldScrollToFirstUiFindMatch: false,
      spanNameColumnWidth,
      traceID: traceProp?.traceID,
    }),
    [childrenHiddenIDs, detailStates, hoverIndentGuideIds, spanNameColumnWidth, traceProp?.traceID]
  );

  const createSpanLink = useMemo(() => createSpanLinkFactory(props.splitOpenFn, traceToLogsOptions), [
    props.splitOpenFn,
    traceToLogsOptions,
  ]);
  const scrollElement = document.getElementsByClassName('scrollbar-view')[0];
  const onSlimViewClicked = useCallback(() => setSlim(!slim), [slim]);

  if (!props.trace?.traceID) {
    return null;
  }

  if (!traceProp) {
    return null;
  }

  return (
    <ThemeProvider value={traceTheme}>
      <UIElementsContext.Provider value={UIElements}>
        <TracePageHeader
          canCollapse={false}
          clearSearch={noop}
          focusUiFindMatches={noop}
          hideMap={false}
          hideSummary={false}
          nextResult={noop}
          onSlimViewClicked={onSlimViewClicked}
          onTraceGraphViewClicked={noop}
          prevResult={noop}
          resultCount={0}
          slimView={slim}
          textFilter={null}
          trace={traceProp}
          traceGraphView={false}
          updateNextViewRangeTime={updateNextViewRangeTime}
          updateViewRangeTime={updateViewRangeTime}
          viewRange={viewRange}
          searchValue={search}
          onSearchValueChange={setSearch}
          hideSearchButtons={true}
        />
        <TraceTimelineViewer
          registerAccessors={noop}
          scrollToFirstVisibleSpan={noop}
          findMatchesIDs={spanFindMatches}
          trace={traceProp}
          traceTimeline={traceTimeline}
          updateNextViewRangeTime={updateNextViewRangeTime}
          updateViewRangeTime={updateViewRangeTime}
          viewRange={viewRange}
          focusSpan={noop}
          createLinkToExternalSpan={noop as any}
          setSpanNameColumnWidth={setSpanNameColumnWidth}
          collapseAll={collapseAll}
          collapseOne={collapseOne}
          expandAll={expandAll}
          expandOne={expandOne}
          childrenToggle={childrenToggle}
          clearShouldScrollToFirstUiFindMatch={noop}
          detailLogItemToggle={detailLogItemToggle}
          detailLogsToggle={detailLogsToggle}
          detailWarningsToggle={detailWarningsToggle}
          detailStackTracesToggle={detailStackTracesToggle}
          detailReferencesToggle={detailReferencesToggle}
          detailProcessToggle={detailProcessToggle}
          detailTagsToggle={detailTagsToggle}
          detailToggle={toggleDetail}
          setTrace={noop}
          addHoverIndentGuideId={addHoverIndentGuideId}
          removeHoverIndentGuideId={removeHoverIndentGuideId}
          linksGetter={noop as any}
          uiFind={search}
          createSpanLink={createSpanLink}
          scrollElement={scrollElement}
        />
      </UIElementsContext.Provider>
    </ThemeProvider>
  );
}<|MERGE_RESOLUTION|>--- conflicted
+++ resolved
@@ -13,7 +13,7 @@
 import { TraceToLogsData } from 'app/core/components/TraceToLogsSettings';
 import { getDatasourceSrv } from 'app/features/plugins/datasource_srv';
 import { StoreState } from 'app/types';
-import { SplitOpen } from 'app/types/explore';
+import { ExploreId, SplitOpen } from 'app/types/explore';
 import React, { useCallback, useMemo, useState } from 'react';
 import { useSelector } from 'react-redux';
 import { createSpanLinkFactory } from './createSpanLink';
@@ -21,23 +21,12 @@
 import { useChildrenState } from './useChildrenState';
 import { useDetailState } from './useDetailState';
 import { useHoverIndentGuide } from './useHoverIndentGuide';
-<<<<<<< HEAD
 import { useSearch } from './useSearch';
 import { useViewRange } from './useViewRange';
 
 function noop(): {} {
   return {};
 }
-=======
-import { colors, useTheme } from '@grafana/ui';
-import { TraceViewData, Trace, TraceSpan, TraceKeyValuePair, TraceLink } from '@grafana/data';
-import { createSpanLinkFactory } from './createSpanLink';
-import { useSelector } from 'react-redux';
-import { StoreState } from 'app/types';
-import { ExploreId, SplitOpen } from 'app/types/explore';
-import { getDatasourceSrv } from 'app/features/plugins/datasource_srv';
-import { TraceToLogsData } from 'app/core/components/TraceToLogsSettings';
->>>>>>> 0e43d96b
 
 type Props = {
   trace?: TraceViewData;
