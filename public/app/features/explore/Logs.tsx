import React, { PureComponent } from 'react';
import { css } from 'emotion';
import { capitalize } from 'lodash';

import {
  rangeUtil,
  RawTimeRange,
  LogLevel,
  TimeZone,
  AbsoluteTimeRange,
  LogsMetaKind,
  LogsDedupStrategy,
  LogRowModel,
  LogsDedupDescription,
  LogsMetaItem,
  LogsSortOrder,
  GraphSeriesXY,
  LinkModel,
  Field,
  GrafanaTheme,
} from '@grafana/data';
import {
  LogLabels,
  RadioButtonGroup,
  LogRows,
  Button,
  InlineField,
  InlineFieldRow,
  InlineSwitch,
  withTheme,
  stylesFactory,
} from '@grafana/ui';
import store from 'app/core/store';
import { ExploreGraphPanel } from './ExploreGraphPanel';
import { MetaInfoText } from './MetaInfoText';
import { RowContextOptions } from '@grafana/ui/src/components/Logs/LogRowContextProvider';
import { MAX_CHARACTERS } from '@grafana/ui/src/components/Logs/LogRowMessage';

const SETTINGS_KEYS = {
  showLabels: 'grafana.explore.logs.showLabels',
  showTime: 'grafana.explore.logs.showTime',
  wrapLogMessage: 'grafana.explore.logs.wrapLogMessage',
};

function renderMetaItem(value: any, kind: LogsMetaKind) {
  if (kind === LogsMetaKind.LabelsMap) {
    return (
      <span className="logs-meta-item__labels">
        <LogLabels labels={value} />
      </span>
    );
  } else if (kind === LogsMetaKind.Error) {
    return <span className="logs-meta-item__error">{value}</span>;
  }
  return value;
}

interface Props {
  logRows: LogRowModel[];
  logsMeta?: LogsMetaItem[];
  logsSeries?: GraphSeriesXY[];
  dedupedRows?: LogRowModel[];
  visibleRange?: AbsoluteTimeRange;
  width: number;
  theme: GrafanaTheme;
  highlighterExpressions?: string[];
  loading: boolean;
  absoluteRange: AbsoluteTimeRange;
  timeZone: TimeZone;
  scanning?: boolean;
  scanRange?: RawTimeRange;
  dedupStrategy: LogsDedupStrategy;
  showContextToggle?: (row?: LogRowModel) => boolean;
  onChangeTime: (range: AbsoluteTimeRange) => void;
  onClickFilterLabel?: (key: string, value: string) => void;
  onClickFilterOutLabel?: (key: string, value: string) => void;
  onStartScanning?: () => void;
  onStopScanning?: () => void;
  onDedupStrategyChange: (dedupStrategy: LogsDedupStrategy) => void;
  onToggleLogLevel: (hiddenLogLevels: LogLevel[]) => void;
  getRowContext?: (row: LogRowModel, options?: RowContextOptions) => Promise<any>;
  getFieldLinks: (field: Field, rowIndex: number) => Array<LinkModel<Field>>;
}

interface State {
  showLabels: boolean;
  showTime: boolean;
  wrapLogMessage: boolean;
  logsSortOrder: LogsSortOrder | null;
  isFlipping: boolean;
  showDetectedFields: string[];
}

export class UnthemedLogs extends PureComponent<Props, State> {
  flipOrderTimer: NodeJS.Timeout;
  cancelFlippingTimer: NodeJS.Timeout;

  state: State = {
    showLabels: store.getBool(SETTINGS_KEYS.showLabels, false),
    showTime: store.getBool(SETTINGS_KEYS.showTime, true),
    wrapLogMessage: store.getBool(SETTINGS_KEYS.wrapLogMessage, true),
    logsSortOrder: null,
    isFlipping: false,
    showDetectedFields: [],
  };

  componentWillUnmount() {
    clearTimeout(this.flipOrderTimer);
    clearTimeout(this.cancelFlippingTimer);
  }

  onChangeLogsSortOrder = () => {
    this.setState({ isFlipping: true });
    // we are using setTimeout here to make sure that disabled button is rendered before the rendering of reordered logs
    this.flipOrderTimer = setTimeout(() => {
      this.setState((prevState) => {
        if (prevState.logsSortOrder === null || prevState.logsSortOrder === LogsSortOrder.Descending) {
          return { logsSortOrder: LogsSortOrder.Ascending };
        }
        return { logsSortOrder: LogsSortOrder.Descending };
      });
    }, 0);
    this.cancelFlippingTimer = setTimeout(() => this.setState({ isFlipping: false }), 1000);
  };

  onChangeDedup = (dedup: LogsDedupStrategy) => {
    const { onDedupStrategyChange } = this.props;
    if (this.props.dedupStrategy === dedup) {
      return onDedupStrategyChange(LogsDedupStrategy.none);
    }
    return onDedupStrategyChange(dedup);
  };

  onChangeLabels = (event?: React.SyntheticEvent) => {
    const target = event && (event.target as HTMLInputElement);
    if (target) {
      const showLabels = target.checked;
      this.setState({
        showLabels,
      });
      store.set(SETTINGS_KEYS.showLabels, showLabels);
    }
  };

  onChangeTime = (event?: React.SyntheticEvent) => {
    const target = event && (event.target as HTMLInputElement);
    if (target) {
      const showTime = target.checked;
      this.setState({
        showTime,
      });
      store.set(SETTINGS_KEYS.showTime, showTime);
    }
  };

  onChangewrapLogMessage = (event?: React.SyntheticEvent) => {
    const target = event && (event.target as HTMLInputElement);
    if (target) {
      const wrapLogMessage = target.checked;
      this.setState({
        wrapLogMessage,
      });
      store.set(SETTINGS_KEYS.wrapLogMessage, wrapLogMessage);
    }
  };

  onToggleLogLevel = (hiddenRawLevels: string[]) => {
    const hiddenLogLevels: LogLevel[] = hiddenRawLevels.map((level) => LogLevel[level as LogLevel]);
    this.props.onToggleLogLevel(hiddenLogLevels);
  };

  onClickScan = (event: React.SyntheticEvent) => {
    event.preventDefault();
    if (this.props.onStartScanning) {
      this.props.onStartScanning();
    }
  };

  onClickStopScan = (event: React.SyntheticEvent) => {
    event.preventDefault();
    if (this.props.onStopScanning) {
      this.props.onStopScanning();
    }
  };

  showDetectedField = (key: string) => {
    const index = this.state.showDetectedFields.indexOf(key);

    if (index === -1) {
      this.setState((state) => {
        return {
          showDetectedFields: state.showDetectedFields.concat(key),
        };
      });
    }
  };

  hideDetectedField = (key: string) => {
    const index = this.state.showDetectedFields.indexOf(key);
    if (index > -1) {
      this.setState((state) => {
        return {
          showDetectedFields: state.showDetectedFields.filter((k) => key !== k),
        };
      });
    }
  };

  clearDetectedFields = () => {
    this.setState((state) => {
      return {
        showDetectedFields: [],
      };
    });
  };

  render() {
    const {
      logRows,
      logsMeta,
      logsSeries,
      visibleRange,
      highlighterExpressions,
      loading = false,
      onClickFilterLabel,
      onClickFilterOutLabel,
      timeZone,
      scanning,
      scanRange,
      showContextToggle,
      width,
      dedupedRows,
      absoluteRange,
      onChangeTime,
      getFieldLinks,
      dedupStrategy,
      theme,
    } = this.props;

    const { showLabels, showTime, wrapLogMessage, logsSortOrder, isFlipping, showDetectedFields } = this.state;
<<<<<<< HEAD
    const { dedupStrategy } = this.props;
=======

    if (!logRows) {
      return null;
    }

>>>>>>> 6692e1c3
    const hasData = logRows && logRows.length > 0;
    const dedupCount = dedupedRows
      ? dedupedRows.reduce((sum, row) => (row.duplicates ? sum + row.duplicates : sum), 0)
      : 0;
    const meta = logsMeta ? [...logsMeta] : [];

    if (dedupStrategy !== LogsDedupStrategy.none) {
      meta.push({
        label: 'Dedup count',
        value: dedupCount,
        kind: LogsMetaKind.Number,
      });
    }

    if (logRows.some((r) => r.entry.length > MAX_CHARACTERS)) {
      meta.push({
        label: 'Info',
        value: 'Logs with more than 100,000 characters could not be parsed and highlighted',
        kind: LogsMetaKind.String,
      });
    }

    const scanText = scanRange ? `Scanning ${rangeUtil.describeTimeRange(scanRange)}` : 'Scanning...';
    const series = logsSeries ? logsSeries : [];
    const styles = getStyles(theme);

    return (
      <>
        <ExploreGraphPanel
          series={series}
          width={width}
          onHiddenSeriesChanged={this.onToggleLogLevel}
          loading={loading}
          absoluteRange={visibleRange || absoluteRange}
          isStacked={true}
          showPanel={false}
          timeZone={timeZone}
          showBars={true}
          showLines={false}
          onUpdateTimeRange={onChangeTime}
        />
        <div className={styles.logOptions}>
          <InlineFieldRow>
            <InlineField label="Time" transparent>
              <InlineSwitch value={showTime} onChange={this.onChangeTime} transparent />
            </InlineField>
            <InlineField label="Unique labels" transparent>
              <InlineSwitch value={showLabels} onChange={this.onChangeLabels} transparent />
            </InlineField>
            <InlineField label="Wrap lines" transparent>
              <InlineSwitch value={wrapLogMessage} onChange={this.onChangewrapLogMessage} transparent />
            </InlineField>
            <InlineField label="Dedup" transparent>
              <RadioButtonGroup
                options={Object.keys(LogsDedupStrategy).map((dedupType: LogsDedupStrategy) => ({
                  label: capitalize(dedupType),
                  value: dedupType,
                  description: LogsDedupDescription[dedupType],
                }))}
                value={dedupStrategy}
                onChange={this.onChangeDedup}
                className={styles.radioButtons}
              />
            </InlineField>
          </InlineFieldRow>
          <Button
            variant="secondary"
            disabled={isFlipping}
            title={logsSortOrder === LogsSortOrder.Ascending ? 'Change to newest first' : 'Change to oldest first'}
            aria-label="Flip results order"
            className={styles.flipButton}
            onClick={this.onChangeLogsSortOrder}
          >
            {isFlipping ? 'Flipping...' : 'Flip results order'}
          </Button>
        </div>

        {meta && (
          <MetaInfoText
            metaItems={meta.map((item) => {
              return {
                label: item.label,
                value: renderMetaItem(item.value, item.kind),
              };
            })}
          />
        )}

        {showDetectedFields?.length > 0 && (
          <MetaInfoText
            metaItems={[
              {
                label: 'Showing only detected fields',
                value: renderMetaItem(showDetectedFields, LogsMetaKind.LabelsMap),
              },
              {
                label: '',
                value: (
                  <Button variant="secondary" size="sm" onClick={this.clearDetectedFields}>
                    Show all detected fields
                  </Button>
                ),
              },
            ]}
          />
        )}

        <LogRows
          logRows={logRows}
          deduplicatedRows={dedupedRows}
          dedupStrategy={dedupStrategy}
          getRowContext={this.props.getRowContext}
          highlighterExpressions={highlighterExpressions}
          rowLimit={logRows ? logRows.length : undefined}
          onClickFilterLabel={onClickFilterLabel}
          onClickFilterOutLabel={onClickFilterOutLabel}
          showContextToggle={showContextToggle}
          showLabels={showLabels}
          showTime={showTime}
          wrapLogMessage={wrapLogMessage}
          timeZone={timeZone}
          getFieldLinks={getFieldLinks}
          logsSortOrder={logsSortOrder}
          showDetectedFields={showDetectedFields}
          onClickShowDetectedField={this.showDetectedField}
          onClickHideDetectedField={this.hideDetectedField}
        />

        {!loading && !hasData && !scanning && (
          <div className={styles.noData}>
            No logs found.
            <Button size="xs" variant="link" onClick={this.onClickScan}>
              Scan for older logs
            </Button>
          </div>
        )}

        {scanning && (
          <div className={styles.noData}>
            <span>{scanText}</span>
            <Button size="xs" variant="link" onClick={this.onClickStopScan}>
              Stop scan
            </Button>
          </div>
        )}
      </>
    );
  }
}

export const Logs = withTheme(UnthemedLogs);

const getStyles = stylesFactory((theme: GrafanaTheme) => {
  return {
    noData: css`
      > * {
        margin-left: 0.5em;
      }
    `,
    logOptions: css`
      display: flex;
      justify-content: space-between;
      align-items: baseline;
      flex-wrap: wrap;
      background-color: ${theme.colors.bg1};
      padding: ${theme.spacing.sm} ${theme.spacing.md};
      border-radius: ${theme.border.radius.md};
      margin: ${theme.spacing.md} 0 ${theme.spacing.sm};
      border: 1px solid ${theme.colors.panelBorder};
    `,
    flipButton: css`
      margin: ${theme.spacing.xs} 0 0 ${theme.spacing.sm};
    `,
    radioButtons: css`
      margin: 0 ${theme.spacing.sm};
    `,
  };
});<|MERGE_RESOLUTION|>--- conflicted
+++ resolved
@@ -238,15 +238,11 @@
     } = this.props;
 
     const { showLabels, showTime, wrapLogMessage, logsSortOrder, isFlipping, showDetectedFields } = this.state;
-<<<<<<< HEAD
-    const { dedupStrategy } = this.props;
-=======
 
     if (!logRows) {
       return null;
     }
 
->>>>>>> 6692e1c3
     const hasData = logRows && logRows.length > 0;
     const dedupCount = dedupedRows
       ? dedupedRows.reduce((sum, row) => (row.duplicates ? sum + row.duplicates : sum), 0)
