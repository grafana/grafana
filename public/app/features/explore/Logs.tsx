--- conflicted
+++ resolved
@@ -420,11 +420,7 @@
 
 export const Logs = withTheme2(UnthemedLogs);
 
-<<<<<<< HEAD
-const getStyles = stylesFactory((theme: GrafanaTheme, wrapLogMessage: boolean) => {
-=======
-const getStyles = (theme: GrafanaTheme2) => {
->>>>>>> 6906a741
+const getStyles = (theme: GrafanaTheme2, wrapLogMessage: boolean) => {
   return {
     noData: css`
       > * {
