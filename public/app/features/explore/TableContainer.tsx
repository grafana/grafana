import React, { PureComponent } from 'react';
import { hot } from 'react-hot-loader';
import { connect } from 'react-redux';
import { DataFrame, TimeRange, ValueLinkConfig } from '@grafana/data';
import { Collapse, Table } from '@grafana/ui';
import { ExploreId, ExploreItemState } from 'app/types/explore';
import { StoreState } from 'app/types';
import { splitOpen } from './state/actions';
import { config } from 'app/core/config';
import { PANEL_BORDER } from 'app/core/constants';
import { MetaInfoText } from './MetaInfoText';
import { FilterItem } from '@grafana/ui/src/components/Table/types';
import { getFieldLinksForExplore } from './utils/links';

interface TableContainerProps {
  ariaLabel?: string;
  exploreId: ExploreId;
  loading: boolean;
  width: number;
  onCellFilterAdded?: (filter: FilterItem) => void;
  tableResult?: DataFrame;
  splitOpen: typeof splitOpen;
  range: TimeRange;
}

export class TableContainer extends PureComponent<TableContainerProps> {
  getTableHeight() {
    const { tableResult } = this.props;

    if (!tableResult || tableResult.length === 0) {
      return 200;
    }

    // tries to estimate table height
    return Math.max(Math.min(600, tableResult.length * 35) + 35);
  }

  render() {
<<<<<<< HEAD
    const { loading, onCellFilterAdded, tableResult, width, splitOpen, range } = this.props;
=======
    const { loading, onCellFilterAdded, showingTable, tableResult, width, splitOpen, range, ariaLabel } = this.props;
>>>>>>> 1a69bcfe

    const height = this.getTableHeight();
    const tableWidth = width - config.theme.panelPadding * 2 - PANEL_BORDER;
    const hasTableResult = tableResult?.length;

    if (tableResult && tableResult.length) {
      // Bit of code smell here. We need to add links here to the frame modifying the frame on every render.
      // Should work fine in essence but still not the ideal way to pass props. In logs container we do this
      // differently and sidestep this getLinks API on a dataframe
      for (const field of tableResult.fields) {
        field.getLinks = (config: ValueLinkConfig) => {
          return getFieldLinksForExplore(field, config.valueRowIndex!, splitOpen, range);
        };
      }
    }

    return (
      <Collapse label="Table" loading={loading} isOpen>
        {hasTableResult ? (
          <Table
            ariaLabel={ariaLabel}
            data={tableResult!}
            width={tableWidth}
            height={height}
            onCellFilterAdded={onCellFilterAdded}
          />
        ) : (
          <MetaInfoText metaItems={[{ value: '0 series returned' }]} />
        )}
      </Collapse>
    );
  }
}

function mapStateToProps(state: StoreState, { exploreId }: { exploreId: string }) {
  const explore = state.explore;
  // @ts-ignore
  const item: ExploreItemState = explore[exploreId];
  const { loading: loadingInState, tableResult, range } = item;
  const loading = tableResult && tableResult.length > 0 ? false : loadingInState;
  return { loading, tableResult, range };
}

const mapDispatchToProps = {
  splitOpen,
};

export default hot(module)(connect(mapStateToProps, mapDispatchToProps)(TableContainer));<|MERGE_RESOLUTION|>--- conflicted
+++ resolved
@@ -36,11 +36,7 @@
   }
 
   render() {
-<<<<<<< HEAD
-    const { loading, onCellFilterAdded, tableResult, width, splitOpen, range } = this.props;
-=======
-    const { loading, onCellFilterAdded, showingTable, tableResult, width, splitOpen, range, ariaLabel } = this.props;
->>>>>>> 1a69bcfe
+    const { loading, onCellFilterAdded, tableResult, width, splitOpen, range, ariaLabel } = this.props;
 
     const height = this.getTableHeight();
     const tableWidth = width - config.theme.panelPadding * 2 - PANEL_BORDER;
