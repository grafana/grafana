--- conflicted
+++ resolved
@@ -12,11 +12,7 @@
         logs: true,
       },
       components: {
-<<<<<<< HEAD
-        ExploreStartPage: StartPage,
-=======
         QueryEditorHelp: StartPage,
->>>>>>> 1bdd3eb3
       },
     } as DataSourceApi;
     const queries: DataQuery[] = [];
@@ -26,9 +22,6 @@
       queries,
       queryKeys,
     } as unknown) as ExploreItemState;
-<<<<<<< HEAD
-    const expectedState: any = {
-=======
 
     const result = datasourceReducer(
       initialState,
@@ -36,7 +29,6 @@
     );
 
     const expectedState: Partial<ExploreItemState> = {
->>>>>>> 1bdd3eb3
       datasourceInstance,
       queries,
       queryKeys,
@@ -45,15 +37,6 @@
       tableResult: null,
       latency: 0,
       loading: false,
-<<<<<<< HEAD
-      queryResponse: createEmptyQueryResponse(),
-    };
-
-    const result = datasourceReducer(
-      initialState,
-      updateDatasourceInstanceAction({ exploreId: ExploreId.left, datasourceInstance, history: [] })
-    );
-=======
       queryResponse: {
         // When creating an empty query response we also create a timeRange object with the current time.
         // Copying the range from the reducer here prevents intermittent failures when creating them at different times.
@@ -62,7 +45,6 @@
       },
     };
 
->>>>>>> 1bdd3eb3
     expect(result).toMatchObject(expectedState);
   });
 });