--- conflicted
+++ resolved
@@ -662,18 +662,6 @@
 
     // For Angular editors
     state.eventBridge.emit(PanelEvents.dataError, error);
-<<<<<<< HEAD
-
-    return {
-      ...state,
-      loading: loadingState === LoadingState.Loading || loadingState === LoadingState.Streaming,
-      queryResponse: response,
-      graphResult: null,
-      tableResult: null,
-      logsResult: null,
-    };
-=======
->>>>>>> 100e7eb9
   }
 
   if (!request) {
