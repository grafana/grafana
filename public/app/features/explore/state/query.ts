--- conflicted
+++ resolved
@@ -63,10 +63,7 @@
 import { saveCorrelationsAction } from './explorePane';
 import { addHistoryItem, historyUpdatedAction, loadRichHistory } from './history';
 import { updateTime } from './time';
-<<<<<<< HEAD
-import { createCacheKey, getResultsFromCache, filterLogRowsByIndex, getDatasourceUIDs } from './utils';
-=======
-import { createCacheKey, filterLogRowsByIndex, getResultsFromCache } from './utils';
+import { createCacheKey, filterLogRowsByIndex, getDatasourceUIDs, getResultsFromCache } from './utils';
 
 /**
  * Derives from explore state if a given Explore pane is waiting for more data to be received
@@ -83,7 +80,6 @@
       : false;
   };
 };
->>>>>>> d8ffc6be
 
 /**
  * Adds a query row after the row with the given index.
@@ -1151,7 +1147,7 @@
 /**
  * Creates an observable that emits correlations once they are loaded
  */
-const getCorrelations = (exploreId: ExploreId) => {
+const getCorrelations = (exploreId: string) => {
   return new Observable<CorrelationData[]>((subscriber) => {
     const existingCorrelations = store.getState().explore.panes[exploreId]?.correlations;
     if (existingCorrelations) {
