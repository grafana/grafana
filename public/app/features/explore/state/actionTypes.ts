// Types
import { Unsubscribable } from 'rxjs';
import { Emitter } from 'app/core/core';
<<<<<<< HEAD
import {
  DataQuery,
  DataSourceSelectItem,
  DataSourceApi,
  QueryFixAction,
  PanelData,
  LogLevel,
  TimeRange,
  LoadingState,
  AbsoluteTimeRange,
} from '@grafana/data';
import { ExploreId, ExploreItemState, HistoryItem, ExploreUIState, ExploreMode } from 'app/types/explore';
=======
import { DataQuery, DataSourceSelectItem, DataSourceApi, QueryFixAction, PanelData, HistoryItem } from '@grafana/ui';

import { LogLevel, TimeRange, LoadingState, AbsoluteTimeRange } from '@grafana/data';
import { ExploreId, ExploreItemState, ExploreUIState, ExploreMode } from 'app/types/explore';
>>>>>>> 3e8c00da
import { actionCreatorFactory, ActionOf } from 'app/core/redux/actionCreatorFactory';

/**  Higher order actions
 *
 */
export enum ActionTypes {
  SplitOpen = 'explore/SPLIT_OPEN',
  ResetExplore = 'explore/RESET_EXPLORE',
  SyncTimes = 'explore/SYNC_TIMES',
}
export interface SplitOpenAction {
  type: ActionTypes.SplitOpen;
  payload: {
    itemState: ExploreItemState;
  };
}

export interface ResetExploreAction {
  type: ActionTypes.ResetExplore;
  payload: {};
}

export interface SyncTimesAction {
  type: ActionTypes.SyncTimes;
  payload: { syncedTimes: boolean };
}
/**  Lower order actions
 *
 */
export interface AddQueryRowPayload {
  exploreId: ExploreId;
  index: number;
  query: DataQuery;
}

export interface ChangeModePayload {
  exploreId: ExploreId;
  mode: ExploreMode;
}

export interface ChangeQueryPayload {
  exploreId: ExploreId;
  query: DataQuery;
  index: number;
  override: boolean;
}

export interface ChangeSizePayload {
  exploreId: ExploreId;
  width: number;
  height: number;
}

export interface ChangeRefreshIntervalPayload {
  exploreId: ExploreId;
  refreshInterval: string;
}

export interface ClearQueriesPayload {
  exploreId: ExploreId;
}

export interface ClearOriginPayload {
  exploreId: ExploreId;
}

export interface ClearRefreshIntervalPayload {
  exploreId: ExploreId;
}

export interface HighlightLogsExpressionPayload {
  exploreId: ExploreId;
  expressions: string[];
}

export interface InitializeExplorePayload {
  exploreId: ExploreId;
  containerWidth: number;
  eventBridge: Emitter;
  queries: DataQuery[];
  range: TimeRange;
  mode: ExploreMode;
  ui: ExploreUIState;
  originPanelId: number;
}

export interface LoadDatasourceMissingPayload {
  exploreId: ExploreId;
}

export interface LoadDatasourcePendingPayload {
  exploreId: ExploreId;
  requestedDatasourceName: string;
}

export interface LoadDatasourceReadyPayload {
  exploreId: ExploreId;
  history: HistoryItem[];
}

export interface ModifyQueriesPayload {
  exploreId: ExploreId;
  modification: QueryFixAction;
  index: number;
  modifier: (query: DataQuery, modification: QueryFixAction) => DataQuery;
}

export interface QueryStartPayload {
  exploreId: ExploreId;
}

export interface QueryEndedPayload {
  exploreId: ExploreId;
  response: PanelData;
}

export interface QueryStoreSubscriptionPayload {
  exploreId: ExploreId;
  querySubscription: Unsubscribable;
}

export interface HistoryUpdatedPayload {
  exploreId: ExploreId;
  history: HistoryItem[];
}

export interface RemoveQueryRowPayload {
  exploreId: ExploreId;
  index: number;
}

export interface ScanStartPayload {
  exploreId: ExploreId;
}

export interface ScanStopPayload {
  exploreId: ExploreId;
}

export interface SetQueriesPayload {
  exploreId: ExploreId;
  queries: DataQuery[];
}

export interface SplitCloseActionPayload {
  itemId: ExploreId;
}

export interface SplitOpenPayload {
  itemState: ExploreItemState;
}

export interface SyncTimesPayload {
  syncedTimes: boolean;
}

export interface ToggleTablePayload {
  exploreId: ExploreId;
}

export interface ToggleGraphPayload {
  exploreId: ExploreId;
}

export interface UpdateUIStatePayload extends Partial<ExploreUIState> {
  exploreId: ExploreId;
}

export interface UpdateDatasourceInstancePayload {
  exploreId: ExploreId;
  datasourceInstance: DataSourceApi;
}

export interface ToggleLogLevelPayload {
  exploreId: ExploreId;
  hiddenLogLevels: LogLevel[];
}

export interface QueriesImportedPayload {
  exploreId: ExploreId;
  queries: DataQuery[];
}

export interface LoadExploreDataSourcesPayload {
  exploreId: ExploreId;
  exploreDatasources: DataSourceSelectItem[];
}

export interface SetUrlReplacedPayload {
  exploreId: ExploreId;
}

export interface ChangeRangePayload {
  exploreId: ExploreId;
  range: TimeRange;
  absoluteRange: AbsoluteTimeRange;
}

export interface ChangeLoadingStatePayload {
  exploreId: ExploreId;
  loadingState: LoadingState;
}

export interface SetPausedStatePayload {
  exploreId: ExploreId;
  isPaused: boolean;
}

export interface ResetExplorePayload {
  force?: boolean;
}

/**
 * Adds a query row after the row with the given index.
 */
export const addQueryRowAction = actionCreatorFactory<AddQueryRowPayload>('explore/ADD_QUERY_ROW').create();

/**
 * Change the mode of Explore.
 */
export const changeModeAction = actionCreatorFactory<ChangeModePayload>('explore/CHANGE_MODE').create();

/**
 * Query change handler for the query row with the given index.
 * If `override` is reset the query modifications and run the queries. Use this to set queries via a link.
 */
export const changeQueryAction = actionCreatorFactory<ChangeQueryPayload>('explore/CHANGE_QUERY').create();

/**
 * Keep track of the Explore container size, in particular the width.
 * The width will be used to calculate graph intervals (number of datapoints).
 */
export const changeSizeAction = actionCreatorFactory<ChangeSizePayload>('explore/CHANGE_SIZE').create();

/**
 * Change the time range of Explore. Usually called from the Timepicker or a graph interaction.
 */
export const changeRefreshIntervalAction = actionCreatorFactory<ChangeRefreshIntervalPayload>(
  'explore/CHANGE_REFRESH_INTERVAL'
).create();

/**
 * Clear all queries and results.
 */
export const clearQueriesAction = actionCreatorFactory<ClearQueriesPayload>('explore/CLEAR_QUERIES').create();

/**
 * Clear origin panel id.
 */
export const clearOriginAction = actionCreatorFactory<ClearOriginPayload>('explore/CLEAR_ORIGIN').create();

/**
 * Highlight expressions in the log results
 */
export const highlightLogsExpressionAction = actionCreatorFactory<HighlightLogsExpressionPayload>(
  'explore/HIGHLIGHT_LOGS_EXPRESSION'
).create();

/**
 * Initialize Explore state with state from the URL and the React component.
 * Call this only on components for with the Explore state has not been initialized.
 */
export const initializeExploreAction = actionCreatorFactory<InitializeExplorePayload>(
  'explore/INITIALIZE_EXPLORE'
).create();

/**
 * Display an error when no datasources have been configured
 */
export const loadDatasourceMissingAction = actionCreatorFactory<LoadDatasourceMissingPayload>(
  'explore/LOAD_DATASOURCE_MISSING'
).create();

/**
 * Start the async process of loading a datasource to display a loading indicator
 */
export const loadDatasourcePendingAction = actionCreatorFactory<LoadDatasourcePendingPayload>(
  'explore/LOAD_DATASOURCE_PENDING'
).create();

/**
 * Datasource loading was completed.
 */
export const loadDatasourceReadyAction = actionCreatorFactory<LoadDatasourceReadyPayload>(
  'explore/LOAD_DATASOURCE_READY'
).create();

/**
 * Action to modify a query given a datasource-specific modifier action.
 * @param exploreId Explore area
 * @param modification Action object with a type, e.g., ADD_FILTER
 * @param index Optional query row index. If omitted, the modification is applied to all query rows.
 * @param modifier Function that executes the modification, typically `datasourceInstance.modifyQueries`.
 */
export const modifyQueriesAction = actionCreatorFactory<ModifyQueriesPayload>('explore/MODIFY_QUERIES').create();

export const queryStartAction = actionCreatorFactory<QueryStartPayload>('explore/QUERY_START').create();

export const queryEndedAction = actionCreatorFactory<QueryEndedPayload>('explore/QUERY_ENDED').create();

export const queryStreamUpdatedAction = actionCreatorFactory<QueryEndedPayload>(
  'explore/QUERY_STREAM_UPDATED'
).create();

export const queryStoreSubscriptionAction = actionCreatorFactory<QueryStoreSubscriptionPayload>(
  'explore/QUERY_STORE_SUBSCRIPTION'
).create();

/**
 * Remove query row of the given index, as well as associated query results.
 */
export const removeQueryRowAction = actionCreatorFactory<RemoveQueryRowPayload>('explore/REMOVE_QUERY_ROW').create();

/**
 * Start a scan for more results using the given scanner.
 * @param exploreId Explore area
 * @param scanner Function that a) returns a new time range and b) triggers a query run for the new range
 */
export const scanStartAction = actionCreatorFactory<ScanStartPayload>('explore/SCAN_START').create();

/**
 * Stop any scanning for more results.
 */
export const scanStopAction = actionCreatorFactory<ScanStopPayload>('explore/SCAN_STOP').create();

/**
 * Reset queries to the given queries. Any modifications will be discarded.
 * Use this action for clicks on query examples. Triggers a query run.
 */
export const setQueriesAction = actionCreatorFactory<SetQueriesPayload>('explore/SET_QUERIES').create();

/**
 * Close the split view and save URL state.
 */
export const splitCloseAction = actionCreatorFactory<SplitCloseActionPayload>('explore/SPLIT_CLOSE').create();

/**
 * Open the split view and copy the left state to be the right state.
 * The right state is automatically initialized.
 * The copy keeps all query modifications but wipes the query results.
 */
export const splitOpenAction = actionCreatorFactory<SplitOpenPayload>('explore/SPLIT_OPEN').create();

export const syncTimesAction = actionCreatorFactory<SyncTimesPayload>('explore/SYNC_TIMES').create();
/**
 * Update state of Explores UI elements (panels visiblity and deduplication  strategy)
 */
export const updateUIStateAction = actionCreatorFactory<UpdateUIStatePayload>('explore/UPDATE_UI_STATE').create();

/**
 * Expand/collapse the table result viewer. When collapsed, table queries won't be run.
 */
export const toggleTableAction = actionCreatorFactory<ToggleTablePayload>('explore/TOGGLE_TABLE').create();

/**
 * Expand/collapse the graph result viewer. When collapsed, graph queries won't be run.
 */
export const toggleGraphAction = actionCreatorFactory<ToggleGraphPayload>('explore/TOGGLE_GRAPH').create();

/**
 * Updates datasource instance before datasouce loading has started
 */
export const updateDatasourceInstanceAction = actionCreatorFactory<UpdateDatasourceInstancePayload>(
  'explore/UPDATE_DATASOURCE_INSTANCE'
).create();

export const toggleLogLevelAction = actionCreatorFactory<ToggleLogLevelPayload>('explore/TOGGLE_LOG_LEVEL').create();

/**
 * Resets state for explore.
 */
export const resetExploreAction = actionCreatorFactory<ResetExplorePayload>('explore/RESET_EXPLORE').create();
export const queriesImportedAction = actionCreatorFactory<QueriesImportedPayload>('explore/QueriesImported').create();
export const loadExploreDatasources = actionCreatorFactory<LoadExploreDataSourcesPayload>(
  'explore/LOAD_EXPLORE_DATASOURCES'
).create();

export const historyUpdatedAction = actionCreatorFactory<HistoryUpdatedPayload>('explore/HISTORY_UPDATED').create();

export const setUrlReplacedAction = actionCreatorFactory<SetUrlReplacedPayload>('explore/SET_URL_REPLACED').create();

export const changeRangeAction = actionCreatorFactory<ChangeRangePayload>('explore/CHANGE_RANGE').create();

export const changeLoadingStateAction = actionCreatorFactory<ChangeLoadingStatePayload>(
  'changeLoadingStateAction'
).create();

export const setPausedStateAction = actionCreatorFactory<SetPausedStatePayload>('explore/SET_PAUSED_STATE').create();

export type HigherOrderAction =
  | ActionOf<SplitCloseActionPayload>
  | SplitOpenAction
  | ResetExploreAction
  | SyncTimesAction
  | ActionOf<any>;<|MERGE_RESOLUTION|>--- conflicted
+++ resolved
@@ -1,25 +1,20 @@
 // Types
 import { Unsubscribable } from 'rxjs';
 import { Emitter } from 'app/core/core';
-<<<<<<< HEAD
+
 import {
   DataQuery,
   DataSourceSelectItem,
   DataSourceApi,
   QueryFixAction,
   PanelData,
+  HistoryItem,
   LogLevel,
   TimeRange,
   LoadingState,
   AbsoluteTimeRange,
 } from '@grafana/data';
-import { ExploreId, ExploreItemState, HistoryItem, ExploreUIState, ExploreMode } from 'app/types/explore';
-=======
-import { DataQuery, DataSourceSelectItem, DataSourceApi, QueryFixAction, PanelData, HistoryItem } from '@grafana/ui';
-
-import { LogLevel, TimeRange, LoadingState, AbsoluteTimeRange } from '@grafana/data';
 import { ExploreId, ExploreItemState, ExploreUIState, ExploreMode } from 'app/types/explore';
->>>>>>> 3e8c00da
 import { actionCreatorFactory, ActionOf } from 'app/core/redux/actionCreatorFactory';
 
 /**  Higher order actions
