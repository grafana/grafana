--- conflicted
+++ resolved
@@ -29,6 +29,7 @@
 import {
   addQueryRowAction,
   cancelQueriesAction,
+  changeDedupStrategyAction,
   changeLoadingStateAction,
   changeQueryAction,
   changeRangeAction,
@@ -61,12 +62,6 @@
   syncTimesAction,
   toggleLogLevelAction,
   updateDatasourceInstanceAction,
-<<<<<<< HEAD
-  updateUIStateAction,
-=======
-  cancelQueriesAction,
-  changeDedupStrategyAction,
->>>>>>> a230aa10
 } from './actionTypes';
 import { updateLocation } from '../../../core/actions';
 import { Emitter } from 'app/core/core';
