import _ from 'lodash';
import { AnyAction } from 'redux';
import { PayloadAction } from '@reduxjs/toolkit';
import {
  DataQuery,
  DataQueryRequest,
  DataSourceApi,
  DefaultTimeRange,
  LoadingState,
  PanelData,
  PanelEvents,
  TimeZone,
  toLegacyResponseData,
} from '@grafana/data';
import { RefreshPicker } from '@grafana/ui';
import { LocationUpdate } from '@grafana/runtime';

import {
  DEFAULT_UI_STATE,
  ensureQueries,
  generateNewKeyAndAddRefIdIfMissing,
  getQueryKeys,
  parseUrlState,
  refreshIntervalToSortOrder,
  sortLogsResult,
  stopQueryState,
} from 'app/core/utils/explore';
import { ExploreId, ExploreItemState, ExploreMode, ExploreState, ExploreUpdateState } from 'app/types/explore';
import {
  addQueryRowAction,
  changeLoadingStateAction,
  changeModeAction,
  changeQueryAction,
  changeRangeAction,
  changeRefreshIntervalAction,
  changeSizeAction,
  clearOriginAction,
  clearQueriesAction,
  highlightLogsExpressionAction,
  historyUpdatedAction,
  initializeExploreAction,
  loadDatasourceMissingAction,
  loadDatasourcePendingAction,
  loadDatasourceReadyAction,
  modifyQueriesAction,
  queriesImportedAction,
  QueryEndedPayload,
  queryStoreSubscriptionAction,
  queryStreamUpdatedAction,
  removeQueryRowAction,
  resetExploreAction,
  ResetExplorePayload,
  scanStartAction,
  scanStopAction,
  setPausedStateAction,
  setQueriesAction,
  setUrlReplacedAction,
  splitCloseAction,
  SplitCloseActionPayload,
  splitOpenAction,
  syncTimesAction,
  toggleGraphAction,
  toggleLogLevelAction,
  toggleTableAction,
  updateDatasourceInstanceAction,
  updateUIStateAction,
} from './actionTypes';
import { ResultProcessor } from '../utils/ResultProcessor';
import { updateLocation } from '../../../core/actions';

export const DEFAULT_RANGE = {
  from: 'now-6h',
  to: 'now',
};

export const makeInitialUpdateState = (): ExploreUpdateState => ({
  datasource: false,
  queries: false,
  range: false,
  mode: false,
  ui: false,
});

/**
 * Returns a fresh Explore area state
 */
export const makeExploreItemState = (): ExploreItemState => ({
  containerWidth: 0,
  datasourceInstance: null,
  requestedDatasourceName: null,
  datasourceLoading: null,
  datasourceMissing: false,
  history: [],
  queries: [],
  initialized: false,
  range: {
    from: null,
    to: null,
    raw: DEFAULT_RANGE,
  },
  absoluteRange: {
    from: null,
    to: null,
  },
  scanning: false,
  scanRange: null,
  showingGraph: true,
  showingTable: true,
  loading: false,
  queryKeys: [],
  urlState: null,
  update: makeInitialUpdateState(),
  latency: 0,
  supportedModes: [],
  mode: null,
  isLive: false,
  isPaused: false,
  urlReplaced: false,
  queryResponse: createEmptyQueryResponse(),
});

export const createEmptyQueryResponse = (): PanelData => ({
  state: LoadingState.NotStarted,
  request: {} as DataQueryRequest<DataQuery>,
  series: [],
  error: null,
  timeRange: DefaultTimeRange,
});

/**
 * Global Explore state that handles multiple Explore areas and the split state
 */
export const initialExploreItemState = makeExploreItemState();
export const initialExploreState: ExploreState = {
  split: null,
  syncedTimes: false,
  left: initialExploreItemState,
  right: initialExploreItemState,
};

/**
 * Reducer for an Explore area, to be used by the global Explore reducer.
 */
<<<<<<< HEAD
export const itemReducer = (state: ExploreItemState = makeExploreItemState(), action: AnyAction): ExploreItemState => {
  if (addQueryRowAction.match(action)) {
    const { queries } = state;
    const { index, query } = action.payload;

    // Add to queries, which will cause a new row to be rendered
    const nextQueries = [...queries.slice(0, index + 1), { ...query }, ...queries.slice(index + 1)];

    return {
      ...state,
      queries: nextQueries,
      logsHighlighterExpressions: undefined,
      queryKeys: getQueryKeys(nextQueries, state.datasourceInstance),
    };
  }

  if (changeQueryAction.match(action)) {
    const { queries } = state;
    const { query, index } = action.payload;

    // Override path: queries are completely reset
    const nextQuery: DataQuery = generateNewKeyAndAddRefIdIfMissing(query, queries, index);
    const nextQueries = [...queries];
    nextQueries[index] = nextQuery;

    return {
      ...state,
      queries: nextQueries,
      queryKeys: getQueryKeys(nextQueries, state.datasourceInstance),
    };
  }

  if (changeSizeAction.match(action)) {
    const containerWidth = action.payload.width;
    return { ...state, containerWidth };
  }

  if (changeModeAction.match(action)) {
    const mode = action.payload.mode;
    return { ...state, mode };
  }

  if (changeRefreshIntervalAction.match(action)) {
    const { refreshInterval } = action.payload;
    const live = RefreshPicker.isLive(refreshInterval);
    const sortOrder = refreshIntervalToSortOrder(refreshInterval);
    const logsResult = sortLogsResult(state.logsResult, sortOrder);
=======
export const itemReducer = reducerFactory<ExploreItemState>({} as ExploreItemState)
  .addMapper({
    filter: addQueryRowAction,
    mapper: (state, action): ExploreItemState => {
      const { queries } = state;
      const { index, query } = action.payload;

      // Add to queries, which will cause a new row to be rendered
      const nextQueries = [...queries.slice(0, index + 1), { ...query }, ...queries.slice(index + 1)];

      return {
        ...state,
        queries: nextQueries,
        logsHighlighterExpressions: undefined,
        queryKeys: getQueryKeys(nextQueries, state.datasourceInstance),
      };
    },
  })
  .addMapper({
    filter: changeQueryAction,
    mapper: (state, action): ExploreItemState => {
      const { queries } = state;
      const { query, index } = action.payload;

      // Override path: queries are completely reset
      const nextQuery: DataQuery = generateNewKeyAndAddRefIdIfMissing(query, queries, index);
      const nextQueries = [...queries];
      nextQueries[index] = nextQuery;

      return {
        ...state,
        queries: nextQueries,
        queryKeys: getQueryKeys(nextQueries, state.datasourceInstance),
      };
    },
  })
  .addMapper({
    filter: changeSizeAction,
    mapper: (state, action): ExploreItemState => {
      const containerWidth = action.payload.width;
      return { ...state, containerWidth };
    },
  })
  .addMapper({
    filter: changeModeAction,
    mapper: (state, action): ExploreItemState => {
      return {
        ...state,
        mode: action.payload.mode,
        graphResult: null,
        tableResult: null,
        logsResult: null,
        queryResponse: createEmptyQueryResponse(),
        loading: false,
      };
    },
  })
  .addMapper({
    filter: changeRefreshIntervalAction,
    mapper: (state, action): ExploreItemState => {
      const { refreshInterval } = action.payload;
      const live = RefreshPicker.isLive(refreshInterval);
      const sortOrder = refreshIntervalToSortOrder(refreshInterval);
      const logsResult = sortLogsResult(state.logsResult, sortOrder);

      if (RefreshPicker.isLive(state.refreshInterval) && !live) {
        stopQueryState(state.querySubscription);
      }

      return {
        ...state,
        refreshInterval,
        queryResponse: {
          ...state.queryResponse,
          state: live ? LoadingState.Streaming : LoadingState.Done,
        },
        isLive: live,
        isPaused: live ? false : state.isPaused,
        loading: live,
        logsResult,
      };
    },
  })
  .addMapper({
    filter: clearQueriesAction,
    mapper: (state): ExploreItemState => {
      const queries = ensureQueries();
      stopQueryState(state.querySubscription);
      return {
        ...state,
        queries: queries.slice(),
        graphResult: null,
        tableResult: null,
        logsResult: null,
        queryKeys: getQueryKeys(queries, state.datasourceInstance),
        queryResponse: createEmptyQueryResponse(),
        loading: false,
      };
    },
  })
  .addMapper({
    filter: clearOriginAction,
    mapper: (state): ExploreItemState => {
      return {
        ...state,
        originPanelId: undefined,
      };
    },
  })
  .addMapper({
    filter: highlightLogsExpressionAction,
    mapper: (state, action): ExploreItemState => {
      const { expressions } = action.payload;
      return { ...state, logsHighlighterExpressions: expressions };
    },
  })
  .addMapper({
    filter: initializeExploreAction,
    mapper: (state, action): ExploreItemState => {
      const { containerWidth, eventBridge, queries, range, mode, ui, originPanelId } = action.payload;
      return {
        ...state,
        containerWidth,
        eventBridge,
        range,
        mode,
        queries,
        initialized: true,
        queryKeys: getQueryKeys(queries, state.datasourceInstance),
        ...ui,
        originPanelId,
        update: makeInitialUpdateState(),
      };
    },
  })
  .addMapper({
    filter: updateDatasourceInstanceAction,
    mapper: (state, action): ExploreItemState => {
      const { datasourceInstance, version, mode } = action.payload;
>>>>>>> 5321e753

    if (RefreshPicker.isLive(state.refreshInterval) && !live) {
      stopQueryState(state.querySubscription);
    }

    return {
      ...state,
      refreshInterval,
      queryResponse: {
        ...state.queryResponse,
        state: live ? LoadingState.Streaming : LoadingState.Done,
      },
      isLive: live,
      isPaused: live ? false : state.isPaused,
      loading: live,
      logsResult,
    };
  }

  if (clearQueriesAction.match(action)) {
    const queries = ensureQueries();
    stopQueryState(state.querySubscription);
    return {
      ...state,
      queries: queries.slice(),
      graphResult: null,
      tableResult: null,
      logsResult: null,
      queryKeys: getQueryKeys(queries, state.datasourceInstance),
      queryResponse: createEmptyQueryResponse(),
      loading: false,
    };
  }

  if (clearOriginAction.match(action)) {
    return {
      ...state,
      originPanelId: undefined,
    };
  }

  if (highlightLogsExpressionAction.match(action)) {
    const { expressions } = action.payload;
    return { ...state, logsHighlighterExpressions: expressions };
  }

  if (initializeExploreAction.match(action)) {
    const { containerWidth, eventBridge, queries, range, mode, ui, originPanelId } = action.payload;
    return {
      ...state,
      containerWidth,
      eventBridge,
      range,
      mode,
      queries,
      initialized: true,
      queryKeys: getQueryKeys(queries, state.datasourceInstance),
      ...ui,
      originPanelId,
      update: makeInitialUpdateState(),
    };
  }

  if (updateDatasourceInstanceAction.match(action)) {
    const { datasourceInstance, version, mode } = action.payload;

    // Custom components
    stopQueryState(state.querySubscription);

    let newMetadata = datasourceInstance.meta;

    // HACK: Temporary hack for Loki datasource. Can remove when plugin.json structure is changed.
    if (version && version.length && datasourceInstance.meta.name === 'Loki') {
      const lokiVersionMetadata: Record<string, { metrics: boolean }> = {
        v0: {
          metrics: false,
        },

        v1: {
          metrics: true,
        },
      };
      newMetadata = { ...newMetadata, ...lokiVersionMetadata[version] };
    }

    const updatedDatasourceInstance = Object.assign(datasourceInstance, { meta: newMetadata });
    const [supportedModes, newMode] = getModesForDatasource(updatedDatasourceInstance, state.mode);

    return {
      ...state,
      datasourceInstance: updatedDatasourceInstance,
      graphResult: null,
      tableResult: null,
      logsResult: null,
      latency: 0,
      queryResponse: createEmptyQueryResponse(),
      loading: false,
      queryKeys: [],
      supportedModes,
      mode: mode ?? newMode,
      originPanelId: state.urlState && state.urlState.originPanelId,
    };
  }

  if (loadDatasourceMissingAction.match(action)) {
    return {
      ...state,
      datasourceMissing: true,
      datasourceLoading: false,
      update: makeInitialUpdateState(),
    };
  }

  if (loadDatasourcePendingAction.match(action)) {
    return {
      ...state,
      datasourceLoading: true,
      requestedDatasourceName: action.payload.requestedDatasourceName,
    };
  }

  if (loadDatasourceReadyAction.match(action)) {
    const { history } = action.payload;
    return {
      ...state,
      history,
      datasourceLoading: false,
      datasourceMissing: false,
      logsHighlighterExpressions: undefined,
      update: makeInitialUpdateState(),
    };
  }

  if (modifyQueriesAction.match(action)) {
    const { queries } = state;
    const { modification, index, modifier } = action.payload;
    let nextQueries: DataQuery[];
    if (index === undefined) {
      // Modify all queries
      nextQueries = queries.map((query, i) => {
        const nextQuery = modifier({ ...query }, modification);
        return generateNewKeyAndAddRefIdIfMissing(nextQuery, queries, i);
      });
    } else {
      // Modify query only at index
      nextQueries = queries.map((query, i) => {
        if (i === index) {
          const nextQuery = modifier({ ...query }, modification);
          return generateNewKeyAndAddRefIdIfMissing(nextQuery, queries, i);
        }

        return query;
      });
    }
    return {
      ...state,
      queries: nextQueries,
      queryKeys: getQueryKeys(nextQueries, state.datasourceInstance),
    };
  }

  if (removeQueryRowAction.match(action)) {
    const { queries, queryKeys } = state;
    const { index } = action.payload;

    if (queries.length <= 1) {
      return state;
    }

    const nextQueries = [...queries.slice(0, index), ...queries.slice(index + 1)];
    const nextQueryKeys = [...queryKeys.slice(0, index), ...queryKeys.slice(index + 1)];

    return {
      ...state,
      queries: nextQueries,
      logsHighlighterExpressions: undefined,
      queryKeys: nextQueryKeys,
    };
  }

  if (scanStartAction.match(action)) {
    return { ...state, scanning: true };
  }

  if (scanStopAction.match(action)) {
    return {
      ...state,
      scanning: false,
      scanRange: undefined,
      update: makeInitialUpdateState(),
    };
  }

  if (setQueriesAction.match(action)) {
    const { queries } = action.payload;
    return {
      ...state,
      queries: queries.slice(),
      queryKeys: getQueryKeys(queries, state.datasourceInstance),
    };
  }

  if (updateUIStateAction.match(action)) {
    return { ...state, ...action.payload };
  }

  if (toggleGraphAction.match(action)) {
    const showingGraph = !state.showingGraph;
    if (showingGraph) {
      return { ...state, showingGraph };
    }

    return { ...state, showingGraph, graphResult: null };
  }

  if (toggleTableAction.match(action)) {
    const showingTable = !state.showingTable;
    if (showingTable) {
      return { ...state, showingTable };
    }

    return { ...state, showingTable, tableResult: null };
  }

  if (queriesImportedAction.match(action)) {
    const { queries } = action.payload;
    return {
      ...state,
      queries,
      queryKeys: getQueryKeys(queries, state.datasourceInstance),
    };
  }

  if (toggleLogLevelAction.match(action)) {
    const { hiddenLogLevels } = action.payload;
    return {
      ...state,
      hiddenLogLevels: Array.from(hiddenLogLevels),
    };
  }

  if (historyUpdatedAction.match(action)) {
    return {
      ...state,
      history: action.payload.history,
    };
  }

  if (setUrlReplacedAction.match(action)) {
    return {
      ...state,
      urlReplaced: true,
    };
  }

  if (changeRangeAction.match(action)) {
    const { range, absoluteRange } = action.payload;
    return {
      ...state,
      range,
      absoluteRange,
      update: makeInitialUpdateState(),
    };
  }

  if (changeLoadingStateAction.match(action)) {
    const { loadingState } = action.payload;
    return {
      ...state,
      queryResponse: {
        ...state.queryResponse,
        state: loadingState,
      },
      loading: loadingState === LoadingState.Loading || loadingState === LoadingState.Streaming,
    };
  }

  if (setPausedStateAction.match(action)) {
    const { isPaused } = action.payload;
    return {
      ...state,
      isPaused: isPaused,
    };
  }

  if (queryStoreSubscriptionAction.match(action)) {
    const { querySubscription } = action.payload;
    return {
      ...state,
      querySubscription,
    };
  }

  if (queryStreamUpdatedAction.match(action)) {
    return processQueryResponse(state, action);
  }

  return state;
};

export const processQueryResponse = (
  state: ExploreItemState,
  action: PayloadAction<QueryEndedPayload>
): ExploreItemState => {
  const { response } = action.payload;
  const { request, state: loadingState, series, error } = response;

  if (error) {
    if (error.cancelled) {
      return state;
    }

    // For Angular editors
    state.eventBridge.emit(PanelEvents.dataError, error);

    return {
      ...state,
      loading: false,
      queryResponse: response,
      graphResult: null,
      tableResult: null,
      logsResult: null,
      update: makeInitialUpdateState(),
    };
  }

  const latency = request.endTime ? request.endTime - request.startTime : 0;
  const processor = new ResultProcessor(state, series, request.intervalMs, request.timezone as TimeZone);
  const graphResult = processor.getGraphResult();
  const tableResult = processor.getTableResult();
  const logsResult = processor.getLogsResult();

  // Send legacy data to Angular editors
  if (state.datasourceInstance.components.QueryCtrl) {
    const legacy = series.map(v => toLegacyResponseData(v));

    state.eventBridge.emit(PanelEvents.dataReceived, legacy);
  }

  return {
    ...state,
    latency,
    queryResponse: response,
    graphResult,
    tableResult,
    logsResult,
    loading: loadingState === LoadingState.Loading || loadingState === LoadingState.Streaming,
    update: makeInitialUpdateState(),
  };
};

export const updateChildRefreshState = (
  state: Readonly<ExploreItemState>,
  payload: LocationUpdate,
  exploreId: ExploreId
): ExploreItemState => {
  const path = payload.path || '';
  const queryState = payload.query[exploreId] as string;
  if (!queryState) {
    return state;
  }

  const urlState = parseUrlState(queryState);
  if (!state.urlState || path !== '/explore') {
    // we only want to refresh when browser back/forward
    return {
      ...state,
      urlState,
      update: { datasource: false, queries: false, range: false, mode: false, ui: false },
    };
  }

  const datasource = _.isEqual(urlState ? urlState.datasource : '', state.urlState.datasource) === false;
  const queries = _.isEqual(urlState ? urlState.queries : [], state.urlState.queries) === false;
  const range = _.isEqual(urlState ? urlState.range : DEFAULT_RANGE, state.urlState.range) === false;
  const mode = _.isEqual(urlState ? urlState.mode : ExploreMode.Metrics, state.urlState.mode) === false;
  const ui = _.isEqual(urlState ? urlState.ui : DEFAULT_UI_STATE, state.urlState.ui) === false;

  return {
    ...state,
    urlState,
    update: {
      ...state.update,
      datasource,
      queries,
      range,
      mode,
      ui,
    },
  };
};

const getModesForDatasource = (dataSource: DataSourceApi, currentMode: ExploreMode): [ExploreMode[], ExploreMode] => {
  const supportsGraph = dataSource.meta.metrics;
  const supportsLogs = dataSource.meta.logs;

  let mode = currentMode || ExploreMode.Metrics;
  const supportedModes: ExploreMode[] = [];

  if (supportsGraph) {
    supportedModes.push(ExploreMode.Metrics);
  }

  if (supportsLogs) {
    supportedModes.push(ExploreMode.Logs);
  }

  if (supportedModes.length === 1) {
    mode = supportedModes[0];
  }

  // HACK: Used to set Loki's default explore mode to Logs mode.
  // A better solution would be to introduce a "default" or "preferred" mode to the datasource config
  if (dataSource.meta.name === 'Loki' && !currentMode) {
    mode = ExploreMode.Logs;
  }

  return [supportedModes, mode];
};

/**
 * Global Explore reducer that handles multiple Explore areas (left and right).
 * Actions that have an `exploreId` get routed to the ExploreItemReducer.
 */
export const exploreReducer = (state = initialExploreState, action: AnyAction): ExploreState => {
  if (splitCloseAction.match(action)) {
    const { itemId } = action.payload as SplitCloseActionPayload;
    const targetSplit = {
      left: itemId === ExploreId.left ? state.right : state.left,
      right: initialExploreState.right,
    };
    return {
      ...state,
      ...targetSplit,
      split: false,
    };
  }

  if (splitOpenAction.match(action)) {
    return { ...state, split: true, right: { ...action.payload.itemState } };
  }

  if (syncTimesAction.match(action)) {
    return { ...state, syncedTimes: action.payload.syncedTimes };
  }

  if (resetExploreAction.match(action)) {
    const payload: ResetExplorePayload = action.payload;
    const leftState = state[ExploreId.left];
    const rightState = state[ExploreId.right];
    stopQueryState(leftState.querySubscription);
    stopQueryState(rightState.querySubscription);

    if (payload.force || !Number.isInteger(state.left.originPanelId)) {
      return initialExploreState;
    }

    return {
      ...initialExploreState,
      left: {
        ...initialExploreItemState,
        queries: state.left.queries,
        originPanelId: state.left.originPanelId,
      },
    };
  }

  if (updateLocation.match(action)) {
    const payload: LocationUpdate = action.payload;
    const { query } = payload;
    if (!query || !query[ExploreId.left]) {
      return state;
    }

    const split = query[ExploreId.right] ? true : false;
    const leftState = state[ExploreId.left];
    const rightState = state[ExploreId.right];

    return {
      ...state,
      split,
      [ExploreId.left]: updateChildRefreshState(leftState, payload, ExploreId.left),
      [ExploreId.right]: updateChildRefreshState(rightState, payload, ExploreId.right),
    };
  }

  if (action.payload) {
    const { exploreId } = action.payload;
    if (exploreId !== undefined) {
      // @ts-ignore
      const exploreItemState = state[exploreId];
      return { ...state, [exploreId]: itemReducer(exploreItemState, action as any) };
    }
  }

  return state;
};

export default {
  explore: exploreReducer,
};<|MERGE_RESOLUTION|>--- conflicted
+++ resolved
@@ -141,7 +141,6 @@
 /**
  * Reducer for an Explore area, to be used by the global Explore reducer.
  */
-<<<<<<< HEAD
 export const itemReducer = (state: ExploreItemState = makeExploreItemState(), action: AnyAction): ExploreItemState => {
   if (addQueryRowAction.match(action)) {
     const { queries } = state;
@@ -180,8 +179,15 @@
   }
 
   if (changeModeAction.match(action)) {
-    const mode = action.payload.mode;
-    return { ...state, mode };
+    return {
+      ...state,
+      mode: action.payload.mode,
+      graphResult: null,
+      tableResult: null,
+      logsResult: null,
+      queryResponse: createEmptyQueryResponse(),
+      loading: false,
+    };
   }
 
   if (changeRefreshIntervalAction.match(action)) {
@@ -189,147 +195,6 @@
     const live = RefreshPicker.isLive(refreshInterval);
     const sortOrder = refreshIntervalToSortOrder(refreshInterval);
     const logsResult = sortLogsResult(state.logsResult, sortOrder);
-=======
-export const itemReducer = reducerFactory<ExploreItemState>({} as ExploreItemState)
-  .addMapper({
-    filter: addQueryRowAction,
-    mapper: (state, action): ExploreItemState => {
-      const { queries } = state;
-      const { index, query } = action.payload;
-
-      // Add to queries, which will cause a new row to be rendered
-      const nextQueries = [...queries.slice(0, index + 1), { ...query }, ...queries.slice(index + 1)];
-
-      return {
-        ...state,
-        queries: nextQueries,
-        logsHighlighterExpressions: undefined,
-        queryKeys: getQueryKeys(nextQueries, state.datasourceInstance),
-      };
-    },
-  })
-  .addMapper({
-    filter: changeQueryAction,
-    mapper: (state, action): ExploreItemState => {
-      const { queries } = state;
-      const { query, index } = action.payload;
-
-      // Override path: queries are completely reset
-      const nextQuery: DataQuery = generateNewKeyAndAddRefIdIfMissing(query, queries, index);
-      const nextQueries = [...queries];
-      nextQueries[index] = nextQuery;
-
-      return {
-        ...state,
-        queries: nextQueries,
-        queryKeys: getQueryKeys(nextQueries, state.datasourceInstance),
-      };
-    },
-  })
-  .addMapper({
-    filter: changeSizeAction,
-    mapper: (state, action): ExploreItemState => {
-      const containerWidth = action.payload.width;
-      return { ...state, containerWidth };
-    },
-  })
-  .addMapper({
-    filter: changeModeAction,
-    mapper: (state, action): ExploreItemState => {
-      return {
-        ...state,
-        mode: action.payload.mode,
-        graphResult: null,
-        tableResult: null,
-        logsResult: null,
-        queryResponse: createEmptyQueryResponse(),
-        loading: false,
-      };
-    },
-  })
-  .addMapper({
-    filter: changeRefreshIntervalAction,
-    mapper: (state, action): ExploreItemState => {
-      const { refreshInterval } = action.payload;
-      const live = RefreshPicker.isLive(refreshInterval);
-      const sortOrder = refreshIntervalToSortOrder(refreshInterval);
-      const logsResult = sortLogsResult(state.logsResult, sortOrder);
-
-      if (RefreshPicker.isLive(state.refreshInterval) && !live) {
-        stopQueryState(state.querySubscription);
-      }
-
-      return {
-        ...state,
-        refreshInterval,
-        queryResponse: {
-          ...state.queryResponse,
-          state: live ? LoadingState.Streaming : LoadingState.Done,
-        },
-        isLive: live,
-        isPaused: live ? false : state.isPaused,
-        loading: live,
-        logsResult,
-      };
-    },
-  })
-  .addMapper({
-    filter: clearQueriesAction,
-    mapper: (state): ExploreItemState => {
-      const queries = ensureQueries();
-      stopQueryState(state.querySubscription);
-      return {
-        ...state,
-        queries: queries.slice(),
-        graphResult: null,
-        tableResult: null,
-        logsResult: null,
-        queryKeys: getQueryKeys(queries, state.datasourceInstance),
-        queryResponse: createEmptyQueryResponse(),
-        loading: false,
-      };
-    },
-  })
-  .addMapper({
-    filter: clearOriginAction,
-    mapper: (state): ExploreItemState => {
-      return {
-        ...state,
-        originPanelId: undefined,
-      };
-    },
-  })
-  .addMapper({
-    filter: highlightLogsExpressionAction,
-    mapper: (state, action): ExploreItemState => {
-      const { expressions } = action.payload;
-      return { ...state, logsHighlighterExpressions: expressions };
-    },
-  })
-  .addMapper({
-    filter: initializeExploreAction,
-    mapper: (state, action): ExploreItemState => {
-      const { containerWidth, eventBridge, queries, range, mode, ui, originPanelId } = action.payload;
-      return {
-        ...state,
-        containerWidth,
-        eventBridge,
-        range,
-        mode,
-        queries,
-        initialized: true,
-        queryKeys: getQueryKeys(queries, state.datasourceInstance),
-        ...ui,
-        originPanelId,
-        update: makeInitialUpdateState(),
-      };
-    },
-  })
-  .addMapper({
-    filter: updateDatasourceInstanceAction,
-    mapper: (state, action): ExploreItemState => {
-      const { datasourceInstance, version, mode } = action.payload;
->>>>>>> 5321e753
 
     if (RefreshPicker.isLive(state.refreshInterval) && !live) {
       stopQueryState(state.querySubscription);
