--- conflicted
+++ resolved
@@ -174,19 +174,12 @@
     mapper: (state, action): ExploreItemState => {
       const { expressions } = action.payload;
       return { ...state, logsHighlighterExpressions: expressions };
-<<<<<<< HEAD
     },
   })
   .addMapper({
     filter: initializeExploreAction,
     mapper: (state, action): ExploreItemState => {
-      const { containerWidth, eventBridge, exploreDatasources, queries, range } = action.payload;
-=======
-    }
-
-    case ActionTypes.InitializeExplore: {
       const { containerWidth, eventBridge, exploreDatasources, queries, range, ui } = action.payload;
->>>>>>> b58a3c93
       return {
         ...state,
         containerWidth,
@@ -195,12 +188,8 @@
         range,
         initialQueries: queries,
         initialized: true,
-<<<<<<< HEAD
         queryKeys: getQueryKeys(queries, state.datasourceInstance),
-=======
-        modifiedQueries: queries.slice(),
         ...ui,
->>>>>>> b58a3c93
       };
     },
   })
