--- conflicted
+++ resolved
@@ -99,16 +99,7 @@
   scanRange: null,
   showingGraph: true,
   showingTable: true,
-<<<<<<< HEAD
   loadingState: LoadingState.NotStarted,
-  supportsGraph: null,
-  supportsLogs: null,
-  supportsTable: null,
-=======
-  graphIsLoading: false,
-  logIsLoading: false,
-  tableIsLoading: false,
->>>>>>> 4fe6eaa0
   queryKeys: [],
   urlState: null,
   update: makeInitialUpdateState(),
@@ -272,16 +263,7 @@
         datasourceInstance,
         queryErrors: [],
         latency: 0,
-<<<<<<< HEAD
         loadingState: LoadingState.NotStarted,
-        supportsGraph,
-        supportsLogs,
-        supportsTable,
-=======
-        graphIsLoading: false,
-        logIsLoading: false,
-        tableIsLoading: false,
->>>>>>> 4fe6eaa0
         StartPage,
         showingStartPage: Boolean(StartPage),
         queryKeys: getQueryKeys(state.queries, datasourceInstance),
