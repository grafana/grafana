import _ from 'lodash';
import {
  calculateResultsFromQueryTransactions,
  generateEmptyQuery,
  getIntervals,
  ensureQueries,
  getQueryKeys,
  parseUrlState,
  DEFAULT_UI_STATE,
} from 'app/core/utils/explore';
import { ExploreItemState, ExploreState, QueryTransaction, ExploreId, ExploreUpdateState } from 'app/types/explore';
import { DataQuery } from '@grafana/ui/src/types';
<<<<<<< HEAD

import {
  HigherOrderAction,
  ActionTypes,
  SplitCloseActionPayload,
  splitCloseAction,
  runQueriesAction,
} from './actionTypes';

=======
import {
  HigherOrderAction,
  ActionTypes,
  testDataSourcePendingAction,
  testDataSourceSuccessAction,
  testDataSourceFailureAction,
  splitCloseAction,
  SplitCloseActionPayload,
  loadExploreDatasources,
  runQueriesAction,
} from './actionTypes';
>>>>>>> 5d16da73
import { reducerFactory } from 'app/core/redux';
import {
  addQueryRowAction,
  changeQueryAction,
  changeSizeAction,
  changeTimeAction,
  changeRefreshIntervalAction,
  clearQueriesAction,
  highlightLogsExpressionAction,
  initializeExploreAction,
  updateDatasourceInstanceAction,
  loadDatasourceMissingAction,
  loadDatasourcePendingAction,
  loadDatasourceReadyAction,
  modifyQueriesAction,
  queryTransactionFailureAction,
  queryTransactionStartAction,
  queryTransactionSuccessAction,
  removeQueryRowAction,
  scanRangeAction,
  scanStartAction,
  scanStopAction,
  setQueriesAction,
  toggleGraphAction,
  toggleLogsAction,
  toggleTableAction,
  queriesImportedAction,
  updateUIStateAction,
  toggleLogLevelAction,
} from './actionTypes';
import { updateLocation } from 'app/core/actions/location';
import { LocationUpdate } from 'app/types';

export const DEFAULT_RANGE = {
  from: 'now-6h',
  to: 'now',
};

// Millies step for helper bar charts
const DEFAULT_GRAPH_INTERVAL = 15 * 1000;

export const makeInitialUpdateState = (): ExploreUpdateState => ({
  datasource: false,
  queries: false,
  range: false,
  ui: false,
});

/**
 * Returns a fresh Explore area state
 */
export const makeExploreItemState = (): ExploreItemState => ({
  StartPage: undefined,
  containerWidth: 0,
  datasourceInstance: null,
  requestedDatasourceName: null,
  datasourceError: null,
  datasourceLoading: null,
  datasourceMissing: false,
  exploreDatasources: [],
  history: [],
  queries: [],
  initialized: false,
  queryTransactions: [],
  queryIntervals: { interval: '15s', intervalMs: DEFAULT_GRAPH_INTERVAL },
  range: {
    from: null,
    to: null,
    raw: DEFAULT_RANGE,
  },
  scanning: false,
  scanRange: null,
  showingGraph: true,
  showingLogs: true,
  showingTable: true,
  supportsGraph: null,
  supportsLogs: null,
  supportsTable: null,
  queryKeys: [],
  urlState: null,
  update: makeInitialUpdateState(),
});

/**
 * Global Explore state that handles multiple Explore areas and the split state
 */
export const initialExploreItemState = makeExploreItemState();
export const initialExploreState: ExploreState = {
  split: null,
  left: initialExploreItemState,
  right: initialExploreItemState,
};

/**
 * Reducer for an Explore area, to be used by the global Explore reducer.
 */
export const itemReducer = reducerFactory<ExploreItemState>({} as ExploreItemState)
  .addMapper({
    filter: addQueryRowAction,
    mapper: (state, action): ExploreItemState => {
      const { queries, queryTransactions } = state;
      const { index, query } = action.payload;

      // Add to queries, which will cause a new row to be rendered
      const nextQueries = [...queries.slice(0, index + 1), { ...query }, ...queries.slice(index + 1)];

      // Ongoing transactions need to update their row indices
      const nextQueryTransactions = queryTransactions.map(qt => {
        if (qt.rowIndex > index) {
          return {
            ...qt,
            rowIndex: qt.rowIndex + 1,
          };
        }
        return qt;
      });

      return {
        ...state,
        queries: nextQueries,
        logsHighlighterExpressions: undefined,
        queryTransactions: nextQueryTransactions,
        queryKeys: getQueryKeys(nextQueries, state.datasourceInstance),
      };
    },
  })
  .addMapper({
    filter: changeQueryAction,
    mapper: (state, action): ExploreItemState => {
      const { queries, queryTransactions } = state;
      const { query, index } = action.payload;

      // Override path: queries are completely reset
      const nextQuery: DataQuery = { ...query, ...generateEmptyQuery(state.queries) };
      const nextQueries = [...queries];
      nextQueries[index] = nextQuery;

      // Discard ongoing transaction related to row query
      const nextQueryTransactions = queryTransactions.filter(qt => qt.rowIndex !== index);

      return {
        ...state,
        queries: nextQueries,
        queryTransactions: nextQueryTransactions,
        queryKeys: getQueryKeys(nextQueries, state.datasourceInstance),
      };
    },
  })
  .addMapper({
    filter: changeSizeAction,
    mapper: (state, action): ExploreItemState => {
      const containerWidth = action.payload.width;
      return { ...state, containerWidth };
    },
  })
  .addMapper({
    filter: changeTimeAction,
    mapper: (state, action): ExploreItemState => {
      return { ...state, range: action.payload.range };
    },
  })
  .addMapper({
    filter: changeRefreshIntervalAction,
    mapper: (state, action): ExploreItemState => {
      const { refreshInterval } = action.payload;
      return {
        ...state,
        refreshInterval: refreshInterval,
      };
    },
  })
  .addMapper({
    filter: clearQueriesAction,
    mapper: (state): ExploreItemState => {
      const queries = ensureQueries();
      return {
        ...state,
        queries: queries.slice(),
        queryTransactions: [],
        showingStartPage: Boolean(state.StartPage),
        queryKeys: getQueryKeys(queries, state.datasourceInstance),
      };
    },
  })
  .addMapper({
    filter: highlightLogsExpressionAction,
    mapper: (state, action): ExploreItemState => {
      const { expressions } = action.payload;
      return { ...state, logsHighlighterExpressions: expressions };
    },
  })
  .addMapper({
    filter: initializeExploreAction,
    mapper: (state, action): ExploreItemState => {
      const { containerWidth, eventBridge, queries, range, ui } = action.payload;
      return {
        ...state,
        containerWidth,
        eventBridge,
        range,
        queries,
        initialized: true,
        queryKeys: getQueryKeys(queries, state.datasourceInstance),
        ...ui,
        update: makeInitialUpdateState(),
      };
    },
  })
  .addMapper({
    filter: updateDatasourceInstanceAction,
    mapper: (state, action): ExploreItemState => {
      const { datasourceInstance } = action.payload;
      // Capabilities
      const supportsGraph = datasourceInstance.meta.metrics;
      const supportsLogs = datasourceInstance.meta.logs;
      const supportsTable = datasourceInstance.meta.tables;

      // Custom components
      const StartPage = datasourceInstance.components.ExploreStartPage;

      return {
        ...state,
        datasourceInstance,
        supportsGraph,
        supportsLogs,
        supportsTable,
        StartPage,
        showingStartPage: Boolean(StartPage),
        queryKeys: getQueryKeys(state.queries, datasourceInstance),
      };
    },
  })
  .addMapper({
    filter: loadDatasourceMissingAction,
    mapper: (state): ExploreItemState => {
      return {
        ...state,
        datasourceMissing: true,
        datasourceLoading: false,
        update: makeInitialUpdateState(),
      };
    },
  })
  .addMapper({
    filter: loadDatasourcePendingAction,
    mapper: (state, action): ExploreItemState => {
      return {
        ...state,
        datasourceLoading: true,
        requestedDatasourceName: action.payload.requestedDatasourceName,
      };
    },
  })
  .addMapper({
    filter: loadDatasourceReadyAction,
    mapper: (state, action): ExploreItemState => {
<<<<<<< HEAD
      const {
        StartPage,
        datasourceInstance,
        history,
        showingStartPage,
        supportsGraph,
        supportsLogs,
        supportsTable,
      } = action.payload;

      return {
        ...state,
        StartPage,
        datasourceInstance,
=======
      const { history } = action.payload;
      return {
        ...state,
>>>>>>> 5d16da73
        history,
        datasourceLoading: false,
        datasourceMissing: false,
        logsHighlighterExpressions: undefined,
        queryTransactions: [],
        update: makeInitialUpdateState(),
      };
    },
  })
  .addMapper({
    filter: modifyQueriesAction,
    mapper: (state, action): ExploreItemState => {
      const { queries, queryTransactions } = state;
      const { modification, index, modifier } = action.payload;
      let nextQueries: DataQuery[];
      let nextQueryTransactions: QueryTransaction[];
      if (index === undefined) {
        // Modify all queries
        nextQueries = queries.map((query, i) => ({
          ...modifier({ ...query }, modification),
          ...generateEmptyQuery(state.queries),
        }));
        // Discard all ongoing transactions
        nextQueryTransactions = [];
      } else {
        // Modify query only at index
        nextQueries = queries.map((query, i) => {
          // Synchronize all queries with local query cache to ensure consistency
          // TODO still needed?
          return i === index
            ? { ...modifier({ ...query }, modification), ...generateEmptyQuery(state.queries) }
            : query;
        });
        nextQueryTransactions = queryTransactions
          // Consume the hint corresponding to the action
          .map(qt => {
            if (qt.hints != null && qt.rowIndex === index) {
              qt.hints = qt.hints.filter(hint => hint.fix.action !== modification);
            }
            return qt;
          })
          // Preserve previous row query transaction to keep results visible if next query is incomplete
          .filter(qt => modification.preventSubmit || qt.rowIndex !== index);
      }
      return {
        ...state,
        queries: nextQueries,
        queryKeys: getQueryKeys(nextQueries, state.datasourceInstance),
        queryTransactions: nextQueryTransactions,
      };
    },
  })
  .addMapper({
    filter: queryTransactionFailureAction,
    mapper: (state, action): ExploreItemState => {
      const { queryTransactions } = action.payload;
      return {
        ...state,
        queryTransactions,
        showingStartPage: false,
        update: makeInitialUpdateState(),
      };
    },
  })
  .addMapper({
    filter: queryTransactionStartAction,
    mapper: (state, action): ExploreItemState => {
      const { queryTransactions } = state;
      const { resultType, rowIndex, transaction } = action.payload;
      // Discarding existing transactions of same type
      const remainingTransactions = queryTransactions.filter(
        qt => !(qt.resultType === resultType && qt.rowIndex === rowIndex)
      );

      // Append new transaction
      const nextQueryTransactions: QueryTransaction[] = [...remainingTransactions, transaction];

      return {
        ...state,
        queryTransactions: nextQueryTransactions,
        showingStartPage: false,
        update: makeInitialUpdateState(),
      };
    },
  })
  .addMapper({
    filter: queryTransactionSuccessAction,
    mapper: (state, action): ExploreItemState => {
      const { datasourceInstance, queryIntervals } = state;
      const { history, queryTransactions } = action.payload;
      const results = calculateResultsFromQueryTransactions(
        queryTransactions,
        datasourceInstance,
        queryIntervals.intervalMs
      );

      return {
        ...state,
        ...results,
        history,
        queryTransactions,
        showingStartPage: false,
        update: makeInitialUpdateState(),
      };
    },
  })
  .addMapper({
    filter: removeQueryRowAction,
    mapper: (state, action): ExploreItemState => {
      const { datasourceInstance, queries, queryIntervals, queryTransactions, queryKeys } = state;
      const { index } = action.payload;

      if (queries.length <= 1) {
        return state;
      }

      const nextQueries = [...queries.slice(0, index), ...queries.slice(index + 1)];
      const nextQueryKeys = [...queryKeys.slice(0, index), ...queryKeys.slice(index + 1)];

      // Discard transactions related to row query
      const nextQueryTransactions = queryTransactions.filter(qt => nextQueries.some(nq => nq.key === qt.query.key));
      const results = calculateResultsFromQueryTransactions(
        nextQueryTransactions,
        datasourceInstance,
        queryIntervals.intervalMs
      );

      return {
        ...state,
        ...results,
        queries: nextQueries,
        logsHighlighterExpressions: undefined,
        queryTransactions: nextQueryTransactions,
        queryKeys: nextQueryKeys,
      };
    },
  })
  .addMapper({
    filter: scanRangeAction,
    mapper: (state, action): ExploreItemState => {
      return { ...state, scanRange: action.payload.range };
    },
  })
  .addMapper({
    filter: scanStartAction,
    mapper: (state, action): ExploreItemState => {
      return { ...state, scanning: true, scanner: action.payload.scanner };
    },
  })
  .addMapper({
    filter: scanStopAction,
    mapper: (state): ExploreItemState => {
      const { queryTransactions } = state;
      const nextQueryTransactions = queryTransactions.filter(qt => qt.scanning && !qt.done);
      return {
        ...state,
        queryTransactions: nextQueryTransactions,
        scanning: false,
        scanRange: undefined,
        scanner: undefined,
        update: makeInitialUpdateState(),
      };
    },
  })
  .addMapper({
    filter: setQueriesAction,
    mapper: (state, action): ExploreItemState => {
      const { queries } = action.payload;
      return {
        ...state,
        queries: queries.slice(),
        queryKeys: getQueryKeys(queries, state.datasourceInstance),
      };
    },
  })
  .addMapper({
    filter: updateUIStateAction,
    mapper: (state, action): ExploreItemState => {
      return { ...state, ...action.payload };
    },
  })
  .addMapper({
    filter: toggleGraphAction,
    mapper: (state): ExploreItemState => {
      const showingGraph = !state.showingGraph;
      let nextQueryTransactions = state.queryTransactions;
      if (!showingGraph) {
        // Discard transactions related to Graph query
        nextQueryTransactions = state.queryTransactions.filter(qt => qt.resultType !== 'Graph');
      }
      return { ...state, queryTransactions: nextQueryTransactions };
    },
  })
  .addMapper({
    filter: toggleLogsAction,
    mapper: (state): ExploreItemState => {
      const showingLogs = !state.showingLogs;
      let nextQueryTransactions = state.queryTransactions;
      if (!showingLogs) {
        // Discard transactions related to Logs query
        nextQueryTransactions = state.queryTransactions.filter(qt => qt.resultType !== 'Logs');
      }
      return { ...state, queryTransactions: nextQueryTransactions };
    },
  })
  .addMapper({
    filter: toggleTableAction,
    mapper: (state): ExploreItemState => {
      const showingTable = !state.showingTable;
      if (showingTable) {
        return { ...state, queryTransactions: state.queryTransactions };
      }

      // Toggle off needs discarding of table queries and results
      const nextQueryTransactions = state.queryTransactions.filter(qt => qt.resultType !== 'Table');
      const results = calculateResultsFromQueryTransactions(
        nextQueryTransactions,
        state.datasourceInstance,
        state.queryIntervals.intervalMs
      );

      return { ...state, ...results, queryTransactions: nextQueryTransactions };
    },
  })
  .addMapper({
    filter: queriesImportedAction,
    mapper: (state, action): ExploreItemState => {
      const { queries } = action.payload;
      return {
        ...state,
        queries,
        queryKeys: getQueryKeys(queries, state.datasourceInstance),
      };
    },
  })
  .addMapper({
    filter: toggleLogLevelAction,
    mapper: (state, action): ExploreItemState => {
      const { hiddenLogLevels } = action.payload;
      return {
        ...state,
        hiddenLogLevels: Array.from(hiddenLogLevels),
      };
    },
  })
  .addMapper({
<<<<<<< HEAD
=======
    filter: testDataSourcePendingAction,
    mapper: (state): ExploreItemState => {
      return {
        ...state,
        datasourceError: null,
      };
    },
  })
  .addMapper({
    filter: testDataSourceSuccessAction,
    mapper: (state): ExploreItemState => {
      return {
        ...state,
        datasourceError: null,
      };
    },
  })
  .addMapper({
    filter: testDataSourceFailureAction,
    mapper: (state, action): ExploreItemState => {
      return {
        ...state,
        datasourceError: action.payload.error,
        queryTransactions: [],
        graphResult: undefined,
        tableResult: undefined,
        logsResult: undefined,
        update: makeInitialUpdateState(),
      };
    },
  })
  .addMapper({
    filter: loadExploreDatasources,
    mapper: (state, action): ExploreItemState => {
      return {
        ...state,
        exploreDatasources: action.payload.exploreDatasources,
      };
    },
  })
  .addMapper({
>>>>>>> 5d16da73
    filter: runQueriesAction,
    mapper: (state): ExploreItemState => {
      const { range, datasourceInstance, containerWidth } = state;
      let interval = '1s';
      if (datasourceInstance && datasourceInstance.interval) {
        interval = datasourceInstance.interval;
      }
      const queryIntervals = getIntervals(range, interval, containerWidth);
      return {
        ...state,
        queryIntervals,
      };
    },
  })
  .create();

export const updateChildRefreshState = (
  state: Readonly<ExploreItemState>,
  payload: LocationUpdate,
  exploreId: ExploreId
): ExploreItemState => {
  const path = payload.path || '';
  const queryState = payload.query[exploreId] as string;
  if (!queryState) {
    return state;
  }

  const urlState = parseUrlState(queryState);
  if (!state.urlState || path !== '/explore') {
    // we only want to refresh when browser back/forward
    return {
      ...state,
      urlState,
      update: { datasource: false, queries: false, range: false, ui: false },
    };
  }

  const datasource = _.isEqual(urlState ? urlState.datasource : '', state.urlState.datasource) === false;
  const queries = _.isEqual(urlState ? urlState.queries : [], state.urlState.queries) === false;
  const range = _.isEqual(urlState ? urlState.range : DEFAULT_RANGE, state.urlState.range) === false;
  const ui = _.isEqual(urlState ? urlState.ui : DEFAULT_UI_STATE, state.urlState.ui) === false;

  return {
    ...state,
    urlState,
    update: {
      ...state.update,
      datasource,
      queries,
      range,
      ui,
    },
  };
};

/**
 * Global Explore reducer that handles multiple Explore areas (left and right).
 * Actions that have an `exploreId` get routed to the ExploreItemReducer.
 */
export const exploreReducer = (state = initialExploreState, action: HigherOrderAction): ExploreState => {
  switch (action.type) {
    case splitCloseAction.type: {
      const { itemId } = action.payload as SplitCloseActionPayload;
      const targetSplit = {
        left: itemId === ExploreId.left ? state.right : state.left,
        right: initialExploreState.right,
      };
      return {
        ...state,
        ...targetSplit,
        split: false,
      };
    }

    case ActionTypes.SplitOpen: {
      return { ...state, split: true, right: { ...action.payload.itemState } };
    }

    case ActionTypes.ResetExplore: {
      return initialExploreState;
    }

    case updateLocation.type: {
      const { query } = action.payload;
      if (!query || !query[ExploreId.left]) {
        return state;
      }

      const split = query[ExploreId.right] ? true : false;
      const leftState = state[ExploreId.left];
      const rightState = state[ExploreId.right];

      return {
        ...state,
        split,
        [ExploreId.left]: updateChildRefreshState(leftState, action.payload, ExploreId.left),
        [ExploreId.right]: updateChildRefreshState(rightState, action.payload, ExploreId.right),
      };
    }
  }

  if (action.payload) {
    const { exploreId } = action.payload as any;
    if (exploreId !== undefined) {
      const exploreItemState = state[exploreId];
      return { ...state, [exploreId]: itemReducer(exploreItemState, action) };
    }
  }

  return state;
};

export default {
  explore: exploreReducer,
};<|MERGE_RESOLUTION|>--- conflicted
+++ resolved
@@ -10,17 +10,6 @@
 } from 'app/core/utils/explore';
 import { ExploreItemState, ExploreState, QueryTransaction, ExploreId, ExploreUpdateState } from 'app/types/explore';
 import { DataQuery } from '@grafana/ui/src/types';
-<<<<<<< HEAD
-
-import {
-  HigherOrderAction,
-  ActionTypes,
-  SplitCloseActionPayload,
-  splitCloseAction,
-  runQueriesAction,
-} from './actionTypes';
-
-=======
 import {
   HigherOrderAction,
   ActionTypes,
@@ -32,7 +21,6 @@
   loadExploreDatasources,
   runQueriesAction,
 } from './actionTypes';
->>>>>>> 5d16da73
 import { reducerFactory } from 'app/core/redux';
 import {
   addQueryRowAction,
@@ -289,26 +277,9 @@
   .addMapper({
     filter: loadDatasourceReadyAction,
     mapper: (state, action): ExploreItemState => {
-<<<<<<< HEAD
-      const {
-        StartPage,
-        datasourceInstance,
-        history,
-        showingStartPage,
-        supportsGraph,
-        supportsLogs,
-        supportsTable,
-      } = action.payload;
-
-      return {
-        ...state,
-        StartPage,
-        datasourceInstance,
-=======
       const { history } = action.payload;
       return {
         ...state,
->>>>>>> 5d16da73
         history,
         datasourceLoading: false,
         datasourceMissing: false,
@@ -555,8 +526,6 @@
     },
   })
   .addMapper({
-<<<<<<< HEAD
-=======
     filter: testDataSourcePendingAction,
     mapper: (state): ExploreItemState => {
       return {
@@ -598,7 +567,6 @@
     },
   })
   .addMapper({
->>>>>>> 5d16da73
     filter: runQueriesAction,
     mapper: (state): ExploreItemState => {
       const { range, datasourceInstance, containerWidth } = state;
