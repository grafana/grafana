import { createAction } from '@reduxjs/toolkit';
import { AnyAction } from 'redux';

import { SplitOpenOptions } from '@grafana/data';
import { DataSourceSrv, locationService } from '@grafana/runtime';
import { GetExploreUrlArguments } from 'app/core/utils/explore';
import { PanelModel } from 'app/features/dashboard/state';
import { ExploreId, ExploreItemState, ExploreState } from 'app/types/explore';

import { RichHistoryResults } from '../../../core/history/RichHistoryStorage';
import { RichHistorySearchFilters, RichHistorySettings } from '../../../core/utils/richHistoryTypes';
import { createAsyncThunk, ThunkResult } from '../../../types';
import { TimeSrv } from '../../dashboard/services/TimeSrv';
import { withUniqueRefIds } from '../utils/queries';

import { initializeExplore, paneReducer } from './explorePane';
import { DEFAULT_RANGE, makeExplorePaneState } from './utils';

//
// Actions and Payloads
//

export interface SyncTimesPayload {
  syncedTimes: boolean;
}
export const syncTimesAction = createAction<SyncTimesPayload>('explore/syncTimes');

export const richHistoryUpdatedAction = createAction<{ richHistoryResults: RichHistoryResults; exploreId: ExploreId }>(
  'explore/richHistoryUpdated'
);
export const richHistoryStorageFullAction = createAction('explore/richHistoryStorageFullAction');
export const richHistoryLimitExceededAction = createAction('explore/richHistoryLimitExceededAction');

export const richHistorySettingsUpdatedAction = createAction<RichHistorySettings>('explore/richHistorySettingsUpdated');
export const richHistorySearchFiltersUpdatedAction = createAction<{
  exploreId: ExploreId;
  filters?: RichHistorySearchFilters;
}>('explore/richHistorySearchFiltersUpdatedAction');

export const splitSizeUpdateAction = createAction<{
  largerExploreId?: ExploreId;
}>('explore/splitSizeUpdateAction');

export const maximizePaneAction = createAction<{
  exploreId?: ExploreId;
}>('explore/maximizePaneAction');

export const evenPaneResizeAction = createAction('explore/evenPaneResizeAction');

/**
 * Close the pane with the given id.
 */
type SplitCloseActionPayload = ExploreId;
export const splitClose = createAction<SplitCloseActionPayload>('explore/splitClose');

export interface SetPaneStateActionPayload {
  [itemId: string]: Partial<ExploreItemState>;
}
export const setPaneState = createAction<SetPaneStateActionPayload>('explore/setPaneState');

export const clearPanes = createAction('explore/clearPanes');

/**
 * Opens a new split pane. It either copies existing state of the left pane
 * or uses values from options arg.
 *
 * TODO: this can be improved by better inferring fallback values.
 */
export const splitOpen = createAsyncThunk(
  'explore/splitOpen',
  async (options: SplitOpenOptions | undefined, { getState, dispatch }) => {
    const leftState = getState().explore.panes.left;

    const queries = options?.queries ?? (options?.query ? [options?.query] : leftState?.queries || []);

    await dispatch(
      initializeExplore({
        exploreId: ExploreId.right,
        datasource: options?.datasourceUid || leftState?.datasourceInstance?.getRef(),
        queries: withUniqueRefIds(queries),
        range: options?.range || leftState?.range.raw || DEFAULT_RANGE,
        panelsState: options?.panelsState || leftState?.panelsState,
      })
    );
  }
);

export interface NavigateToExploreDependencies {
  getDataSourceSrv: () => DataSourceSrv;
  getTimeSrv: () => TimeSrv;
  getExploreUrl: (args: GetExploreUrlArguments) => Promise<string | undefined>;
  openInNewWindow?: (url: string) => void;
}

export const navigateToExplore = (
  panel: PanelModel,
  dependencies: NavigateToExploreDependencies
): ThunkResult<void> => {
  return async (dispatch) => {
    const { getDataSourceSrv, getTimeSrv, getExploreUrl, openInNewWindow } = dependencies;
    const datasourceSrv = getDataSourceSrv();
    const path = await getExploreUrl({
      panel,
      datasourceSrv,
      timeSrv: getTimeSrv(),
    });

    if (openInNewWindow && path) {
      openInNewWindow(path);
      return;
    }

    locationService.push(path!);
  };
};

/**
 * Global Explore state that handles multiple Explore areas and the split state
 */
const initialExploreItemState = makeExplorePaneState();
export const initialExploreState: ExploreState = {
  syncedTimes: false,
<<<<<<< HEAD
  panes: {
    [ExploreId.left]: initialExploreItemState,
  },
=======
  panes: {},
  correlations: undefined,
>>>>>>> c0a1fc2c
  richHistoryStorageFull: false,
  richHistoryLimitExceededWarningShown: false,
  largerExploreId: undefined,
  maxedExploreId: undefined,
  evenSplitPanes: true,
};

/**
 * Global Explore reducer that handles multiple Explore areas (left and right).
 * Actions that have an `exploreId` get routed to the ExploreItemReducer.
 */
export const exploreReducer = (state = initialExploreState, action: AnyAction): ExploreState => {
  if (splitClose.match(action)) {
    const panes = {
      left: action.payload === ExploreId.left ? state.panes.right : state.panes.left,
    };
    return {
      ...state,
      panes,
      largerExploreId: undefined,
      maxedExploreId: undefined,
      evenSplitPanes: true,
      syncedTimes: false,
    };
  }

  if (splitSizeUpdateAction.match(action)) {
    const { largerExploreId } = action.payload;
    return {
      ...state,
      largerExploreId,
      maxedExploreId: undefined,
      evenSplitPanes: largerExploreId === undefined,
    };
  }

  if (maximizePaneAction.match(action)) {
    const { exploreId } = action.payload;
    return {
      ...state,
      largerExploreId: exploreId,
      maxedExploreId: exploreId,
      evenSplitPanes: false,
    };
  }

  if (evenPaneResizeAction.match(action)) {
    return {
      ...state,
      largerExploreId: undefined,
      maxedExploreId: undefined,
      evenSplitPanes: true,
    };
  }

  if (syncTimesAction.match(action)) {
    return { ...state, syncedTimes: action.payload.syncedTimes };
  }

  if (richHistoryStorageFullAction.match(action)) {
    return {
      ...state,
      richHistoryStorageFull: true,
    };
  }

  if (richHistoryLimitExceededAction.match(action)) {
    return {
      ...state,
      richHistoryLimitExceededWarningShown: true,
    };
  }

  if (richHistorySettingsUpdatedAction.match(action)) {
    const richHistorySettings = action.payload;
    return {
      ...state,
      richHistorySettings,
    };
  }

  if (splitOpen.pending.match(action)) {
    return {
      ...state,
      panes: {
        ...state.panes,
        right: initialExploreItemState,
      },
    };
  }

  if (initializeExplore.pending.match(action)) {
    return {
      ...state,
      panes: {
        ...state.panes,
        [action.meta.arg.exploreId]: initialExploreItemState,
      },
    };
  }

  if (clearPanes.match(action)) {
    return {
      ...state,
      panes: {},
    };
  }

  const exploreId: ExploreId | undefined = action.payload?.exploreId;
  if (typeof exploreId === 'string') {
    return {
      ...state,
      panes: Object.entries(state.panes).reduce<ExploreState['panes']>((acc, [id, pane]) => {
        if (id === exploreId) {
          acc[id] = paneReducer(pane, action);
        } else {
          acc[id as ExploreId] = pane;
        }
        return acc;
      }, {}),
    };
  }

  return state;
};

export default {
  explore: exploreReducer,
};<|MERGE_RESOLUTION|>--- conflicted
+++ resolved
@@ -120,14 +120,7 @@
 const initialExploreItemState = makeExplorePaneState();
 export const initialExploreState: ExploreState = {
   syncedTimes: false,
-<<<<<<< HEAD
-  panes: {
-    [ExploreId.left]: initialExploreItemState,
-  },
-=======
   panes: {},
-  correlations: undefined,
->>>>>>> c0a1fc2c
   richHistoryStorageFull: false,
   richHistoryLimitExceededWarningShown: false,
   largerExploreId: undefined,
