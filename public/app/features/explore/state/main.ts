import { AnyAction } from 'redux';
import { DataSourceSrv } from '@grafana/runtime';
import { serializeStateToUrlParam } from '@grafana/data';

import { stopQueryState, parseUrlState, GetExploreUrlArguments, clearQueryKeys } from 'app/core/utils/explore';
import { ExploreId, ExploreItemState, ExploreState } from 'app/types/explore';
import { updateLocation } from '../../../core/actions';
import { paneReducer } from './explorePane';
import { createAction } from '@reduxjs/toolkit';
import { makeExplorePaneState } from './utils';
import { DataQuery, ExploreUrlState, TimeRange, UrlQueryMap } from '@grafana/data';
import { ThunkResult } from '../../../types';
import { getDatasourceSrv } from '../../plugins/datasource_srv';
import { changeDatasource } from './datasource';
import { runQueries, setQueriesAction } from './query';
import { TimeSrv } from '../../dashboard/services/TimeSrv';
import { PanelModel } from 'app/features/dashboard/state';
import { toRawTimeRange } from '../utils/time';

//
// Actions and Payloads
//

export interface InitMainPayload {
  split: boolean;
}
export const initMainAction = createAction<InitMainPayload>('explore/initMain');

/**
 * Close the split view and save URL state.
 */
export interface SplitCloseActionPayload {
  itemId: ExploreId;
}
export const splitCloseAction = createAction<SplitCloseActionPayload>('explore/splitClose');

/**
 * Open the split view and copy the left state to be the right state.
 * The right state is automatically initialized.
 * The copy keeps all query modifications but wipes the query results.
 */
export interface SplitOpenPayload {
  itemState: ExploreItemState;
}
export const splitOpenAction = createAction<SplitOpenPayload>('explore/splitOpen');

export interface SyncTimesPayload {
  syncedTimes: boolean;
}
export const syncTimesAction = createAction<SyncTimesPayload>('explore/syncTimes');

export const richHistoryUpdatedAction = createAction<any>('explore/richHistoryUpdated');

/**
 * Resets state for explore.
 */
export interface ResetExplorePayload {
  force?: boolean;
}
export const resetExploreAction = createAction<ResetExplorePayload>('explore/resetExplore');

//
// Action creators
//

/**
 * Just to init the split state.
 */
export const initMain = (): ThunkResult<void> => {
  return (dispatch, getState) => {
    const query = getState().location.query;
    dispatch(initMainAction({ split: Boolean(query[ExploreId.left] && query[ExploreId.right]) }));
  };
};

/**
 * Save local redux state back to the URL. Should be called when there is some change that should affect the URL.
 * Not all of the redux state is reflected in URL though.
 */
export const stateSave = (): ThunkResult<void> => {
  return (dispatch, getState) => {
    const { left, right, split } = getState().explore;
    const orgId = getState().user.orgId.toString();
    const urlStates: { [index: string]: string } = { orgId };
    urlStates.left = serializeStateToUrlParam(getUrlStateFromPaneState(left), true);
    if (split && right.initialized) {
      urlStates.right = serializeStateToUrlParam(getUrlStateFromPaneState(right), true);
    }

    lastSavedUrl.right = urlStates.right;
    lastSavedUrl.left = urlStates.left;
    dispatch(updateLocation({ query: urlStates, partial: split && !right.initialized }));
  };
};

// Store the url we saved last se we are not trying to update local state based on that.
export const lastSavedUrl: UrlQueryMap = {};

/**
 * Open the split view and the right state is automatically initialized.
 * If options are specified it initializes that pane with the datasource and query from options.
 * Otherwise it copies the left state to be the right state. The copy keeps all query modifications but wipes the query
 * results.
 */
export function splitOpen<T extends DataQuery = any>(options?: {
  datasourceUid: string;
  query: T;
  // Don't use right now. It's used for Traces to Logs interaction but is hacky in how the range is actually handled.
  range?: TimeRange;
}): ThunkResult<void> {
  return async (dispatch, getState) => {
    // Clone left state to become the right state
    const leftState: ExploreItemState = getState().explore[ExploreId.left];
    const rightState: ExploreItemState = {
      ...leftState,
    };
    const queryState = getState().location.query[ExploreId.left] as string;
    const urlState = parseUrlState(queryState);

    if (options) {
      rightState.queries = [];
      rightState.graphResult = null;
      rightState.logsResult = null;
      rightState.tableResult = null;
      rightState.queryKeys = [];
      urlState.queries = [];
<<<<<<< HEAD
=======
      rightState.urlState = urlState;
      rightState.showLogs = false;
      rightState.showMetrics = false;
      rightState.showNodeGraph = false;
      rightState.showTrace = false;
      rightState.showTable = false;
>>>>>>> 1bdd3eb3
      if (options.range) {
        urlState.range = options.range.raw;
        // This is super hacky. In traces to logs we want to create a link but also internally open split window.
        // We use the same range object but the raw part is treated differently because it's parsed differently during
        // init depending on whether we open split or new window.
        rightState.range = {
          ...options.range,
          raw: {
            from: options.range.from.utc().toISOString(),
            to: options.range.to.utc().toISOString(),
          },
        };
      }

      dispatch(splitOpenAction({ itemState: rightState }));

      const queries = [
        {
          ...options.query,
          refId: 'A',
        } as DataQuery,
      ];

      const dataSourceSettings = getDatasourceSrv().getInstanceSettings(options.datasourceUid);

      await dispatch(changeDatasource(ExploreId.right, dataSourceSettings!.name));
      await dispatch(setQueriesAction({ exploreId: ExploreId.right, queries }));
      await dispatch(runQueries(ExploreId.right));
    } else {
      rightState.queries = leftState.queries.slice();
      dispatch(splitOpenAction({ itemState: rightState }));
    }

    dispatch(stateSave());
  };
}

/**
 * Close the split view and save URL state.
 */
export function splitClose(itemId: ExploreId): ThunkResult<void> {
  return (dispatch) => {
    dispatch(splitCloseAction({ itemId }));
    dispatch(stateSave());
  };
}

export interface NavigateToExploreDependencies {
  getDataSourceSrv: () => DataSourceSrv;
  getTimeSrv: () => TimeSrv;
  getExploreUrl: (args: GetExploreUrlArguments) => Promise<string | undefined>;
  openInNewWindow?: (url: string) => void;
}

export const navigateToExplore = (
  panel: PanelModel,
  dependencies: NavigateToExploreDependencies
): ThunkResult<void> => {
  return async (dispatch) => {
    const { getDataSourceSrv, getTimeSrv, getExploreUrl, openInNewWindow } = dependencies;
    const datasourceSrv = getDataSourceSrv();
    const datasource = await datasourceSrv.get(panel.datasource);
    const path = await getExploreUrl({
      panel,
      panelTargets: panel.targets,
      panelDatasource: datasource,
      datasourceSrv,
      timeSrv: getTimeSrv(),
    });

    if (openInNewWindow && path) {
      openInNewWindow(path);
      return;
    }

    const query = {}; // strips any angular query param
    dispatch(updateLocation({ path, query }));
  };
};

/**
 * Global Explore state that handles multiple Explore areas and the split state
 */
const initialExploreItemState = makeExplorePaneState();
export const initialExploreState: ExploreState = {
  split: false,
  syncedTimes: false,
  left: initialExploreItemState,
  right: initialExploreItemState,
  richHistory: [],
};

/**
 * Global Explore reducer that handles multiple Explore areas (left and right).
 * Actions that have an `exploreId` get routed to the ExploreItemReducer.
 */
export const exploreReducer = (state = initialExploreState, action: AnyAction): ExploreState => {
  if (initMainAction.match(action)) {
    return { ...state, split: action.payload.split };
  }
  if (splitCloseAction.match(action)) {
    const { itemId } = action.payload as SplitCloseActionPayload;
    const targetSplit = {
      left: itemId === ExploreId.left ? state.right : state.left,
      right: initialExploreState.right,
    };
    return {
      ...state,
      ...targetSplit,
      split: false,
    };
  }

  if (splitOpenAction.match(action)) {
    return { ...state, split: true, right: { ...action.payload.itemState } };
  }

  if (syncTimesAction.match(action)) {
    return { ...state, syncedTimes: action.payload.syncedTimes };
  }

  if (richHistoryUpdatedAction.match(action)) {
    return {
      ...state,
      richHistory: action.payload.richHistory,
    };
  }

  if (resetExploreAction.match(action)) {
    const payload: ResetExplorePayload = action.payload;
    const leftState = state[ExploreId.left];
    const rightState = state[ExploreId.right];
    stopQueryState(leftState.querySubscription);
    stopQueryState(rightState.querySubscription);

    if (payload.force || !Number.isInteger(state.left.originPanelId)) {
      return initialExploreState;
    }

    return {
      ...initialExploreState,
      left: {
        ...initialExploreItemState,
        queries: state.left.queries,
        originPanelId: state.left.originPanelId,
      },
    };
  }

  if (action.payload) {
    const { exploreId } = action.payload;
    if (exploreId !== undefined) {
      // @ts-ignore
      const explorePaneState = state[exploreId];
      return { ...state, [exploreId]: paneReducer(explorePaneState, action as any) };
    }
  }

  return state;
};

export default {
  explore: exploreReducer,
};

export function getUrlStateFromPaneState(pane: ExploreItemState): ExploreUrlState {
  return {
    // It can happen that if we are in a split and initial load also runs queries we can be here before the second pane
    // is initialized so datasourceInstance will be still undefined.
    // TODO: this probably isn't good case we are saving an url based on this we should not save empty datasource.
    datasource: pane.datasourceInstance?.name || '',
    queries: pane.queries.map(clearQueryKeys),
    range: toRawTimeRange(pane.range),
  };
}<|MERGE_RESOLUTION|>--- conflicted
+++ resolved
@@ -124,15 +124,11 @@
       rightState.tableResult = null;
       rightState.queryKeys = [];
       urlState.queries = [];
-<<<<<<< HEAD
-=======
-      rightState.urlState = urlState;
       rightState.showLogs = false;
       rightState.showMetrics = false;
       rightState.showNodeGraph = false;
       rightState.showTrace = false;
       rightState.showTable = false;
->>>>>>> 1bdd3eb3
       if (options.range) {
         urlState.range = options.range.raw;
         // This is super hacky. In traces to logs we want to create a link but also internally open split window.
