// Libraries
import React, { ComponentClass } from 'react';
import { hot } from 'react-hot-loader';
// @ts-ignore
import { connect } from 'react-redux';
import { AutoSizer } from 'react-virtualized';
import memoizeOne from 'memoize-one';

// Services & Utils
import store from 'app/core/store';
// Components
<<<<<<< HEAD
import { Alert, ErrorBoundaryAlert } from '@grafana/ui';
=======
import { Alert, DataQuery, ExploreStartPageProps, DataSourceApi, PanelData } from '@grafana/ui';
import { ErrorBoundary } from './ErrorBoundary';
>>>>>>> e0e3a4db
import LogsContainer from './LogsContainer';
import QueryRows from './QueryRows';
import TableContainer from './TableContainer';
// Actions
import {
  changeSize,
  initializeExplore,
  modifyQueries,
  scanStart,
  setQueries,
  refreshExplore,
  reconnectDatasource,
  updateTimeRange,
  toggleGraph,
} from './state/actions';
// Types
import { RawTimeRange, GraphSeriesXY, TimeZone, AbsoluteTimeRange } from '@grafana/data';
import {
  ExploreItemState,
  ExploreUrlState,
  ExploreId,
  ExploreUpdateState,
  ExploreUIState,
  ExploreMode,
} from 'app/types/explore';
import { StoreState } from 'app/types';
import {
  ensureQueries,
  DEFAULT_RANGE,
  DEFAULT_UI_STATE,
  getTimeRangeFromUrl,
  lastUsedDatasourceKeyForOrgId,
} from 'app/core/utils/explore';
import { Emitter } from 'app/core/utils/emitter';
import { ExploreToolbar } from './ExploreToolbar';
import { NoDataSourceCallToAction } from './NoDataSourceCallToAction';
import { FadeIn } from 'app/core/components/Animations/FadeIn';
import { getTimeZone } from '../profile/state/selectors';
import { ErrorContainer } from './ErrorContainer';
import { scanStopAction } from './state/actionTypes';
import { ExploreGraphPanel } from './ExploreGraphPanel';

interface ExploreProps {
  StartPage?: ComponentClass<ExploreStartPageProps>;
  changeSize: typeof changeSize;
  datasourceError: string;
  datasourceInstance: DataSourceApi;
  datasourceLoading: boolean | null;
  datasourceMissing: boolean;
  exploreId: ExploreId;
  initializeExplore: typeof initializeExplore;
  initialized: boolean;
  modifyQueries: typeof modifyQueries;
  update: ExploreUpdateState;
  reconnectDatasource: typeof reconnectDatasource;
  refreshExplore: typeof refreshExplore;
  scanning?: boolean;
  scanRange?: RawTimeRange;
  scanStart: typeof scanStart;
  scanStopAction: typeof scanStopAction;
  setQueries: typeof setQueries;
  split: boolean;
  showingStartPage?: boolean;
  queryKeys: string[];
  initialDatasource: string;
  initialQueries: DataQuery[];
  initialRange: RawTimeRange;
  mode: ExploreMode;
  initialUI: ExploreUIState;
  isLive: boolean;
  updateTimeRange: typeof updateTimeRange;
  graphResult?: GraphSeriesXY[];
  loading?: boolean;
  absoluteRange: AbsoluteTimeRange;
  showingGraph?: boolean;
  showingTable?: boolean;
  timeZone?: TimeZone;
  onHiddenSeriesChanged?: (hiddenSeries: string[]) => void;
  toggleGraph: typeof toggleGraph;
  queryResponse: PanelData;
}

/**
 * Explore provides an area for quick query iteration for a given datasource.
 * Once a datasource is selected it populates the query section at the top.
 * When queries are run, their results are being displayed in the main section.
 * The datasource determines what kind of query editor it brings, and what kind
 * of results viewers it supports. The state is managed entirely in Redux.
 *
 * SPLIT VIEW
 *
 * Explore can have two Explore areas side-by-side. This is handled in `Wrapper.tsx`.
 * Since there can be multiple Explores (e.g., left and right) each action needs
 * the `exploreId` as first parameter so that the reducer knows which Explore state
 * is affected.
 *
 * DATASOURCE REQUESTS
 *
 * A click on Run Query creates transactions for all DataQueries for all expanded
 * result viewers. New runs are discarding previous runs. Upon completion a transaction
 * saves the result. The result viewers construct their data from the currently existing
 * transactions.
 *
 * The result viewers determine some of the query options sent to the datasource, e.g.,
 * `format`, to indicate eventual transformations by the datasources' result transformers.
 */
export class Explore extends React.PureComponent<ExploreProps> {
  el: any;
  exploreEvents: Emitter;

  constructor(props: ExploreProps) {
    super(props);
    this.exploreEvents = new Emitter();
  }

  componentDidMount() {
    const { initialized, exploreId, initialDatasource, initialQueries, initialRange, mode, initialUI } = this.props;
    const width = this.el ? this.el.offsetWidth : 0;

    // initialize the whole explore first time we mount and if browser history contains a change in datasource
    if (!initialized) {
      this.props.initializeExplore(
        exploreId,
        initialDatasource,
        initialQueries,
        initialRange,
        mode,
        width,
        this.exploreEvents,
        initialUI
      );
    }
  }

  componentWillUnmount() {
    this.exploreEvents.removeAllListeners();
  }

  componentDidUpdate(prevProps: ExploreProps) {
    this.refreshExplore();
  }

  getRef = (el: any) => {
    this.el = el;
  };

  onChangeTime = (rawRange: RawTimeRange) => {
    const { updateTimeRange, exploreId } = this.props;

    updateTimeRange({ exploreId, rawRange });
  };

  // Use this in help pages to set page to a single query
  onClickExample = (query: DataQuery) => {
    this.props.setQueries(this.props.exploreId, [query]);
  };

  onClickLabel = (key: string, value: string) => {
    this.onModifyQueries({ type: 'ADD_FILTER', key, value });
  };

  onModifyQueries = (action: any, index?: number) => {
    const { datasourceInstance } = this.props;
    if (datasourceInstance && datasourceInstance.modifyQuery) {
      const modifier = (queries: DataQuery, modification: any) => datasourceInstance.modifyQuery(queries, modification);
      this.props.modifyQueries(this.props.exploreId, action, index, modifier);
    }
  };

  onResize = (size: { height: number; width: number }) => {
    this.props.changeSize(this.props.exploreId, size);
  };

  onStartScanning = () => {
    // Scanner will trigger a query
    this.props.scanStart(this.props.exploreId);
  };

  onStopScanning = () => {
    this.props.scanStopAction({ exploreId: this.props.exploreId });
  };

  onToggleGraph = (showingGraph: boolean) => {
    const { toggleGraph, exploreId } = this.props;
    toggleGraph(exploreId, showingGraph);
  };

  onUpdateTimeRange = (absoluteRange: AbsoluteTimeRange) => {
    const { updateTimeRange, exploreId } = this.props;
    updateTimeRange({ exploreId, absoluteRange });
  };

  refreshExplore = () => {
    const { exploreId, update } = this.props;

    if (update.queries || update.ui || update.range || update.datasource || update.mode) {
      this.props.refreshExplore(exploreId);
    }
  };

  renderEmptyState = () => {
    return (
      <div className="explore-container">
        <NoDataSourceCallToAction />
      </div>
    );
  };

  onReconnect = (event: React.MouseEvent<HTMLButtonElement>) => {
    const { exploreId, reconnectDatasource } = this.props;

    event.preventDefault();
    reconnectDatasource(exploreId);
  };

  render() {
    const {
      StartPage,
      datasourceInstance,
      datasourceError,
      datasourceLoading,
      datasourceMissing,
      exploreId,
      showingStartPage,
      split,
      queryKeys,
      mode,
      graphResult,
      loading,
      absoluteRange,
      showingGraph,
      showingTable,
      timeZone,
      queryResponse,
    } = this.props;
    const exploreClass = split ? 'explore explore-split' : 'explore';

    return (
      <div className={exploreClass} ref={this.getRef}>
        <ExploreToolbar exploreId={exploreId} onChangeTime={this.onChangeTime} />
        {datasourceLoading ? <div className="explore-container">Loading datasource...</div> : null}
        {datasourceMissing ? this.renderEmptyState() : null}

        <FadeIn duration={datasourceError ? 150 : 5} in={datasourceError ? true : false}>
          <div className="explore-container">
            <Alert
              title={`Error connecting to datasource: ${datasourceError}`}
              button={{ text: 'Reconnect', onClick: this.onReconnect }}
            />
          </div>
        </FadeIn>

        {datasourceInstance && (
          <div className="explore-container">
            <QueryRows exploreEvents={this.exploreEvents} exploreId={exploreId} queryKeys={queryKeys} />
            <ErrorContainer queryErrors={[queryResponse.error]} />
            <AutoSizer onResize={this.onResize} disableHeight>
              {({ width }) => {
                if (width === 0) {
                  return null;
                }

                return (
                  <main className="m-t-2" style={{ width }}>
                    <ErrorBoundaryAlert>
                      {showingStartPage && <StartPage onClickExample={this.onClickExample} />}
                      {!showingStartPage && (
                        <>
                          {mode === ExploreMode.Metrics && (
                            <ExploreGraphPanel
                              series={graphResult}
                              width={width}
                              loading={loading}
                              absoluteRange={absoluteRange}
                              isStacked={false}
                              showPanel={true}
                              showingGraph={showingGraph}
                              showingTable={showingTable}
                              timeZone={timeZone}
                              onToggleGraph={this.onToggleGraph}
                              onUpdateTimeRange={this.onUpdateTimeRange}
                              showBars={false}
                              showLines={true}
                            />
                          )}
                          {mode === ExploreMode.Metrics && (
                            <TableContainer exploreId={exploreId} onClickCell={this.onClickLabel} />
                          )}
                          {mode === ExploreMode.Logs && (
                            <LogsContainer
                              width={width}
                              exploreId={exploreId}
                              onClickLabel={this.onClickLabel}
                              onStartScanning={this.onStartScanning}
                              onStopScanning={this.onStopScanning}
                            />
                          )}
                        </>
                      )}
                    </ErrorBoundaryAlert>
                  </main>
                );
              }}
            </AutoSizer>
          </div>
        )}
      </div>
    );
  }
}

const ensureQueriesMemoized = memoizeOne(ensureQueries);
const getTimeRangeFromUrlMemoized = memoizeOne(getTimeRangeFromUrl);

function mapStateToProps(state: StoreState, { exploreId }: ExploreProps) {
  const explore = state.explore;
  const { split } = explore;
  const item: ExploreItemState = explore[exploreId];
  const timeZone = getTimeZone(state.user);
  const {
    StartPage,
    datasourceError,
    datasourceInstance,
    datasourceLoading,
    datasourceMissing,
    initialized,
    showingStartPage,
    queryKeys,
    urlState,
    update,
    isLive,
    supportedModes,
    mode,
    graphResult,
    loading,
    showingGraph,
    showingTable,
    absoluteRange,
    queryResponse,
  } = item;

  const { datasource, queries, range: urlRange, mode: urlMode, ui } = (urlState || {}) as ExploreUrlState;
  const initialDatasource = datasource || store.get(lastUsedDatasourceKeyForOrgId(state.user.orgId));
  const initialQueries: DataQuery[] = ensureQueriesMemoized(queries);
  const initialRange = urlRange ? getTimeRangeFromUrlMemoized(urlRange, timeZone).raw : DEFAULT_RANGE;

  let newMode: ExploreMode;
  if (supportedModes.length) {
    const urlModeIsValid = supportedModes.includes(urlMode);
    const modeStateIsValid = supportedModes.includes(mode);

    if (modeStateIsValid) {
      newMode = mode;
    } else if (urlModeIsValid) {
      newMode = urlMode;
    } else {
      newMode = supportedModes[0];
    }
  } else {
    newMode = [ExploreMode.Metrics, ExploreMode.Logs].includes(mode) ? mode : ExploreMode.Metrics;
  }

  const initialUI = ui || DEFAULT_UI_STATE;

  return {
    StartPage,
    datasourceError,
    datasourceInstance,
    datasourceLoading,
    datasourceMissing,
    initialized,
    showingStartPage,
    split,
    queryKeys,
    update,
    initialDatasource,
    initialQueries,
    initialRange,
    mode: newMode,
    initialUI,
    isLive,
    graphResult,
    loading,
    showingGraph,
    showingTable,
    absoluteRange,
    queryResponse,
  };
}

const mapDispatchToProps = {
  changeSize,
  initializeExplore,
  modifyQueries,
  reconnectDatasource,
  refreshExplore,
  scanStart,
  scanStopAction,
  setQueries,
  updateTimeRange,
  toggleGraph,
};

export default hot(module)(
  connect(
    mapStateToProps,
    mapDispatchToProps
  )(Explore)
) as React.ComponentType<{ exploreId: ExploreId }>;<|MERGE_RESOLUTION|>--- conflicted
+++ resolved
@@ -9,12 +9,7 @@
 // Services & Utils
 import store from 'app/core/store';
 // Components
-<<<<<<< HEAD
-import { Alert, ErrorBoundaryAlert } from '@grafana/ui';
-=======
-import { Alert, DataQuery, ExploreStartPageProps, DataSourceApi, PanelData } from '@grafana/ui';
-import { ErrorBoundary } from './ErrorBoundary';
->>>>>>> e0e3a4db
+import { Alert, ErrorBoundaryAlert, DataQuery, ExploreStartPageProps, DataSourceApi, PanelData } from '@grafana/ui';
 import LogsContainer from './LogsContainer';
 import QueryRows from './QueryRows';
 import TableContainer from './TableContainer';
