--- conflicted
+++ resolved
@@ -536,12 +536,8 @@
     showNodeGraph,
     showFlameGraph,
     loading,
-<<<<<<< HEAD
-    graphStyle,
+    isFromCompactUrl,
     showRawPrometheus,
-=======
-    isFromCompactUrl,
->>>>>>> d332dab3
   } = item;
 
   return {
