import { css, cx } from '@emotion/css';
<<<<<<< HEAD
import { get } from 'lodash';
=======
import { get, groupBy } from 'lodash';
>>>>>>> ae830f68
import memoizeOne from 'memoize-one';
import React, { createRef } from 'react';
import { connect, ConnectedProps } from 'react-redux';
import AutoSizer from 'react-virtualized-auto-sizer';

import {
  AbsoluteTimeRange,
<<<<<<< HEAD
  DataQuery,
  GrafanaTheme2,
=======
  EventBus,
  GrafanaTheme2,
  hasToggleableQueryFiltersSupport,
>>>>>>> ae830f68
  LoadingState,
  QueryFixAction,
  RawTimeRange,
  SplitOpenOptions,
<<<<<<< HEAD
} from '@grafana/data';
import { selectors } from '@grafana/e2e-selectors';
import { getDataSourceSrv, reportInteraction } from '@grafana/runtime';
import { Collapse, CustomScrollbar, ErrorBoundaryAlert, Themeable2, withTheme2, PanelContainer } from '@grafana/ui';
import { FILTER_FOR_OPERATOR, FILTER_OUT_OPERATOR, FilterItem } from '@grafana/ui/src/components/Table/types';
import appEvents from 'app/core/app_events';
=======
  SupplementaryQueryType,
} from '@grafana/data';
import { selectors } from '@grafana/e2e-selectors';
import { config, getDataSourceSrv, reportInteraction } from '@grafana/runtime';
import { DataQuery } from '@grafana/schema';
import {
  AdHocFilterItem,
  CustomScrollbar,
  ErrorBoundaryAlert,
  PanelContainer,
  Themeable2,
  withTheme2,
} from '@grafana/ui';
import { FILTER_FOR_OPERATOR, FILTER_OUT_OPERATOR } from '@grafana/ui/src/components/Table/types';
>>>>>>> ae830f68
import { supportedFeatures } from 'app/core/history/richHistoryStorageProvider';
import { MIXED_DATASOURCE_NAME } from 'app/plugins/datasource/mixed/MixedDataSource';
import { getNodeGraphDataFrames } from 'app/plugins/panel/nodeGraph/utils';
import { StoreState } from 'app/types';

import { getTimeZone } from '../profile/state/selectors';

import { ContentOutline } from './ContentOutline/ContentOutline';
import { ContentOutlineContextProvider } from './ContentOutline/ContentOutlineContext';
import { ContentOutlineItem } from './ContentOutline/ContentOutlineItem';
import { CorrelationHelper } from './CorrelationHelper';
import { CustomContainer } from './CustomContainer';
import ExploreQueryInspector from './ExploreQueryInspector';
import { ExploreToolbar } from './ExploreToolbar';
import { FlameGraphExploreContainer } from './FlameGraph/FlameGraphExploreContainer';
import { GraphContainer } from './Graph/GraphContainer';
import LogsContainer from './Logs/LogsContainer';
import { LogsSamplePanel } from './Logs/LogsSamplePanel';
import { NoData } from './NoData';
import { NoDataSourceCallToAction } from './NoDataSourceCallToAction';
import { NodeGraphContainer } from './NodeGraph/NodeGraphContainer';
import { QueryRows } from './QueryRows';
import RawPrometheusContainer from './RawPrometheus/RawPrometheusContainer';
import { ResponseErrorContainer } from './ResponseErrorContainer';
import RichHistoryContainer from './RichHistory/RichHistoryContainer';
import { SecondaryActions } from './SecondaryActions';
import TableContainer from './Table/TableContainer';
import { TraceViewContainer } from './TraceView/TraceViewContainer';
import { changeSize } from './state/explorePane';
import { splitOpen } from './state/main';
import {
  addQueryRow,
  modifyQueries,
  scanStart,
  scanStopAction,
  selectIsWaitingForData,
  setQueries,
  setSupplementaryQueryEnabled,
} from './state/query';
import { isSplit } from './state/selectors';
import { updateTimeRange } from './state/time';

const getStyles = (theme: GrafanaTheme2) => {
  return {
    exploreMain: css({
      label: 'exploreMain',
      // Is needed for some transition animations to work.
      position: 'relative',
      marginTop: '21px',
      display: 'flex',
      flexDirection: 'column',
      gap: theme.spacing(1),
    }),
    queryContainer: css({
      label: 'queryContainer',
      padding: theme.spacing(1),
    }),
    exploreContainer: css({
      label: 'exploreContainer',
      display: 'flex',
      flexDirection: 'column',
      paddingRight: theme.spacing(2),
      marginBottom: theme.spacing(2),
    }),
    left: css({
      marginBottom: theme.spacing(2),
    }),
    wrapper: css({
      position: 'absolute',
      top: 0,
      left: theme.spacing(2),
      right: 0,
      bottom: 0,
      display: 'flex',
    }),
  };
};

export interface ExploreProps extends Themeable2 {
  exploreId: string;
  theme: GrafanaTheme2;
  eventBus: EventBus;
}

enum ExploreDrawer {
  RichHistory,
  QueryInspector,
}

interface ExploreState {
  openDrawer?: ExploreDrawer;
  contentOutlineVisible: boolean;
}

export type Props = ExploreProps & ConnectedProps<typeof connector>;

/**
 * Explore provides an area for quick query iteration for a given datasource.
 * Once a datasource is selected it populates the query section at the top.
 * When queries are run, their results are being displayed in the main section.
 * The datasource determines what kind of query editor it brings, and what kind
 * of results viewers it supports. The state is managed entirely in Redux.
 *
 * SPLIT VIEW
 *
 * Explore can have two Explore areas side-by-side. This is handled in `Wrapper.tsx`.
 * Since there can be multiple Explores (e.g., left and right) each action needs
 * the `exploreId` as first parameter so that the reducer knows which Explore state
 * is affected.
 *
 * DATASOURCE REQUESTS
 *
 * A click on Run Query creates transactions for all DataQueries for all expanded
 * result viewers. New runs are discarding previous runs. Upon completion a transaction
 * saves the result. The result viewers construct their data from the currently existing
 * transactions.
 *
 * The result viewers determine some of the query options sent to the datasource, e.g.,
 * `format`, to indicate eventual transformations by the datasources' result transformers.
 */

export class Explore extends React.PureComponent<Props, ExploreState> {
  scrollElement: HTMLDivElement | undefined;
  topOfViewRef = createRef<HTMLDivElement>();
  graphEventBus: EventBus;
  logsEventBus: EventBus;
  memoizedGetNodeGraphDataFrames = memoizeOne(getNodeGraphDataFrames);

  constructor(props: Props) {
    super(props);
    this.state = {
      openDrawer: undefined,
      contentOutlineVisible: false,
    };
    this.graphEventBus = props.eventBus.newScopedBus('graph', { onlyLocal: false });
    this.logsEventBus = props.eventBus.newScopedBus('logs', { onlyLocal: false });
  }

  onChangeTime = (rawRange: RawTimeRange) => {
    const { updateTimeRange, exploreId } = this.props;
    updateTimeRange({ exploreId, rawRange });
  };

  // Use this in help pages to set page to a single query
  onClickExample = (query: DataQuery) => {
    this.props.setQueries(this.props.exploreId, [query]);
  };

  onCellFilterAdded = (filter: AdHocFilterItem) => {
    const { value, key, operator } = filter;
    if (operator === FILTER_FOR_OPERATOR) {
      this.onClickFilterLabel(key, value);
    }

    if (operator === FILTER_OUT_OPERATOR) {
      this.onClickFilterOutLabel(key, value);
    }
  };

  onContentOutlineToogle = () => {
    this.setState((state) => {
      reportInteraction('explore_toolbar_contentoutline_clicked', {
        item: 'outline',
        type: state.contentOutlineVisible ? 'close' : 'open',
      });
      return {
        contentOutlineVisible: !state.contentOutlineVisible,
      };
    });
  };

  /**
   * Used by Logs details.
   * Returns true if all queries have the filter, otherwise false.
   * TODO: In the future, we would like to return active filters based the query that produced the log line.
   * @alpha
   */
  isFilterLabelActive = async (key: string, value: string, refId?: string) => {
    if (!config.featureToggles.toggleLabelsInLogsUI) {
      return false;
    }
    const query = this.props.queries.find((q) => q.refId === refId);
    if (!query) {
      return false;
    }
    const ds = await getDataSourceSrv().get(query.datasource);
    if (hasToggleableQueryFiltersSupport(ds) && ds.queryHasFilter(query, { key, value })) {
      return true;
    }
    return false;
  };

  /**
   * Used by Logs details.
   */
  onClickFilterLabel = (key: string, value: string, refId?: string) => {
    this.onModifyQueries({ type: 'ADD_FILTER', options: { key, value } }, refId);
  };

  /**
   * Used by Logs details.
   */
  onClickFilterOutLabel = (key: string, value: string, refId?: string) => {
    this.onModifyQueries({ type: 'ADD_FILTER_OUT', options: { key, value } }, refId);
  };

  onClickAddQueryRowButton = () => {
    const { exploreId, queryKeys } = this.props;
    this.props.addQueryRow(exploreId, queryKeys.length);
  };

  /**
   * Used by Logs details.
   */
  onModifyQueries = (action: QueryFixAction, refId?: string) => {
    const modifier = async (query: DataQuery, modification: QueryFixAction) => {
      // This gives Logs Details support to modify the query that produced the log line.
      // If not present, all queries are modified.
      if (refId && refId !== query.refId) {
        return query;
      }
      const { datasource } = query;
      if (datasource == null) {
        return query;
      }
      const ds = await getDataSourceSrv().get(datasource);
      if (hasToggleableQueryFiltersSupport(ds) && config.featureToggles.toggleLabelsInLogsUI) {
        return ds.toggleQueryFilter(query, {
          type: modification.type === 'ADD_FILTER' ? 'FILTER_FOR' : 'FILTER_OUT',
          options: modification.options ?? {},
        });
      }
      if (ds.modifyQuery) {
        return ds.modifyQuery(query, modification);
      } else {
        return query;
      }
    };
    this.props.modifyQueries(this.props.exploreId, action, modifier);
  };

  onResize = (size: { height: number; width: number }) => {
    this.props.changeSize(this.props.exploreId, size);
  };

  onStartScanning = () => {
    // Scanner will trigger a query
    this.props.scanStart(this.props.exploreId);
  };

  onStopScanning = () => {
    this.props.scanStopAction({ exploreId: this.props.exploreId });
  };

  onUpdateTimeRange = (absoluteRange: AbsoluteTimeRange) => {
    const { exploreId, updateTimeRange } = this.props;
    updateTimeRange({ exploreId, absoluteRange });
  };

  toggleShowRichHistory = () => {
    this.setState((state) => {
      return {
        openDrawer: state.openDrawer === ExploreDrawer.RichHistory ? undefined : ExploreDrawer.RichHistory,
      };
    });
  };

  toggleShowQueryInspector = () => {
    this.setState((state) => {
      return {
        openDrawer: state.openDrawer === ExploreDrawer.QueryInspector ? undefined : ExploreDrawer.QueryInspector,
      };
    });
  };

  onSplitOpen = (panelType: string) => {
<<<<<<< HEAD
    return async (options?: SplitOpenOptions<DataQuery>) => {
=======
    return async (options?: SplitOpenOptions) => {
>>>>>>> ae830f68
      this.props.splitOpen(options);
      if (options && this.props.datasourceInstance) {
        const target = (await getDataSourceSrv().get(options.datasourceUid)).type;
        const source =
          this.props.datasourceInstance.uid === MIXED_DATASOURCE_NAME
            ? get(this.props.queries, '0.datasource.type')
            : this.props.datasourceInstance.type;
        const tracking = {
          origin: 'panel',
          panelType,
          source,
          target,
          exploreId: this.props.exploreId,
        };
        reportInteraction('grafana_explore_split_view_opened', tracking);
      }
    };
  };

  renderEmptyState(exploreContainerStyles: string) {
    return (
      <div className={cx(exploreContainerStyles)}>
        <NoDataSourceCallToAction />
      </div>
    );
  }

  renderNoData() {
    return <NoData />;
  }

  renderCustom(width: number) {
    const { timeZone, queryResponse, absoluteRange, eventBus } = this.props;

    const groupedByPlugin = groupBy(queryResponse?.customFrames, 'meta.preferredVisualisationPluginId');

    return Object.entries(groupedByPlugin).map(([pluginId, frames], index) => {
      return (
        <ContentOutlineItem title={pluginId} icon="plug" key={index}>
          <CustomContainer
            key={index}
            timeZone={timeZone}
            pluginId={pluginId}
            frames={frames}
            state={queryResponse.state}
            absoluteRange={absoluteRange}
            height={400}
            width={width}
            splitOpenFn={this.onSplitOpen(pluginId)}
            eventBus={eventBus}
          />
        </ContentOutlineItem>
      );
    });
  }

  renderGraphPanel(width: number) {
<<<<<<< HEAD
    const { graphResult, absoluteRange, timeZone, queryResponse, loading, theme, graphStyle } = this.props;
    const spacing = parseInt(theme.spacing(2).slice(0, -2), 10);
    const label = <ExploreGraphLabel graphStyle={graphStyle} onChangeGraphStyle={this.onChangeGraphStyle} />;
=======
    const { graphResult, absoluteRange, timeZone, queryResponse, showFlameGraph } = this.props;

>>>>>>> ae830f68
    return (
      <ContentOutlineItem title="Graph" icon="graph-bar">
        <GraphContainer
          data={graphResult!}
          height={showFlameGraph ? 180 : 400}
          width={width}
          absoluteRange={absoluteRange}
          timeZone={timeZone}
          onChangeTime={this.onUpdateTimeRange}
          annotations={queryResponse.annotations}
          splitOpenFn={this.onSplitOpen('graph')}
          loadingState={queryResponse.state}
          eventBus={this.graphEventBus}
        />
      </ContentOutlineItem>
    );
  }

  renderTablePanel(width: number) {
    const { exploreId, timeZone } = this.props;
    return (
      <ContentOutlineItem title="Table" icon="table">
        <TableContainer
          ariaLabel={selectors.pages.Explore.General.table}
          width={width}
          exploreId={exploreId}
          onCellFilterAdded={this.onCellFilterAdded}
          timeZone={timeZone}
          splitOpenFn={this.onSplitOpen('table')}
        />
      </ContentOutlineItem>
    );
  }

  renderRawPrometheus(width: number) {
    const { exploreId, datasourceInstance, timeZone } = this.props;
    return (
<<<<<<< HEAD
      <TableContainer
        ariaLabel={selectors.pages.Explore.General.table}
        width={width}
        exploreId={exploreId}
        onCellFilterAdded={datasourceInstance?.modifyQuery ? this.onCellFilterAdded : undefined}
        timeZone={timeZone}
        splitOpenFn={this.onSplitOpen('table')}
      />
=======
      <ContentOutlineItem title="Raw Prometheus" icon="gf-prometheus">
        <RawPrometheusContainer
          showRawPrometheus={true}
          ariaLabel={selectors.pages.Explore.General.table}
          width={width}
          exploreId={exploreId}
          onCellFilterAdded={datasourceInstance?.modifyQuery ? this.onCellFilterAdded : undefined}
          timeZone={timeZone}
          splitOpenFn={this.onSplitOpen('table')}
        />
      </ContentOutlineItem>
>>>>>>> ae830f68
    );
  }

  renderLogsPanel(width: number) {
    const { exploreId, syncedTimes, theme, queryResponse } = this.props;
    const spacing = parseInt(theme.spacing(2).slice(0, -2), 10);
    // Need to make ContentOutlineItem a flex container so the gap works
    const logsContentOutlineWrapper = css({
      display: 'flex',
      flexDirection: 'column',
      gap: theme.spacing(1),
    });
    return (
<<<<<<< HEAD
      <LogsContainer
        exploreId={exploreId}
        loadingState={queryResponse.state}
        syncedTimes={syncedTimes}
        width={width - spacing}
        onClickFilterLabel={this.onClickFilterLabel}
        onClickFilterOutLabel={this.onClickFilterOutLabel}
        onStartScanning={this.onStartScanning}
        onStopScanning={this.onStopScanning}
        splitOpenFn={this.onSplitOpen('logs')}
      />
=======
      <ContentOutlineItem title="Logs" icon="gf-logs" className={logsContentOutlineWrapper}>
        <LogsContainer
          exploreId={exploreId}
          loadingState={queryResponse.state}
          syncedTimes={syncedTimes}
          width={width - spacing}
          onClickFilterLabel={this.onClickFilterLabel}
          onClickFilterOutLabel={this.onClickFilterOutLabel}
          onStartScanning={this.onStartScanning}
          onStopScanning={this.onStopScanning}
          eventBus={this.logsEventBus}
          splitOpenFn={this.onSplitOpen('logs')}
          scrollElement={this.scrollElement}
          isFilterLabelActive={this.isFilterLabelActive}
        />
      </ContentOutlineItem>
    );
  }

  renderLogsSamplePanel() {
    const { logsSample, timeZone, setSupplementaryQueryEnabled, exploreId, datasourceInstance, queries } = this.props;

    return (
      <ContentOutlineItem title="Logs Sample" icon="gf-logs">
        <LogsSamplePanel
          queryResponse={logsSample.data}
          timeZone={timeZone}
          enabled={logsSample.enabled}
          queries={queries}
          datasourceInstance={datasourceInstance}
          splitOpen={this.onSplitOpen('logsSample')}
          setLogsSampleEnabled={(enabled: boolean) =>
            setSupplementaryQueryEnabled(exploreId, enabled, SupplementaryQueryType.LogsSample)
          }
        />
      </ContentOutlineItem>
>>>>>>> ae830f68
    );
  }

  renderNodeGraphPanel() {
    const { exploreId, showTrace, queryResponse, datasourceInstance } = this.props;
    const datasourceType = datasourceInstance ? datasourceInstance?.type : 'unknown';

    return (
<<<<<<< HEAD
      <NodeGraphContainer
        dataFrames={this.memoizedGetNodeGraphDataFrames(queryResponse.series)}
        exploreId={exploreId}
        withTraceView={showTrace}
        datasourceType={datasourceType}
        splitOpenFn={this.onSplitOpen('nodeGraph')}
      />
=======
      <ContentOutlineItem title="Node Graph" icon="code-branch">
        <NodeGraphContainer
          dataFrames={this.memoizedGetNodeGraphDataFrames(queryResponse.series)}
          exploreId={exploreId}
          withTraceView={showTrace}
          datasourceType={datasourceType}
          splitOpenFn={this.onSplitOpen('nodeGraph')}
        />
      </ContentOutlineItem>
>>>>>>> ae830f68
    );
  }

  renderFlameGraphPanel() {
    const { queryResponse } = this.props;
    return (
      <ContentOutlineItem title="Flame Graph" icon="fire">
        <FlameGraphExploreContainer dataFrames={queryResponse.flameGraphFrames} />
      </ContentOutlineItem>
    );
  }

  renderTraceViewPanel() {
    const { queryResponse, exploreId } = this.props;
    const dataFrames = queryResponse.series.filter((series) => series.meta?.preferredVisualisationType === 'trace');

    return (
      // If there is no data (like 404) we show a separate error so no need to show anything here
      dataFrames.length && (
<<<<<<< HEAD
        <TraceViewContainer
          exploreId={exploreId}
          dataFrames={dataFrames}
          splitOpenFn={this.onSplitOpen('traceView')}
          scrollElement={this.scrollElement}
          queryResponse={queryResponse}
          topOfViewRef={this.topOfViewRef}
        />
=======
        <ContentOutlineItem title="Traces" icon="file-alt">
          <TraceViewContainer
            exploreId={exploreId}
            dataFrames={dataFrames}
            splitOpenFn={this.onSplitOpen('traceView')}
            scrollElement={this.scrollElement}
            queryResponse={queryResponse}
            topOfViewRef={this.topOfViewRef}
          />
        </ContentOutlineItem>
>>>>>>> ae830f68
      )
    );
  }

  render() {
    const {
      datasourceInstance,
      exploreId,
      graphResult,
      queryResponse,
      isLive,
      theme,
      showMetrics,
      showTable,
      showRawPrometheus,
      showLogs,
      showTrace,
      showCustom,
      showNodeGraph,
      showFlameGraph,
      timeZone,
      showLogsSample,
      correlationEditorDetails,
      correlationEditorHelperData,
    } = this.props;
    const { openDrawer, contentOutlineVisible } = this.state;
    const styles = getStyles(theme);
    const showPanels = queryResponse && queryResponse.state !== LoadingState.NotStarted;
    const showRichHistory = openDrawer === ExploreDrawer.RichHistory;
    const richHistoryRowButtonHidden = !supportedFeatures().queryHistoryAvailable;
    const showQueryInspector = openDrawer === ExploreDrawer.QueryInspector;
    const showNoData =
      queryResponse.state === LoadingState.Done &&
      [
        queryResponse.logsFrames,
        queryResponse.graphFrames,
        queryResponse.nodeGraphFrames,
        queryResponse.flameGraphFrames,
        queryResponse.tableFrames,
        queryResponse.rawPrometheusFrames,
        queryResponse.traceFrames,
        queryResponse.customFrames,
      ].every((e) => e.length === 0);

    let correlationsBox = undefined;
    const isCorrelationsEditorMode = correlationEditorDetails?.editorMode;
    const showCorrelationHelper = Boolean(isCorrelationsEditorMode || correlationEditorDetails?.dirty);
    if (showCorrelationHelper && correlationEditorHelperData !== undefined) {
      correlationsBox = <CorrelationHelper correlations={correlationEditorHelperData} />;
    }

    return (
      <ContentOutlineContextProvider>
        <ExploreToolbar
          exploreId={exploreId}
          onChangeTime={this.onChangeTime}
          onContentOutlineToogle={this.onContentOutlineToogle}
          isContentOutlineOpen={contentOutlineVisible}
        />
        <div
          style={{
            position: 'relative',
            height: '100%',
            paddingLeft: theme.spacing(2),
          }}
        >
          <div className={styles.wrapper}>
            {contentOutlineVisible && (
              <div className={styles.left}>
                <ContentOutline scroller={this.scrollElement} panelId={`content-outline-container-${exploreId}`} />
              </div>
            )}
            <CustomScrollbar
              testId={selectors.pages.Explore.General.scrollView}
              scrollRefCallback={(scrollElement) => (this.scrollElement = scrollElement || undefined)}
              hideHorizontalTrack
            >
              <div className={styles.exploreContainer} ref={this.topOfViewRef}>
                {datasourceInstance ? (
                  <>
                    <ContentOutlineItem title="Queries" icon="arrow">
                      <PanelContainer className={styles.queryContainer}>
                        {correlationsBox}
                        <QueryRows exploreId={exploreId} />
                        <SecondaryActions
                          // do not allow people to add queries with potentially different datasources in correlations editor mode
                          addQueryRowButtonDisabled={
                            isLive || (isCorrelationsEditorMode && datasourceInstance.meta.mixed)
                          }
                          // We cannot show multiple traces at the same time right now so we do not show add query button.
                          //TODO:unification
                          addQueryRowButtonHidden={false}
                          richHistoryRowButtonHidden={richHistoryRowButtonHidden}
                          richHistoryButtonActive={showRichHistory}
                          queryInspectorButtonActive={showQueryInspector}
                          onClickAddQueryRowButton={this.onClickAddQueryRowButton}
                          onClickRichHistoryButton={this.toggleShowRichHistory}
                          onClickQueryInspectorButton={this.toggleShowQueryInspector}
                        />
                        <ResponseErrorContainer exploreId={exploreId} />
                      </PanelContainer>
                    </ContentOutlineItem>
                    <AutoSizer onResize={this.onResize} disableHeight>
                      {({ width }) => {
                        if (width === 0) {
                          return null;
                        }

                        return (
                          <main className={cx(styles.exploreMain)} style={{ width }}>
                            <ErrorBoundaryAlert>
                              {showPanels && (
                                <>
                                  {showMetrics && graphResult && (
                                    <ErrorBoundaryAlert>{this.renderGraphPanel(width)}</ErrorBoundaryAlert>
                                  )}
                                  {showRawPrometheus && (
                                    <ErrorBoundaryAlert>{this.renderRawPrometheus(width)}</ErrorBoundaryAlert>
                                  )}
                                  {showTable && <ErrorBoundaryAlert>{this.renderTablePanel(width)}</ErrorBoundaryAlert>}
                                  {showLogs && <ErrorBoundaryAlert>{this.renderLogsPanel(width)}</ErrorBoundaryAlert>}
                                  {showNodeGraph && (
                                    <ErrorBoundaryAlert>{this.renderNodeGraphPanel()}</ErrorBoundaryAlert>
                                  )}
                                  {showFlameGraph && (
                                    <ErrorBoundaryAlert>{this.renderFlameGraphPanel()}</ErrorBoundaryAlert>
                                  )}
                                  {showTrace && <ErrorBoundaryAlert>{this.renderTraceViewPanel()}</ErrorBoundaryAlert>}
                                  {showLogsSample && (
                                    <ErrorBoundaryAlert>{this.renderLogsSamplePanel()}</ErrorBoundaryAlert>
                                  )}
                                  {showCustom && <ErrorBoundaryAlert>{this.renderCustom(width)}</ErrorBoundaryAlert>}
                                  {showNoData && <ErrorBoundaryAlert>{this.renderNoData()}</ErrorBoundaryAlert>}
                                </>
                              )}
                              {showRichHistory && (
                                <RichHistoryContainer
                                  width={width}
                                  exploreId={exploreId}
                                  onClose={this.toggleShowRichHistory}
                                />
                              )}
                              {showQueryInspector && (
                                <ExploreQueryInspector
                                  exploreId={exploreId}
                                  width={width}
                                  onClose={this.toggleShowQueryInspector}
                                  timeZone={timeZone}
                                />
                              )}
                            </ErrorBoundaryAlert>
                          </main>
                        );
                      }}
                    </AutoSizer>
                  </>
                ) : (
                  this.renderEmptyState(styles.exploreContainer)
                )}
              </div>
            </CustomScrollbar>
          </div>
        </div>
      </ContentOutlineContextProvider>
    );
  }
}

function mapStateToProps(state: StoreState, { exploreId }: ExploreProps) {
  const explore = state.explore;
  const { syncedTimes } = explore;
  const item = explore.panes[exploreId]!;

  const timeZone = getTimeZone(state.user);
  const {
    datasourceInstance,
    queryKeys,
    queries,
    isLive,
    graphResult,
    tableResult,
    logsResult,
    showLogs,
    showMetrics,
    showTable,
    showTrace,
    showCustom,
    absoluteRange,
    queryResponse,
    showNodeGraph,
    showFlameGraph,
    showRawPrometheus,
    supplementaryQueries,
    correlationEditorHelperData,
  } = item;

  const loading = selectIsWaitingForData(exploreId)(state);
  const logsSample = supplementaryQueries[SupplementaryQueryType.LogsSample];
  // We want to show logs sample only if there are no log results and if there is already graph or table result
  const showLogsSample = !!(logsSample.dataProvider !== undefined && !logsResult && (graphResult || tableResult));

  return {
    datasourceInstance,
    queryKeys,
    queries,
    isLive,
    graphResult,
    logsResult: logsResult ?? undefined,
    absoluteRange,
    queryResponse,
    syncedTimes,
    timeZone,
    showLogs,
    showMetrics,
    showTable,
    showTrace,
    showCustom,
    showNodeGraph,
    showRawPrometheus,
    showFlameGraph,
    splitted: isSplit(state),
    loading,
    logsSample,
    showLogsSample,
    correlationEditorHelperData,
    correlationEditorDetails: explore.correlationEditorDetails,
  };
}

const mapDispatchToProps = {
  changeSize,
  modifyQueries,
  scanStart,
  scanStopAction,
  setQueries,
  updateTimeRange,
  addQueryRow,
  splitOpen,
  setSupplementaryQueryEnabled,
};

const connector = connect(mapStateToProps, mapDispatchToProps);

export default withTheme2(connector(Explore));<|MERGE_RESOLUTION|>--- conflicted
+++ resolved
@@ -1,9 +1,5 @@
 import { css, cx } from '@emotion/css';
-<<<<<<< HEAD
-import { get } from 'lodash';
-=======
 import { get, groupBy } from 'lodash';
->>>>>>> ae830f68
 import memoizeOne from 'memoize-one';
 import React, { createRef } from 'react';
 import { connect, ConnectedProps } from 'react-redux';
@@ -11,26 +7,13 @@
 
 import {
   AbsoluteTimeRange,
-<<<<<<< HEAD
-  DataQuery,
-  GrafanaTheme2,
-=======
   EventBus,
   GrafanaTheme2,
   hasToggleableQueryFiltersSupport,
->>>>>>> ae830f68
   LoadingState,
   QueryFixAction,
   RawTimeRange,
   SplitOpenOptions,
-<<<<<<< HEAD
-} from '@grafana/data';
-import { selectors } from '@grafana/e2e-selectors';
-import { getDataSourceSrv, reportInteraction } from '@grafana/runtime';
-import { Collapse, CustomScrollbar, ErrorBoundaryAlert, Themeable2, withTheme2, PanelContainer } from '@grafana/ui';
-import { FILTER_FOR_OPERATOR, FILTER_OUT_OPERATOR, FilterItem } from '@grafana/ui/src/components/Table/types';
-import appEvents from 'app/core/app_events';
-=======
   SupplementaryQueryType,
 } from '@grafana/data';
 import { selectors } from '@grafana/e2e-selectors';
@@ -45,7 +28,6 @@
   withTheme2,
 } from '@grafana/ui';
 import { FILTER_FOR_OPERATOR, FILTER_OUT_OPERATOR } from '@grafana/ui/src/components/Table/types';
->>>>>>> ae830f68
 import { supportedFeatures } from 'app/core/history/richHistoryStorageProvider';
 import { MIXED_DATASOURCE_NAME } from 'app/plugins/datasource/mixed/MixedDataSource';
 import { getNodeGraphDataFrames } from 'app/plugins/panel/nodeGraph/utils';
@@ -322,11 +304,7 @@
   };
 
   onSplitOpen = (panelType: string) => {
-<<<<<<< HEAD
-    return async (options?: SplitOpenOptions<DataQuery>) => {
-=======
     return async (options?: SplitOpenOptions) => {
->>>>>>> ae830f68
       this.props.splitOpen(options);
       if (options && this.props.datasourceInstance) {
         const target = (await getDataSourceSrv().get(options.datasourceUid)).type;
@@ -384,14 +362,8 @@
   }
 
   renderGraphPanel(width: number) {
-<<<<<<< HEAD
-    const { graphResult, absoluteRange, timeZone, queryResponse, loading, theme, graphStyle } = this.props;
-    const spacing = parseInt(theme.spacing(2).slice(0, -2), 10);
-    const label = <ExploreGraphLabel graphStyle={graphStyle} onChangeGraphStyle={this.onChangeGraphStyle} />;
-=======
     const { graphResult, absoluteRange, timeZone, queryResponse, showFlameGraph } = this.props;
 
->>>>>>> ae830f68
     return (
       <ContentOutlineItem title="Graph" icon="graph-bar">
         <GraphContainer
@@ -429,16 +401,6 @@
   renderRawPrometheus(width: number) {
     const { exploreId, datasourceInstance, timeZone } = this.props;
     return (
-<<<<<<< HEAD
-      <TableContainer
-        ariaLabel={selectors.pages.Explore.General.table}
-        width={width}
-        exploreId={exploreId}
-        onCellFilterAdded={datasourceInstance?.modifyQuery ? this.onCellFilterAdded : undefined}
-        timeZone={timeZone}
-        splitOpenFn={this.onSplitOpen('table')}
-      />
-=======
       <ContentOutlineItem title="Raw Prometheus" icon="gf-prometheus">
         <RawPrometheusContainer
           showRawPrometheus={true}
@@ -450,7 +412,6 @@
           splitOpenFn={this.onSplitOpen('table')}
         />
       </ContentOutlineItem>
->>>>>>> ae830f68
     );
   }
 
@@ -464,19 +425,6 @@
       gap: theme.spacing(1),
     });
     return (
-<<<<<<< HEAD
-      <LogsContainer
-        exploreId={exploreId}
-        loadingState={queryResponse.state}
-        syncedTimes={syncedTimes}
-        width={width - spacing}
-        onClickFilterLabel={this.onClickFilterLabel}
-        onClickFilterOutLabel={this.onClickFilterOutLabel}
-        onStartScanning={this.onStartScanning}
-        onStopScanning={this.onStopScanning}
-        splitOpenFn={this.onSplitOpen('logs')}
-      />
-=======
       <ContentOutlineItem title="Logs" icon="gf-logs" className={logsContentOutlineWrapper}>
         <LogsContainer
           exploreId={exploreId}
@@ -513,7 +461,6 @@
           }
         />
       </ContentOutlineItem>
->>>>>>> ae830f68
     );
   }
 
@@ -522,15 +469,6 @@
     const datasourceType = datasourceInstance ? datasourceInstance?.type : 'unknown';
 
     return (
-<<<<<<< HEAD
-      <NodeGraphContainer
-        dataFrames={this.memoizedGetNodeGraphDataFrames(queryResponse.series)}
-        exploreId={exploreId}
-        withTraceView={showTrace}
-        datasourceType={datasourceType}
-        splitOpenFn={this.onSplitOpen('nodeGraph')}
-      />
-=======
       <ContentOutlineItem title="Node Graph" icon="code-branch">
         <NodeGraphContainer
           dataFrames={this.memoizedGetNodeGraphDataFrames(queryResponse.series)}
@@ -540,7 +478,6 @@
           splitOpenFn={this.onSplitOpen('nodeGraph')}
         />
       </ContentOutlineItem>
->>>>>>> ae830f68
     );
   }
 
@@ -560,16 +497,6 @@
     return (
       // If there is no data (like 404) we show a separate error so no need to show anything here
       dataFrames.length && (
-<<<<<<< HEAD
-        <TraceViewContainer
-          exploreId={exploreId}
-          dataFrames={dataFrames}
-          splitOpenFn={this.onSplitOpen('traceView')}
-          scrollElement={this.scrollElement}
-          queryResponse={queryResponse}
-          topOfViewRef={this.topOfViewRef}
-        />
-=======
         <ContentOutlineItem title="Traces" icon="file-alt">
           <TraceViewContainer
             exploreId={exploreId}
@@ -580,7 +507,6 @@
             topOfViewRef={this.topOfViewRef}
           />
         </ContentOutlineItem>
->>>>>>> ae830f68
       )
     );
   }
