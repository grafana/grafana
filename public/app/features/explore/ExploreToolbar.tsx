--- conflicted
+++ resolved
@@ -131,6 +131,8 @@
               />
             )}
 
+            <AddToDashboard exploreId={exploreId} />
+
             <RunButton
               refreshInterval={refreshInterval}
               onChangeRefreshInterval={this.onChangeRefreshInterval}
@@ -140,7 +142,6 @@
               onRun={this.onRunQuery}
               showDropdown={!isLive}
             />
-<<<<<<< HEAD
 
             {refreshInterval && <SetInterval func={this.onRunQuery} interval={refreshInterval} loading={loading} />}
 
@@ -162,78 +163,6 @@
           </ToolbarButtonRow>
         </PageToolbar>
       </div>
-=======
-          ),
-          !datasourceMissing && (
-            <DataSourcePicker
-              key={`${exploreId}-ds-picker`}
-              onChange={this.onChangeDatasource}
-              current={this.props.datasourceName}
-              hideTextValue={showSmallDataSourcePicker}
-              width={showSmallDataSourcePicker ? 8 : undefined}
-            />
-          ),
-        ].filter(Boolean)}
-      >
-        <ToolbarButtonRow>
-          {!splitted ? (
-            <ToolbarButton title="Split" onClick={() => split()} icon="columns" disabled={isLive}>
-              Split
-            </ToolbarButton>
-          ) : (
-            <ToolbarButton title="Close split pane" onClick={() => closeSplit(exploreId)} icon="times">
-              Close
-            </ToolbarButton>
-          )}
-
-          {!isLive && (
-            <ExploreTimeControls
-              exploreId={exploreId}
-              range={range}
-              timeZone={timeZone}
-              fiscalYearStartMonth={fiscalYearStartMonth}
-              onChangeTime={onChangeTime}
-              splitted={splitted}
-              syncedTimes={syncedTimes}
-              onChangeTimeSync={this.onChangeTimeSync}
-              hideText={showSmallTimePicker}
-              onChangeTimeZone={onChangeTimeZone}
-              onChangeFiscalYearStartMonth={onChangeFiscalYearStartMonth}
-            />
-          )}
-
-          <AddToDashboard exploreId={exploreId} />
-
-          <RunButton
-            refreshInterval={refreshInterval}
-            onChangeRefreshInterval={this.onChangeRefreshInterval}
-            isSmall={splitted || showSmallTimePicker}
-            isLive={isLive}
-            loading={loading || (isLive && !isPaused)}
-            onRun={this.onRunQuery}
-            showDropdown={!isLive}
-          />
-
-          {refreshInterval && <SetInterval func={this.onRunQuery} interval={refreshInterval} loading={loading} />}
-
-          {hasLiveOption && (
-            <LiveTailControls exploreId={exploreId}>
-              {(controls) => (
-                <LiveTailButton
-                  splitted={splitted}
-                  isLive={isLive}
-                  isPaused={isPaused}
-                  start={controls.start}
-                  pause={controls.pause}
-                  resume={controls.resume}
-                  stop={controls.stop}
-                />
-              )}
-            </LiveTailControls>
-          )}
-        </ToolbarButtonRow>
-      </PageToolbar>
->>>>>>> 6dea7275
     );
   }
 }
