--- conflicted
+++ resolved
@@ -34,20 +34,13 @@
   loading: boolean;
 
   logsHighlighterExpressions?: string[];
-<<<<<<< HEAD
   logRows?: LogRowModel[];
   logsMeta?: LogsMetaItem[];
   logsSeries?: GraphSeriesXY[];
   dedupedRows?: LogRowModel[];
-  hasUniqueLabels: boolean;
-
-  onClickLabel: (key: string, value: string) => void;
-=======
-  logsResult?: LogsModel;
-  dedupedResult?: LogsModel;
+
   onClickFilterLabel?: (key: string, value: string) => void;
   onClickFilterOutLabel?: (key: string, value: string) => void;
->>>>>>> 992b4b8a
   onStartScanning: () => void;
   onStopScanning: () => void;
   timeZone: TimeZone;
@@ -97,18 +90,12 @@
     const {
       loading,
       logsHighlighterExpressions,
-<<<<<<< HEAD
       logRows,
       logsMeta,
       logsSeries,
       dedupedRows,
-      onClickLabel,
-=======
-      logsResult,
-      dedupedResult,
       onClickFilterLabel,
       onClickFilterOutLabel,
->>>>>>> 992b4b8a
       onStartScanning,
       onStopScanning,
       absoluteRange,
@@ -118,7 +105,6 @@
       width,
       isLive,
       exploreId,
-      hasUniqueLabels,
     } = this.props;
 
     return (
@@ -142,7 +128,6 @@
         <LogsCrossFadeTransition visible={!isLive}>
           <Collapse label="Logs" loading={loading} isOpen>
             <Logs
-              hasUniqueLabels={hasUniqueLabels}
               dedupStrategy={this.props.dedupStrategy || LogsDedupStrategy.none}
               logRows={logRows}
               logsMeta={logsMeta}
@@ -196,7 +181,6 @@
     logRows: logsResult && logsResult.rows,
     logsMeta: logsResult && logsResult.meta,
     logsSeries: logsResult && logsResult.series,
-    hasUniqueLabels: logsResult && logsResult.hasUniqueLabels,
     scanning,
     timeZone,
     dedupStrategy,
