--- conflicted
+++ resolved
@@ -237,22 +237,6 @@
           })
         );
 
-<<<<<<< HEAD
-        const newParams = initializedPanes.reduce(
-          (acc, { exploreId, state }) => {
-            return {
-              ...acc,
-              panes: {
-                ...acc.panes,
-                [exploreId]: getUrlStateFromPaneState(state),
-              },
-            };
-          },
-          {
-            panes: {},
-          }
-        );
-
         if (initializedPanes.length > 1) {
           const paneTimesUnequal = initializedPanes.some(
             ({ state }, _, [{ state: firstState }]) => !isEqual(state.range.raw, firstState.range.raw)
@@ -260,8 +244,6 @@
           dispatch(syncTimesAction({ syncedTimes: !paneTimesUnequal })); // if all time ranges are equal, keep them synced
         }
 
-        initState.current = 'done';
-=======
         const panesObj = initializedPanes.reduce((acc, { exploreId, state }) => {
           return {
             ...acc,
@@ -269,7 +251,6 @@
           };
         }, {});
 
->>>>>>> 2aeb96f4
         // we need to use partial here beacuse replace doesn't encode the query params.
         const oldQuery = location.getSearchObject();
 
