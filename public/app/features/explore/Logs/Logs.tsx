import { css, cx } from '@emotion/css';
import { capitalize, groupBy } from 'lodash';
import { useCallback, useEffect, useState, useRef, useMemo } from 'react';
import * as React from 'react';
import { usePrevious, useUnmount } from 'react-use';

import {
  SplitOpen,
  LogRowModel,
  LogsMetaItem,
  DataFrame,
  AbsoluteTimeRange,
  GrafanaTheme2,
  LoadingState,
  TimeZone,
  RawTimeRange,
  DataQueryResponse,
  LogRowContextOptions,
  EventBus,
  ExplorePanelsState,
  TimeRange,
  LogsDedupStrategy,
  LogsSortOrder,
  CoreApp,
  LogsDedupDescription,
  rangeUtil,
  ExploreLogsPanelState,
  DataHoverClearEvent,
  DataHoverEvent,
  serializeStateToUrlParam,
  urlUtil,
  LogLevel,
  shallowCompare,
} from '@grafana/data';
import { Trans, t } from '@grafana/i18n';
import { config, reportInteraction } from '@grafana/runtime';
import { DataQuery, DataTopic } from '@grafana/schema';
import {
  Button,
  InlineField,
  InlineFieldRow,
  InlineSwitch,
  PanelChrome,
  PopoverContent,
  RadioButtonGroup,
  SeriesVisibilityChangeMode,
  Themeable2,
  withTheme2,
} from '@grafana/ui';
import store from 'app/core/store';
import { createAndCopyShortLink, getLogsPermalinkRange } from 'app/core/utils/shortLinks';
import { ControlledLogRows } from 'app/features/logs/components/ControlledLogRows';
import { InfiniteScroll } from 'app/features/logs/components/InfiniteScroll';
import { LogRows } from 'app/features/logs/components/LogRows';
import { LogRowContextModal } from 'app/features/logs/components/log-context/LogRowContextModal';
import { LogLineContext } from 'app/features/logs/components/panel/LogLineContext';
import { LogList, LogListOptions } from 'app/features/logs/components/panel/LogList';
import { isDedupStrategy, isLogsSortOrder } from 'app/features/logs/components/panel/LogListContext';
import { LogLevelColor, dedupLogRows } from 'app/features/logs/logsModel';
import { getLogLevelFromKey, getLogLevelInfo } from 'app/features/logs/utils';
import { LokiQueryDirection } from 'app/plugins/datasource/loki/dataquery.gen';
import { isLokiQuery } from 'app/plugins/datasource/loki/queryUtils';
import { GetFieldLinksFn } from 'app/plugins/panel/logs/types';
import { getState } from 'app/store/store';
import { ExploreItemState } from 'app/types/explore';
import { useDispatch } from 'app/types/store';

import {
  contentOutlineTrackPinAdded,
  contentOutlineTrackPinClicked,
  contentOutlineTrackPinLimitReached,
  contentOutlineTrackPinRemoved,
  contentOutlineTrackUnpinClicked,
} from '../ContentOutline/ContentOutlineAnalyticEvents';
import { useContentOutlineContext } from '../ContentOutline/ContentOutlineContext';
import { getUrlStateFromPaneState } from '../hooks/useStateSync';
import { changePanelState } from '../state/explorePane';
import { changeQueries, runQueries } from '../state/query';

import { LogsFeedback } from './LogsFeedback';
import { LogsMetaRow } from './LogsMetaRow';
import LogsNavigation from './LogsNavigation';
import { LogsTableWrap, getLogsTableHeight } from './LogsTableWrap';
import { LogsVolumePanelList } from './LogsVolumePanelList';
import { useTrinoDataSource } from './hooks/useTrinoDataSource';
import { useTrinoLogMenuItems } from './useTrinoLogMenuItems';
import { SETTING_KEY_ROOT, SETTINGS_KEYS, visualisationTypeKey } from './utils/logs';
import { getExploreBaseUrl } from './utils/url';

interface Props extends Themeable2 {
  width: number;
  splitOpen: SplitOpen;
  logRows: LogRowModel[];
  logsMeta?: LogsMetaItem[];
  logsSeries?: DataFrame[];
  logsQueries?: DataQuery[];
  visibleRange?: AbsoluteTimeRange;
  theme: GrafanaTheme2;
  loading: boolean;
  loadingState: LoadingState;
  absoluteRange: AbsoluteTimeRange;
  timeZone: TimeZone;
  scanning?: boolean;
  scanRange?: RawTimeRange;
  exploreId: string;
  datasourceType?: string;
  logsVolumeEnabled: boolean;
  logsVolumeData: DataQueryResponse | undefined;
  onSetLogsVolumeEnabled: (enabled: boolean) => void;
  loadLogsVolumeData: () => void;
  showContextToggle?: (row: LogRowModel) => boolean;
  onChangeTime: (range: AbsoluteTimeRange) => void;
  onClickFilterLabel?: (key: string, value: string, frame?: DataFrame) => void;
  onClickFilterOutLabel?: (key: string, value: string, frame?: DataFrame) => void;
  onStartScanning?: () => void;
  onStopScanning?: () => void;
  getRowContext?: (row: LogRowModel, origRow: LogRowModel, options: LogRowContextOptions) => Promise<DataQueryResponse>;
  getRowContextQuery?: (
    row: LogRowModel,
    options?: LogRowContextOptions,
    cacheFilters?: boolean
  ) => Promise<DataQuery | null>;
  getLogRowContextUi?: (row: LogRowModel, runContextQuery?: () => void) => React.ReactNode;
  getFieldLinks: GetFieldLinksFn;
  eventBus: EventBus;
  panelState?: ExplorePanelsState;
  isFilterLabelActive?: (key: string, value: string, refId?: string) => Promise<boolean>;
  logsFrames?: DataFrame[];
  range: TimeRange;
  onClickFilterString?: (value: string, refId?: string) => void;
  onClickFilterOutString?: (value: string, refId?: string) => void;
  loadMoreLogs?(range: AbsoluteTimeRange): void;
  onPinLineCallback?: () => void;
}

export type LogsVisualisationType = 'table' | 'logs';

// we need to define the order of these explicitly
const DEDUP_OPTIONS = [
  LogsDedupStrategy.none,
  LogsDedupStrategy.exact,
  LogsDedupStrategy.numbers,
  LogsDedupStrategy.signature,
];

const getDefaultVisualisationType = (): LogsVisualisationType => {
  const visualisationType = store.get(visualisationTypeKey);
  if (visualisationType === 'table') {
    return 'table';
  }
  if (visualisationType === 'logs') {
    return 'logs';
  }
  if (config.featureToggles.logsExploreTableDefaultVisualization) {
    return 'table';
  }
  return 'logs';
};

const PINNED_LOGS_LIMIT = 10;
const PINNED_LOGS_TITLE = 'Pinned log';
const PINNED_LOGS_MESSAGE = 'Pin to content outline';
const PINNED_LOGS_PANELID = 'Logs';

const UnthemedLogs: React.FunctionComponent<Props> = (props: Props) => {
  const {
    width,
    splitOpen,
    logRows,
    logsMeta,
    logsVolumeEnabled,
    logsVolumeData,
    loadLogsVolumeData,
    loading = false,
    onClickFilterLabel,
    onClickFilterOutLabel,
    timeZone,
    scanning,
    scanRange,
    showContextToggle,
    absoluteRange,
    onChangeTime,
    getFieldLinks,
    theme,
    logsQueries,
    exploreId,
    getRowContext,
    getLogRowContextUi,
    getRowContextQuery,
    loadMoreLogs,
    panelState,
    eventBus,
    onPinLineCallback,
  } = props;
  const [showLabels, setShowLabels] = useState<boolean>(store.getBool(SETTINGS_KEYS.showLabels, false));
  const [showTime, setShowTime] = useState<boolean>(store.getBool(SETTINGS_KEYS.showTime, true));
  const [wrapLogMessage, setWrapLogMessage] = useState<boolean>(store.getBool(SETTINGS_KEYS.wrapLogMessage, true));
  const [prettifyLogMessage, setPrettifyLogMessage] = useState<boolean>(
    store.getBool(SETTINGS_KEYS.prettifyLogMessage, false)
  );
  const [dedupStrategy, setDedupStrategy] = useState<LogsDedupStrategy>(LogsDedupStrategy.none);
  const [logsSortOrder, setLogsSortOrder] = useState<LogsSortOrder>(
    panelState?.logs?.sortOrder ?? store.get(SETTINGS_KEYS.logsSortOrder) ?? LogsSortOrder.Descending
  );
  const [isFlipping, setIsFlipping] = useState<boolean>(false);
  const [displayedFields, setDisplayedFields] = useState<string[]>(panelState?.logs?.displayedFields ?? []);
  const [defaultDisplayedFields, setDefaultDisplayedFields] = useState<string[]>([]);
  const [contextOpen, setContextOpen] = useState<boolean>(false);
  const [contextRow, setContextRow] = useState<LogRowModel | undefined>(undefined);
  const [pinLineButtonTooltipTitle, setPinLineButtonTooltipTitle] = useState<PopoverContent>(PINNED_LOGS_MESSAGE);
  const [visualisationType, setVisualisationType] = useState<LogsVisualisationType>(
    panelState?.logs?.visualisationType ?? getDefaultVisualisationType()
  );
  const logsContainerRef = useRef<HTMLDivElement | null>(null);
  const dispatch = useDispatch();
  const previousLoading = usePrevious(loading);

  const logsVolumeEventBus = eventBus.newScopedBus('logsvolume', { onlyLocal: false });
  const { register, unregister, outlineItems, updateItem } = useContentOutlineContext() ?? {};
  const flipOrderTimer = useRef<number | undefined>(undefined);
  const cancelFlippingTimer = useRef<number | undefined>(undefined);
  const toggleLegendRef = useRef<(name: string | undefined, mode: SeriesVisibilityChangeMode) => void>(() => {});
  const topLogsRef = useRef<HTMLDivElement>(null);
  const [filterLevels, setFilterLevels] = useState<LogLevel[] | undefined>(undefined);
  const [enrichedTrinoData, setEnrichedTrinoData] = useState<LogRowModel[] | null>(null);

  const trinoDataSource = useTrinoDataSource(config.trino?.datasourceUid);

  const trinoLogMenuItems = useTrinoLogMenuItems({
    datasourceType: props.datasourceType,
    trinoDataSource,
    timeRange: props.range,
    onEnrichedDataReceived: setEnrichedTrinoData,
    logRows: props.logRows,
    logsQueries: props.logsQueries,
  });

  const displayedLogRows = enrichedTrinoData || logRows;
  
  // Deduplicate the displayed rows (whether they're from Trino or original)
  const { dedupedRows: displayedDedupedRows, dedupCount: displayedDedupCount } = useMemo(
    () => dedupRows(displayedLogRows, dedupStrategy),
    [dedupStrategy, displayedLogRows]
  );

  const tableHeight = getLogsTableHeight();
  const setWrapperLineWrapStyles = wrapLogMessage || visualisationType === 'table';
  const styles = getStyles(theme, setWrapperLineWrapStyles, tableHeight);
  const hasData = displayedLogRows && displayedLogRows.length > 0;
  const scanText = scanRange ? `Scanning ${rangeUtil.describeTimeRange(scanRange)}` : 'Scanning...';

  // Get pinned log lines
  const logsParent = outlineItems?.find((item) => item.panelId === PINNED_LOGS_PANELID && item.level === 'root');
  const pinnedLogs = useMemo(
    () =>
      logsParent?.children
        ?.filter((outlines) => outlines.title === PINNED_LOGS_TITLE)
        .map((pinnedLogs) => pinnedLogs.id),
    [logsParent?.children]
  );

  const getPinnedLogsCount = useCallback(() => {
    const logsParent = outlineItems?.find((item) => item.panelId === PINNED_LOGS_PANELID && item.level === 'root');
    return logsParent?.children?.filter((child) => child.title === PINNED_LOGS_TITLE).length ?? 0;
  }, [outlineItems]);

  useEffect(() => {
    if (getPinnedLogsCount() === PINNED_LOGS_LIMIT) {
      setPinLineButtonTooltipTitle(
        <span style={{ display: 'flex', textAlign: 'center' }}>
          ❗️
          <Trans i18nKey="explore.logs.maximum-pinned-logs">
            Maximum of {{ PINNED_LOGS_LIMIT }} pinned logs reached. Unpin a log to add another.
          </Trans>
        </span>
      );
    } else {
      setPinLineButtonTooltipTitle(PINNED_LOGS_MESSAGE);
    }
  }, [outlineItems, getPinnedLogsCount]);

  useEffect(() => {
    if (loading && !previousLoading && panelState?.logs?.id) {
      // loading stopped, so we need to remove any permalinked log lines
      delete panelState.logs.id;

      dispatch(
        changePanelState(exploreId, 'logs', {
          ...panelState,
        })
      );
    }
  }, [dispatch, exploreId, loading, panelState, previousLoading]);

  useEffect(() => {
    // Initialize URL sort order
    if (!panelState?.logs?.sortOrder) {
      dispatch(
        changePanelState(exploreId, 'logs', {
          ...panelState,
          sortOrder: logsSortOrder,
        })
      );
    }
  }, [dispatch, exploreId, logsSortOrder, panelState]);

  useEffect(() => {
    const visualisationType = panelState?.logs?.visualisationType ?? getDefaultVisualisationType();
    setVisualisationType(visualisationType);

    store.set(visualisationTypeKey, visualisationType);
  }, [panelState?.logs?.visualisationType]);

  useUnmount(() => {
    if (flipOrderTimer) {
      window.clearTimeout(flipOrderTimer.current);
    }
    if (cancelFlippingTimer) {
      window.clearTimeout(cancelFlippingTimer.current);
    }
  });

  useUnmount(() => {
    // If we're unmounting logs (e.g. switching to another datasource), we need to remove the logs specific panel state, otherwise it will persist in the explore url
    dispatch(
      changePanelState(exploreId, 'logs', {
        ...panelState?.logs,
        columns: undefined,
        visualisationType: visualisationType,
        labelFieldName: undefined,
        refId: undefined,
        displayedFields: undefined,
        sortOrder: undefined,
        tableSortBy: undefined,
        tableSortDir: undefined,
      })
    );
  });

  const updatePanelState = useCallback(
    (logsPanelState: Partial<ExploreLogsPanelState>) => {
      const state: ExploreItemState | undefined = getState().explore.panes[exploreId];
      if (state?.panelsState) {
        dispatch(
          changePanelState(exploreId, 'logs', {
            ...state.panelsState.logs,
            columns: logsPanelState.columns ?? panelState?.logs?.columns,
            visualisationType: logsPanelState.visualisationType ?? visualisationType,
            labelFieldName: logsPanelState.labelFieldName,
            refId: logsPanelState.refId ?? panelState?.logs?.refId,
            displayedFields: logsPanelState.displayedFields ?? panelState?.logs?.displayedFields,
            tableSortBy: logsPanelState.tableSortBy ?? panelState?.logs?.tableSortBy,
            tableSortDir: logsPanelState.tableSortDir ?? panelState?.logs?.tableSortDir,
          })
        );
      }
    },
    [
      dispatch,
      exploreId,
      panelState?.logs?.columns,
      panelState?.logs?.displayedFields,
      panelState?.logs?.refId,
      panelState?.logs?.tableSortBy,
      panelState?.logs?.tableSortDir,
      visualisationType,
    ]
  );

  useEffect(() => {
    if (!shallowCompare(displayedFields, panelState?.logs?.displayedFields ?? [])) {
      updatePanelState({
        ...panelState?.logs,
        displayedFields,
      });
    }
  }, [displayedFields, panelState?.logs, updatePanelState]);

  // actions
  const onLogRowHover = useCallback(
    (row?: LogRowModel) => {
      if (!row) {
        props.eventBus.publish(new DataHoverClearEvent());
      } else {
        props.eventBus.publish(
          new DataHoverEvent({
            point: {
              time: row.timeEpochMs,
            },
          })
        );
      }
    },
    [props.eventBus]
  );

  const scrollIntoView = useCallback((element: HTMLElement) => {
    if (logsContainerRef.current) {
      topLogsRef.current?.scrollIntoView?.();
      logsContainerRef.current.scroll({
        behavior: 'smooth',
        top: logsContainerRef.current.scrollTop + element.getBoundingClientRect().top - window.innerHeight / 2,
      });
    }

    return;
  }, []);

  const sortOrderChanged = useCallback(
    (newSortOrder: LogsSortOrder) => {
      if (!logsQueries) {
        return;
      }
      let hasLokiQueries = false;
      const newQueries = logsQueries.map((query) => {
        if (query.datasource?.type !== 'loki' || !isLokiQuery(query)) {
          return query;
        }
        if (query.direction === LokiQueryDirection.Scan) {
          // Don't override Scan. When the direction is Scan it means that the user specifically assigned this direction to the query.
          return query;
        }
        hasLokiQueries = true;
        const newDirection =
          newSortOrder === LogsSortOrder.Ascending ? LokiQueryDirection.Forward : LokiQueryDirection.Backward;
        if (newDirection !== query.direction) {
          query.direction = newDirection;
        }
        return query;
      });

      if (hasLokiQueries) {
        dispatch(changeQueries({ exploreId, queries: newQueries }));
        dispatch(runQueries({ exploreId }));
      }
      dispatch(
        changePanelState(exploreId, 'logs', {
          ...panelState?.logs,
          sortOrder: newSortOrder,
        })
      );
    },
    [dispatch, exploreId, logsQueries, panelState?.logs]
  );

  const onChangeLogsSortOrder = useCallback(
    (newSortOrder: LogsSortOrder) => {
      setIsFlipping(true);
      // we are using setTimeout here to make sure that disabled button is rendered before the rendering of reordered logs
      flipOrderTimer.current = window.setTimeout(() => {
        store.set(SETTINGS_KEYS.logsSortOrder, newSortOrder);
        sortOrderChanged(newSortOrder);
        setLogsSortOrder(newSortOrder);
      }, 0);
      cancelFlippingTimer.current = window.setTimeout(() => setIsFlipping(false), 1000);
    },
    [sortOrderChanged]
  );

  const onChangeVisualisation = useCallback(
    (visualisation: LogsVisualisationType) => {
      setVisualisationType(visualisation);
      const payload = {
        ...panelState?.logs,
        visualisationType: visualisation,
      };
      updatePanelState(payload);

      reportInteraction('grafana_explore_logs_visualisation_changed', {
        newVisualizationType: visualisation,
        datasourceType: props.datasourceType ?? 'unknown',
        defaultVisualisationType: config.featureToggles.logsExploreTableDefaultVisualization ? 'table' : 'logs',
      });
    },
    [panelState?.logs, props.datasourceType, updatePanelState]
  );

  const onChangeDedup = useCallback(
    (dedupStrategy: LogsDedupStrategy) => {
      reportInteraction('grafana_explore_logs_deduplication_clicked', {
        deduplicationType: dedupStrategy,
        datasourceType: props.datasourceType,
      });
      setDedupStrategy(dedupStrategy);
    },
    [props.datasourceType]
  );

  const onChangeLabels = useCallback((event: React.ChangeEvent<HTMLInputElement>) => {
    const { target } = event;
    if (target) {
      const showLabels = target.checked;

      setShowLabels(showLabels);
      store.set(SETTINGS_KEYS.showLabels, showLabels);
    }
  }, []);

  const onChangeShowTime = useCallback((event: React.ChangeEvent<HTMLInputElement>) => {
    const { target } = event;
    if (target) {
      const showTime = target.checked;

      setShowTime(showTime);
      store.set(SETTINGS_KEYS.showTime, showTime);
    }
  }, []);

  const onChangeWrapLogMessage = useCallback((event: React.ChangeEvent<HTMLInputElement>) => {
    const { target } = event;
    if (target) {
      const wrapLogMessage = target.checked;

      setWrapLogMessage(wrapLogMessage);
      store.set(SETTINGS_KEYS.wrapLogMessage, wrapLogMessage);
    }
  }, []);

  const onChangePrettifyLogMessage = useCallback((event: React.ChangeEvent<HTMLInputElement>) => {
    const { target } = event;
    if (target) {
      const prettifyLogMessage = target.checked;

      setPrettifyLogMessage(prettifyLogMessage);
      store.set(SETTINGS_KEYS.prettifyLogMessage, prettifyLogMessage);
    }
  }, []);

  const onToggleLogsVolumeCollapse = useCallback(
    (collapsed: boolean) => {
      props.onSetLogsVolumeEnabled(!collapsed);
      reportInteraction('grafana_explore_logs_histogram_toggle_clicked', {
        datasourceType: props.datasourceType,
        type: !collapsed ? 'open' : 'close',
      });
    },
    [props]
  );

  const onClickScan = useCallback(
    (event: React.SyntheticEvent) => {
      event.preventDefault();
      if (props.onStartScanning) {
        props.onStartScanning();
        reportInteraction('grafana_explore_logs_scanning_button_clicked', {
          type: 'start',
          datasourceType: props.datasourceType,
        });
      }
    },
    [props]
  );

  const onClickStopScan = useCallback(
    (event: React.SyntheticEvent) => {
      event.preventDefault();
      if (props.onStopScanning) {
        props.onStopScanning();
      }
    },
    [props]
  );

  const showField = useCallback(
    (key: string) => {
      const index = displayedFields.indexOf(key);

      if (index === -1) {
        const updatedDisplayedFields = displayedFields.concat(key);
        setDisplayedFields(updatedDisplayedFields);
      }
    },
    [displayedFields]
  );

  const hideField = useCallback(
    (key: string) => {
      const index = displayedFields.indexOf(key);
      if (index > -1) {
        const updatedDisplayedFields = displayedFields.filter((k) => key !== k);
        setDisplayedFields(updatedDisplayedFields);
      }
    },
    [displayedFields]
  );

  const clearDisplayedFields = useCallback(() => {
    setDisplayedFields([]);
  }, []);

  const onCloseCallbackRef = useRef<() => void>(() => {});

  let onCloseContext = useCallback(() => {
    setContextOpen(false);
    setContextRow(undefined);
    if (!config.featureToggles.newLogContext) {
      reportInteraction('grafana_explore_logs_log_context_closed', {
        datasourceType: contextRow?.datasourceType,
        logRowUid: contextRow?.uid,
      });
    }
    onCloseCallbackRef?.current();
  }, [contextRow?.datasourceType, contextRow?.uid, onCloseCallbackRef]);

  const onOpenContext = useCallback((row: LogRowModel, onClose: () => void) => {
    // we are setting the `contextOpen` open state and passing it down to the `LogRow` in order to highlight the row when a LogContext is open
    setContextOpen(true);
    setContextRow(row);
    if (!config.featureToggles.newLogContext) {
      reportInteraction('grafana_explore_logs_log_context_opened', {
        datasourceType: row.datasourceType,
        logRowUid: row.uid,
      });
    }
    onCloseCallbackRef.current = onClose;
  }, []);

  const onPermalinkClick = useCallback(
    async (row: LogRowModel) => {
      // this is an extra check, to be sure that we are not
      // creating permalinks for logs without an id-field.
      // normally it should never happen, because we do not
      // display the permalink button in such cases.
      if (row.rowId === undefined) {
        return;
      }

      // get explore state, add log-row-id and make timerange absolute
      const urlState = getUrlStateFromPaneState(getState().explore.panes[exploreId]!);
      urlState.panelsState = {
        ...panelState,
        logs: {
          id: row.uid,
          visualisationType: visualisationType ?? getDefaultVisualisationType(),
          displayedFields,
          sortOrder: logsSortOrder,
        },
      };
      urlState.range = getLogsPermalinkRange(row, logRows, absoluteRange);

      // append changed urlState to baseUrl
      const serializedState = serializeStateToUrlParam(urlState);
      const baseUrl = getExploreBaseUrl();
      const url = urlUtil.renderUrl(`${baseUrl}/explore`, { left: serializedState });
      await createAndCopyShortLink(url);

      reportInteraction('grafana_explore_logs_permalink_clicked', {
        datasourceType: row.datasourceType ?? 'unknown',
        logRowUid: row.uid,
        logRowLevel: row.logLevel,
      });
    },
    [absoluteRange, displayedFields, exploreId, logRows, logsSortOrder, panelState, visualisationType]
  );

  const scrollToTopLogs = useCallback(() => {
    if (logsContainerRef.current) {
      logsContainerRef.current.scroll({
        behavior: 'auto',
        top: 0,
      });
    }
    topLogsRef.current?.scrollIntoView();
  }, []);

  const onPinToContentOutlineClick = useCallback(
    (row: LogRowModel, allowUnPin = true) => {
      if (getPinnedLogsCount() === PINNED_LOGS_LIMIT && !allowUnPin) {
        contentOutlineTrackPinLimitReached();
        return;
      }

      // find the Logs parent item
      const logsParent = outlineItems?.find((item) => item.panelId === PINNED_LOGS_PANELID && item.level === 'root');

      //update the parent's expanded state
      if (logsParent && updateItem) {
        updateItem(logsParent.id, { expanded: true });
      }

      const alreadyPinned = pinnedLogs?.find((pin) => pin === row.rowId);
      if (alreadyPinned && row.rowId && allowUnPin) {
        unregister?.(row.rowId);
        contentOutlineTrackPinRemoved();
      } else if (getPinnedLogsCount() !== PINNED_LOGS_LIMIT && !alreadyPinned) {
        register?.({
          id: row.rowId,
          icon: 'gf-logs',
          title: PINNED_LOGS_TITLE,
          panelId: PINNED_LOGS_PANELID,
          level: 'child',
          ref: null,
          color: LogLevelColor[row.logLevel],
          childOnTop: true,
          onClick: () => {
            onOpenContext(row, () => {});
            contentOutlineTrackPinClicked();
          },
          onRemove: (id: string) => {
            unregister?.(id);
            contentOutlineTrackUnpinClicked();
          },
        });
        contentOutlineTrackPinAdded();
      }

      onPinLineCallback?.();
    },
    [getPinnedLogsCount, onOpenContext, onPinLineCallback, outlineItems, pinnedLogs, register, unregister, updateItem]
  );

  const infiniteScrollAvailable = useMemo(
    () => !logsQueries?.some((query) => 'direction' in query && query.direction === LokiQueryDirection.Scan),
    [logsQueries]
  );

  const visibilityChangedRef = useRef(true);
  const onLogOptionsChange = useCallback(
    (option: LogListOptions, value: string | string[] | boolean) => {
      if (option === 'sortOrder' && isLogsSortOrder(value)) {
        sortOrderChanged(value);
      } else if (option === 'dedupStrategy' && isDedupStrategy(value)) {
        setDedupStrategy(value);
      } else if (option === 'filterLevels' && Array.isArray(value) && logsVolumeEnabled) {
        const logVolData =
          logsVolumeData?.data.filter((frame: DataFrame) => frame.meta?.dataTopic !== DataTopic.Annotations) ?? [];
        const grouped = groupBy(logVolData, 'meta.custom.datasourceName');
        const numberOfLogVolumes = Object.keys(grouped).length;

        // Not supported
        if (numberOfLogVolumes > 1) {
          return;
        }

        const logsVolumeLevels = [
          ...new Set(
            logVolData.map((dataFrame) => {
              const { level } = getLogLevelInfo(dataFrame, logVolData);
              return getLogLevelFromKey(level);
            })
          ),
        ];

        setFilterLevels((currentFilterLevels: LogLevel[] | undefined) => {
          const newLevels = value.map((level) => getLogLevelFromKey(level));
          const newLogsVolumeLevels = newLevels.filter((level) => logsVolumeLevels.includes(level));
          const prevLogsVolumeLevels = currentFilterLevels?.filter((level) => logsVolumeLevels.includes(level)) ?? [];

          if (!newLogsVolumeLevels.length) {
            toggleLegendRef.current?.(undefined, SeriesVisibilityChangeMode.ToggleSelection);
            return undefined;
          }

          const addedLevels = newLogsVolumeLevels.filter((newLevel) => !prevLogsVolumeLevels.includes(newLevel));
          const removedLevels = prevLogsVolumeLevels.filter((prevLevel) => !newLogsVolumeLevels.includes(prevLevel));

          addedLevels.forEach((level) => {
            visibilityChangedRef.current = true;
            toggleLegendRef.current?.(
              level,
              !prevLogsVolumeLevels.length
                ? SeriesVisibilityChangeMode.ToggleSelection
                : SeriesVisibilityChangeMode.AppendToSelection
            );
          });
          removedLevels.forEach((level) => {
            visibilityChangedRef.current = true;
            toggleLegendRef.current?.(level, SeriesVisibilityChangeMode.AppendToSelection);
          });

          return newLevels;
        });
      } else if (option === 'defaultDisplayedFields' && Array.isArray(value)) {
        setDefaultDisplayedFields(value);
      }
    },
    [logsVolumeData?.data, logsVolumeEnabled, sortOrderChanged]
  );

  const onDisplayedSeriesChanged = useCallback((levels: string[]) => {
    if (visibilityChangedRef.current) {
      visibilityChangedRef.current = false;
      return;
    }
    setFilterLevels(levels.map((level) => getLogLevelFromKey(level)));
  }, []);

  return (
    <>
      {(!config.featureToggles.newLogsPanel || !config.featureToggles.newLogContext) && getRowContext && contextRow && (
        <LogRowContextModal
          open={contextOpen}
          row={contextRow}
          onClose={onCloseContext}
          getRowContext={(row, options) => getRowContext(row, contextRow, options)}
          getRowContextQuery={getRowContextQuery}
          getLogRowContextUi={getLogRowContextUi}
          logsSortOrder={logsSortOrder}
          timeZone={timeZone}
        />
      )}
      {config.featureToggles.newLogsPanel && config.featureToggles.newLogContext && getRowContext && contextRow && (
        <LogLineContext
          open={contextOpen}
          log={contextRow}
          onClose={onCloseContext}
          getRowContext={(row, options) => getRowContext(row, contextRow, options)}
          getRowContextQuery={getRowContextQuery}
          getLogRowContextUi={getLogRowContextUi}
          logOptionsStorageKey={SETTING_KEY_ROOT}
          timeZone={timeZone}
          displayedFields={displayedFields}
          onPermalinkClick={onPermalinkClick}
          onClickShowField={showField}
          onClickHideField={hideField}
        />
      )}
      <div className={styles.logsVolumePanel}>
        <PanelChrome
          title={t('explore.unthemed-logs.title-logs-volume', 'Logs volume')}
          collapsible
          loadingState={logsVolumeData?.state}
          collapsed={!logsVolumeEnabled}
          onToggleCollapse={onToggleLogsVolumeCollapse}
        >
          {logsVolumeEnabled && (
            <LogsVolumePanelList
              toggleLegendRef={toggleLegendRef}
              absoluteRange={absoluteRange}
              width={width}
              logsVolumeData={logsVolumeData}
              onUpdateTimeRange={onChangeTime}
              timeZone={timeZone}
              splitOpen={splitOpen}
              onLoadLogsVolume={loadLogsVolumeData}
              onDisplayedSeriesChanged={onDisplayedSeriesChanged}
              eventBus={logsVolumeEventBus}
              onClose={() => onToggleLogsVolumeCollapse(true)}
              logs={logRows}
            />
          )}
        </PanelChrome>
      </div>
      <PanelChrome
        titleItems={[
          config.featureToggles.logsExploreTableVisualisation ? (
            visualisationType === 'logs' ? null : (
              <PanelChrome.TitleItem title={t('explore.unthemed-logs.title-feedback', 'Feedback')} key="A">
                <LogsFeedback feedbackUrl="https://forms.gle/5YyKdRQJ5hzq4c289" />
              </PanelChrome.TitleItem>
            )
          ) : null,
        ]}
        title={t('explore.unthemed-logs.title-logs', 'Logs')}
        actions={
          <>
            {config.featureToggles.logsExploreTableVisualisation && (
              <div className={styles.visualisationType}>
                <RadioButtonGroup
                  className={styles.visualisationTypeRadio}
                  options={[
                    {
                      label: t('explore.unthemed-logs.label.logs', 'Logs'),
                      value: 'logs',
                      description: t(
                        'explore.unthemed-logs.description.show-results-in-logs-visualisation',
                        'Show results in logs visualisation'
                      ),
                    },
                    {
                      label: t('explore.unthemed-logs.label.table', 'Table'),
                      value: 'table',
                      description: t(
                        'explore.unthemed-logs.description.show-results-in-table-visualisation',
                        'Show results in table visualisation'
                      ),
                    },
                  ]}
                  size="sm"
                  value={visualisationType}
                  onChange={onChangeVisualisation}
                />
              </div>
            )}
          </>
        }
        loadingState={loading ? LoadingState.Loading : LoadingState.Done}
      >
        <div className={styles.stickyNavigation}>
          {visualisationType !== 'table' &&
            !config.featureToggles.newLogsPanel &&
            !config.featureToggles.logsPanelControls && (
              <div className={styles.logOptions}>
                <InlineFieldRow>
                  <InlineField
                    label={t('explore.unthemed-logs.label-time', 'Time')}
                    className={styles.horizontalInlineLabel}
                    transparent
                  >
                    <InlineSwitch
                      value={showTime}
                      onChange={onChangeShowTime}
                      className={styles.horizontalInlineSwitch}
                      transparent
                      id={`show-time_${exploreId}`}
                    />
                  </InlineField>
                  <InlineField
                    label={t('explore.unthemed-logs.label-unique-labels', 'Unique labels')}
                    className={styles.horizontalInlineLabel}
                    transparent
                  >
                    <InlineSwitch
                      value={showLabels}
                      onChange={onChangeLabels}
                      className={styles.horizontalInlineSwitch}
                      transparent
                      id={`unique-labels_${exploreId}`}
                    />
                  </InlineField>
                  <InlineField
                    label={t('explore.unthemed-logs.label-wrap-lines', 'Wrap lines')}
                    className={styles.horizontalInlineLabel}
                    transparent
                  >
                    <InlineSwitch
                      value={wrapLogMessage}
                      onChange={onChangeWrapLogMessage}
                      className={styles.horizontalInlineSwitch}
                      transparent
                      id={`wrap-lines_${exploreId}`}
                    />
                  </InlineField>
                  <InlineField
                    label={t('explore.unthemed-logs.label-prettify-json', 'Prettify JSON')}
                    className={styles.horizontalInlineLabel}
                    transparent
                  >
                    <InlineSwitch
                      value={prettifyLogMessage}
                      onChange={onChangePrettifyLogMessage}
                      className={styles.horizontalInlineSwitch}
                      transparent
                      id={`prettify_${exploreId}`}
                    />
                  </InlineField>
                  <InlineField
                    label={t('explore.unthemed-logs.label-deduplication', 'Deduplication')}
                    className={styles.horizontalInlineLabel}
                    transparent
                  >
                    <RadioButtonGroup
                      options={DEDUP_OPTIONS.map((dedupType) => ({
                        label: capitalize(dedupType),
                        value: dedupType,
                        description: LogsDedupDescription[dedupType],
                      }))}
                      value={dedupStrategy}
                      onChange={onChangeDedup}
                      className={styles.radioButtons}
                    />
                  </InlineField>
                </InlineFieldRow>

                <div>
                  <InlineField
                    label={t('explore.unthemed-logs.label-display-results', 'Display results')}
                    className={styles.horizontalInlineLabel}
                    transparent
                    disabled={isFlipping || loading}
                  >
                    <RadioButtonGroup
                      options={[
                        {
                          label: t('explore.unthemed-logs.label.newest-first', 'Newest first'),
                          value: LogsSortOrder.Descending,
                          description: t(
                            'explore.unthemed-logs.description.show-results-newest-to-oldest',
                            'Show results newest to oldest'
                          ),
                        },
                        {
                          label: t('explore.unthemed-logs.label.oldest-first', 'Oldest first'),
                          value: LogsSortOrder.Ascending,
                          description: t(
                            'explore.unthemed-logs.description.show-results-oldest-to-newest',
                            'Show results oldest to newest'
                          ),
                        },
                      ]}
                      value={logsSortOrder}
                      onChange={onChangeLogsSortOrder}
                      className={styles.radioButtons}
                    />
                  </InlineField>
                </div>
              </div>
            )}
          <div ref={topLogsRef} />
          <LogsMetaRow
            logRows={displayedLogRows}
            meta={logsMeta || []}
            dedupStrategy={dedupStrategy}
            dedupCount={displayedDedupCount}
            displayedFields={displayedFields}
            clearDisplayedFields={clearDisplayedFields}
            defaultDisplayedFields={defaultDisplayedFields}
            visualisationType={visualisationType}
          />
        </div>
        <div className={cx(styles.logsSection, visualisationType === 'table' ? styles.logsTable : undefined)}>
          {!config.featureToggles.logsPanelControls && visualisationType === 'table' && hasData && (
            <div className={styles.logRows} data-testid="logRowsTable">
              {/* Width should be full width minus logs navigation and padding */}
              <LogsTableWrap
                logsSortOrder={logsSortOrder}
                range={props.range}
                splitOpen={splitOpen}
                timeZone={timeZone}
                width={width - 80}
                logsFrames={props.logsFrames ?? []}
                onClickFilterLabel={onClickFilterLabel}
                onClickFilterOutLabel={onClickFilterOutLabel}
                panelState={panelState?.logs}
                updatePanelState={updatePanelState}
                datasourceType={props.datasourceType}
                displayedFields={displayedFields}
                exploreId={props.exploreId}
                absoluteRange={props.absoluteRange}
                logRows={props.logRows}
              />
            </div>
          )}
          {(!config.featureToggles.newLogsPanel || visualisationType === 'table') &&
            config.featureToggles.logsPanelControls &&
            hasData && (
              <div className={styles.controlledLogRowsWrapper} data-testid="logRows">
                <ControlledLogRows
                  ref={logsContainerRef}
                  logsTableFrames={props.logsFrames}
                  width={width}
                  updatePanelState={updatePanelState}
                  panelState={panelState?.logs}
                  datasourceType={props.datasourceType}
                  splitOpen={splitOpen}
                  visualisationType={visualisationType}
                  loading={loading}
                  loadMoreLogs={infiniteScrollAvailable ? loadMoreLogs : undefined}
                  range={props.range}
                  pinnedLogs={pinnedLogs}
                  logRows={displayedLogRows}
                  deduplicatedRows={displayedDedupedRows}
                  dedupStrategy={dedupStrategy}
                  onClickFilterLabel={onClickFilterLabel}
                  onClickFilterOutLabel={onClickFilterOutLabel}
                  showContextToggle={showContextToggle}
                  getRowContextQuery={getRowContextQuery}
                  showLabels={showLabels}
                  showTime={showTime}
                  enableLogDetails={true}
                  wrapLogMessage={wrapLogMessage}
                  prettifyLogMessage={prettifyLogMessage}
                  timeZone={timeZone}
                  getFieldLinks={getFieldLinks}
                  logsSortOrder={logsSortOrder}
                  displayedFields={displayedFields}
                  onClickShowField={showField}
                  onClickHideField={hideField}
                  app={CoreApp.Explore}
                  onLogRowHover={onLogRowHover}
                  onOpenContext={onOpenContext}
                  onPermalinkClick={onPermalinkClick}
                  permalinkedRowId={panelState?.logs?.id}
                  isFilterLabelActive={props.isFilterLabelActive}
                  onClickFilterString={props.onClickFilterString}
                  onClickFilterOutString={props.onClickFilterOutString}
                  onUnpinLine={onPinToContentOutlineClick}
                  onPinLine={onPinToContentOutlineClick}
                  pinLineButtonTooltipTitle={pinLineButtonTooltipTitle}
                  logsMeta={logsMeta}
                  logOptionsStorageKey={SETTING_KEY_ROOT}
                  onLogOptionsChange={onLogOptionsChange}
                  filterLevels={filterLevels}
                  timeRange={props.range}
<<<<<<< HEAD
                  logLineMenuCustomItems={trinoLogMenuItems}
=======
                  exploreId={props.exploreId}
                  absoluteRange={props.absoluteRange}
>>>>>>> 8a0fa93a
                />
              </div>
            )}
          {!config.featureToggles.logsPanelControls &&
            !config.featureToggles.newLogsPanel &&
            visualisationType === 'logs' &&
            hasData && (
              <>
                <div className={styles.scrollableLogRows} data-testid="logRows" ref={logsContainerRef}>
                  <InfiniteScroll
                    loading={loading}
                    loadMoreLogs={infiniteScrollAvailable ? loadMoreLogs : undefined}
                    range={props.range}
                    timeZone={timeZone}
                    rows={displayedLogRows}
                    scrollElement={logsContainerRef.current}
                    sortOrder={logsSortOrder}
                    app={CoreApp.Explore}
                  >
                    <LogRows
                      pinnedLogs={pinnedLogs}
                      logRows={displayedLogRows}
                      deduplicatedRows={displayedDedupedRows}
                      dedupStrategy={dedupStrategy}
                      onClickFilterLabel={onClickFilterLabel}
                      onClickFilterOutLabel={onClickFilterOutLabel}
                      showContextToggle={showContextToggle}
                      getRowContextQuery={getRowContextQuery}
                      showLabels={showLabels}
                      showTime={showTime}
                      enableLogDetails={true}
                      wrapLogMessage={wrapLogMessage}
                      prettifyLogMessage={prettifyLogMessage}
                      timeZone={timeZone}
                      getFieldLinks={getFieldLinks}
                      logsSortOrder={logsSortOrder}
                      displayedFields={displayedFields}
                      onClickShowField={showField}
                      onClickHideField={hideField}
                      app={CoreApp.Explore}
                      onLogRowHover={onLogRowHover}
                      onOpenContext={onOpenContext}
                      onPermalinkClick={onPermalinkClick}
                      permalinkedRowId={panelState?.logs?.id}
                      scrollIntoView={scrollIntoView}
                      isFilterLabelActive={props.isFilterLabelActive}
                      scrollElement={logsContainerRef.current}
                      onClickFilterString={props.onClickFilterString}
                      onClickFilterOutString={props.onClickFilterOutString}
                      onUnpinLine={onPinToContentOutlineClick}
                      onPinLine={onPinToContentOutlineClick}
                      pinLineButtonTooltipTitle={pinLineButtonTooltipTitle}
                      renderPreview
                      timeRange={props.range}
                    />
                  </InfiniteScroll>
                </div>
                <LogsNavigation logsSortOrder={logsSortOrder} scrollToTopLogs={scrollToTopLogs} />
              </>
            )}
          {config.featureToggles.newLogsPanel && visualisationType === 'logs' && (
            <div data-testid="logRows" ref={logsContainerRef} className={styles.logRowsWrapper}>
              {logsContainerRef.current && hasData && (
                <LogList
                  app={CoreApp.Explore}
                  containerElement={logsContainerRef.current}
                  enableLogDetails={true}
                  dataFrames={props.logsFrames ?? []}
                  dedupStrategy={dedupStrategy}
                  displayedFields={displayedFields}
                  filterLevels={filterLevels}
                  getFieldLinks={getFieldLinks}
                  getRowContextQuery={getRowContextQuery}
                  isLabelFilterActive={props.isFilterLabelActive}
                  loading={loading}
                  loadMore={loadMoreLogs}
                  logOptionsStorageKey={SETTING_KEY_ROOT}
                  logs={displayedDedupedRows}
                  logsMeta={logsMeta}
                  logSupportsContext={showContextToggle}
                  onClickShowField={showField}
                  onClickHideField={hideField}
                  onClickFilterLabel={onClickFilterLabel}
                  onClickFilterOutLabel={onClickFilterOutLabel}
                  onClickFilterString={props.onClickFilterString}
                  onClickFilterOutString={props.onClickFilterOutString}
                  onLogOptionsChange={onLogOptionsChange}
                  onLogLineHover={onLogRowHover}
                  onOpenContext={onOpenContext}
                  onPermalinkClick={onPermalinkClick}
                  onPinLine={onPinToContentOutlineClick}
                  onUnpinLine={onPinToContentOutlineClick}
                  permalinkedLogId={panelState?.logs?.id}
                  pinLineButtonTooltipTitle={pinLineButtonTooltipTitle}
                  pinnedLogs={pinnedLogs}
                  setDisplayedFields={setDisplayedFields}
                  showControls
                  showFieldSelector
                  showTime={showTime}
                  sortOrder={logsSortOrder}
                  timeRange={props.range}
                  timeZone={timeZone}
                  wrapLogMessage={wrapLogMessage}
                  logLineMenuCustomItems={trinoLogMenuItems}
                />
              )}
            </div>
          )}
          {!loading && !hasData && !scanning && (
            <div className={styles.noDataWrapper}>
              <div className={styles.noData}>
                <Trans i18nKey="explore.logs.no-logs-found">No logs found.</Trans>
                <Button size="sm" variant="secondary" className={styles.scanButton} onClick={onClickScan}>
                  <Trans i18nKey="explore.logs.scan-for-older-logs">Scan for older logs</Trans>
                </Button>
              </div>
            </div>
          )}
          {scanning && (
            <div className={styles.noDataWrapper}>
              <div className={styles.noData}>
                <span>{scanText}</span>
                <Button size="sm" variant="secondary" className={styles.scanButton} onClick={onClickStopScan}>
                  <Trans i18nKey="explore.logs.stop-scan">Stop scan</Trans>
                </Button>
              </div>
            </div>
          )}
        </div>
      </PanelChrome>
    </>
  );
};

export const Logs = withTheme2(UnthemedLogs);

const getStyles = (theme: GrafanaTheme2, wrapLogMessage: boolean, tableHeight: number) => {
  return {
    noDataWrapper: css({
      display: 'flex',
      justifyContent: 'center',
      width: '100%',
      paddingBottom: theme.spacing(2),
    }),
    noData: css({
      display: 'inline-block',
    }),
    scanButton: css({
      marginLeft: theme.spacing(1),
    }),
    logOptions: css({
      display: 'flex',
      justifyContent: 'space-between',
      alignItems: 'baseline',
      flexWrap: 'wrap',
      backgroundColor: theme.colors.background.primary,
      padding: `${theme.spacing(1)} ${theme.spacing(2)}`,
      borderRadius: theme.shape.radius.default,
      margin: `${theme.spacing(0, 0, 1)}`,
      border: `1px solid ${theme.colors.border.medium}`,
    }),
    headerButton: css({
      margin: `${theme.spacing(0.5, 0, 0, 1)}`,
    }),
    horizontalInlineLabel: css({
      '& > label': {
        marginRight: '0',
      },
    }),
    horizontalInlineSwitch: css({
      padding: `0 ${theme.spacing(1)} 0 0`,
    }),
    radioButtons: css({
      margin: '0',
    }),
    logsSection: css({
      display: 'flex',
      flexDirection: 'row',
      justifyContent: 'space-between',
      position: 'relative',
    }),
    logsTable: css({
      maxHeight: `${tableHeight}px`,
    }),
    scrollableLogRows: css({
      overflowY: 'scroll',
      width: '100%',
      maxHeight: '80vh',
    }),
    logRows: css({
      overflowX: `${wrapLogMessage ? 'unset' : 'scroll'}`,
      overflowY: 'visible',
      width: '100%',
    }),
    controlledLogRowsWrapper: css({
      width: '100%',
      maxHeight: '80vh',
    }),
    logRowsWrapper: css({
      width: '100%',
    }),
    visualisationType: css({
      display: 'flex',
      flex: '1',
      justifyContent: 'flex-end',
    }),
    visualisationTypeRadio: css({
      margin: `0 0 0 ${theme.spacing(1)}`,
    }),
    stickyNavigation: css({
      overflow: 'visible',
      marginBottom: '0px',
    }),
    logsVolumePanel: css({
      marginBottom: theme.spacing(1.5),
    }),
  };
};

const dedupRows = (logRows: LogRowModel[], dedupStrategy: LogsDedupStrategy) => {
  const dedupedRows = dedupLogRows(logRows, dedupStrategy);
  const dedupCount = dedupedRows.reduce((sum, row) => (row.duplicates ? sum + row.duplicates : sum), 0);
  return { dedupedRows, dedupCount };
};<|MERGE_RESOLUTION|>--- conflicted
+++ resolved
@@ -1082,12 +1082,9 @@
                   onLogOptionsChange={onLogOptionsChange}
                   filterLevels={filterLevels}
                   timeRange={props.range}
-<<<<<<< HEAD
                   logLineMenuCustomItems={trinoLogMenuItems}
-=======
                   exploreId={props.exploreId}
                   absoluteRange={props.absoluteRange}
->>>>>>> 8a0fa93a
                 />
               </div>
             )}
