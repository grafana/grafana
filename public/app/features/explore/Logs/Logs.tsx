--- conflicted
+++ resolved
@@ -681,20 +681,8 @@
     topLogsRef.current?.scrollIntoView();
   }, [logsContainerRef, topLogsRef]);
 
-<<<<<<< HEAD
   const onPinToContentOutlineClick = (row: LogRowModel, allowUnPin = true) => {
-=======
-  const onPinToContentOutlineClick = (row: LogRowModel) => {
     if (getPinnedLogsCount() === PINNED_LOGS_LIMIT) {
-      setPinLineButtonTooltipTitle(
-        <span style={{ display: 'flex', textAlign: 'center' }}>
-          ❗️
-          <Trans i18nKey="explore.logs.maximum-pinned-logs">
-            Maximum of {{ PINNED_LOGS_LIMIT }} pinned logs reached. Unpin a log to add another.
-          </Trans>
-        </span>
-      );
-
       reportInteraction('explore_toolbar_contentoutline_clicked', {
         item: 'section',
         type: 'Logs:pinned:pinned-log-limit-reached',
@@ -702,7 +690,6 @@
       return;
     }
 
->>>>>>> 8a6e92c0
     // find the Logs parent item
     const logsParent = outlineItems?.find((item) => item.panelId === PINNED_LOGS_PANELID && item.level === 'root');
 
@@ -711,10 +698,13 @@
       updateItem(logsParent.id, { expanded: true });
     }
 
-<<<<<<< HEAD
     const alreadyPinned = pinnedLogs?.find((pin) => pin === row.rowId);
     if (alreadyPinned && row.rowId && allowUnPin) {
       unregister?.(row.rowId);
+      reportInteraction('explore_toolbar_contentoutline_clicked', {
+        item: 'section',
+        type: 'Logs:pinned:pinned-log-deleted',
+      });
     } else if (getPinnedLogsCount() !== PINNED_LOGS_LIMIT && !alreadyPinned) {
       register?.({
         id: row.rowId,
@@ -725,43 +715,30 @@
         ref: null,
         color: LogLevelColor[row.logLevel],
         childOnTop: true,
-        onClick: () => onOpenContext(row, () => {}),
+        onClick: () => {
+          onOpenContext(row, () => {});
+          reportInteraction('explore_toolbar_contentoutline_clicked', {
+            item: 'section',
+            type: 'Logs:pinned:pinned-log-clicked',
+          });
+        },
         onRemove: (id: string) => {
           unregister?.(id);
           if (getPinnedLogsCount() < PINNED_LOGS_LIMIT) {
             setPinLineButtonTooltipTitle(PINNED_LOGS_MESSAGE);
           }
+          reportInteraction('explore_toolbar_contentoutline_clicked', {
+            item: 'section',
+            type: 'Logs:pinned:pinned-log-deleted',
+          });
         },
       });
-    }
-=======
-    register?.({
-      icon: 'gf-logs',
-      title: 'Pinned log',
-      panelId: 'Logs',
-      level: 'child',
-      ref: null,
-      color: LogLevelColor[row.logLevel],
-      childOnTop: true,
-      onClick: () => {
-        onOpenContext(row, () => {});
-        reportInteraction('explore_toolbar_contentoutline_clicked', {
-          item: 'section',
-          type: 'Logs:pinned:pinned-log-clicked',
-        });
-      },
-      onRemove: (id: string) => {
-        unregister?.(id);
-        if (getPinnedLogsCount() < PINNED_LOGS_LIMIT) {
-          setPinLineButtonTooltipTitle('Pin to content outline');
-        }
-        reportInteraction('explore_toolbar_contentoutline_clicked', {
-          item: 'section',
-          type: 'Logs:pinned:pinned-log-deleted',
-        });
-      },
-    });
->>>>>>> 8a6e92c0
+
+      reportInteraction('explore_toolbar_contentoutline_clicked', {
+        item: 'section',
+        type: 'Logs:pinned:pinned-log-added',
+      });
+    }
 
     props.onPinLineCallback?.();
 
