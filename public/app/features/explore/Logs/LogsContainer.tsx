import React, { PureComponent } from 'react';
import { connect, ConnectedProps } from 'react-redux';

import {
  AbsoluteTimeRange,
  Field,
  hasLogsContextSupport,
  hasLogsContextUiSupport,
  LoadingState,
  LogRowModel,
  RawTimeRange,
  EventBus,
  SplitOpen,
  DataFrame,
  SupplementaryQueryType,
  DataQueryResponse,
  LogRowContextOptions,
  DataSourceWithLogsContextSupport,
  DataSourceApi,
  hasToggleableQueryFiltersSupport,
  DataSourceWithQueryModificationSupport,
  hasQueryModificationSupport,
} from '@grafana/data';
import { getDataSourceSrv } from '@grafana/runtime';
import { DataQuery } from '@grafana/schema';
import { Collapse } from '@grafana/ui';
import { MIXED_DATASOURCE_NAME } from 'app/plugins/datasource/mixed/MixedDataSource';
import { StoreState } from 'app/types';
import { ExploreItemState } from 'app/types/explore';

import { getTimeZone } from '../../profile/state/selectors';
import {
  addResultsToCache,
  clearCache,
  loadSupplementaryQueryData,
  selectIsWaitingForData,
  setSupplementaryQueryEnabled,
} from '../state/query';
import { updateTimeRange, loadMoreLogs } from '../state/time';
import { LiveTailControls } from '../useLiveTailControls';
import { getFieldLinksForExplore } from '../utils/links';

import { LiveLogsWithTheme } from './LiveLogs';
import { Logs } from './Logs';
import { LogsCrossFadeTransition } from './utils/LogsCrossFadeTransition';

interface LogsContainerProps extends PropsFromRedux {
  width: number;
  exploreId: string;
  scanRange?: RawTimeRange;
  syncedTimes: boolean;
  loadingState: LoadingState;
  onClickFilterLabel: (key: string, value: string, frame?: DataFrame) => void;
  onClickFilterOutLabel: (key: string, value: string, frame?: DataFrame) => void;
  onStartScanning: () => void;
  onStopScanning: () => void;
  eventBus: EventBus;
  splitOpenFn: SplitOpen;
  scrollElement?: HTMLDivElement;
  isFilterLabelActive: (key: string, value: string, refId?: string) => Promise<boolean>;
<<<<<<< HEAD
  onClickFilterValue: (value: string, refId?: string) => void;
  onClickFilterOutValue: (value: string, refId?: string) => void;
  onPinLineCallback?: () => void;
=======
  onClickFilterString: (value: string, refId?: string) => void;
  onClickFilterOutString: (value: string, refId?: string) => void;
>>>>>>> 667fea66
}

type DataSourceInstance =
  | DataSourceApi<DataQuery>
  | (DataSourceApi<DataQuery> & DataSourceWithLogsContextSupport<DataQuery>)
  | (DataSourceApi<DataQuery> & DataSourceWithQueryModificationSupport<DataQuery>);

interface LogsContainerState {
  dsInstances: Record<string, DataSourceInstance>;
}

class LogsContainer extends PureComponent<LogsContainerProps, LogsContainerState> {
  state: LogsContainerState = {
    dsInstances: {},
  };

  componentDidMount() {
    this.updateDataSourceInstances();
  }

  componentDidUpdate(prevProps: LogsContainerProps) {
    if (prevProps.logsQueries !== this.props.logsQueries) {
      this.updateDataSourceInstances();
    }
  }

  private updateDataSourceInstances() {
    const { logsQueries, datasourceInstance } = this.props;
    if (!logsQueries || !datasourceInstance) {
      return;
    }

    const dsInstances: Record<string, DataSourceInstance> = {};

    // Not in mixed mode.
    if (datasourceInstance.uid !== MIXED_DATASOURCE_NAME) {
      logsQueries.forEach(({ refId }) => {
        dsInstances[refId] = datasourceInstance;
      });
      this.setState({ dsInstances });
      return;
    }

    // Mixed mode.
    const dsPromises: Array<Promise<{ ds: DataSourceApi; refId: string }>> = [];
    for (const query of logsQueries) {
      if (!query.datasource) {
        continue;
      }
      const mustCheck = !dsInstances[query.refId] || dsInstances[query.refId].uid !== query.datasource.uid;
      if (mustCheck) {
        dsPromises.push(
          new Promise((resolve) => {
            getDataSourceSrv()
              .get(query.datasource)
              .then((ds) => {
                resolve({ ds, refId: query.refId });
              });
          })
        );
      }
    }

    if (!dsPromises.length) {
      return;
    }

    Promise.all(dsPromises).then((instances) => {
      instances.forEach(({ ds, refId }) => {
        dsInstances[refId] = ds;
      });
      this.setState({ dsInstances });
    });
  }

  onChangeTime = (absoluteRange: AbsoluteTimeRange) => {
    const { exploreId, updateTimeRange } = this.props;
    updateTimeRange({ exploreId, absoluteRange });
  };

  loadMoreLogs = (absoluteRange: AbsoluteTimeRange) => {
    const { exploreId, loadMoreLogs } = this.props;
    loadMoreLogs({ exploreId, absoluteRange });
  };

  private getQuery(
    logsQueries: DataQuery[] | undefined,
    row: LogRowModel,
    datasourceInstance: DataSourceApi<DataQuery> & DataSourceWithLogsContextSupport<DataQuery>
  ) {
    // we need to find the query, and we need to be very sure that it's a query
    // from this datasource
    return (logsQueries ?? []).find(
      (q) => q.refId === row.dataFrame.refId && q.datasource != null && q.datasource.type === datasourceInstance.type
    );
  }

  getLogRowContext = async (
    row: LogRowModel,
    origRow: LogRowModel,
    options: LogRowContextOptions
  ): Promise<DataQueryResponse | []> => {
    const { logsQueries } = this.props;

    if (!origRow.dataFrame.refId || !this.state.dsInstances[origRow.dataFrame.refId]) {
      return Promise.resolve([]);
    }

    const ds = this.state.dsInstances[origRow.dataFrame.refId];
    if (!hasLogsContextSupport(ds)) {
      return Promise.resolve([]);
    }

    const query = this.getQuery(logsQueries, origRow, ds);
    return query ? ds.getLogRowContext(row, options, query) : Promise.resolve([]);
  };

  getLogRowContextQuery = async (
    row: LogRowModel,
    options?: LogRowContextOptions,
    cacheFilters = true
  ): Promise<DataQuery | null> => {
    const { logsQueries } = this.props;

    if (!row.dataFrame.refId || !this.state.dsInstances[row.dataFrame.refId]) {
      return Promise.resolve(null);
    }

    const ds = this.state.dsInstances[row.dataFrame.refId];
    if (!hasLogsContextSupport(ds)) {
      return Promise.resolve(null);
    }

    const query = this.getQuery(logsQueries, row, ds);
    return query && ds.getLogRowContextQuery
      ? ds.getLogRowContextQuery(row, options, query, cacheFilters)
      : Promise.resolve(null);
  };

  getLogRowContextUi = (row: LogRowModel, runContextQuery?: () => void): React.ReactNode => {
    const { logsQueries } = this.props;

    if (!row.dataFrame.refId || !this.state.dsInstances[row.dataFrame.refId]) {
      return <></>;
    }

    const ds = this.state.dsInstances[row.dataFrame.refId];
    if (!hasLogsContextSupport(ds)) {
      return <></>;
    }

    const query = this.getQuery(logsQueries, row, ds);
    return query && hasLogsContextUiSupport(ds) && ds.getLogRowContextUi ? (
      ds.getLogRowContextUi(row, runContextQuery, query)
    ) : (
      <></>
    );
  };

  showContextToggle = (row?: LogRowModel): boolean => {
    if (!row?.dataFrame.refId || !this.state.dsInstances[row.dataFrame.refId]) {
      return false;
    }
    return hasLogsContextSupport(this.state.dsInstances[row.dataFrame.refId]);
  };

  getFieldLinks = (field: Field, rowIndex: number, dataFrame: DataFrame) => {
    const { splitOpenFn, range } = this.props;
    return getFieldLinksForExplore({ field, rowIndex, splitOpenFn, range, dataFrame });
  };

  logDetailsFilterAvailable = () => {
    return Object.values(this.state.dsInstances).some(
      (ds) => ds?.modifyQuery || hasQueryModificationSupport(ds) || hasToggleableQueryFiltersSupport(ds)
    );
  };

  filterValueAvailable = () => {
    return Object.values(this.state.dsInstances).some(
      (ds) => hasQueryModificationSupport(ds) && ds?.getSupportedQueryModifications().includes('ADD_STRING_FILTER')
    );
  };

  filterOutValueAvailable = () => {
    return Object.values(this.state.dsInstances).some(
      (ds) => hasQueryModificationSupport(ds) && ds?.getSupportedQueryModifications().includes('ADD_STRING_FILTER_OUT')
    );
  };

  addResultsToCache = () => {
    this.props.addResultsToCache(this.props.exploreId);
  };

  clearCache = () => {
    this.props.clearCache(this.props.exploreId);
  };

  render() {
    const {
      loading,
      loadingState,
      logRows,
      logsMeta,
      logsSeries,
      logsQueries,
      loadSupplementaryQueryData,
      setSupplementaryQueryEnabled,
      onClickFilterLabel,
      onClickFilterOutLabel,
      onStartScanning,
      onStopScanning,
      absoluteRange,
      timeZone,
      visibleRange,
      scanning,
      range,
      width,
      splitOpenFn,
      isLive,
      exploreId,
      logsVolume,
      scrollElement,
      onPinLineCallback,
    } = this.props;

    if (!logRows) {
      return null;
    }

    return (
      <>
        <LogsCrossFadeTransition visible={isLive}>
          <Collapse label="Logs" loading={false} isOpen>
            <LiveTailControls exploreId={exploreId}>
              {(controls) => (
                <LiveLogsWithTheme
                  logRows={logRows}
                  timeZone={timeZone}
                  stopLive={controls.stop}
                  isPaused={this.props.isPaused}
                  onPause={controls.pause}
                  onResume={controls.resume}
                  onClear={controls.clear}
                  clearedAtIndex={this.props.clearedAtIndex}
                />
              )}
            </LiveTailControls>
          </Collapse>
        </LogsCrossFadeTransition>
        <LogsCrossFadeTransition visible={!isLive}>
          <Logs
            exploreId={exploreId}
            datasourceType={this.props.datasourceInstance?.type}
            logRows={logRows}
            logsMeta={logsMeta}
            logsSeries={logsSeries}
            logsVolumeEnabled={logsVolume.enabled}
            onSetLogsVolumeEnabled={(enabled) =>
              setSupplementaryQueryEnabled(exploreId, enabled, SupplementaryQueryType.LogsVolume)
            }
            logsVolumeData={logsVolume.data}
            logsQueries={logsQueries}
            width={width}
            splitOpen={splitOpenFn}
            loading={loading}
            loadingState={loadingState}
            loadLogsVolumeData={() => loadSupplementaryQueryData(exploreId, SupplementaryQueryType.LogsVolume)}
            onChangeTime={this.onChangeTime}
            loadMoreLogs={this.loadMoreLogs}
            onClickFilterLabel={this.logDetailsFilterAvailable() ? onClickFilterLabel : undefined}
            onClickFilterOutLabel={this.logDetailsFilterAvailable() ? onClickFilterOutLabel : undefined}
            onStartScanning={onStartScanning}
            onStopScanning={onStopScanning}
            absoluteRange={absoluteRange}
            visibleRange={visibleRange}
            timeZone={timeZone}
            scanning={scanning}
            scanRange={range.raw}
            showContextToggle={this.showContextToggle}
            getRowContext={this.getLogRowContext}
            getRowContextQuery={this.getLogRowContextQuery}
            getLogRowContextUi={this.getLogRowContextUi}
            getFieldLinks={this.getFieldLinks}
            addResultsToCache={this.addResultsToCache}
            clearCache={this.clearCache}
            eventBus={this.props.eventBus}
            panelState={this.props.panelState}
            logsFrames={this.props.logsFrames}
            scrollElement={scrollElement}
            isFilterLabelActive={this.logDetailsFilterAvailable() ? this.props.isFilterLabelActive : undefined}
            range={range}
<<<<<<< HEAD
            onClickFilterValue={this.filterValueAvailable() ? this.props.onClickFilterValue : undefined}
            onClickFilterOutValue={this.filterOutValueAvailable() ? this.props.onClickFilterOutValue : undefined}
            onPinLineCallback={onPinLineCallback}
=======
            onClickFilterString={this.filterValueAvailable() ? this.props.onClickFilterString : undefined}
            onClickFilterOutString={this.filterOutValueAvailable() ? this.props.onClickFilterOutString : undefined}
>>>>>>> 667fea66
          />
        </LogsCrossFadeTransition>
      </>
    );
  }
}

function mapStateToProps(state: StoreState, { exploreId }: { exploreId: string }) {
  const explore = state.explore;
  const item: ExploreItemState = explore.panes[exploreId]!;
  const {
    logsResult,
    scanning,
    datasourceInstance,
    isLive,
    isPaused,
    clearedAtIndex,
    range,
    absoluteRange,
    supplementaryQueries,
  } = item;
  const loading = selectIsWaitingForData(exploreId)(state);
  const panelState = item.panelsState;
  const timeZone = getTimeZone(state.user);
  const logsVolume = supplementaryQueries[SupplementaryQueryType.LogsVolume];

  return {
    loading,
    logRows: logsResult?.rows,
    logsMeta: logsResult?.meta,
    logsSeries: logsResult?.series,
    logsQueries: logsResult?.queries,
    visibleRange: logsResult?.visibleRange,
    scanning,
    timeZone,
    datasourceInstance,
    isLive,
    isPaused,
    clearedAtIndex,
    range,
    absoluteRange,
    logsVolume,
    panelState,
    logsFrames: item.queryResponse.logsFrames,
  };
}

const mapDispatchToProps = {
  updateTimeRange,
  loadMoreLogs,
  addResultsToCache,
  clearCache,
  loadSupplementaryQueryData,
  setSupplementaryQueryEnabled,
};

const connector = connect(mapStateToProps, mapDispatchToProps);
type PropsFromRedux = ConnectedProps<typeof connector>;

export default connector(LogsContainer);<|MERGE_RESOLUTION|>--- conflicted
+++ resolved
@@ -58,14 +58,9 @@
   splitOpenFn: SplitOpen;
   scrollElement?: HTMLDivElement;
   isFilterLabelActive: (key: string, value: string, refId?: string) => Promise<boolean>;
-<<<<<<< HEAD
-  onClickFilterValue: (value: string, refId?: string) => void;
-  onClickFilterOutValue: (value: string, refId?: string) => void;
-  onPinLineCallback?: () => void;
-=======
   onClickFilterString: (value: string, refId?: string) => void;
   onClickFilterOutString: (value: string, refId?: string) => void;
->>>>>>> 667fea66
+  onPinLineCallback?: () => void;
 }
 
 type DataSourceInstance =
@@ -357,14 +352,11 @@
             scrollElement={scrollElement}
             isFilterLabelActive={this.logDetailsFilterAvailable() ? this.props.isFilterLabelActive : undefined}
             range={range}
-<<<<<<< HEAD
             onClickFilterValue={this.filterValueAvailable() ? this.props.onClickFilterValue : undefined}
             onClickFilterOutValue={this.filterOutValueAvailable() ? this.props.onClickFilterOutValue : undefined}
             onPinLineCallback={onPinLineCallback}
-=======
             onClickFilterString={this.filterValueAvailable() ? this.props.onClickFilterString : undefined}
             onClickFilterOutString={this.filterOutValueAvailable() ? this.props.onClickFilterOutString : undefined}
->>>>>>> 667fea66
           />
         </LogsCrossFadeTransition>
       </>
