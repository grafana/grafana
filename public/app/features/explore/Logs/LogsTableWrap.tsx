import { css } from '@emotion/css';
import { debounce } from 'lodash';
import React, { useCallback, useEffect, useState } from 'react';

import {
  DataFrame,
  ExploreLogsPanelState,
  GrafanaTheme2,
  Labels,
  LogsSortOrder,
  SelectableValue,
  SplitOpen,
  TimeRange,
} from '@grafana/data';
import { reportInteraction } from '@grafana/runtime/src';
import { InlineField, Select, Themeable2 } from '@grafana/ui/';

import { parseLogsFrame } from '../../logs/logsFrame';

import { LogsColumnSearch } from './LogsColumnSearch';
import { LogsTable } from './LogsTable';
import { LogsTableMultiSelect } from './LogsTableMultiSelect';
import { fuzzySearch } from './utils/uFuzzy';

interface Props extends Themeable2 {
  logsFrames: DataFrame[];
  width: number;
  timeZone: string;
  splitOpen: SplitOpen;
  range: TimeRange;
  logsSortOrder: LogsSortOrder;
  panelState: ExploreLogsPanelState | undefined;
  updatePanelState: (panelState: Partial<ExploreLogsPanelState>) => void;
  onClickFilterLabel?: (key: string, value: string, refId?: string) => void;
  onClickFilterOutLabel?: (key: string, value: string, refId?: string) => void;
}

export type fieldNameMeta = {
  percentOfLinesWithLabel: number;
  active: boolean | undefined;
  type?: 'BODY_FIELD' | 'TIME_FIELD';
};
type fieldName = string;
type fieldNameMetaStore = Record<fieldName, fieldNameMeta>;

export function LogsTableWrap(props: Props) {
<<<<<<< HEAD
  const { logsFrames, updatePanelState, panelState } = props;
  const propsColumns = panelState?.columns;
=======
  const { logsFrames } = props;

>>>>>>> 1dec96eb
  // Save the normalized cardinality of each label
  const [columnsWithMeta, setColumnsWithMeta] = useState<fieldNameMetaStore | undefined>(undefined);

  // Filtered copy of columnsWithMeta that only includes matching results
  const [filteredColumnsWithMeta, setFilteredColumnsWithMeta] = useState<fieldNameMetaStore | undefined>(undefined);

  const height = getTableHeight();

  // The current dataFrame containing the refId of the current query
  const [currentDataFrame, setCurrentDataFrame] = useState<DataFrame>(
    logsFrames.find((f) => f.refId === props?.panelState?.refId) ?? logsFrames[0]
  );
  // The refId of the current frame being displayed
  const currentFrameRefId = currentDataFrame.refId;

  const getColumnsFromProps = useCallback(
    (fieldNames: fieldNameMetaStore) => {
      const previouslySelected = props.panelState?.columns;
      if (previouslySelected) {
        Object.values(previouslySelected).forEach((key) => {
          if (fieldNames[key]) {
            fieldNames[key].active = true;
          }
        });
      }
      return fieldNames;
    },
    [props.panelState?.columns]
  );
  const logsFrame = parseLogsFrame(dataFrame);

  useEffect(() => {
    if (logsFrame?.timeField.name && logsFrame?.bodyField.name && !propsColumns) {
      const defaultColumns = { 0: logsFrame?.timeField.name ?? '', 1: logsFrame?.bodyField.name ?? '' };
      updatePanelState({
        columns: Object.values(defaultColumns),
        visualisationType: 'table',
        labelName: logsFrame?.getLabelFieldName() ?? undefined,
      });
    }
  }, [logsFrame, propsColumns, updatePanelState]);

  /**
   * Keeps the filteredColumnsWithMeta state in sync with the columnsWithMeta state,
   * which can be updated by explore browser history state changes
   * This prevents an edge case bug where the user is navigating while a search is open.
   */
  useEffect(() => {
    if (!columnsWithMeta || !filteredColumnsWithMeta) {
      return;
    }
    let newFiltered = { ...filteredColumnsWithMeta };
    let flag = false;
    Object.keys(columnsWithMeta).forEach((key) => {
      if (newFiltered[key] && newFiltered[key].active !== columnsWithMeta[key].active) {
        newFiltered[key] = columnsWithMeta[key];
        flag = true;
      }
    });
    if (flag) {
      setFilteredColumnsWithMeta(newFiltered);
    }
  }, [columnsWithMeta, filteredColumnsWithMeta]);

  /**
   * when the query results change, we need to update the columnsWithMeta state
   * and reset any local search state
   *
   * This will also find all the unique labels, and calculate how many log lines have each label into the labelCardinality Map
   * Then it normalizes the counts
   *
   */
  useEffect(() => {
    // If the data frame is empty, there's nothing to viz, it could mean the user has unselected all columns
    if (!currentDataFrame.length) {
      return;
    }
    const numberOfLogLines = currentDataFrame ? currentDataFrame.length : 0;
    const logsFrame = parseLogsFrame(currentDataFrame);
    const labels = logsFrame?.getLogFrameLabelsAsLabels();

    const otherFields = [];

    if (logsFrame) {
      otherFields.push(...logsFrame.extraFields.filter((field) => !field?.config?.custom?.hidden));
    }
    if (logsFrame?.severityField) {
      otherFields.push(logsFrame?.severityField);
    }
    if (logsFrame?.bodyField) {
      otherFields.push(logsFrame?.bodyField);
    }
    if (logsFrame?.timeField) {
      otherFields.push(logsFrame?.timeField);
    }

    // Use a map to dedupe labels and count their occurrences in the logs
    const labelCardinality = new Map<fieldName, fieldNameMeta>();

    // What the label state will look like
    let pendingLabelState: fieldNameMetaStore = {};

    // If we have labels and log lines
    if (labels?.length && numberOfLogLines) {
      // Iterate through all of Labels
      labels.forEach((labels: Labels) => {
        const labelsArray = Object.keys(labels);
        // Iterate through the label values
        labelsArray.forEach((label) => {
          // If it's already in our map, increment the count
          if (labelCardinality.has(label)) {
            const value = labelCardinality.get(label);
            if (value) {
              labelCardinality.set(label, {
                percentOfLinesWithLabel: value.percentOfLinesWithLabel + 1,
                active: value?.active,
              });
            }
            // Otherwise add it
          } else {
            labelCardinality.set(label, { percentOfLinesWithLabel: 1, active: undefined });
          }
        });
      });

      // Converting the map to an object
      pendingLabelState = Object.fromEntries(labelCardinality);

      // Convert count to percent of log lines
      Object.keys(pendingLabelState).forEach((key) => {
        pendingLabelState[key].percentOfLinesWithLabel = normalize(
          pendingLabelState[key].percentOfLinesWithLabel,
          numberOfLogLines
        );
      });
    }

    // Normalize the other fields
    otherFields.forEach((field) => {
      pendingLabelState[field.name] = {
        percentOfLinesWithLabel: normalize(
          field.values.filter((value) => value !== null && value !== undefined).length,
          numberOfLogLines
        ),
        active: pendingLabelState[field.name]?.active,
      };
    });

    pendingLabelState = getColumnsFromProps(pendingLabelState);

    // Get all active columns
    const active = Object.keys(pendingLabelState).filter((key) => pendingLabelState[key].active);

    // If nothing is selected, then select the default columns
    if (active.length === 0) {
      if (logsFrame?.bodyField?.name) {
        pendingLabelState[logsFrame.bodyField.name].active = true;
      }
      if (logsFrame?.timeField?.name) {
        pendingLabelState[logsFrame.timeField.name].active = true;
      }
    }

    if (logsFrame?.bodyField?.name && logsFrame?.timeField?.name) {
      pendingLabelState[logsFrame.bodyField.name].type = 'BODY_FIELD';
      pendingLabelState[logsFrame.timeField.name].type = 'TIME_FIELD';
    }

    setColumnsWithMeta(pendingLabelState);

    // The panel state is updated when the user interacts with the multi-select sidebar
  }, [currentDataFrame, getColumnsFromProps]);

  if (!columnsWithMeta) {
    return null;
  }

  function columnFilterEvent(columnName: string) {
    if (columnsWithMeta) {
      const newState = !columnsWithMeta[columnName]?.active;
      const priorActiveCount = Object.keys(columnsWithMeta).filter((column) => columnsWithMeta[column]?.active)?.length;
      const event = {
        columnAction: newState ? 'add' : 'remove',
        columnCount: newState ? priorActiveCount + 1 : priorActiveCount - 1,
      };

      reportInteraction('grafana_explore_logs_table_column_filter_clicked', event);
    }
  }

  function searchFilterEvent(searchResultCount: number) {
    reportInteraction('grafana_explore_logs_table_text_search_result_count', {
      resultCount: searchResultCount,
    });
  }

  // Toggle a column on or off when the user interacts with an element in the multi-select sidebar
  const toggleColumn = (columnName: fieldName) => {
    if (!columnsWithMeta || !(columnName in columnsWithMeta)) {
      console.warn('failed to get column', columnsWithMeta);
      return;
    }

    const pendingLabelState = {
      ...columnsWithMeta,
      [columnName]: { ...columnsWithMeta[columnName], active: !columnsWithMeta[columnName]?.active },
    };

    // Analytics
    columnFilterEvent(columnName);

    // Set local state
    setColumnsWithMeta(pendingLabelState);

    // If user is currently filtering, update filtered state
    if (filteredColumnsWithMeta) {
      const pendingFilteredLabelState = {
        ...filteredColumnsWithMeta,
        [columnName]: { ...filteredColumnsWithMeta[columnName], active: !filteredColumnsWithMeta[columnName]?.active },
      };
      setFilteredColumnsWithMeta(pendingFilteredLabelState);
    }

    const newColumns: Record<number, string> = Object.assign(
      {},
      // Get the keys of the object as an array
      Object.keys(pendingLabelState)
        // Only include active filters
        .filter((key) => pendingLabelState[key]?.active)
    );

    const defaultColumns = { 0: logsFrame?.timeField.name ?? '', 1: logsFrame?.bodyField.name ?? '' };
    const newPanelState: ExploreLogsPanelState = {
      ...props.panelState,
      // URL format requires our array of values be an object, so we convert it using object.assign
<<<<<<< HEAD
      columns: Object.keys(newColumns).length ? newColumns : defaultColumns,
=======
      columns: Object.assign(
        {},
        // Get the keys of the object as an array
        Object.keys(pendingLabelState)
          // Only include active filters
          .filter((key) => pendingLabelState[key]?.active)
      ),
      refId: currentDataFrame.refId,
>>>>>>> 1dec96eb
      visualisationType: 'table',
      labelName: logsFrame?.getLabelFieldName() ?? undefined,
    };

    // Update url state
    updatePanelState(newPanelState);
  };

  // uFuzzy search dispatcher, adds any matches to the local state
  const dispatcher = (data: string[][]) => {
    const matches = data[0];
    let newColumnsWithMeta: fieldNameMetaStore = {};
    let numberOfResults = 0;
    matches.forEach((match) => {
      if (match in columnsWithMeta) {
        newColumnsWithMeta[match] = columnsWithMeta[match];
        numberOfResults++;
      }
    });
    setFilteredColumnsWithMeta(newColumnsWithMeta);
    searchFilterEvent(numberOfResults);
  };

  // uFuzzy search
  const search = (needle: string) => {
    fuzzySearch(Object.keys(columnsWithMeta), needle, dispatcher);
  };

  // Debounce fuzzy search
  const debouncedSearch = debounce(search, 500);

  // onChange handler for search input
  const onSearchInputChange = (e: React.FormEvent<HTMLInputElement>) => {
    const value = e.currentTarget?.value;
    if (value) {
      debouncedSearch(value);
    } else {
      // If the search input is empty, reset the local search state.
      setFilteredColumnsWithMeta(undefined);
    }
  };

  const onFrameSelectorChange = (value: SelectableValue<string>) => {
    const matchingDataFrame = logsFrames.find((frame) => frame.refId === value.value);
    if (matchingDataFrame) {
      setCurrentDataFrame(logsFrames.find((frame) => frame.refId === value.value) ?? logsFrames[0]);
    }
    props.updatePanelState({ refId: value.value });
  };

  const sidebarWidth = 220;
  const totalWidth = props.width;
  const tableWidth = totalWidth - sidebarWidth;
  const styles = getStyles(props.theme, height, sidebarWidth);

  return (
    <>
      <div>
        {logsFrames.length > 1 && (
          <div>
            <InlineField
              label="Select query"
              htmlFor="explore_logs_table_frame_selector"
              labelWidth={22}
              tooltip="Select a query to visualize in the table."
            >
              <Select
                inputId={'explore_logs_table_frame_selector'}
                aria-label={'Select query by name'}
                value={currentFrameRefId}
                options={logsFrames.map((frame) => {
                  return {
                    label: frame.refId,
                    value: frame.refId,
                  };
                })}
                onChange={onFrameSelectorChange}
              />
            </InlineField>
          </div>
        )}
      </div>
      <div className={styles.wrapper}>
        <section className={styles.sidebar}>
          <LogsColumnSearch onChange={onSearchInputChange} />
          <LogsTableMultiSelect
            toggleColumn={toggleColumn}
            filteredColumnsWithMeta={filteredColumnsWithMeta}
            columnsWithMeta={columnsWithMeta}
          />
        </section>
        <LogsTable
          onClickFilterLabel={props.onClickFilterLabel}
          onClickFilterOutLabel={props.onClickFilterOutLabel}
          logsSortOrder={props.logsSortOrder}
          range={props.range}
          splitOpen={props.splitOpen}
          timeZone={props.timeZone}
          width={tableWidth}
          dataFrame={currentDataFrame}
          columnsWithMeta={columnsWithMeta}
          height={height}
        />
      </div>
    </>
  );
}

const normalize = (value: number, total: number): number => {
  return Math.ceil((100 * value) / total);
};

function getStyles(theme: GrafanaTheme2, height: number, width: number) {
  return {
    wrapper: css({
      display: 'flex',
    }),
    sidebar: css({
      height: height,
      fontSize: theme.typography.pxToRem(11),
      overflowY: 'hidden',
      width: width,
      paddingRight: theme.spacing(1.5),
    }),
  };
}

const getTableHeight = () => {
  // Instead of making the height of the table based on the content (like in the table panel itself), let's try to use the vertical space that is available.
  // Since this table is in explore, we can expect the user to be running multiple queries that return disparate numbers of rows and labels in the same session
  // Also changing the height of the table between queries can be and cause content to jump, so we'll set a minimum height of 500px, and a max based on the innerHeight
  // Ideally the table container should always be able to fit in the users viewport without needing to scroll
  return Math.max(window.innerHeight - 500, 500);
};<|MERGE_RESOLUTION|>--- conflicted
+++ resolved
@@ -44,13 +44,8 @@
 type fieldNameMetaStore = Record<fieldName, fieldNameMeta>;
 
 export function LogsTableWrap(props: Props) {
-<<<<<<< HEAD
   const { logsFrames, updatePanelState, panelState } = props;
   const propsColumns = panelState?.columns;
-=======
-  const { logsFrames } = props;
-
->>>>>>> 1dec96eb
   // Save the normalized cardinality of each label
   const [columnsWithMeta, setColumnsWithMeta] = useState<fieldNameMetaStore | undefined>(undefined);
 
@@ -286,18 +281,8 @@
     const newPanelState: ExploreLogsPanelState = {
       ...props.panelState,
       // URL format requires our array of values be an object, so we convert it using object.assign
-<<<<<<< HEAD
       columns: Object.keys(newColumns).length ? newColumns : defaultColumns,
-=======
-      columns: Object.assign(
-        {},
-        // Get the keys of the object as an array
-        Object.keys(pendingLabelState)
-          // Only include active filters
-          .filter((key) => pendingLabelState[key]?.active)
-      ),
       refId: currentDataFrame.refId,
->>>>>>> 1dec96eb
       visualisationType: 'table',
       labelName: logsFrame?.getLabelFieldName() ?? undefined,
     };
