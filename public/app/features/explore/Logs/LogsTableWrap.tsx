--- conflicted
+++ resolved
@@ -10,14 +10,9 @@
   LogsSortOrder,
   SplitOpen,
   TimeRange,
-<<<<<<< HEAD
-} from '@grafana/data/src';
+} from '@grafana/data';
 import { reportInteraction } from '@grafana/runtime/src';
-import { Themeable2 } from '@grafana/ui/src';
-=======
-} from '@grafana/data';
 import { Themeable2 } from '@grafana/ui/';
->>>>>>> 0994aa18
 
 import { parseLogsFrame } from '../../logs/logsFrame';
 
