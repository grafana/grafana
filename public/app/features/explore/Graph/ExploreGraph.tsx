import { identity } from 'lodash';
<<<<<<< HEAD
import { useEffect, useMemo, useState } from 'react';
import * as React from 'react';
=======
import React, { useEffect, useMemo, useRef, useState } from 'react';
>>>>>>> ab5a079b
import { usePrevious } from 'react-use';

import {
  AbsoluteTimeRange,
  applyFieldOverrides,
  createFieldConfigRegistry,
  DashboardCursorSync,
  DataFrame,
  dateTime,
  EventBus,
  FieldColorModeId,
  FieldConfigSource,
  getFrameDisplayName,
  LoadingState,
  SplitOpen,
  ThresholdsConfig,
} from '@grafana/data';
import { PanelRenderer } from '@grafana/runtime';
import {
  GraphDrawStyle,
  GraphThresholdsStyleConfig,
  LegendDisplayMode,
  SortOrder,
  TimeZone,
  TooltipDisplayMode,
  VizLegendOptions,
} from '@grafana/schema';
import { PanelContext, PanelContextProvider, SeriesVisibilityChangeMode, useTheme2 } from '@grafana/ui';
import { GraphFieldConfig } from 'app/plugins/panel/graph/types';
import { defaultGraphConfig, getGraphFieldConfig } from 'app/plugins/panel/timeseries/config';
import { Options as TimeSeriesOptions } from 'app/plugins/panel/timeseries/panelcfg.gen';
import { ExploreGraphStyle } from 'app/types';

import { seriesVisibilityConfigFactory } from '../../dashboard/dashgrid/SeriesVisibilityConfigFactory';
import { useExploreDataLinkPostProcessor } from '../hooks/useExploreDataLinkPostProcessor';

import { applyGraphStyle, applyThresholdsConfig } from './exploreGraphStyleUtils';
import { useStructureRev } from './useStructureRev';

interface Props {
  data: DataFrame[];
  height: number;
  width: number;
  absoluteRange: AbsoluteTimeRange;
  timeZone: TimeZone;
  loadingState: LoadingState;
  annotations?: DataFrame[];
  onHiddenSeriesChanged?: (hiddenSeries: string[]) => void;
  tooltipDisplayMode?: TooltipDisplayMode;
  splitOpenFn: SplitOpen;
  onChangeTime: (timeRange: AbsoluteTimeRange) => void;
  graphStyle: ExploreGraphStyle;
  anchorToZero?: boolean;
  yAxisMaximum?: number;
  thresholdsConfig?: ThresholdsConfig;
  thresholdsStyle?: GraphThresholdsStyleConfig;
  eventBus: EventBus;
  vizLegendOverrides?: Partial<VizLegendOptions>;
  toggleLegendRef?: React.MutableRefObject<(name: string, mode: SeriesVisibilityChangeMode) => void>;
}

export function ExploreGraph({
  data,
  height,
  width,
  timeZone,
  absoluteRange,
  onChangeTime,
  loadingState,
  annotations,
  onHiddenSeriesChanged,
  splitOpenFn,
  graphStyle,
  tooltipDisplayMode = TooltipDisplayMode.Single,
  anchorToZero = false,
  yAxisMaximum,
  thresholdsConfig,
  thresholdsStyle,
  eventBus,
  vizLegendOverrides,
  toggleLegendRef,
}: Props) {
  const theme = useTheme2();
  const previousTimeRange = usePrevious(absoluteRange);
  const baseTimeRange = loadingState === LoadingState.Loading && previousTimeRange ? previousTimeRange : absoluteRange;
  const timeRange = useMemo(
    () => ({
      from: dateTime(baseTimeRange.from),
      to: dateTime(baseTimeRange.to),
      raw: {
        from: dateTime(baseTimeRange.from),
        to: dateTime(baseTimeRange.to),
      },
    }),
    [baseTimeRange.from, baseTimeRange.to]
  );

  const fieldConfigRegistry = useMemo(
    () => createFieldConfigRegistry(getGraphFieldConfig(defaultGraphConfig), 'Explore'),
    []
  );

  const [fieldConfig, setFieldConfig] = useState<FieldConfigSource<GraphFieldConfig>>({
    defaults: {
      min: anchorToZero ? 0 : undefined,
      max: yAxisMaximum || undefined,
      unit: 'short',
      color: {
        mode: FieldColorModeId.PaletteClassic,
      },
      custom: {
        drawStyle: GraphDrawStyle.Line,
        fillOpacity: 0,
        pointSize: 5,
      },
    },
    overrides: [],
  });

  const styledFieldConfig = useMemo(() => {
    const withGraphStyle = applyGraphStyle(fieldConfig, graphStyle, yAxisMaximum);
    return applyThresholdsConfig(withGraphStyle, thresholdsStyle, thresholdsConfig);
  }, [fieldConfig, graphStyle, yAxisMaximum, thresholdsConfig, thresholdsStyle]);

  const dataLinkPostProcessor = useExploreDataLinkPostProcessor(splitOpenFn, timeRange);

  const dataWithConfig = useMemo(() => {
    return applyFieldOverrides({
      fieldConfig: styledFieldConfig,
      data,
      timeZone,
      replaceVariables: (value) => value, // We don't need proper replace here as it is only used in getLinks and we use getFieldLinks
      theme,
      fieldConfigRegistry,
      dataLinkPostProcessor,
    });
  }, [fieldConfigRegistry, data, timeZone, theme, styledFieldConfig, dataLinkPostProcessor]);

  const annotationsWithConfig = useMemo(() => {
    return applyFieldOverrides({
      fieldConfig: {
        defaults: {},
        overrides: [],
      },
      data: annotations,
      timeZone,
      replaceVariables: (value) => value,
      theme,
      dataLinkPostProcessor,
    });
  }, [annotations, timeZone, theme, dataLinkPostProcessor]);

  const structureRev = useStructureRev(dataWithConfig);

  const onHiddenSeriesChangedRef = useRef(onHiddenSeriesChanged);

  useEffect(() => {
    if (onHiddenSeriesChangedRef.current) {
      const hiddenFrames: string[] = [];
      dataWithConfig.forEach((frame) => {
        const allFieldsHidden = frame.fields.map((field) => field.config?.custom?.hideFrom?.viz).every(identity);
        if (allFieldsHidden) {
          hiddenFrames.push(getFrameDisplayName(frame));
        }
      });
      onHiddenSeriesChangedRef.current(hiddenFrames);
    }
  }, [dataWithConfig]);

  const panelContext: PanelContext = {
    eventsScope: 'explore',
    eventBus,
    // TODO: Re-enable DashboardCursorSync.Crosshair when #81505 is fixed
    sync: () => DashboardCursorSync.Off,
    onToggleSeriesVisibility(label: string, mode: SeriesVisibilityChangeMode) {
      setFieldConfig(seriesVisibilityConfigFactory(label, mode, fieldConfig, data));
    },
    dataLinkPostProcessor,
  };

  function toggleLegend(name: string, mode: SeriesVisibilityChangeMode) {
    setFieldConfig(seriesVisibilityConfigFactory(name, mode, fieldConfig, data));
  }

  if (toggleLegendRef) {
    toggleLegendRef.current = toggleLegend;
  }

  const panelOptions: TimeSeriesOptions = useMemo(
    () => ({
      tooltip: { mode: tooltipDisplayMode, sort: SortOrder.None },
      legend: {
        displayMode: LegendDisplayMode.List,
        showLegend: true,
        placement: 'bottom',
        calcs: [],
        ...vizLegendOverrides,
      },
    }),
    [tooltipDisplayMode, vizLegendOverrides]
  );

  return (
    <PanelContextProvider value={panelContext}>
      <PanelRenderer
        data={{
          series: dataWithConfig,
          timeRange,
          state: loadingState,
          annotations: annotationsWithConfig,
          structureRev,
        }}
        pluginId="timeseries"
        title=""
        width={width}
        height={height}
        onChangeTimeRange={onChangeTime}
        timeZone={timeZone}
        options={panelOptions}
      />
    </PanelContextProvider>
  );
}<|MERGE_RESOLUTION|>--- conflicted
+++ resolved
@@ -1,10 +1,6 @@
 import { identity } from 'lodash';
-<<<<<<< HEAD
-import { useEffect, useMemo, useState } from 'react';
+import { useEffect, useMemo, useRef, useState } from 'react';
 import * as React from 'react';
-=======
-import React, { useEffect, useMemo, useRef, useState } from 'react';
->>>>>>> ab5a079b
 import { usePrevious } from 'react-use';
 
 import {
