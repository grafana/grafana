--- conflicted
+++ resolved
@@ -1,9 +1,5 @@
-<<<<<<< HEAD
-﻿import { getApiKeys, getApiKeysCount, getIncludeExpired, getIncludeExpiredDisabled } from './selectors';
-=======
 ﻿import { ApiKeysState } from 'app/types';
 
->>>>>>> 0ca4ccfa
 import { getMultipleMockKeys } from '../__mocks__/apiKeysMock';
 
 import { getApiKeys, getApiKeysCount, getIncludeExpired, getIncludeExpiredDisabled } from './selectors';
@@ -11,22 +7,6 @@
 describe('API Keys selectors', () => {
   const mockKeys = getMultipleMockKeys(5);
   const mockKeysIncludingExpired = getMultipleMockKeys(8);
-<<<<<<< HEAD
-
-  describe('getApiKeysCount', () => {
-    it('returns the correct count when includeExpired is false', () => {
-      const mockState: ApiKeysState = {
-        keys: mockKeys,
-        keysIncludingExpired: mockKeysIncludingExpired,
-        searchQuery: '',
-        hasFetched: true,
-        includeExpired: false,
-      };
-      const keyCount = getApiKeysCount(mockState);
-      expect(keyCount).toBe(5);
-    });
-
-=======
 
   describe('getApiKeysCount', () => {
     it('returns the correct count when includeExpired is false', () => {
@@ -42,7 +22,6 @@
       expect(keyCount).toBe(5);
     });
 
->>>>>>> 0ca4ccfa
     it('returns the correct count when includeExpired is true', () => {
       const mockState: ApiKeysState = {
         keys: mockKeys,
@@ -50,10 +29,7 @@
         searchQuery: '',
         hasFetched: true,
         includeExpired: true,
-<<<<<<< HEAD
-=======
         apiKeysMigrated: false,
->>>>>>> 0ca4ccfa
       };
       const keyCount = getApiKeysCount(mockState);
       expect(keyCount).toBe(8);
@@ -69,10 +45,7 @@
           searchQuery: '',
           hasFetched: true,
           includeExpired: false,
-<<<<<<< HEAD
-=======
           apiKeysMigrated: false,
->>>>>>> 0ca4ccfa
         };
         const keys = getApiKeys(mockState);
         expect(keys).toEqual(mockKeys);
@@ -85,10 +58,7 @@
           searchQuery: '5',
           hasFetched: true,
           includeExpired: false,
-<<<<<<< HEAD
-=======
           apiKeysMigrated: false,
->>>>>>> 0ca4ccfa
         };
         const keys = getApiKeys(mockState);
         expect(keys.length).toEqual(1);
@@ -103,31 +73,11 @@
           searchQuery: '',
           hasFetched: true,
           includeExpired: true,
-<<<<<<< HEAD
-=======
           apiKeysMigrated: false,
->>>>>>> 0ca4ccfa
         };
         const keys = getApiKeys(mockState);
         expect(keys).toEqual(mockKeysIncludingExpired);
       });
-<<<<<<< HEAD
-
-      it('should filter keys if search query exists', () => {
-        const mockState: ApiKeysState = {
-          keys: mockKeys,
-          keysIncludingExpired: mockKeysIncludingExpired,
-          searchQuery: '5',
-          hasFetched: true,
-          includeExpired: true,
-        };
-        const keys = getApiKeys(mockState);
-        expect(keys.length).toEqual(1);
-      });
-    });
-  });
-
-=======
 
       it('should filter keys if search query exists', () => {
         const mockState: ApiKeysState = {
@@ -144,7 +94,6 @@
     });
   });
 
->>>>>>> 0ca4ccfa
   describe('getIncludeExpired', () => {
     it('returns true if includeExpired is true', () => {
       const mockState: ApiKeysState = {
@@ -153,10 +102,7 @@
         searchQuery: '',
         hasFetched: true,
         includeExpired: true,
-<<<<<<< HEAD
-=======
         apiKeysMigrated: false,
->>>>>>> 0ca4ccfa
       };
       const includeExpired = getIncludeExpired(mockState);
       expect(includeExpired).toBe(true);
@@ -169,10 +115,7 @@
         searchQuery: '',
         hasFetched: true,
         includeExpired: false,
-<<<<<<< HEAD
-=======
         apiKeysMigrated: false,
->>>>>>> 0ca4ccfa
       };
       const includeExpired = getIncludeExpired(mockState);
       expect(includeExpired).toBe(false);
@@ -187,10 +130,7 @@
         searchQuery: '',
         hasFetched: true,
         includeExpired: true,
-<<<<<<< HEAD
-=======
         apiKeysMigrated: false,
->>>>>>> 0ca4ccfa
       };
       const includeExpiredDisabled = getIncludeExpiredDisabled(mockState);
       expect(includeExpiredDisabled).toBe(true);
@@ -203,10 +143,7 @@
         searchQuery: '',
         hasFetched: true,
         includeExpired: false,
-<<<<<<< HEAD
-=======
         apiKeysMigrated: false,
->>>>>>> 0ca4ccfa
       };
       const includeExpiredDisabled = getIncludeExpired(mockState);
       expect(includeExpiredDisabled).toBe(false);
