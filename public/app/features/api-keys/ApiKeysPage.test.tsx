--- conflicted
+++ resolved
@@ -27,10 +27,7 @@
   const deleteApiKeyMock = jest.fn();
   const migrateApiKeyMock = jest.fn();
   const addApiKeyMock = jest.fn();
-<<<<<<< HEAD
-=======
   const migrateAllMock = jest.fn();
->>>>>>> 0ca4ccfa
   const toggleIncludeExpiredMock = jest.fn();
   const setSearchQueryMock = mockToolkitActionCreator(setSearchQuery);
   const getApiKeysMigrationStatusMock = jest.fn();
@@ -60,11 +57,8 @@
     includeExpired: false,
     includeExpiredDisabled: false,
     toggleIncludeExpired: toggleIncludeExpiredMock,
-<<<<<<< HEAD
-=======
     canCreate: true,
     apiKeysMigrated: false,
->>>>>>> 0ca4ccfa
   };
 
   Object.assign(props, propOverrides);
@@ -125,11 +119,7 @@
       const apiKeys = getMultipleMockKeys(3);
       const { toggleIncludeExpiredMock } = setup({ apiKeys, apiKeysCount: apiKeys.length, hasFetched: true });
 
-<<<<<<< HEAD
-      toggleShowExpired();
-=======
       await toggleShowExpired();
->>>>>>> 0ca4ccfa
       expect(toggleIncludeExpiredMock).toHaveBeenCalledTimes(1);
     });
   });
@@ -186,11 +176,7 @@
       const { addApiKeyMock } = setup({ apiKeys, apiKeysCount: apiKeys.length, hasFetched: true });
 
       addApiKeyMock.mockClear();
-<<<<<<< HEAD
-      userEvent.click(screen.getByTestId(selectors.components.CallToActionCard.buttonV2('New API key')));
-=======
       await userEvent.click(screen.getByTestId(selectors.components.CallToActionCard.buttonV2('New API key')));
->>>>>>> 0ca4ccfa
       await addAndVerifyApiKey(addApiKeyMock);
     });
   });
@@ -201,21 +187,13 @@
       const { addApiKeyMock } = setup({ apiKeys, apiKeysCount: apiKeys.length, hasFetched: true });
 
       addApiKeyMock.mockClear();
-<<<<<<< HEAD
-      userEvent.click(screen.getByRole('button', { name: /add api key/i }));
-=======
       await userEvent.click(screen.getByRole('button', { name: /add api key/i }));
->>>>>>> 0ca4ccfa
       await addAndVerifyApiKey(addApiKeyMock);
 
       await toggleShowExpired();
 
       addApiKeyMock.mockClear();
-<<<<<<< HEAD
-      userEvent.click(screen.getByRole('button', { name: /add api key/i }));
-=======
       await userEvent.click(screen.getByRole('button', { name: /add api key/i }));
->>>>>>> 0ca4ccfa
       await addAndVerifyApiKey(addApiKeyMock);
     });
   });
@@ -237,15 +215,9 @@
   });
 });
 
-<<<<<<< HEAD
-function toggleShowExpired() {
-  expect(screen.queryByLabelText(/include expired keys/i)).toBeInTheDocument();
-  userEvent.click(screen.getByLabelText(/include expired keys/i));
-=======
 async function toggleShowExpired() {
   expect(screen.queryByLabelText(/include expired keys/i)).toBeInTheDocument();
   await userEvent.click(screen.getByLabelText(/include expired keys/i));
->>>>>>> 0ca4ccfa
 }
 
 async function addAndVerifyApiKey(addApiKeyMock: jest.Mock) {
