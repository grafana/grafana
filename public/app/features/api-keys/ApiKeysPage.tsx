import React, { PureComponent } from 'react';
import ReactDOMServer from 'react-dom/server';
import { connect } from 'react-redux';
import { hot } from 'react-hot-loader';
// Utils
import { ApiKey, CoreEvents, NewApiKey, OrgRole } from 'app/types';
import { getNavModel } from 'app/core/selectors/navModel';
import { getApiKeys, getApiKeysCount } from './state/selectors';
import { addApiKey, deleteApiKey, loadApiKeys } from './state/actions';
import Page from 'app/core/components/Page/Page';
import { SlideDown } from 'app/core/components/Animations/SlideDown';
import ApiKeysAddedModal from './ApiKeysAddedModal';
import config from 'app/core/config';
import appEvents from 'app/core/app_events';
import EmptyListCTA from 'app/core/components/EmptyListCTA/EmptyListCTA';
<<<<<<< HEAD
import {
  DeleteButton,
  EventsWithValidation,
  FormLabel,
  LegacyForms,
  Switch,
  ValidationEvents,
  Icon,
} from '@grafana/ui';
const { Input } = LegacyForms;
=======
import { DeleteButton, EventsWithValidation, FormLabel, LegacyForms, ValidationEvents } from '@grafana/ui';
const { Input, Switch } = LegacyForms;
>>>>>>> 20246a31
import { dateTime, isDateTime, NavModel } from '@grafana/data';
import { FilterInput } from 'app/core/components/FilterInput/FilterInput';
import { store } from 'app/store/store';
import kbn from 'app/core/utils/kbn';
import { getTimeZone } from 'app/features/profile/state/selectors';
import { setSearchQuery } from './state/reducers';

const timeRangeValidationEvents: ValidationEvents = {
  [EventsWithValidation.onBlur]: [
    {
      rule: value => {
        if (!value) {
          return true;
        }
        try {
          kbn.interval_to_seconds(value);
          return true;
        } catch {
          return false;
        }
      },
      errorMessage: 'Not a valid duration',
    },
  ],
};

export interface Props {
  navModel: NavModel;
  apiKeys: ApiKey[];
  searchQuery: string;
  hasFetched: boolean;
  loadApiKeys: typeof loadApiKeys;
  deleteApiKey: typeof deleteApiKey;
  setSearchQuery: typeof setSearchQuery;
  addApiKey: typeof addApiKey;
  apiKeysCount: number;
  includeExpired: boolean;
}

export interface State {
  isAdding: boolean;
  newApiKey: NewApiKey;
}

enum ApiKeyStateProps {
  Name = 'name',
  Role = 'role',
  SecondsToLive = 'secondsToLive',
}

const initialApiKeyState = {
  name: '',
  role: OrgRole.Viewer,
  secondsToLive: '',
};

const tooltipText =
  'The api key life duration. For example 1d if your key is going to last for one day. All the supported units are: s,m,h,d,w,M,y';

export class ApiKeysPage extends PureComponent<Props, any> {
  constructor(props: Props) {
    super(props);
    this.state = { isAdding: false, newApiKey: initialApiKeyState, includeExpired: false };
  }

  componentDidMount() {
    this.fetchApiKeys();
  }

  async fetchApiKeys() {
    await this.props.loadApiKeys(this.state.includeExpired);
  }

  onDeleteApiKey(key: ApiKey) {
    this.props.deleteApiKey(key.id, this.props.includeExpired);
  }

  onSearchQueryChange = (value: string) => {
    this.props.setSearchQuery(value);
  };

  onIncludeExpiredChange = (value: boolean) => {
    this.setState({ hasFetched: false, includeExpired: value }, this.fetchApiKeys);
  };

  onToggleAdding = () => {
    this.setState({ isAdding: !this.state.isAdding });
  };

  onAddApiKey = async (evt: any) => {
    evt.preventDefault();

    const openModal = (apiKey: string) => {
      const rootPath = window.location.origin + config.appSubUrl;
      const modalTemplate = ReactDOMServer.renderToString(<ApiKeysAddedModal apiKey={apiKey} rootPath={rootPath} />);

      appEvents.emit(CoreEvents.showModal, {
        templateHtml: modalTemplate,
      });
    };

    // make sure that secondsToLive is number or null
    const secondsToLive = this.state.newApiKey['secondsToLive'];
    this.state.newApiKey['secondsToLive'] = secondsToLive ? kbn.interval_to_seconds(secondsToLive) : null;
    this.props.addApiKey(this.state.newApiKey, openModal, this.props.includeExpired);
    this.setState((prevState: State) => {
      return {
        ...prevState,
        newApiKey: initialApiKeyState,
        isAdding: false,
      };
    });
  };

  onApiKeyStateUpdate = (evt: any, prop: string) => {
    const value = evt.currentTarget.value;
    this.setState((prevState: State) => {
      const newApiKey: any = {
        ...prevState.newApiKey,
      };
      newApiKey[prop] = value;

      return {
        ...prevState,
        newApiKey: newApiKey,
      };
    });
  };

  renderEmptyList() {
    const { isAdding } = this.state;
    return (
      <>
        {!isAdding && (
          <EmptyListCTA
            title="You haven't added any API Keys yet."
            buttonIcon="key-skeleton-alt"
            buttonLink="#"
            onClick={this.onToggleAdding}
            buttonTitle=" New API Key"
            proTip="Remember you can provide view-only API access to other applications."
          />
        )}
        {this.renderAddApiKeyForm()}
      </>
    );
  }

  formatDate(date: any, format?: string) {
    if (!date) {
      return 'No expiration date';
    }
    date = isDateTime(date) ? date : dateTime(date);
    format = format || 'YYYY-MM-DD HH:mm:ss';
    const timezone = getTimeZone(store.getState().user);

    return timezone === 'utc' ? date.utc().format(format) : date.format(format);
  }

  renderAddApiKeyForm() {
    const { newApiKey, isAdding } = this.state;

    return (
      <SlideDown in={isAdding}>
        <div className="cta-form">
          <button className="cta-form__close btn btn-transparent" onClick={this.onToggleAdding}>
            <Icon name="times" />
          </button>
          <h5>Add API Key</h5>
          <form className="gf-form-group" onSubmit={this.onAddApiKey}>
            <div className="gf-form-inline">
              <div className="gf-form max-width-21">
                <span className="gf-form-label">Key name</span>
                <Input
                  type="text"
                  className="gf-form-input"
                  value={newApiKey.name}
                  placeholder="Name"
                  onChange={evt => this.onApiKeyStateUpdate(evt, ApiKeyStateProps.Name)}
                />
              </div>
              <div className="gf-form">
                <span className="gf-form-label">Role</span>
                <span className="gf-form-select-wrapper">
                  <select
                    className="gf-form-input gf-size-auto"
                    value={newApiKey.role}
                    onChange={evt => this.onApiKeyStateUpdate(evt, ApiKeyStateProps.Role)}
                  >
                    {Object.keys(OrgRole).map(role => {
                      return (
                        <option key={role} label={role} value={role}>
                          {role}
                        </option>
                      );
                    })}
                  </select>
                </span>
              </div>
              <div className="gf-form max-width-21">
                <FormLabel tooltip={tooltipText}>Time to live</FormLabel>
                <Input
                  type="text"
                  className="gf-form-input"
                  placeholder="1d"
                  validationEvents={timeRangeValidationEvents}
                  value={newApiKey.secondsToLive}
                  onChange={evt => this.onApiKeyStateUpdate(evt, ApiKeyStateProps.SecondsToLive)}
                />
              </div>
              <div className="gf-form">
                <button className="btn gf-form-btn btn-primary">Add</button>
              </div>
            </div>
          </form>
        </div>
      </SlideDown>
    );
  }

  renderApiKeyList() {
    const { isAdding } = this.state;
    const { apiKeys, searchQuery, includeExpired } = this.props;

    return (
      <>
        <div className="page-action-bar">
          <div className="gf-form gf-form--grow">
            <FilterInput
              labelClassName="gf-form--has-input-icon gf-form--grow"
              inputClassName="gf-form-input"
              placeholder="Search keys"
              value={searchQuery}
              onChange={this.onSearchQueryChange}
            />
          </div>

          <div className="page-action-bar__spacer" />
          <button className="btn btn-primary pull-right" onClick={this.onToggleAdding} disabled={isAdding}>
            Add API key
          </button>
        </div>

        {this.renderAddApiKeyForm()}

        <h3 className="page-heading">Existing Keys</h3>
        <Switch
          label="Show expired"
          checked={includeExpired}
          onChange={event => {
            // @ts-ignore
            this.onIncludeExpiredChange(event.target.checked);
          }}
        />
        <table className="filter-table">
          <thead>
            <tr>
              <th>Name</th>
              <th>Role</th>
              <th>Expires</th>
              <th style={{ width: '34px' }} />
            </tr>
          </thead>
          {apiKeys.length > 0 ? (
            <tbody>
              {apiKeys.map(key => {
                return (
                  <tr key={key.id}>
                    <td>{key.name}</td>
                    <td>{key.role}</td>
                    <td>{this.formatDate(key.expiration)}</td>
                    <td>
                      <DeleteButton size="sm" onConfirm={() => this.onDeleteApiKey(key)} />
                    </td>
                  </tr>
                );
              })}
            </tbody>
          ) : null}
        </table>
      </>
    );
  }

  render() {
    const { hasFetched, navModel, apiKeysCount } = this.props;

    return (
      <Page navModel={navModel}>
        <Page.Contents isLoading={!hasFetched}>
          {hasFetched && (apiKeysCount > 0 ? this.renderApiKeyList() : this.renderEmptyList())}
        </Page.Contents>
      </Page>
    );
  }
}

function mapStateToProps(state: any) {
  return {
    navModel: getNavModel(state.navIndex, 'apikeys'),
    apiKeys: getApiKeys(state.apiKeys),
    searchQuery: state.apiKeys.searchQuery,
    includeExpired: state.includeExpired,
    apiKeysCount: getApiKeysCount(state.apiKeys),
    hasFetched: state.apiKeys.hasFetched,
  };
}

const mapDispatchToProps = {
  loadApiKeys,
  deleteApiKey,
  setSearchQuery,
  addApiKey,
};

export default hot(module)(connect(mapStateToProps, mapDispatchToProps)(ApiKeysPage));<|MERGE_RESOLUTION|>--- conflicted
+++ resolved
@@ -13,21 +13,8 @@
 import config from 'app/core/config';
 import appEvents from 'app/core/app_events';
 import EmptyListCTA from 'app/core/components/EmptyListCTA/EmptyListCTA';
-<<<<<<< HEAD
-import {
-  DeleteButton,
-  EventsWithValidation,
-  FormLabel,
-  LegacyForms,
-  Switch,
-  ValidationEvents,
-  Icon,
-} from '@grafana/ui';
-const { Input } = LegacyForms;
-=======
-import { DeleteButton, EventsWithValidation, FormLabel, LegacyForms, ValidationEvents } from '@grafana/ui';
+import { DeleteButton, EventsWithValidation, FormLabel, LegacyForms, ValidationEvents, Icon } from '@grafana/ui';
 const { Input, Switch } = LegacyForms;
->>>>>>> 20246a31
 import { dateTime, isDateTime, NavModel } from '@grafana/data';
 import { FilterInput } from 'app/core/components/FilterInput/FilterInput';
 import { store } from 'app/store/store';
