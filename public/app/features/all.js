define([
  './panellinks/module',
  './dashlinks/module',
  './annotations/annotations_srv',
  './templating/templateSrv',
  './dashboard/all',
  './playlist/all',
  './snapshot/all',
  './panel/all',
<<<<<<< HEAD
  './anomaly/all',
  './profile/profileCtrl',
  './profile/changePasswordCtrl',
  './profile/selectOrgCtrl',
=======
>>>>>>> da2b21d3
  './decompose/all',
  './panelinfo/panelInfoEditCtrl',
<<<<<<< HEAD
  './systemsummary/systemsummaryCtrl',
  './setup/hostagentCtrl',
  './setup/serviceagentCtrl',
  './setup/servicedetailCtrl',
  './setup/filebeatCtrl',
  './styleguide/styleguide',
  './cmdb/all',
=======
>>>>>>> da2b21d3
  './systemoverview/systemoverviewCtrl',
], function () {});<|MERGE_RESOLUTION|>--- conflicted
+++ resolved
@@ -7,24 +7,7 @@
   './playlist/all',
   './snapshot/all',
   './panel/all',
-<<<<<<< HEAD
-  './anomaly/all',
-  './profile/profileCtrl',
-  './profile/changePasswordCtrl',
-  './profile/selectOrgCtrl',
-=======
->>>>>>> da2b21d3
   './decompose/all',
   './panelinfo/panelInfoEditCtrl',
-<<<<<<< HEAD
-  './systemsummary/systemsummaryCtrl',
-  './setup/hostagentCtrl',
-  './setup/serviceagentCtrl',
-  './setup/servicedetailCtrl',
-  './setup/filebeatCtrl',
-  './styleguide/styleguide',
-  './cmdb/all',
-=======
->>>>>>> da2b21d3
   './systemoverview/systemoverviewCtrl',
 ], function () {});