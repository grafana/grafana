--- conflicted
+++ resolved
@@ -183,10 +183,7 @@
 
     // Apply the scopes right away even though we don't have the metadata yet.
     this.updateState({ selectedScopes, treeScopes, loading: true });
-<<<<<<< HEAD
     this.dashboardsService.fetchScopeNavigations(selectedScopes.map(({ scope }) => scope.metadata.name));
-=======
->>>>>>> 9e9eb7a4
 
     this.dashboardsService.fetchDashboards(selectedScopes.map(({ scope }) => scope.metadata.name));
 
