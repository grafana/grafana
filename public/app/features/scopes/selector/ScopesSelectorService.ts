import { Scope, ScopeNode, store as storeImpl } from '@grafana/data';
import { config, locationService } from '@grafana/runtime';
import { performanceUtils } from '@grafana/scenes';
import { getDashboardSceneProfiler } from 'app/features/dashboard/services/DashboardProfiler';

import { ScopesApiClient } from '../ScopesApiClient';
import { ScopesServiceBase } from '../ScopesServiceBase';
import { ScopesDashboardsService } from '../dashboards/ScopesDashboardsService';
import { isCurrentPath } from '../dashboards/scopeNavgiationUtils';

import {
  closeNodes,
  expandNodes,
  getPathOfNode,
  insertPathNodesIntoTree,
  isNodeExpandable,
  isNodeSelectable,
  modifyTreeNodeAtPath,
  treeNodeAtPath,
} from './scopesTreeUtils';
import { NodesMap, RecentScope, RecentScopeSchema, ScopeSchema, ScopesMap, SelectedScope, TreeNode } from './types';
export const RECENT_SCOPES_KEY = 'grafana.scopes.recent';

export interface ScopesSelectorServiceState {
  // Used to indicate loading of the scopes themselves for example when applying them.
  loading: boolean;

  // Indicates loading children of a specific scope node.
  loadingNodeName: string | undefined;

  // Whether the scopes selector drawer is opened
  opened: boolean;

  // A cache for a specific scope objects that come from the API. nodes being objects in the categories tree and scopes
  // the actual scope definitions. They are not guaranteed to be there! For example we may have a scope applied from
  // url for which we don't have a node, or scope is still loading after it is selected in the UI. This means any
  // access needs to be guarded and not automatically assumed it will return an object.
  nodes: NodesMap;
  scopes: ScopesMap;

  // Scopes that are selected and applied.
  appliedScopes: SelectedScope[];

  // Scopes that are selected but not applied yet.
  selectedScopes: SelectedScope[];

  // Simple tree structure for the scopes categories. Each node in a tree has a scopeNodeId which keys the nodes cache
  // map.
  tree: TreeNode;
}

export class ScopesSelectorService extends ScopesServiceBase<ScopesSelectorServiceState> {
  constructor(
    private apiClient: ScopesApiClient,
    private dashboardsService: ScopesDashboardsService,
    private store = storeImpl,
    private interactionProfiler: performanceUtils.SceneRenderProfiler | undefined = config.dashboardPerformanceMetrics
      .length
      ? getDashboardSceneProfiler()
      : undefined
  ) {
    super({
      loading: false,
      opened: false,
      loadingNodeName: undefined,

      nodes: {},
      scopes: {},

      selectedScopes: [],
      appliedScopes: [],

      tree: {
        expanded: false,
        scopeNodeId: '', // root
        query: '',
        children: undefined,
      },
    });

    // Load nodes from recent scopes so they are readily available
    const parentNodes = this.getNodesFromRecentScopes();
    this.updateState({ nodes: { ...this.state.nodes, ...parentNodes } });
  }

  // Loads a node from the API and adds it to the nodes cache
  public getScopeNode = async (scopeNodeId: string) => {
    if (this.state.nodes[scopeNodeId]) {
      return this.state.nodes[scopeNodeId];
    }

    try {
      const node = await this.apiClient.fetchScopeNode(scopeNodeId);
      if (node) {
        this.updateState({ nodes: { ...this.state.nodes, [node.metadata.name]: node } });
      }
      return node;
    } catch (error) {
      console.error('Failed to load node', error);
      return undefined;
    }
  };

  private getNodePath = async (scopeNodeId: string): Promise<ScopeNode[]> => {
    const node = await this.getScopeNode(scopeNodeId);
    if (!node) {
      return [];
    }
    const parentPath =
      node.spec.parentName && node.spec.parentName !== '' ? await this.getNodePath(node.spec.parentName) : [];

    return [...parentPath, node];
  };

  public resolvePathToRoot = async (
    scopeNodeId: string,
    tree: TreeNode
  ): Promise<{ path: ScopeNode[]; tree: TreeNode }> => {
    const nodePath = await this.getNodePath(scopeNodeId);
    const newTree = insertPathNodesIntoTree(tree, nodePath);

    this.updateState({ tree: newTree });

    return { path: nodePath, tree: newTree };
  };

  // Resets query and toggles expanded state of a node
  public toggleExpandedNode = async (scopeNodeId: string) => {
    this.interactionProfiler?.startInteraction('scopeToggleExpandedNode');

    try {
      const path = getPathOfNode(scopeNodeId, this.state.nodes);
      const nodeToToggle = treeNodeAtPath(this.state.tree, path);

      if (!nodeToToggle) {
        throw new Error(`Node ${scopeNodeId} not found in tree`);
      }

      if (nodeToToggle.scopeNodeId !== '' && !isNodeExpandable(this.state.nodes[nodeToToggle.scopeNodeId])) {
        throw new Error(`Trying to expand node at id ${scopeNodeId} that is not expandable`);
      }

      const newTree = modifyTreeNodeAtPath(this.state.tree, path, (treeNode) => {
        treeNode.expanded = !nodeToToggle.expanded;
        treeNode.query = '';
      });

      this.updateState({ tree: newTree });
      // If we are collapsing, we need to make sure that all the parent's children are available
      if (nodeToToggle.expanded) {
        const parentPath = path.slice(0, -1);
        const parentNode = treeNodeAtPath(this.state.tree, parentPath);
        if (parentNode) {
          await this.loadNodeChildren(parentPath, parentNode, parentNode.query);
        }
      } else {
        await this.loadNodeChildren(path, nodeToToggle);
      }
      // Catch and throw error so we can ensure the profiler is stopped
      // todo: leverage component-level
    } catch (error) {
      throw error;
    } finally {
      this.interactionProfiler?.stopInteraction();
    }
  };

  public filterNode = async (scopeNodeId: string, query: string) => {
    this.interactionProfiler?.startInteraction('scopeNodeFilter');

    try {
      const path = getPathOfNode(scopeNodeId, this.state.nodes);
      const nodeToFilter = treeNodeAtPath(this.state.tree, path);

      if (!nodeToFilter) {
        throw new Error(`Trying to filter node at path or id ${scopeNodeId} not found`);
      }

      if (nodeToFilter.scopeNodeId !== '' && !isNodeExpandable(this.state.nodes[nodeToFilter.scopeNodeId])) {
        throw new Error(`Trying to filter node at id ${scopeNodeId} that is not expandable`);
      }

      const newTree = modifyTreeNodeAtPath(this.state.tree, path, (treeNode) => {
        treeNode.expanded = true;
        treeNode.query = query;
      });
      this.updateState({ tree: newTree });

      await this.loadNodeChildren(path, nodeToFilter, query);
      // Catch and throw error so we can ensure the profiler is stopped
    } catch (error) {
      throw error;
    } finally {
      this.interactionProfiler?.stopInteraction();
    }
  };

  private loadNodeChildren = async (path: string[], treeNode: TreeNode, query?: string) => {
    this.updateState({ loadingNodeName: treeNode.scopeNodeId });

    const childNodes = await this.apiClient.fetchNodes({ parent: treeNode.scopeNodeId, query });

    const newNodes = { ...this.state.nodes };

    for (const node of childNodes) {
      newNodes[node.metadata.name] = node;
    }

    const newTree = modifyTreeNodeAtPath(this.state.tree, path, (treeNode) => {
      // Set parent query only when filtering within existing children
      treeNode.children = {};
      for (const node of childNodes) {
        treeNode.children[node.metadata.name] = {
          expanded: false,
          scopeNodeId: node.metadata.name,
          // Only set query on tree nodes if parent already has children (filtering vs first expansion). This is used for saerch highlighting.
          query: query || '',
          children: undefined,
        };
      }
      treeNode.childrenLoaded = true;
    });

    // TODO: we might not want to update the tree as a side effect of this function
    this.updateState({ tree: newTree, nodes: newNodes, loadingNodeName: undefined });
    return { newTree };
  };

  /**
   * Selecting a scope means we add it to a temporary list of scopes that are waiting to be applied. We make sure
   * that the selection makes sense (like not allowing selection from multiple categories) and prefetch the scope.
   * @param scopeNodeId
   */
  public selectScope = async (scopeNodeId: string) => {
    let scopeNode = this.state.nodes[scopeNodeId];

    if (!isNodeSelectable(scopeNode)) {
      throw new Error(`Trying to select node with id ${scopeNodeId} that is not selectable`);
    }

    if (!scopeNode.spec.linkId) {
      throw new Error(`Trying to select node id ${scopeNodeId} that does not have a linkId`);
    }

    // We prefetch the scope metadata to make sure we have it cached before we apply the scope.
    this.apiClient.fetchScope(scopeNode.spec.linkId).then((scope) => {
      // We don't need to wait for the update here, so we can use then instead of await.
      if (scope) {
        this.updateState({ scopes: { ...this.state.scopes, [scope.metadata.name]: scope } });
      }
    });

    // TODO: if we do global search we may not have a parent node loaded. We have the ID but there is not an API that
    //   would allow us to load scopeNode by ID right now so this can be undefined which means we skip the
    //   disableMultiSelect check.
    const parentNode = this.state.nodes[scopeNode.spec.parentName!];
    const selectedScope = {
      scopeId: scopeNode.spec.linkId,
      scopeNodeId: scopeNode.metadata.name,
    };

    // if something is selected we look at parent and see if we are selecting in the same category or not. As we
    // cannot select in multiple categories we only need to check the first selected node. It is possible we have
    // something selected without knowing the parent so we default to assuming it's not the same parent.
    const sameParent =
      this.state.selectedScopes[0]?.scopeNodeId &&
      this.state.nodes[this.state.selectedScopes[0].scopeNodeId].spec.parentName === scopeNode.spec.parentName;

    if (
      !sameParent ||
      // Parent says we can only select one scope at a time.
      parentNode?.spec.disableMultiSelect ||
      // If nothing is selected yet we just add this one.
      this.state.selectedScopes.length === 0
    ) {
      this.updateState({ selectedScopes: [selectedScope] });
    } else {
      this.updateState({ selectedScopes: [...this.state.selectedScopes, selectedScope] });
    }
  };

  /**
   * Deselect a selected scope.
   * @param scopeIdOrScopeNodeId This can be either a scopeId or a scopeNodeId.
   */
  public deselectScope = async (scopeIdOrScopeNodeId: string) => {
    const node = this.state.nodes[scopeIdOrScopeNodeId];

    // This is a bit complicated because there are multiple cases where we can deselect a scope without having enough
    // information.
    const filter: (s: SelectedScope) => boolean = node
      ? // This case is when we get scopeNodeId but the selected scope can have one or the other. This happens on reload
        // when we have just scopeId from the URL but then we navigate to the node in a tree and try to deselect the node.
        (s) => s.scopeNodeId !== node.metadata.name && s.scopeId !== node.spec.linkId
      : // This is when we scopeId, or scopeNodeId and the nodes aren't loaded yet. So we just try to match the id to the
        // scopes.
        (s) => s.scopeNodeId !== scopeIdOrScopeNodeId && s.scopeId !== scopeIdOrScopeNodeId;

    let newSelectedScopes = this.state.selectedScopes.filter(filter);
    this.updateState({ selectedScopes: newSelectedScopes });
  };

<<<<<<< HEAD
  // TODO: Replace all usage of this function with expandNode and filterNode.
  // @deprecated
  public updateNode = async (scopeNodeId: string, expanded: boolean, query: string) => {
    if (expanded) {
      return this.expandOrFilterNode(scopeNodeId, query);
    }
    return this.collapseNode(scopeNodeId);
  };

  // TODO: Remove parentNodeId when refactoring recent scopes functionality
=======
>>>>>>> 8e7ba60b
  changeScopes = (scopeNames: string[], parentNodeId?: string, scopeNodeId?: string, redirectOnApply?: boolean) => {
    return this.applyScopes(
      scopeNames.map((id, index) => ({
        scopeId: id,
        // Only the first scope gets the scopeNodeId
        scopeNodeId: index === 0 ? scopeNodeId : undefined,
        parentNodeId,
      })),
      redirectOnApply
    );
  };

  /**
   * Apply the selected scopes. Apart from setting the scopes it also fetches the scope metadata and also loads the
   * related dashboards.
   */
  private applyScopes = async (scopes: SelectedScope[], redirectOnApply = true) => {
    // Skip if we are trying to apply the same scopes as are already applied.
    if (
      this.state.appliedScopes.length === scopes.length &&
      this.state.appliedScopes.every((selectedScope) => scopes.find((s) => selectedScope.scopeId === s.scopeId))
    ) {
      return;
    }

    // Apply the scopes right away even though we don't have the metadata yet.
    this.updateState({ appliedScopes: scopes, selectedScopes: scopes, loading: scopes.length > 0 });

    // Fetches both dashboards and scope navigations
    // We call this even if we have 0 scope because in that case it also closes the dashboard drawer.
    // Only fetch dashboards based on the scopes if we don't have a navigation scope set.
    if (!this.dashboardsService.state.navigationScope) {
      this.dashboardsService.fetchDashboards(scopes.map((s) => s.scopeId)).then(() => {
        const selectedScopeNode = scopes[0]?.scopeNodeId ? this.state.nodes[scopes[0]?.scopeNodeId] : undefined;
        if (redirectOnApply) {
          this.redirectAfterApply(selectedScopeNode);
        }
      });
    }

    if (scopes.length > 0) {
      const fetchedScopes = await this.apiClient.fetchMultipleScopes(scopes.map((s) => s.scopeId));
      const newScopesState = { ...this.state.scopes };
      for (const scope of fetchedScopes) {
        newScopesState[scope.metadata.name] = scope;
      }

      const scopeNode = scopes[0]?.scopeNodeId ? this.state.nodes[scopes[0]?.scopeNodeId] : undefined;

      // If not provided, try to get the parent from the scope node
      // When selected from recent scopes, we don't have access to the scope node (if it hasn't been loaded), but we do have access to the parent node from local storage.
      const parentNodeId = scopes[0]?.parentNodeId ?? scopeNode?.spec.parentName;
      const parentNode = parentNodeId ? this.state.nodes[parentNodeId] : undefined;

      this.addRecentScopes(fetchedScopes, parentNode);
      this.updateState({ scopes: newScopesState, loading: false });
    }
  };

  // Redirect to the scope node's redirect URL if it exists, otherwise redirect to the first scope navigation.
  private redirectAfterApply = (scopeNode: ScopeNode | undefined) => {
    // Check if the selected scope has a redirect path
    if (scopeNode && scopeNode.spec.redirectPath && typeof scopeNode.spec.redirectPath === 'string') {
      locationService.push(scopeNode.spec.redirectPath);
      return;
    }

    // Redirect to first scopeNavigation if current URL isn't a scopeNavigation
    const currentPath = locationService.getLocation().pathname;
    const activeScopeNavigation = this.dashboardsService.state.scopeNavigations.find((s) => {
      if (!('url' in s.spec) || typeof s.spec.url !== 'string') {
        return false;
      }
      return isCurrentPath(currentPath, s.spec.url);
    });

    if (!activeScopeNavigation && this.dashboardsService.state.scopeNavigations.length > 0) {
      // Redirect to the first available scopeNavigation
      const firstScopeNavigation = this.dashboardsService.state.scopeNavigations[0];

      if (
        firstScopeNavigation &&
        'url' in firstScopeNavigation.spec &&
        typeof firstScopeNavigation.spec.url === 'string' &&
        // Only redirect to dashboards TODO: Remove this once Logs Drilldown has Scopes support
        firstScopeNavigation.spec.url.includes('/d/')
      ) {
        locationService.push(firstScopeNavigation.spec.url);
      }
    }
  };

  public removeAllScopes = () => {
    this.applyScopes([], false);
    this.dashboardsService.setNavigationScope(undefined);
  };

  private addRecentScopes = (scopes: Scope[], parentNode?: ScopeNode) => {
    if (scopes.length === 0) {
      return;
    }

    const newScopes: RecentScope[] = structuredClone(scopes);
    // Set parent node for the first scope. We don't currently support multiple parent nodes being displayed, hence we only add for the first one
    if (parentNode) {
      newScopes[0].parentNode = parentNode;
    }

    const RECENT_SCOPES_MAX_LENGTH = 5;

    const recentScopes = this.getRecentScopes();
    recentScopes.unshift(newScopes);
    this.store.set(RECENT_SCOPES_KEY, JSON.stringify(recentScopes.slice(0, RECENT_SCOPES_MAX_LENGTH - 1)));
  };

  /**
   * Returns recent scopes from local storage. It is array of array cause each item can represent application of
   * multiple different scopes.
   */
  public getRecentScopes = (): RecentScope[][] => {
    const content: string | undefined = this.store.get(RECENT_SCOPES_KEY);
    const recentScopes = parseScopesFromLocalStorage(content);

    // Filter out the current selection from recent scopes to avoid duplicates
    return recentScopes.filter((scopes: RecentScope[]) => {
      if (scopes.length !== this.state.appliedScopes.length) {
        return true;
      }
      const scopeSet = new Set(scopes.map((s) => s.metadata.name));
      return !this.state.appliedScopes.every((s) => scopeSet.has(s.scopeId));
    });
  };

  private getNodesFromRecentScopes = (): Record<string, ScopeNode> => {
    const content: string | undefined = this.store.get(RECENT_SCOPES_KEY);
    const recentScopes = parseScopesFromLocalStorage(content);

    // Load parent nodes for recent scopes
    const parentNodes = Object.fromEntries(
      recentScopes
        .map((scopes) => [scopes[0]?.parentNode?.metadata?.name, scopes[0]?.parentNode])
        .filter(([key, parentNode]) => parentNode !== undefined && key !== undefined)
    );

    return parentNodes;
  };

  /**
   * Opens the scopes selector drawer and loads the root nodes if they are not loaded yet.
   */
  public open = async () => {
    if (!this.state.tree.children || Object.keys(this.state.tree.children).length === 0) {
      await this.filterNode('', '');
    }

    // First close all nodes
    let newTree = closeNodes(this.state.tree);

    if (this.state.selectedScopes.length && this.state.selectedScopes[0].scopeNodeId) {
      let path = getPathOfNode(this.state.selectedScopes[0].scopeNodeId, this.state.nodes);

      // Get node at path, and request it's children if they don't exist yet
      let nodeAtPath = treeNodeAtPath(newTree, path);

      // In the cases where nodes are not in the tree yet
      if (!nodeAtPath) {
        try {
          newTree = (await this.resolvePathToRoot(this.state.selectedScopes[0].scopeNodeId, newTree)).tree;
          nodeAtPath = treeNodeAtPath(newTree, path);
        } catch (error) {
          console.error('Failed to resolve path to root', error);
        }
      }

      // We have resolved to root, which means the parent node should be available
      let parentPath = path.slice(0, -1);
      let parentNodeAtPath = treeNodeAtPath(newTree, parentPath);

      if (parentNodeAtPath && !parentNodeAtPath.childrenLoaded) {
        // This will update the tree with the children
        const { newTree: newTreeWithChildren } = await this.loadNodeChildren(path, parentNodeAtPath, '');
        newTree = newTreeWithChildren;
      }

      // Expand the nodes to the selected scope - must be done after loading children
      try {
        newTree = expandNodes(newTree, path);
      } catch (error) {
        console.error('Failed to expand nodes', error);
      }
    }

    this.resetSelection();
    this.updateState({ tree: newTree, opened: true });
  };

  public closeAndReset = () => {
    this.updateState({ opened: false });
    this.resetSelection();
  };

  public closeAndApply = () => {
    this.updateState({ opened: false });
    return this.apply();
  };

  public apply = () => {
    return this.applyScopes(this.state.selectedScopes);
  };

  public resetSelection = () => {
    this.updateState({ selectedScopes: [...this.state.appliedScopes] });
  };

  public searchAllNodes = async (query: string, limit: number) => {
    const scopeNodes = await this.apiClient.fetchNodes({ query, limit });
    const newNodes = { ...this.state.nodes };
    for (const node of scopeNodes) {
      newNodes[node.metadata.name] = node;
    }
    this.updateState({ nodes: newNodes });
    return scopeNodes;
  };

  public getScopeNodes = async (scopeNodeNames: string[]): Promise<ScopeNode[]> => {
    const nodesMap: NodesMap = {};
    // Get nodes that are already in the cache
    for (const name of scopeNodeNames) {
      if (this.state.nodes[name]) {
        nodesMap[name] = this.state.nodes[name];
      }
    }

    // Get nodes that are not in the cache
    const nodesToFetch = scopeNodeNames.filter((name) => !nodesMap[name]);

    const nodes = await this.apiClient.fetchMultipleScopeNodes(nodesToFetch);
    for (const node of nodes) {
      nodesMap[node.metadata.name] = node;
    }

    const newNodes = { ...this.state.nodes, ...nodesMap };

    // Return both caches and fetches nodes in the correct order
    this.updateState({ nodes: newNodes });
    return scopeNodeNames.map((name) => nodesMap[name]).filter((node) => node !== undefined);
  };
}

function isScopeLocalStorageV1(obj: unknown): obj is { scope: Scope } {
  return typeof obj === 'object' && obj !== null && 'scope' in obj && isScopeObj(obj['scope']);
}

function isScopeObj(obj: unknown): obj is Scope {
  return ScopeSchema.safeParse(obj).success;
}

function hasValidScopeParentNode(obj: unknown): obj is RecentScope {
  return RecentScopeSchema.safeParse(obj).success;
}

function parseScopesFromLocalStorage(content: string | undefined): RecentScope[][] {
  let recentScopes;
  try {
    recentScopes = JSON.parse(content || '[]');
  } catch (e) {
    console.error('Failed to parse recent scopes', e, content);
    return [];
  }
  if (!(Array.isArray(recentScopes) && Array.isArray(recentScopes[0]))) {
    return [];
  }

  if (isScopeLocalStorageV1(recentScopes[0]?.[0])) {
    // Backward compatibility
    recentScopes = recentScopes.map((s: Array<{ scope: Scope }>) => s.map((scope) => scope.scope));
  } else if (!isScopeObj(recentScopes[0]?.[0])) {
    return [];
  }

  // Verify the structure of the parent node for all recent scope sets, and remove it if it is not valid
  for (const scopeSet of recentScopes) {
    if (scopeSet[0]?.parentNode) {
      if (!hasValidScopeParentNode(scopeSet[0])) {
        scopeSet[0].parentNode = undefined;
      }
    }
  }

  return recentScopes;
}<|MERGE_RESOLUTION|>--- conflicted
+++ resolved
@@ -300,19 +300,6 @@
     this.updateState({ selectedScopes: newSelectedScopes });
   };
 
-<<<<<<< HEAD
-  // TODO: Replace all usage of this function with expandNode and filterNode.
-  // @deprecated
-  public updateNode = async (scopeNodeId: string, expanded: boolean, query: string) => {
-    if (expanded) {
-      return this.expandOrFilterNode(scopeNodeId, query);
-    }
-    return this.collapseNode(scopeNodeId);
-  };
-
-  // TODO: Remove parentNodeId when refactoring recent scopes functionality
-=======
->>>>>>> 8e7ba60b
   changeScopes = (scopeNames: string[], parentNodeId?: string, scopeNodeId?: string, redirectOnApply?: boolean) => {
     return this.applyScopes(
       scopeNames.map((id, index) => ({
