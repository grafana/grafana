--- conflicted
+++ resolved
@@ -106,52 +106,34 @@
 
     const nodeToExpand = treeNodeAtPath(this.state.tree!, path);
 
-<<<<<<< HEAD
     try {
-      if (nodeToExpand) {
-        if (nodeToExpand.scopeNodeId === '' || isNodeExpandable(this.state.nodes[nodeToExpand.scopeNodeId])) {
-          if (!nodeToExpand.expanded || nodeToExpand.query !== query) {
-            const newTree = modifyTreeNodeAtPath(this.state.tree!, path, (treeNode) => {
-              treeNode.expanded = true;
-              treeNode.query = query || '';
-            });
-            this.updateState({ tree: newTree });
-            await this.loadNodeChildren(path, nodeToExpand, query);
-          }
-        } else {
-          throw new Error(`Trying to expand node at id ${scopeNodeId} that is not expandable`);
-        }
-      } else {
-        throw new Error(`Trying to expand node at id ${scopeNodeId} not found`);
+      if (!nodeToExpand) {
+        throw new Error(`Node ${scopeNodeId} not found in tree`);
+      }
+
+      if (nodeToExpand.scopeNodeId !== '' && !isNodeExpandable(this.state.nodes[nodeToExpand.scopeNodeId])) {
+        throw new Error(`Trying to expand node at id ${scopeNodeId} that is not expandable`);
+      }
+
+      // Check if this is first expansion or filtering within existing children
+      const haveChildrenLoaded = nodeToExpand.children && Object.keys(nodeToExpand.children).length > 0;
+
+      if (!nodeToExpand.expanded || nodeToExpand.query !== query || !haveChildrenLoaded) {
+        const newTree = modifyTreeNodeAtPath(this.state.tree!, path, (treeNode) => {
+          treeNode.expanded = true;
+          // Reset query on first expansion, keep it only when filtering within existing children
+          treeNode.query = '';
+        });
+        this.updateState({ tree: newTree });
+
+        // For API call: only pass query if filtering within existing children
+        const queryForAPI = haveChildrenLoaded ? query : query === '' ? '' : undefined;
+        await this.loadNodeChildren(path, nodeToExpand, queryForAPI, haveChildrenLoaded);
       }
     } catch (error) {
       throw error;
     } finally {
       this.interactionProfiler?.stopInteraction();
-=======
-    if (!nodeToExpand) {
-      throw new Error(`Node ${scopeNodeId} not found in tree`);
-    }
-
-    if (nodeToExpand.scopeNodeId !== '' && !isNodeExpandable(this.state.nodes[nodeToExpand.scopeNodeId])) {
-      throw new Error(`Trying to expand node at id ${scopeNodeId} that is not expandable`);
-    }
-
-    // Check if this is first expansion or filtering within existing children
-    const haveChildrenLoaded = nodeToExpand.children && Object.keys(nodeToExpand.children).length > 0;
-
-    if (!nodeToExpand.expanded || nodeToExpand.query !== query || !haveChildrenLoaded) {
-      const newTree = modifyTreeNodeAtPath(this.state.tree!, path, (treeNode) => {
-        treeNode.expanded = true;
-        // Reset query on first expansion, keep it only when filtering within existing children
-        treeNode.query = '';
-      });
-      this.updateState({ tree: newTree });
-
-      // For API call: only pass query if filtering within existing children
-      const queryForAPI = haveChildrenLoaded ? query : query === '' ? '' : undefined;
-      await this.loadNodeChildren(path, nodeToExpand, queryForAPI, haveChildrenLoaded);
->>>>>>> 3dc30b5a
     }
   };
 
