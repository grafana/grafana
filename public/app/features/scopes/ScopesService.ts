--- conflicted
+++ resolved
@@ -83,16 +83,12 @@
       );
     }
 
-<<<<<<< HEAD
-    this.changeScopes(queryParams.getAll('scopes'), parentNodeId ?? undefined, scopeNodeId ?? undefined).then(() => {
+    this.changeScopes(queryParams.getAll('scopes'), undefined, scopeNodeId ?? undefined).then(() => {
       if (navScopePath && !navigationScope) {
         console.log('No navigation scope, setting nav scope path', navScopePath);
         this.dashboardsService.setNavScopePath(deserializeFolderPath(navScopePath));
       }
     });
-=======
-    this.changeScopes(queryParams.getAll('scopes'), undefined, scopeNodeId ?? undefined);
->>>>>>> 3e66c7ed
 
     // Pre-load scope node (which loads parent too)
     const nodeToPreload = scopeNodeId;
@@ -113,13 +109,9 @@
 
         const scopes = queryParams.getAll('scopes');
         const scopeNodeId = queryParams.get('scope_node');
-<<<<<<< HEAD
-        // scope_parent is for backward compatibility only
-        const parentNodeId = queryParams.get('scope_parent');
+
         const navigationScope = queryParams.get('navigation_scope');
         const navScopePath = queryParams.get('nav_scope_path');
-=======
->>>>>>> 3e66c7ed
 
         // Check if new scopes are different from the old scopes
         const currentScopes = this.selectorService.state.appliedScopes.map((scope) => scope.scopeId);
@@ -132,22 +124,27 @@
 
         // Handle navigation_scope and nav_scope_path changes from back/forward navigation
         const currentNavigationScope = this.dashboardsService.state.navigationScope;
+        const currentNavScopePath = this.dashboardsService.state.navScopePath;
         const newNavScopePath = navScopePath ? deserializeFolderPath(navScopePath) : undefined;
         const decodedNavigationScope = navigationScope ? decodeURIComponent(navigationScope) : undefined;
 
         const navigationScopeChanged = decodedNavigationScope !== currentNavigationScope;
+        const navScopePathChanged = !isEqual(newNavScopePath, currentNavScopePath);
 
         if (navigationScopeChanged) {
           // Navigation scope changed - do full update
           if (decodedNavigationScope) {
             this.dashboardsService.setNavigationScope(decodedNavigationScope, undefined, newNavScopePath);
           } else if (newNavScopePath?.length) {
-            this.changeScopes(scopes, parentNodeId ?? undefined, scopeNodeId ?? undefined).then(() => {
+            this.changeScopes(scopes, undefined, scopeNodeId ?? undefined).then(() => {
               this.dashboardsService.setNavScopePath(newNavScopePath);
             });
           } else {
             this.dashboardsService.setNavigationScope(undefined);
           }
+        } else if (navScopePathChanged) {
+          // Navigation scope unchanged but path changed
+          this.dashboardsService.setNavScopePath(newNavScopePath);
         }
       })
     );
