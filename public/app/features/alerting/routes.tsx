--- conflicted
+++ resolved
@@ -6,12 +6,8 @@
 import { uniq } from 'lodash';
 import { contextSrv } from 'app/core/core';
 import { AccessControlAction } from 'app/types';
-<<<<<<< HEAD
-import { evaluateAccess } from './accessControl';
 import { OrgRole } from '@grafana/data';
-=======
 import { evaluateAccess } from './unified/utils/access-control';
->>>>>>> 0639ccbd
 
 const commonRoutes: RouteDescriptor[] = [
   {
