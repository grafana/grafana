import React, { PureComponent } from 'react';
import { connect, MapDispatchToProps, MapStateToProps } from 'react-redux';
import { css } from 'emotion';
import { Alert, Button, IconName } from '@grafana/ui';
import { selectors } from '@grafana/e2e-selectors';
import { AngularComponent, getAngularLoader, getDataSourceSrv } from '@grafana/runtime';

import appEvents from 'app/core/app_events';
import { getAlertingValidationMessage } from './getAlertingValidationMessage';

import { EditorTabBody, EditorToolbarView } from '../dashboard/panel_editor/EditorTabBody';
import EmptyListCTA from 'app/core/components/EmptyListCTA/EmptyListCTA';
import StateHistory from './StateHistory';
import 'app/features/alerting/AlertTabCtrl';

import { DashboardModel } from '../dashboard/state/DashboardModel';
import { PanelModel } from '../dashboard/state/PanelModel';
import { TestRuleResult } from './TestRuleResult';
import { AppNotificationSeverity, CoreEvents, StoreState } from 'app/types';
import { updateLocation } from 'app/core/actions';
import { PanelEditorTabId } from '../dashboard/components/PanelEditor/types';

interface OwnProps {
  dashboard: DashboardModel;
  panel: PanelModel;
}

interface ConnectedProps {
  angularPanelComponent: AngularComponent;
}

interface DispatchProps {
  updateLocation: typeof updateLocation;
}

export type Props = OwnProps & ConnectedProps & DispatchProps;

interface State {
  validatonMessage: string;
}

class UnConnectedAlertTab extends PureComponent<Props, State> {
  element: any;
  component: AngularComponent;
  panelCtrl: any;

  state: State = {
    validatonMessage: '',
  };

  componentDidMount() {
    this.loadAlertTab();
  }

  onAngularPanelUpdated = () => {
    this.forceUpdate();
  };

  componentDidUpdate(prevProps: Props) {
    this.loadAlertTab();
  }

  componentWillUnmount() {
    if (this.component) {
      this.component.destroy();
    }
  }

  async loadAlertTab() {
    const { panel, angularPanelComponent } = this.props;

    if (!this.element || !angularPanelComponent || this.component) {
      return;
    }

    const scope = angularPanelComponent.getScope();

    // When full page reloading in edit mode the angular panel has on fully compiled & instantiated yet
    if (!scope.$$childHead) {
      setTimeout(() => {
        this.forceUpdate();
      });
      return;
    }

    this.panelCtrl = scope.$$childHead.ctrl;
    const loader = getAngularLoader();
    const template = '<alert-tab />';

    const scopeProps = { ctrl: this.panelCtrl };

    this.component = loader.load(this.element, scopeProps, template);

    const validatonMessage = await getAlertingValidationMessage(
      panel.transformations,
      panel.targets,
      getDataSourceSrv(),
      panel.datasource
    );

    if (validatonMessage) {
      this.setState({ validatonMessage });
    }
  }

  stateHistory = (): EditorToolbarView => {
    const { panel, dashboard } = this.props;

    return {
      title: 'State history',
      render: () => {
        return (
          <StateHistory
            dashboard={dashboard}
            panelId={panel.editSourceId ?? panel.id}
            onRefresh={this.panelCtrl.refresh}
          />
        );
      },
    };
  };

  deleteAlert = (): EditorToolbarView => {
    const { panel } = this.props;
    return {
      title: 'Delete',
      btnType: 'danger',
      onClick: () => {
        appEvents.emit(CoreEvents.showConfirmModal, {
          title: 'Delete Alert',
          text: 'Are you sure you want to delete this alert rule?',
          text2: 'You need to save dashboard for the delete to take effect',
          icon: 'trash-alt',
          yesText: 'Delete',
          onConfirm: () => {
            delete panel.alert;
            panel.thresholds = [];
            this.panelCtrl.alertState = null;
            this.panelCtrl.render();
            this.forceUpdate();
          },
        });
      },
    };
  };

  renderTestRuleResult = () => {
    const { dashboard, panel } = this.props;
    return <TestRuleResult panel={panel} dashboard={dashboard} />;
  };

  testRule = (): EditorToolbarView => ({
    title: 'Test Rule',
    render: () => this.renderTestRuleResult(),
  });

  onAddAlert = () => {
    this.panelCtrl._enableAlert();
    this.component.digest();
    this.forceUpdate();
  };

  switchToQueryTab = () => {
    const { updateLocation } = this.props;
    updateLocation({ query: { tab: PanelEditorTabId.Query }, partial: true });
  };

  renderValidationMessage = () => {
    const { validatonMessage } = this.state;

    return (
      <div
        className={css`
          width: 508px;
          margin: 128px auto;
        `}
      >
        <h2>{validatonMessage}</h2>
        <br />
        <div className="gf-form-group">
          <Button size={'md'} variant={'secondary'} icon="arrow-left" onClick={this.switchToQueryTab}>
            Go back to Queries
          </Button>
        </div>
      </div>
    );
  };

  render() {
    const { alert, transformations } = this.props.panel;
    const { validatonMessage } = this.state;
    const hasTransformations = transformations && transformations.length > 0;

    if (!alert && validatonMessage) {
      return this.renderValidationMessage();
    }

    const toolbarItems = alert ? [this.stateHistory(), this.testRule(), this.deleteAlert()] : [];

    const model = {
      title: 'Panel has no alert rule defined',
      buttonIcon: 'bell' as IconName,
      onClick: this.onAddAlert,
      buttonTitle: 'Create Alert',
    };

    return (
<<<<<<< HEAD
      <EditorTabBody heading="Alert" toolbarItems={toolbarItems}>
        <div aria-label={selectors.components.AlertTab.content}>
=======
      <EditorTabBody toolbarItems={toolbarItems}>
        <div aria-label={e2e.components.AlertTab.selectors.content}>
>>>>>>> 5211a23f
          {alert && hasTransformations && (
            <Alert
              severity={AppNotificationSeverity.Error}
              title="Transformations are not supported in alert queries"
            />
          )}

          <div ref={element => (this.element = element)} />
          {!alert && !validatonMessage && <EmptyListCTA {...model} />}
        </div>
      </EditorTabBody>
    );
  }
}

const mapStateToProps: MapStateToProps<ConnectedProps, OwnProps, StoreState> = (state, props) => {
  return {
    angularPanelComponent: state.dashboard.panels[props.panel.id].angularComponent,
  };
};

const mapDispatchToProps: MapDispatchToProps<DispatchProps, OwnProps> = { updateLocation };

export const AlertTab = connect(mapStateToProps, mapDispatchToProps)(UnConnectedAlertTab);<|MERGE_RESOLUTION|>--- conflicted
+++ resolved
@@ -205,13 +205,8 @@
     };
 
     return (
-<<<<<<< HEAD
-      <EditorTabBody heading="Alert" toolbarItems={toolbarItems}>
+      <EditorTabBody toolbarItems={toolbarItems}>
         <div aria-label={selectors.components.AlertTab.content}>
-=======
-      <EditorTabBody toolbarItems={toolbarItems}>
-        <div aria-label={e2e.components.AlertTab.selectors.content}>
->>>>>>> 5211a23f
           {alert && hasTransformations && (
             <Alert
               severity={AppNotificationSeverity.Error}
