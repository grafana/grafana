import React, { FC, FormEvent, useMemo } from 'react';
import { css } from 'emotion';
import { GrafanaTheme, SelectableValue } from '@grafana/data';
<<<<<<< HEAD
import { Field, Input, Select, TextArea, useStyles } from '@grafana/ui';
import { AlertDefinition, QueryGroupOptions } from 'app/types';

const intervalOptions: Array<SelectableValue<number>> = [
  { value: 60, label: '1m' },
  { value: 300, label: '5m' },
  { value: 600, label: '10m' },
];
=======
import { Field, Input, Select, Tab, TabContent, TabsBar, TextArea, useStyles } from '@grafana/ui';
import { AlertDefinition, NotificationChannelType, QueryGroupOptions } from 'app/types';
>>>>>>> a3d76583

interface Props {
  alertDefinition: AlertDefinition;
  onChange: (event: FormEvent) => void;
  onIntervalChange: (interval: SelectableValue<number>) => void;
  onConditionChange: (refId: SelectableValue<string>) => void;
  queryOptions: QueryGroupOptions;
}

export const AlertDefinitionOptions: FC<Props> = ({
  alertDefinition,
  onChange,
  onIntervalChange,
  onConditionChange,
  queryOptions,
}) => {
  const styles = useStyles(getStyles);
  const refIds = useMemo(() => queryOptions.queries.map((q) => ({ value: q.refId, label: q.refId })), [
    queryOptions.queries,
  ]);

  return (
    <div className={styles.wrapper}>
      <TabsBar>
        <Tab label="Alert definition" active={true} />
      </TabsBar>
      <TabContent className={styles.container}>
        <Field label="Title">
          <Input width={25} name="title" value={alertDefinition.title} onChange={onChange} />
        </Field>
        <Field label="Description" description="What does the alert do and why was it created">
          <TextArea
            rows={5}
            width={25}
            name="description"
            value={alertDefinition.description}
            onChange={onChange}
            readOnly={true}
          />
        </Field>
        <Field label="Evaluate">
          <div className={styles.optionRow}>
            <span className={styles.optionName}>Every</span>
            <Select
              onChange={onIntervalChange}
              value={intervalOptions.find((i) => i.value === alertDefinition.intervalSeconds)}
              options={intervalOptions}
              width={10}
            />
          </div>
        </Field>
        <Field label="Conditions">
          <div className={styles.optionRow}>
            <Select
              onChange={onConditionChange}
              value={refIds.find((r) => r.value === alertDefinition.condition)}
              options={refIds}
              noOptionsMessage="No queries added"
            />
          </div>
        </Field>
      </TabContent>
    </div>
  );
};

const getStyles = (theme: GrafanaTheme) => {
  return {
    wrapper: css`
      padding-top: ${theme.spacing.md};
      height: 100%;
    `,
    container: css`
      padding: ${theme.spacing.md};
      background-color: ${theme.colors.panelBg};
      height: 100%;
      border-left: 1px solid ${theme.colors.border1};
    `,
    optionRow: css`
      display: flex;
      align-items: baseline;
    `,
    optionName: css`
      font-size: ${theme.typography.size.md};
      color: ${theme.colors.formInputText};
      margin-right: ${theme.spacing.sm};
    `,
  };
};<|MERGE_RESOLUTION|>--- conflicted
+++ resolved
@@ -1,8 +1,7 @@
 import React, { FC, FormEvent, useMemo } from 'react';
 import { css } from 'emotion';
 import { GrafanaTheme, SelectableValue } from '@grafana/data';
-<<<<<<< HEAD
-import { Field, Input, Select, TextArea, useStyles } from '@grafana/ui';
+import { Field, Input, Select, Tab, TabContent, TabsBar, TextArea, useStyles } from '@grafana/ui';
 import { AlertDefinition, QueryGroupOptions } from 'app/types';
 
 const intervalOptions: Array<SelectableValue<number>> = [
@@ -10,10 +9,6 @@
   { value: 300, label: '5m' },
   { value: 600, label: '10m' },
 ];
-=======
-import { Field, Input, Select, Tab, TabContent, TabsBar, TextArea, useStyles } from '@grafana/ui';
-import { AlertDefinition, NotificationChannelType, QueryGroupOptions } from 'app/types';
->>>>>>> a3d76583
 
 interface Props {
   alertDefinition: AlertDefinition;
