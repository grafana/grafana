--- conflicted
+++ resolved
@@ -55,11 +55,7 @@
             />
           </div>
           <QueryGroup
-<<<<<<< HEAD
             hideTopSection={true}
-=======
-            queryRunner={queryRunner!} // if the queryRunner is undefined here, somethings very wrong so it's ok to throw an unhandled error
->>>>>>> 33a4cfde
             options={queryOptions}
             onRunQueries={this.onRunQueries}
             onOptionsChange={this.onQueryOptionsChange}
