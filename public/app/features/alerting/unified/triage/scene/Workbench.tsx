--- conflicted
+++ resolved
@@ -29,13 +29,6 @@
     ],
   });
   const { data } = runner.useState();
-<<<<<<< HEAD
-=======
-  const rows = data ? convertToWorkbenchRows(data, groupByKeys) : [];
-
-  return <Workbench data={rows} domain={domain} queryRunner={runner} groupBy={groupByKeys} />;
-}
->>>>>>> 769787ea
 
   const [rows, setRows] = useState<ReturnType<typeof convertToWorkbenchRows>>([]);
   const [isPending, startTransition] = useTransition();
@@ -83,5 +76,5 @@
   const isDataLoading = data?.state === 'Loading';
   const isLoading = isDataLoading || isPending;
 
-  return <Workbench data={rows} domain={domain} queryRunner={runner} isLoading={isLoading} />;
+  return <Workbench data={rows} domain={domain} queryRunner={runner} groupBy={groupByKeys} isLoading={isLoading} />;
 }