--- conflicted
+++ resolved
@@ -67,15 +67,11 @@
 
   if (error) {
     return (
-<<<<<<< HEAD
       <Drawer
-        title={t('alerting.triage.instance-details', 'Instance Details')}
+        title={<InstanceDetailsDrawerTitle instanceLabels={instanceLabels} />}
         onClose={onClose}
         width={FIXED_DRAWER_WIDTH}
       >
-=======
-      <Drawer title={<InstanceDetailsDrawerTitle instanceLabels={instanceLabels} />} onClose={onClose} size="md">
->>>>>>> ee62a8d4
         <ErrorContent error={error} />
       </Drawer>
     );
@@ -83,17 +79,12 @@
 
   if (loading || !rule) {
     return (
-<<<<<<< HEAD
       <Drawer
-        title={t('alerting.triage.instance-details', 'Instance Details')}
+        title={<InstanceDetailsDrawerTitle instanceLabels={instanceLabels} />}
         onClose={onClose}
         width={FIXED_DRAWER_WIDTH}
       >
-        <div>{t('alerting.common.loading', 'Loading...')}</div>
-=======
-      <Drawer title={<InstanceDetailsDrawerTitle instanceLabels={instanceLabels} />} onClose={onClose} size="md">
         <LoadingPlaceholder text={t('alerting.common.loading', 'Loading...')} />
->>>>>>> ee62a8d4
       </Drawer>
     );
   }
@@ -102,11 +93,7 @@
     <Drawer
       title={<InstanceDetailsDrawerTitle instanceLabels={instanceLabels} rule={rule.grafana_alert} />}
       onClose={onClose}
-<<<<<<< HEAD
       width={FIXED_DRAWER_WIDTH}
-=======
-      size="md"
->>>>>>> ee62a8d4
     >
       <Stack direction="column" gap={3}>
         <Stack justifyContent="flex-end">
