import { isEmpty } from 'lodash';

import { config, createMonitoringLogger, reportInteraction } from '@grafana/runtime';
import { contextSrv } from 'app/core/core';

import { RuleNamespace } from '../../../types/unified-alerting';
import { RulerRulesConfigDTO } from '../../../types/unified-alerting-dto';

import { Origin } from './components/rule-viewer/tabs/version-history/ConfirmVersionRestoreModal';
import { FilterType } from './components/rules/central-state-history/EventListSceneObject';
import { RulesFilter, getSearchFilterFromQuery } from './search/rulesSearchParser';
import { RuleFormType } from './types/rule-form';

export const LogMessages = {
  filterByLabel: 'filtering alert instances by label',
  loadedList: 'loaded Alert Rules list',
  leavingRuleGroupEdit: 'leaving rule group edit without saving',
  alertRuleFromPanel: 'creating alert rule from panel',
  alertRuleFromScratch: 'creating alert rule from scratch',
  recordingRuleFromScratch: 'creating recording rule from scratch',
  clickingAlertStateFilters: 'clicking alert state filters',
  cancelSavingAlertRule: 'user canceled alert rule creation',
  successSavingAlertRule: 'alert rule saved successfully',
  unknownMessageFromError: 'unknown messageFromError',
  grafanaRecording: 'creating Grafana recording rule from scratch',
  loadedCentralAlertStateHistory: 'loaded central alert state history',
  exportNewGrafanaRule: 'exporting new Grafana rule',
  noAlertRuleVersionsFound: 'no alert rule versions found',
};

const { logInfo, logError, logMeasurement, logWarning } = createMonitoringLogger('features.alerting', {
  module: 'Alerting',
});

export { logError, logInfo, logMeasurement, logWarning };

/**
 * Utility function to measure performance of async operations
 * @param func Function to measure
 * @param measurementName Name of the measurement for logging
 * @param context Context for logging
 */
export function withPerformanceLogging<TArgs extends unknown[], TReturn>(
  func: (...args: TArgs) => Promise<TReturn>,
  measurementName: string,
  context: Record<string, string> = {}
): (...args: TArgs) => Promise<TReturn> {
  return async function (...args: TArgs): Promise<TReturn> {
    const startMark = `${measurementName}:start`;
    performance.mark(startMark);

    const response = await func(...args);

    const loadTimeMeasure = performance.measure(measurementName, startMark);
    logMeasurement(
      measurementName,
      { duration: loadTimeMeasure.duration, loadTimesMs: loadTimeMeasure.duration },
      context
    );

    return response;
  };
}

// eslint-disable-next-line @typescript-eslint/no-explicit-any
export function withPromRulesMetadataLogging<TFunc extends (...args: any[]) => Promise<RuleNamespace[]>>(
  type: string,
  func: TFunc,
  context: Record<string, string>
) {
  return async (...args: Parameters<TFunc>) => {
    const startLoadingTs = performance.now();
    const response = await func(...args);

    const { namespacesCount, groupsCount, rulesCount } = getPromRulesMetadata(response);

    logMeasurement(
      type,
      {
        loadTimeMs: performance.now() - startLoadingTs,
        namespacesCount,
        groupsCount,
        rulesCount,
      },
      context
    );
    return response;
  };
}

type FormErrors = Record<string, Partial<{ message: string; type: string | number }>>;
export function reportFormErrors(errors: FormErrors) {
  Object.entries(errors).forEach(([field, error]) => {
    const message = error.message ?? 'unknown error';
    const type = String(error.type) ?? 'unknown';

    const errorObject = new Error(message);

    logError(errorObject, { field, type });
  });
}

function getPromRulesMetadata(promRules: RuleNamespace[]) {
  const namespacesCount = promRules.length;
  const groupsCount = promRules.flatMap((ns) => ns.groups).length;
  const rulesCount = promRules.flatMap((ns) => ns.groups).flatMap((g) => g.rules).length;

  const metadata = {
    namespacesCount: namespacesCount,
    groupsCount: groupsCount,
    rulesCount: rulesCount,
  };

  return metadata;
}

// eslint-disable-next-line @typescript-eslint/no-explicit-any
export function withRulerRulesMetadataLogging<TFunc extends (...args: any[]) => Promise<RulerRulesConfigDTO>>(
  type: string,
  func: TFunc,
  context: Record<string, string>
) {
  return async (...args: Parameters<TFunc>) => {
    const startLoadingTs = performance.now();
    const response = await func(...args);

    const { namespacesCount, groupsCount, rulesCount } = getRulerRulesMetadata(response);

    logMeasurement(
      type,
      {
        namespacesCount,
        groupsCount,
        rulesCount,
        loadTimeMs: performance.now() - startLoadingTs,
      },
      context
    );
    return response;
  };
}

function getRulerRulesMetadata(rulerRules: RulerRulesConfigDTO) {
  const namespaces = Object.keys(rulerRules);
  const groups = Object.values(rulerRules).flatMap((groups) => groups);
  const rules = groups.flatMap((group) => group.rules);

  return {
    namespacesCount: namespaces.length,
    groupsCount: groups.length,
    rulesCount: rules.length,
  };
}

export const trackRuleListNavigation = async (
  props: AlertRuleTrackingProps = {
    grafana_version: config.buildInfo.version,
    org_id: contextSrv.user.orgId,
    user_id: contextSrv.user.id,
  }
) => {
  reportInteraction('grafana_alerting_navigation', props);
};

export const trackAlertRuleFormSaved = (props: { formAction: 'create' | 'update'; ruleType?: RuleFormType }) => {
  reportInteraction('grafana_alerting_rule_creation', props);
};

export const trackAlertRuleFormCancelled = (props: { formAction: 'create' | 'update' }) => {
  reportInteraction('grafana_alerting_rule_aborted', props);
};

export const trackAlertRuleFormError = (
  props: AlertRuleTrackingProps & { error: string; formAction: 'create' | 'update' }
) => {
  reportInteraction('grafana_alerting_rule_form_error', props);
};

export const trackNewGrafanaAlertRuleFormSavedSuccess = (payload: {
  simplifiedQueryEditor: boolean;
  simplifiedNotificationEditor: boolean;
  canBeTransformedToSimpleQuery: boolean;
}) => {
  reportInteraction('grafana_alerting_grafana_rule_creation_new_success', payload);
};

export const trackNewGrafanaAlertRuleFormCancelled = () => {
  reportInteraction('grafana_alerting_grafana_rule_creation_new_aborted');
};

export const trackNewGrafanaAlertRuleFormError = () => {
  reportInteraction('grafana_alerting_grafana_rule_creation_new_error');
};

export const trackInsightsFeedback = async (props: { useful: boolean; panel: string }) => {
  const defaults = {
    grafana_version: config.buildInfo.version,
    org_id: contextSrv.user.orgId,
    user_id: contextSrv.user.id,
  };
  reportInteraction('grafana_alerting_insights', { ...defaults, ...props });
};

interface RuleVersionComparisonProps {
  latest: boolean;
  oldVersion: number;
  newVersion: number;
}

export const trackRuleVersionsComparisonClick = async (payload: RuleVersionComparisonProps) => {
  reportInteraction('grafana_alerting_rule_versions_comparison_click', { ...payload });
};

export const trackRuleVersionsRestoreSuccess = async (payload: RuleVersionComparisonProps & { origin: Origin }) => {
  reportInteraction('grafana_alerting_rule_versions_restore_success', { ...payload });
};

export const trackRuleVersionsRestoreFail = async (
  payload: RuleVersionComparisonProps & { origin: Origin; error: Error }
) => {
  reportInteraction('grafana_alerting_rule_versions_restore_error', { ...payload });
};

export const trackDeletedRuleRestoreSuccess = async () => {
  reportInteraction('grafana_alerting_deleted_rule_restore_success');
};

export const trackDeletedRuleRestoreFail = async () => {
  reportInteraction('grafana_alerting_deleted_rule_restore_error');
};

export const trackImportToGMASuccess = async (payload: {
  importSource: 'yaml' | 'datasource';
  isRootFolder: boolean;
  namespace?: string;
  ruleGroup?: string;
  pauseRecordingRules: boolean;
  pauseAlertingRules: boolean;
}) => {
  reportInteraction('grafana_alerting_import_to_gma_success', { ...payload });
};

export const trackImportToGMAError = async (payload: { importSource: 'yaml' | 'datasource' }) => {
  reportInteraction('grafana_alerting_import_to_gma_error', { ...payload });
};

interface RulesSearchInteractionPayload {
  filter: string;
  triggeredBy: 'typing' | 'component';
}

function trackRulesSearchInteraction(payload: RulesSearchInteractionPayload) {
  reportInteraction('grafana_alerting_rules_search', { ...payload });
}

export function trackRulesSearchInputInteraction({ oldQuery, newQuery }: { oldQuery: string; newQuery: string }) {
  try {
    const oldFilter = getSearchFilterFromQuery(oldQuery);
    const newFilter = getSearchFilterFromQuery(newQuery);

    const oldFilterTerms = extractFilterKeys(oldFilter);
    const newFilterTerms = extractFilterKeys(newFilter);

    const newTerms = newFilterTerms.filter((term) => !oldFilterTerms.includes(term));
    newTerms.forEach((term) => {
      trackRulesSearchInteraction({ filter: term, triggeredBy: 'typing' });
    });
  } catch (e: unknown) {
    if (e instanceof Error) {
      logError(e);
    }
  }
}

function extractFilterKeys(filter: RulesFilter) {
  return Object.entries(filter)
    .filter(([_, value]) => !isEmpty(value))
    .map(([key]) => key);
}

export function trackRulesSearchComponentInteraction(filter: keyof RulesFilter) {
  trackRulesSearchInteraction({ filter, triggeredBy: 'component' });
}

export function trackRulesListViewChange(payload: { view: string }) {
  reportInteraction('grafana_alerting_rules_list_mode', { ...payload });
}
export function trackEditInputWithTemplate() {
  reportInteraction('grafana_alerting_contact_point_form_edit_input_with_template');
}
export function trackUseCustomInputInTemplate() {
  reportInteraction('grafana_alerting_contact_point_form_use_custom_input_in_template');
}
export function trackUseSingleTemplateInInput() {
  reportInteraction('grafana_alerting_contact_point_form_use_single_template_in_input');
}
export function trackUseCentralHistoryFilterByClicking(payload: { type: FilterType; key: string; value: string }) {
  reportInteraction('grafana_alerting_central_alert_state_history_filter_by_clicking', payload);
}

export function trackUseCentralHistoryExpandRow() {
  reportInteraction('grafana_alerting_central_alert_state_history_expand_row');
}

export function trackUseCentralHistoryMaxEventsReached(payload: { from: number; to: number }) {
  reportInteraction('grafana_alerting_central_alert_state_history_max_events_reached', payload);
}

export function trackFolderBulkActionsDeleteSuccess() {
  reportInteraction('grafana_alerting_folder_bulk_actions_delete_success');
}

export function trackFolderBulkActionsDeleteFail() {
  reportInteraction('grafana_alerting_folder_bulk_actions_delete_fail');
}

export function trackFolderBulkActionsPauseSuccess() {
  reportInteraction('grafana_alerting_folder_bulk_actions_pause_success');
}

export function trackFolderBulkActionsUnpauseSuccess() {
  reportInteraction('grafana_alerting_folder_bulk_actions_unpause_success');
}

export function trackFolderBulkActionsPauseFail() {
  reportInteraction('grafana_alerting_folder_bulk_actions_pause_fail');
}

export function trackFolderBulkActionsUnpauseFail() {
  reportInteraction('grafana_alerting_folder_bulk_actions_unpause_fail');
}

<<<<<<< HEAD
// AI Helper Button Tracking
export const trackAIAlertRuleButtonClick = () => {
  reportInteraction('grafana_alerting_ai_alert_rule_button_click');
};

export const trackAIAlertRuleGeneration = (props: { success: boolean; hasTools?: boolean; error?: string }) => {
  reportInteraction('grafana_alerting_ai_alert_rule_generation', props);
};

export const trackAIAlertRuleUsed = () => {
  reportInteraction('grafana_alerting_ai_alert_rule_used');
};

export const trackAIAlertRuleCancelled = () => {
  reportInteraction('grafana_alerting_ai_alert_rule_cancelled');
};

export const trackAITemplateButtonClick = () => {
  reportInteraction('grafana_alerting_ai_template_button_click');
};

export const trackAITemplateGeneration = (props: { success: boolean; error?: string }) => {
  reportInteraction('grafana_alerting_ai_template_generation', props);
};

export const trackAITemplateUsed = () => {
  reportInteraction('grafana_alerting_ai_template_used');
};

export const trackAITemplateCancelled = () => {
  reportInteraction('grafana_alerting_ai_template_cancelled');
};

export const trackAIImproveLabelsButtonClick = () => {
  reportInteraction('grafana_alerting_ai_improve_labels_button_click');
};

export const trackAIImproveLabelsGeneration = (props: { success: boolean; error?: string }) => {
  reportInteraction('grafana_alerting_ai_improve_labels_generation', props);
};

export const trackAIImproveLabelsApplied = () => {
  reportInteraction('grafana_alerting_ai_improve_labels_applied');
};

export const trackAIImproveLabelsCancel = () => {
  reportInteraction('grafana_alerting_ai_improve_labels_cancelled');
};

export const trackAIImproveAnnotationsButtonClick = () => {
  reportInteraction('grafana_alerting_ai_improve_annotations_button_click');
};

export const trackAIImproveAnnotationsGeneration = (props: { success: boolean; error?: string }) => {
  reportInteraction('grafana_alerting_ai_improve_annotations_generation', props);
};

export const trackAIImproveAnnotationsApplied = () => {
  reportInteraction('grafana_alerting_ai_improve_annotations_applied');
};

export const trackAIImproveAnnotationsCancel = () => {
  reportInteraction('grafana_alerting_ai_improve_annotations_cancelled');
};

export const trackAITriageButtonClick = () => {
  reportInteraction('grafana_alerting_ai_triage_button_click');
};

export const trackAITriageGeneration = (props: { success: boolean; logRecordsCount?: number; error?: string }) => {
  reportInteraction('grafana_alerting_ai_triage_generation', props);
};

export const trackAITriageUsed = () => {
  reportInteraction('grafana_alerting_ai_triage_used');
};

export const trackAITriageCancelled = () => {
  reportInteraction('grafana_alerting_ai_triage_cancelled');
};

// AI Response Feedback Tracking
export const trackAIResponseFeedback = (props: { 
  helpful: boolean; 
  aiFeature: string; 
  comment?: string;
  responseLength?: number;
  timeToFeedback?: number;
}) => {
  reportInteraction('grafana_alerting_ai_response_feedback', props);
};

export const trackAIAlertRuleFeedback = (props: { helpful: boolean; comment?: string }) => {
  reportInteraction('grafana_alerting_ai_alert_rule_feedback', props);
};

export const trackAITemplateFeedback = (props: { helpful: boolean; comment?: string }) => {
  reportInteraction('grafana_alerting_ai_template_feedback', props);
};

export const trackAIImproveLabelsFeeback = (props: { helpful: boolean; comment?: string }) => {
  reportInteraction('grafana_alerting_ai_improve_labels_feedback', props);
};

export const trackAIImproveAnnotationsFeedback = (props: { helpful: boolean; comment?: string }) => {
  reportInteraction('grafana_alerting_ai_improve_annotations_feedback', props);
};

export const trackAITriageFeedback = (props: { helpful: boolean; comment?: string }) => {
  reportInteraction('grafana_alerting_ai_triage_feedback', props);
};

=======
>>>>>>> 229641a3
export type AlertRuleTrackingProps = {
  user_id: number;
  grafana_version?: string;
  org_id?: number;
};<|MERGE_RESOLUTION|>--- conflicted
+++ resolved
@@ -330,7 +330,6 @@
   reportInteraction('grafana_alerting_folder_bulk_actions_unpause_fail');
 }
 
-<<<<<<< HEAD
 // AI Helper Button Tracking
 export const trackAIAlertRuleButtonClick = () => {
   reportInteraction('grafana_alerting_ai_alert_rule_button_click');
@@ -412,39 +411,6 @@
   reportInteraction('grafana_alerting_ai_triage_cancelled');
 };
 
-// AI Response Feedback Tracking
-export const trackAIResponseFeedback = (props: { 
-  helpful: boolean; 
-  aiFeature: string; 
-  comment?: string;
-  responseLength?: number;
-  timeToFeedback?: number;
-}) => {
-  reportInteraction('grafana_alerting_ai_response_feedback', props);
-};
-
-export const trackAIAlertRuleFeedback = (props: { helpful: boolean; comment?: string }) => {
-  reportInteraction('grafana_alerting_ai_alert_rule_feedback', props);
-};
-
-export const trackAITemplateFeedback = (props: { helpful: boolean; comment?: string }) => {
-  reportInteraction('grafana_alerting_ai_template_feedback', props);
-};
-
-export const trackAIImproveLabelsFeeback = (props: { helpful: boolean; comment?: string }) => {
-  reportInteraction('grafana_alerting_ai_improve_labels_feedback', props);
-};
-
-export const trackAIImproveAnnotationsFeedback = (props: { helpful: boolean; comment?: string }) => {
-  reportInteraction('grafana_alerting_ai_improve_annotations_feedback', props);
-};
-
-export const trackAITriageFeedback = (props: { helpful: boolean; comment?: string }) => {
-  reportInteraction('grafana_alerting_ai_triage_feedback', props);
-};
-
-=======
->>>>>>> 229641a3
 export type AlertRuleTrackingProps = {
   user_id: number;
   grafana_version?: string;
