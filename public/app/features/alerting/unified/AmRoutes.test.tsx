import React from 'react';
import { locationService, setDataSourceSrv } from '@grafana/runtime';
import { render, waitFor } from '@testing-library/react';
import { Provider } from 'react-redux';
import { Router } from 'react-router-dom';
import {
  AlertManagerCortexConfig,
  AlertManagerDataSourceJsonData,
  AlertManagerImplementation,
  Route,
} from 'app/plugins/datasource/alertmanager/types';
import { configureStore } from 'app/store/configureStore';
import { typeAsJestMock } from 'test/helpers/typeAsJestMock';
import { byRole, byTestId, byText } from 'testing-library-selector';
import AmRoutes from './AmRoutes';
import { fetchAlertManagerConfig, fetchStatus, updateAlertManagerConfig } from './api/alertmanager';
import { mockDataSource, MockDataSourceSrv, someCloudAlertManagerConfig, someCloudAlertManagerStatus } from './mocks';
import { getAllDataSources } from './utils/config';
import { DataSourceType, GRAFANA_RULES_SOURCE_NAME } from './utils/datasource';
import userEvent from '@testing-library/user-event';
import { selectOptionInTest } from '@grafana/ui';
import { ALERTMANAGER_NAME_QUERY_KEY } from './utils/constants';

jest.mock('./api/alertmanager');
jest.mock('./utils/config');

const mocks = {
  getAllDataSourcesMock: typeAsJestMock(getAllDataSources),

  api: {
    fetchAlertManagerConfig: typeAsJestMock(fetchAlertManagerConfig),
    updateAlertManagerConfig: typeAsJestMock(updateAlertManagerConfig),
    fetchStatus: typeAsJestMock(fetchStatus),
  },
};

<<<<<<< HEAD
const renderAmRoutes = (location = '') => {
=======
const renderAmRoutes = (alertManagerSourceName?: string) => {
>>>>>>> 816d70a7
  const store = configureStore();
  locationService.push(location);

  locationService.push(
    '/alerting/routes' + (alertManagerSourceName ? `?${ALERTMANAGER_NAME_QUERY_KEY}=${alertManagerSourceName}` : '')
  );

  return render(
    <Provider store={store}>
      <Router history={locationService.getHistory()}>
        <AmRoutes />
      </Router>
    </Provider>
  );
};

const dataSources = {
  am: mockDataSource({
    name: 'Alertmanager',
    type: DataSourceType.Alertmanager,
  }),
  promAlertManager: mockDataSource<AlertManagerDataSourceJsonData>({
    name: 'PromManager',
    type: DataSourceType.Alertmanager,
    jsonData: {
      implementation: AlertManagerImplementation.prometheus,
    },
  }),
};

const ui = {
  rootReceiver: byTestId('am-routes-root-receiver'),
  rootGroupBy: byTestId('am-routes-root-group-by'),
  rootTimings: byTestId('am-routes-root-timings'),
  row: byTestId('am-routes-row'),

  rootRouteContainer: byTestId('am-root-route-container'),

  editButton: byRole('button', { name: 'Edit' }),
  saveButton: byRole('button', { name: 'Save' }),

  editRouteButton: byTestId('edit-route'),
  deleteRouteButton: byTestId('delete-route'),
  newPolicyButton: byRole('button', { name: /New policy/ }),

  receiverSelect: byTestId('am-receiver-select'),
  groupSelect: byTestId('am-group-select'),

  groupWaitContainer: byTestId('am-group-wait'),
  groupIntervalContainer: byTestId('am-group-interval'),
  groupRepeatContainer: byTestId('am-repeat-interval'),
};

describe('AmRoutes', () => {
  const subroutes: Route[] = [
    {
      match: {
        sub1matcher1: 'sub1value1',
        sub1matcher2: 'sub1value2',
      },
      match_re: {
        sub1matcher3: 'sub1value3',
        sub1matcher4: 'sub1value4',
      },
      group_by: ['sub1group1', 'sub1group2'],
      receiver: 'a-receiver',
      continue: true,
      group_wait: '3s',
      group_interval: '2m',
      repeat_interval: '1s',
      routes: [
        {
          match: {
            sub1sub1matcher1: 'sub1sub1value1',
            sub1sub1matcher2: 'sub1sub1value2',
          },
          match_re: {
            sub1sub1matcher3: 'sub1sub1value3',
            sub1sub1matcher4: 'sub1sub1value4',
          },
          group_by: ['sub1sub1group1', 'sub1sub1group2'],
          receiver: 'another-receiver',
        },
        {
          match: {
            sub1sub2matcher1: 'sub1sub2value1',
            sub1sub2matcher2: 'sub1sub2value2',
          },
          match_re: {
            sub1sub2matcher3: 'sub1sub2value3',
            sub1sub2matcher4: 'sub1sub2value4',
          },
          group_by: ['sub1sub2group1', 'sub1sub2group2'],
          receiver: 'another-receiver',
        },
      ],
    },
    {
      match: {
        sub2matcher1: 'sub2value1',
        sub2matcher2: 'sub2value2',
      },
      match_re: {
        sub2matcher3: 'sub2value3',
        sub2matcher4: 'sub2value4',
      },
      receiver: 'another-receiver',
    },
  ];

  const simpleRoute: Route = {
    receiver: 'simple-receiver',
    matchers: ['hello=world', 'foo!=bar'],
  };

  const rootRoute: Route = {
    receiver: 'default-receiver',
    group_by: ['a-group', 'another-group'],
    group_wait: '1s',
    group_interval: '2m',
    repeat_interval: '3d',
    routes: subroutes,
  };

  beforeEach(() => {
    mocks.getAllDataSourcesMock.mockReturnValue(Object.values(dataSources));
    setDataSourceSrv(new MockDataSourceSrv(dataSources));
  });

  afterEach(() => {
    jest.resetAllMocks();

    setDataSourceSrv(undefined as any);
  });

  it('loads and shows routes', async () => {
    mocks.api.fetchAlertManagerConfig.mockResolvedValue({
      alertmanager_config: {
        route: rootRoute,
        receivers: [
          {
            name: 'default-receiver',
          },
          {
            name: 'a-receiver',
          },
          {
            name: 'another-receiver',
          },
        ],
      },
      template_files: {},
    });

    await renderAmRoutes();

    await waitFor(() => expect(mocks.api.fetchAlertManagerConfig).toHaveBeenCalledTimes(1));

    expect(ui.rootReceiver.get()).toHaveTextContent(rootRoute.receiver!);
    expect(ui.rootGroupBy.get()).toHaveTextContent(rootRoute.group_by!.join(', '));
    const rootTimings = ui.rootTimings.get();
    expect(rootTimings).toHaveTextContent(rootRoute.group_wait!);
    expect(rootTimings).toHaveTextContent(rootRoute.group_interval!);
    expect(rootTimings).toHaveTextContent(rootRoute.repeat_interval!);

    const rows = await ui.row.findAll();
    expect(rows).toHaveLength(2);

    subroutes.forEach((route, index) => {
      Object.entries(route.match ?? {}).forEach(([label, value]) => {
        expect(rows[index]).toHaveTextContent(`${label}=${value}`);
      });

      Object.entries(route.match_re ?? {}).forEach(([label, value]) => {
        expect(rows[index]).toHaveTextContent(`${label}=~${value}`);
      });

      if (route.group_by) {
        expect(rows[index]).toHaveTextContent(route.group_by.join(', '));
      }

      if (route.receiver) {
        expect(rows[index]).toHaveTextContent(route.receiver);
      }
    });
  });

  it('can edit root route if one is already defined', async () => {
    const defaultConfig: AlertManagerCortexConfig = {
      alertmanager_config: {
        receivers: [{ name: 'default' }, { name: 'critical' }],
        route: {
          receiver: 'default',
          group_by: ['alertname'],
        },
        templates: [],
      },
      template_files: {},
    };
    const currentConfig = { current: defaultConfig };
    mocks.api.updateAlertManagerConfig.mockImplementation((amSourceName, newConfig) => {
      currentConfig.current = newConfig;
      return Promise.resolve();
    });

    mocks.api.fetchAlertManagerConfig.mockImplementation(() => {
      return Promise.resolve(currentConfig.current);
    });

    await renderAmRoutes();
    expect(await ui.rootReceiver.find()).toHaveTextContent('default');
    expect(ui.rootGroupBy.get()).toHaveTextContent('alertname');

    // open root route for editing
    const rootRouteContainer = await ui.rootRouteContainer.find();
    userEvent.click(ui.editButton.get(rootRouteContainer));

    // configure receiver & group by
    const receiverSelect = await ui.receiverSelect.find();
    await clickSelectOption(receiverSelect, 'critical');

    const groupSelect = ui.groupSelect.get();
    await userEvent.type(byRole('textbox').get(groupSelect), 'namespace{enter}');

    // configure timing intervals
    userEvent.click(byText('Timing options').get(rootRouteContainer));

    await updateTiming(ui.groupWaitContainer.get(), '1', 'Minutes');
    await updateTiming(ui.groupIntervalContainer.get(), '4', 'Minutes');
    await updateTiming(ui.groupRepeatContainer.get(), '5', 'Hours');

    //save
    userEvent.click(ui.saveButton.get(rootRouteContainer));

    // wait for it to go out of edit mode
    await waitFor(() => expect(ui.editButton.query(rootRouteContainer)).not.toBeInTheDocument());

    // check that appropriate api calls were made
    expect(mocks.api.fetchAlertManagerConfig).toHaveBeenCalledTimes(3);
    expect(mocks.api.updateAlertManagerConfig).toHaveBeenCalledTimes(1);
    expect(mocks.api.updateAlertManagerConfig).toHaveBeenCalledWith(GRAFANA_RULES_SOURCE_NAME, {
      alertmanager_config: {
        receivers: [{ name: 'default' }, { name: 'critical' }],
        route: {
          continue: false,
          group_by: ['alertname', 'namespace'],
          receiver: 'critical',
          routes: [],
          group_interval: '4m',
          group_wait: '1m',
          repeat_interval: '5h',
        },
        templates: [],
      },
      template_files: {},
    });

    // check that new config values are rendered
    await waitFor(() => expect(ui.rootReceiver.query()).toHaveTextContent('critical'));
    expect(ui.rootGroupBy.get()).toHaveTextContent('alertname, namespace');
  });

  it('can edit root route if one is not defined yet', async () => {
    mocks.api.fetchAlertManagerConfig.mockResolvedValue({
      alertmanager_config: {
        receivers: [{ name: 'default' }],
      },
      template_files: {},
    });

    await renderAmRoutes();

    // open root route for editing
    const rootRouteContainer = await ui.rootRouteContainer.find();
    userEvent.click(ui.editButton.get(rootRouteContainer));

    // configure receiver & group by
    const receiverSelect = await ui.receiverSelect.find();
    await clickSelectOption(receiverSelect, 'default');

    const groupSelect = ui.groupSelect.get();
    await userEvent.type(byRole('textbox').get(groupSelect), 'severity{enter}');
    await userEvent.type(byRole('textbox').get(groupSelect), 'namespace{enter}');
    //save
    userEvent.click(ui.saveButton.get(rootRouteContainer));

    // wait for it to go out of edit mode
    await waitFor(() => expect(ui.editButton.query(rootRouteContainer)).not.toBeInTheDocument());

    // check that appropriate api calls were made
    expect(mocks.api.fetchAlertManagerConfig).toHaveBeenCalledTimes(3);
    expect(mocks.api.updateAlertManagerConfig).toHaveBeenCalledTimes(1);
    expect(mocks.api.updateAlertManagerConfig).toHaveBeenCalledWith(GRAFANA_RULES_SOURCE_NAME, {
      alertmanager_config: {
        receivers: [{ name: 'default' }],
        route: {
          continue: false,
          group_by: ['severity', 'namespace'],
          receiver: 'default',
          routes: [],
        },
      },
      template_files: {},
    });
  });

  it('Show error message if loading Alertmanager config fails', async () => {
    mocks.api.fetchAlertManagerConfig.mockRejectedValue({
      status: 500,
      data: {
        message: "Alertmanager has exploded. it's gone. Forget about it.",
      },
    });
    await renderAmRoutes();
    await waitFor(() => expect(mocks.api.fetchAlertManagerConfig).toHaveBeenCalledTimes(1));
    expect(await byText("Alertmanager has exploded. it's gone. Forget about it.").find()).toBeInTheDocument();
    expect(ui.rootReceiver.query()).not.toBeInTheDocument();
    expect(ui.editButton.query()).not.toBeInTheDocument();
  });

<<<<<<< HEAD
  it('Converts matchers to object_matchers for grafana alertmanager', async () => {
    const defaultConfig: AlertManagerCortexConfig = {
      alertmanager_config: {
        receivers: [{ name: 'default' }, { name: 'critical' }],
        route: {
          continue: false,
          receiver: 'default',
          group_by: ['alertname'],
          routes: [simpleRoute],
          group_interval: '4m',
          group_wait: '1m',
          repeat_interval: '5h',
        },
        templates: [],
      },
      template_files: {},
    };

    const currentConfig = { current: defaultConfig };
    mocks.api.updateAlertManagerConfig.mockImplementation((amSourceName, newConfig) => {
      currentConfig.current = newConfig;
      return Promise.resolve();
    });

    mocks.api.fetchAlertManagerConfig.mockImplementation(() => {
      return Promise.resolve(currentConfig.current);
    });

    await renderAmRoutes();
    expect(await ui.rootReceiver.find()).toHaveTextContent('default');
    expect(mocks.api.fetchAlertManagerConfig).toHaveBeenCalled();

    // Toggle a save to test new object_matchers
    const rootRouteContainer = await ui.rootRouteContainer.find();
    userEvent.click(ui.editButton.get(rootRouteContainer));
    userEvent.click(ui.saveButton.get(rootRouteContainer));

    await waitFor(() => expect(ui.editButton.query(rootRouteContainer)).not.toBeInTheDocument());

    expect(mocks.api.updateAlertManagerConfig).toHaveBeenCalled();
    expect(mocks.api.updateAlertManagerConfig).toHaveBeenCalledWith(GRAFANA_RULES_SOURCE_NAME, {
      alertmanager_config: {
        receivers: [{ name: 'default' }, { name: 'critical' }],
        route: {
          continue: false,
          group_by: ['alertname'],
          group_interval: '4m',
          group_wait: '1m',
          receiver: 'default',
          repeat_interval: '5h',
          routes: [
            {
              continue: false,
              group_by: [],
              object_matchers: [
                ['hello', '=', 'world'],
                ['foo', '!=', 'bar'],
              ],
              receiver: 'simple-receiver',
              routes: [],
            },
          ],
        },
        templates: [],
      },
      template_files: {},
    });
  });

  it('Keeps matchers for non-grafana alertmanager sources', async () => {
    const defaultConfig: AlertManagerCortexConfig = {
      alertmanager_config: {
        receivers: [{ name: 'default' }, { name: 'critical' }],
        route: {
          continue: false,
          receiver: 'default',
          group_by: ['alertname'],
          routes: [simpleRoute],
          group_interval: '4m',
          group_wait: '1m',
          repeat_interval: '5h',
        },
        templates: [],
      },
      template_files: {},
    };

    const currentConfig = { current: defaultConfig };
    mocks.api.updateAlertManagerConfig.mockImplementation((amSourceName, newConfig) => {
      currentConfig.current = newConfig;
      return Promise.resolve();
    });

    mocks.api.fetchAlertManagerConfig.mockImplementation(() => {
      return Promise.resolve(currentConfig.current);
    });

    await renderAmRoutes(`?alertmanager=${dataSources.am.name}`);
    expect(await ui.rootReceiver.find()).toHaveTextContent('default');
    expect(mocks.api.fetchAlertManagerConfig).toHaveBeenCalled();

    // Toggle a save to test new object_matchers
    const rootRouteContainer = await ui.rootRouteContainer.find();
    userEvent.click(ui.editButton.get(rootRouteContainer));
    userEvent.click(ui.saveButton.get(rootRouteContainer));

    await waitFor(() => expect(ui.editButton.query(rootRouteContainer)).not.toBeInTheDocument());

    expect(mocks.api.updateAlertManagerConfig).toHaveBeenCalled();
    expect(mocks.api.updateAlertManagerConfig).toHaveBeenCalledWith(dataSources.am.name, {
      alertmanager_config: {
        receivers: [{ name: 'default' }, { name: 'critical' }],
        route: {
          continue: false,
          group_by: ['alertname'],
          group_interval: '4m',
          group_wait: '1m',
          matchers: [],
          receiver: 'default',
          repeat_interval: '5h',
          routes: [
            {
              continue: false,
              group_by: [],
              matchers: ['hello=world', 'foo!=bar'],
              receiver: 'simple-receiver',
              routes: [],
            },
          ],
        },
        templates: [],
      },
      template_files: {},
    });
=======
  it('Prometheus Alertmanager routes cannot be edited', async () => {
    mocks.api.fetchStatus.mockResolvedValue({
      ...someCloudAlertManagerStatus,
      config: someCloudAlertManagerConfig.alertmanager_config,
    });
    await renderAmRoutes(dataSources.promAlertManager.name);
    const rootRouteContainer = await ui.rootRouteContainer.find();
    expect(ui.editButton.query(rootRouteContainer)).not.toBeInTheDocument();
    const rows = await ui.row.findAll();
    expect(rows).toHaveLength(2);
    expect(ui.editRouteButton.query()).not.toBeInTheDocument();
    expect(ui.deleteRouteButton.query()).not.toBeInTheDocument();
    expect(ui.saveButton.query()).not.toBeInTheDocument();

    expect(mocks.api.fetchAlertManagerConfig).not.toHaveBeenCalled();
    expect(mocks.api.fetchStatus).toHaveBeenCalledTimes(1);
>>>>>>> 816d70a7
  });
});

const clickSelectOption = async (selectElement: HTMLElement, optionText: string): Promise<void> => {
  userEvent.click(byRole('textbox').get(selectElement));
  await selectOptionInTest(selectElement, optionText);
};

const updateTiming = async (selectElement: HTMLElement, value: string, timeUnit: string): Promise<void> => {
  const inputs = byRole('textbox').queryAll(selectElement);
  expect(inputs).toHaveLength(2);
  await userEvent.type(inputs[0], value);
  userEvent.click(inputs[1]);
  await selectOptionInTest(selectElement, timeUnit);
};<|MERGE_RESOLUTION|>--- conflicted
+++ resolved
@@ -34,11 +34,7 @@
   },
 };
 
-<<<<<<< HEAD
-const renderAmRoutes = (location = '') => {
-=======
 const renderAmRoutes = (alertManagerSourceName?: string) => {
->>>>>>> 816d70a7
   const store = configureStore();
   locationService.push(location);
 
@@ -359,7 +355,6 @@
     expect(ui.editButton.query()).not.toBeInTheDocument();
   });
 
-<<<<<<< HEAD
   it('Converts matchers to object_matchers for grafana alertmanager', async () => {
     const defaultConfig: AlertManagerCortexConfig = {
       alertmanager_config: {
@@ -388,7 +383,7 @@
       return Promise.resolve(currentConfig.current);
     });
 
-    await renderAmRoutes();
+    await renderAmRoutes(GRAFANA_RULES_SOURCE_NAME);
     expect(await ui.rootReceiver.find()).toHaveTextContent('default');
     expect(mocks.api.fetchAlertManagerConfig).toHaveBeenCalled();
 
@@ -457,7 +452,7 @@
       return Promise.resolve(currentConfig.current);
     });
 
-    await renderAmRoutes(`?alertmanager=${dataSources.am.name}`);
+    await renderAmRoutes(dataSources.am.name);
     expect(await ui.rootReceiver.find()).toHaveTextContent('default');
     expect(mocks.api.fetchAlertManagerConfig).toHaveBeenCalled();
 
@@ -494,7 +489,8 @@
       },
       template_files: {},
     });
-=======
+  });
+
   it('Prometheus Alertmanager routes cannot be edited', async () => {
     mocks.api.fetchStatus.mockResolvedValue({
       ...someCloudAlertManagerStatus,
@@ -511,7 +507,6 @@
 
     expect(mocks.api.fetchAlertManagerConfig).not.toHaveBeenCalled();
     expect(mocks.api.fetchStatus).toHaveBeenCalledTimes(1);
->>>>>>> 816d70a7
   });
 });
 
