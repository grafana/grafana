--- conflicted
+++ resolved
@@ -1,6 +1,3 @@
-<<<<<<< HEAD
-import { DataQuery, DatasourceRef, rangeUtil, RelativeTimeRange } from '@grafana/data';
-=======
 import {
   DataQuery,
   rangeUtil,
@@ -10,7 +7,6 @@
   TimeRange,
   IntervalValues,
 } from '@grafana/data';
->>>>>>> 5986d99f
 import { getDataSourceSrv } from '@grafana/runtime';
 import { contextSrv } from 'app/core/services/context_srv';
 import { getNextRefIdChar } from 'app/core/utils/query';
@@ -173,7 +169,7 @@
     refId,
     hide: false,
     type: ExpressionQueryType.classic,
-    datasource: { type: ExpressionDatasourceID },
+    datasource: ExpressionDatasourceID,
     conditions: [
       {
         type: 'query',
@@ -206,12 +202,6 @@
 const dataQueriesToGrafanaQueries = async (
   queries: DataQuery[],
   relativeTimeRange: RelativeTimeRange,
-<<<<<<< HEAD
-  datasourceRef?: DatasourceRef
-): AlertQuery[] => {
-  return queries.reduce<AlertQuery[]>((queries, target) => {
-    const dsName = target.datasource || datasourceRef;
-=======
   scopedVars: ScopedVars | {},
   datasourceName?: string,
   maxDataPoints?: number,
@@ -232,7 +222,6 @@
     const interpolatedTarget = datasource.interpolateVariablesInQueries
       ? await datasource.interpolateVariablesInQueries([target], queryVariables)[0]
       : target;
->>>>>>> 5986d99f
     if (dsName) {
       // expressions
       if (dsName === ExpressionDatasourceID) {
@@ -246,13 +235,8 @@
         result.push(newQuery);
         // queries
       } else {
-<<<<<<< HEAD
-        const datasource = getDataSourceSrv().getInstanceSettings(target.datasource || datasourceRef);
-        if (datasource && datasource.meta.alerting) {
-=======
         const datasourceSettings = getDataSourceSrv().getInstanceSettings(dsName);
         if (datasourceSettings && datasourceSettings.meta.alerting) {
->>>>>>> 5986d99f
           const newQuery: AlertQuery = {
             refId: interpolatedTarget.refId,
             queryType: interpolatedTarget.queryType ?? '',
@@ -277,30 +261,11 @@
   dashboard: DashboardModel
 ): Promise<Partial<RuleFormValues> | undefined> => {
   const { targets } = panel;
-<<<<<<< HEAD
-
-  // it seems if default datasource is selected, datasource=null, hah
-  let datasourceRef = panel.datasource ?? undefined;
-  if (!datasourceRef) {
-    const s = getDatasourceSrv().getInstanceSettings('default');
-    if (s) {
-      datasourceRef = {
-        type: s.type,
-        uid: s.uid,
-      };
-    }
-  }
-=======
->>>>>>> 5986d99f
   if (!panel.editSourceId || !dashboard.uid) {
     return undefined;
   }
 
   const relativeTimeRange = rangeUtil.timeRangeToRelative(rangeUtil.convertRawToRange(dashboard.time));
-<<<<<<< HEAD
-  const queries = dataQueriesToGrafanaQueries(targets, relativeTimeRange, datasourceRef);
-
-=======
   const queries = await dataQueriesToGrafanaQueries(
     targets,
     relativeTimeRange,
@@ -309,7 +274,6 @@
     panel.maxDataPoints ?? undefined,
     panel.interval ?? undefined
   );
->>>>>>> 5986d99f
   // if no alerting capable queries are found, can't create a rule
   if (!queries.length || !queries.find((query) => query.datasourceUid !== ExpressionDatasourceUID)) {
     return undefined;
