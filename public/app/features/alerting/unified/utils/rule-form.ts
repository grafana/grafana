--- conflicted
+++ resolved
@@ -53,6 +53,7 @@
   isAlertingRulerRule,
   isGrafanaAlertingRuleByType,
   isGrafanaRecordingRule,
+  isGrafanaRecordingRuleByType,
   isGrafanaRulerRule,
   isRecordingRulerRule,
 } from './rules';
@@ -203,13 +204,6 @@
 }
 
 export function formValuesToRulerGrafanaRuleDTO(values: RuleFormValues): PostableRuleGrafanaRuleDTO {
-<<<<<<< HEAD
-  const { name, condition, noDataState, execErrState, evaluateFor, queries, isPaused, contactPoints, manualRouting } =
-    values;
-
-  if (!condition) {
-    throw new Error('You cannot create an alert rule without specifying the alert condition');
-=======
   const {
     name,
     condition,
@@ -223,49 +217,8 @@
     type,
     metric,
   } = values;
-  if (condition) {
-    const notificationSettings: GrafanaNotificationSettings | undefined = getNotificationSettingsForDTO(
-      manualRouting,
-      contactPoints
-    );
-    if (isGrafanaAlertingRuleByType(type)) {
-      return {
-        grafana_alert: {
-          title: name,
-          condition,
-          data: queries.map(fixBothInstantAndRangeQuery),
-          is_paused: Boolean(isPaused),
-
-          // Alerting rule specific
-          no_data_state: noDataState,
-          exec_err_state: execErrState,
-          notification_settings: notificationSettings,
-        },
-        annotations: arrayToRecord(values.annotations || []),
-        labels: arrayToRecord(values.labels || []),
-
-        // Alerting rule specific
-        for: evaluateFor,
-      };
-    } else {
-      return {
-        grafana_alert: {
-          title: name,
-          condition,
-          data: queries.map(fixBothInstantAndRangeQuery),
-          is_paused: Boolean(isPaused),
-
-          // Recording rule specific
-          record: {
-            metric: metric ?? name,
-            from: condition,
-          },
-        },
-        annotations: arrayToRecord(values.annotations || []),
-        labels: arrayToRecord(values.labels || []),
-      };
-    }
->>>>>>> 6a1e835f
+  if (!condition) {
+    throw new Error('You cannot create an alert rule without specifying the alert condition');
   }
 
   const notificationSettings = getNotificationSettingsForDTO(manualRouting, contactPoints);
@@ -273,20 +226,48 @@
   const annotations = cleanKeyValuePairs(values.annotations);
   const labels = cleanKeyValuePairs(values.labels);
 
-  return {
-    grafana_alert: {
-      title: name,
-      condition,
-      no_data_state: noDataState,
-      exec_err_state: execErrState,
-      data: queries.map(fixBothInstantAndRangeQuery),
-      is_paused: Boolean(isPaused),
-      notification_settings: notificationSettings,
-    },
-    for: evaluateFor,
-    annotations: arrayToRecord(annotations),
-    labels: arrayToRecord(labels),
-  };
+  const wantsAlertingRule = isGrafanaAlertingRuleByType(type);
+  const wantsRecordingRule = isGrafanaRecordingRuleByType(type!);
+
+  if (wantsAlertingRule) {
+    return {
+      grafana_alert: {
+        title: name,
+        condition,
+        data: queries.map(fixBothInstantAndRangeQuery),
+        is_paused: Boolean(isPaused),
+
+        // Alerting rule specific
+        no_data_state: noDataState,
+        exec_err_state: execErrState,
+        notification_settings: notificationSettings,
+      },
+      annotations: arrayToRecord(annotations),
+      labels: arrayToRecord(labels),
+
+      // Alerting rule specific
+      for: evaluateFor,
+    };
+  } else if (wantsRecordingRule) {
+    return {
+      grafana_alert: {
+        title: name,
+        condition,
+        data: queries.map(fixBothInstantAndRangeQuery),
+        is_paused: Boolean(isPaused),
+
+        // Recording rule specific
+        record: {
+          metric: metric ?? name,
+          from: condition,
+        },
+      },
+      annotations: arrayToRecord(annotations),
+      labels: arrayToRecord(labels),
+    };
+  }
+
+  throw new Error(`Failed to convert form values to Grafana rule: unknown type ${type}`);
 }
 
 export const cleanKeyValuePairs = (kvs: KVObject[]) => kvs.map(trimKeyAndValue).filter(nonEmptyKeyValue);
