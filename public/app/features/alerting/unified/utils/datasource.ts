--- conflicted
+++ resolved
@@ -65,11 +65,7 @@
   }
 
   return getAllDataSources()
-<<<<<<< HEAD
-    .filter((ds) => isRulesDataSourceType(ds.type))
-=======
     .filter((ds) => isSupportedExternalRulesSourceType(ds.type))
->>>>>>> 04fae8bd
     .filter((ds) => isDataSourceManagingAlerts(ds))
     .sort((a, b) => a.name.localeCompare(b.name));
 }
