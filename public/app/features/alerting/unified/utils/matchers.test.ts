--- conflicted
+++ resolved
@@ -13,10 +13,7 @@
   parseQueryParamMatchers,
   quoteWithEscape,
   quoteWithEscapeIfRequired,
-<<<<<<< HEAD
-=======
   unquoteIfRequired,
->>>>>>> 9e942dcb
   unquoteWithUnescape,
 } from './matchers';
 
@@ -208,8 +205,6 @@
       '"foo{}bar"="baz qux"'
     );
   });
-<<<<<<< HEAD
-=======
 });
 
 describe('parsePromQLStyleMatcherLooseSafe', () => {
@@ -293,5 +288,4 @@
       { isEqual: true, isRegex: false, name: 'bar', value: 'baz' },
     ]);
   });
->>>>>>> 9e942dcb
 });