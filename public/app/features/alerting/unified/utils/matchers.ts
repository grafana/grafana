/**
 * Functions in this file are used by the routeGroupsMatcher.worker.ts file.
 * This is a web worker that matches active alert instances to a policy in the notification policy tree.
 *
 * Please keep the references to other files here to a minimum, if we reference a file that uses GrafanaBootData from `window` the worker will fail to load.
 */

import { compact, uniqBy } from 'lodash';

import { parseFlags } from '@grafana/data';
import { Matcher, MatcherOperator, ObjectMatcher, Route } from 'app/plugins/datasource/alertmanager/types';

import { Labels } from '../../../../types/unified-alerting-dto';
import { MatcherFieldValue } from '../types/silence-form';

import { isPrivateLabelKey } from './labels';

const matcherOperators = [
  MatcherOperator.regex,
  MatcherOperator.notRegex,
  MatcherOperator.notEqual,
  MatcherOperator.equal,
];

/**
 * Parse a single matcher, examples:
 *  foo="bar" => { name: foo, value: bar, isRegex: false, isEqual: true }
 *  bar!~baz => { name: bar, value: baz, isRegex: true, isEqual: false }
 */
export function parseMatcher(matcher: string): Matcher {
  if (matcher.startsWith('{') && matcher.endsWith('}')) {
    throw new Error(
      'this function does not support PromQL-style matcher syntax, call parsePromQLStyleMatcher() instead'
    );
  }

  const operatorsFound = matcherOperators
    .map((op): [MatcherOperator, number] => [op, matcher.indexOf(op)])
    .filter(([_, idx]) => idx > -1)
    .sort((a, b) => a[1] - b[1]);

  if (!operatorsFound.length) {
    throw new Error(`Invalid matcher: ${matcher}`);
  }
  const [operator, idx] = operatorsFound[0];
  const name = matcher.slice(0, idx).trim();
  const value = matcher.slice(idx + operator.length);
  if (!name) {
    throw new Error(`Invalid matcher: ${matcher}`);
  }

  return {
    name,
    value,
    isRegex: operator === MatcherOperator.regex || operator === MatcherOperator.notRegex,
    isEqual: operator === MatcherOperator.equal || operator === MatcherOperator.regex,
  };
}

/**
 * This function combines parseMatcher and parsePromQLStyleMatcher, always returning an array of Matcher[] regardless of input syntax
 * 1. { foo=bar, bar=baz }
 * 2. foo=bar
 */
export function parseMatcherToArray(matcher: string): Matcher[] {
  return isPromQLStyleMatcher(matcher) ? parsePromQLStyleMatcher(matcher) : [parseMatcher(matcher)];
}

/**
 * This function turns a PromQL-style matchers like { foo="bar", bar!=baz } in to an array of Matchers
 */
export function parsePromQLStyleMatcher(matcher: string): Matcher[] {
  if (!isPromQLStyleMatcher(matcher)) {
    throw new Error('not a PromQL style matcher');
  }

  return parsePromQLStyleMatcherLoose(matcher);
}

/**
 * This function behaves the same as "parsePromQLStyleMatcher" but does not check if the matcher is formatted with { }
 * In other words; it accepts both "{ foo=bar, bar=baz }" and "foo=bar,bar=baz"
 * @throws
 */
export function parsePromQLStyleMatcherLoose(matcher: string): Matcher[] {
  // split by `,` but not when it's used as a label value
  const commaUnlessQuoted = /,(?=(?:[^"]*"[^"]*")*[^"]*$)/;
  const parts = matcher.replace(/^\{/, '').replace(/\}$/, '').trim().split(commaUnlessQuoted);

  return compact(parts)
    .flatMap(parseMatcher)
    .map((matcher) => ({
      ...matcher,
      name: unquoteWithUnescape(matcher.name),
      value: unquoteWithUnescape(matcher.value),
    }));
}

/**
 * This function behaves the same as "parsePromQLStyleMatcherLoose" but instead of throwing an error for incorrect syntax
 * it returns an empty Array of matchers instead.
 */
export function parsePromQLStyleMatcherLooseSafe(matcher: string): Matcher[] {
  try {
    return parsePromQLStyleMatcherLoose(matcher);
  } catch {
    return [];
  }
}

// Parses a list of entries like like "['foo=bar', 'baz=~bad*']" into SilenceMatcher[]
export function parseQueryParamMatchers(matcherPairs: string[]): Matcher[] {
  const parsedMatchers = matcherPairs.filter((x) => !!x.trim()).map((x) => parseMatcher(x));

  // Due to migration, old alert rules might have a duplicated alertname label
  // To handle that case want to filter out duplicates and make sure there are only unique labels
  return uniqBy(parsedMatchers, (matcher) => matcher.name);
}

export const getMatcherQueryParams = (labels: Labels) => {
  const validMatcherLabels = Object.entries(labels).filter(([labelKey]) => !isPrivateLabelKey(labelKey));

  const matcherUrlParams = new URLSearchParams();
  validMatcherLabels.forEach(([labelKey, labelValue]) =>
    matcherUrlParams.append('matcher', `${labelKey}=${labelValue}`)
  );

  return matcherUrlParams;
};

/**
 * We need to deal with multiple (deprecated) properties such as "match" and "match_re"
 * this function will normalize all of the different ways to define matchers in to a single one.
 */
export const normalizeMatchers = (route: Route): ObjectMatcher[] => {
  let routeMatchers: ObjectMatcher[] = [];

  if (route.matchers) {
    route.matchers.forEach((matcher) => {
      const parsedMatchers = parseMatcherToArray(matcher).map(matcherToObjectMatcher);
      routeMatchers = routeMatchers.concat(parsedMatchers);
    });
  }

  if (route.object_matchers) {
    routeMatchers.push(...route.object_matchers);
  }

  if (route.match_re) {
    Object.entries(route.match_re).forEach(([label, value]) => {
      routeMatchers.push([label, MatcherOperator.regex, value]);
    });
  }

  if (route.match) {
    Object.entries(route.match).forEach(([label, value]) => {
      routeMatchers.push([label, MatcherOperator.equal, value]);
    });
  }

  return routeMatchers;
};

/**
 * Quotes string and escapes double quote and backslash characters
 */
export function quoteWithEscape(input: string) {
  const escaped = input.replace(/[\\"]/g, (c) => `\\${c}`);
  return `"${escaped}"`;
}

// The list of reserved characters that indicate we should be escaping the label key / value are
// { } ! = ~ , \ " ' ` and any whitespace (\s), encoded in the regular expression below
//
// See Alertmanager PR: https://github.com/prometheus/alertmanager/pull/3453
const RESERVED_CHARACTERS = /[\{\}\!\=\~\,\\\"\'\`\s]+/;

/**
 * Quotes string only when reserved characters are used
 */
export function quoteWithEscapeIfRequired(input: string) {
  const shouldQuote = RESERVED_CHARACTERS.test(input);
  return shouldQuote ? quoteWithEscape(input) : input;
}

<<<<<<< HEAD
=======
export function unquoteIfRequired(input: string) {
  return quoteWithEscapeIfRequired(unquoteWithUnescape(input));
}

>>>>>>> 9e942dcb
export const encodeMatcher = ({ name, operator, value }: MatcherFieldValue) => {
  const encodedLabelName = quoteWithEscapeIfRequired(name);
  const encodedLabelValue = quoteWithEscape(value);

  return `${encodedLabelName}${operator}${encodedLabelValue}`;
};

/**
 * Unquotes and unescapes a string **if it has been quoted**
 */
export function unquoteWithUnescape(input: string) {
  if (!/^"(.*)"$/.test(input)) {
    return input;
  }

  return input
    .replace(/^"(.*)"$/, '$1')
    .replace(/\\"/g, '"')
    .replace(/\\\\/g, '\\');
}

export const matcherFormatter = {
  default: ([name, operator, value]: ObjectMatcher): string => {
    // Value can be an empty string which we want to display as ""
    const formattedValue = value || '';
    return `${name} ${operator} ${formattedValue}`;
  },
  unquote: ([name, operator, value]: ObjectMatcher): string => {
    const unquotedName = unquoteWithUnescape(name);
    // Unquoted value can be an empty string which we want to display as ""
    const unquotedValue = unquoteWithUnescape(value) || '""';
    return `${unquotedName} ${operator} ${unquotedValue}`;
  },
} as const;

export function isPromQLStyleMatcher(input: string): boolean {
  return input.startsWith('{') && input.endsWith('}');
}

export function matcherToObjectMatcher(matcher: Matcher): ObjectMatcher {
  const operator = matcherToOperator(matcher);
  return [matcher.name, operator, matcher.value];
}

function matcherToOperator(matcher: Matcher): MatcherOperator {
  if (matcher.isEqual) {
    if (matcher.isRegex) {
      return MatcherOperator.regex;
    } else {
      return MatcherOperator.equal;
    }
  } else if (matcher.isRegex) {
    return MatcherOperator.notRegex;
  } else {
    return MatcherOperator.notEqual;
  }
}

// Compare set of matchers to set of label
export function matchLabelsSet(matchers: ObjectMatcher[], labels: Label[]): boolean {
  for (const matcher of matchers) {
    if (!isLabelMatchInSet(matcher, labels)) {
      return false;
    }
  }
  return true;
}

type OperatorPredicate = (labelValue: string, matcherValue: string) => boolean;
const OperatorFunctions: Record<MatcherOperator, OperatorPredicate> = {
  [MatcherOperator.equal]: (lv, mv) => lv === mv,
  [MatcherOperator.notEqual]: (lv, mv) => lv !== mv,
  // At the time of writing, Alertmanager compiles to another (anchored) Regular Expression,
  // so we should also anchor our UI matches for consistency with this behaviour
  // https://github.com/prometheus/alertmanager/blob/fd37ce9c95898ca68be1ab4d4529517174b73c33/pkg/labels/matcher.go#L69
  [MatcherOperator.regex]: (lv, mv) => {
    const valueWithFlagsParsed = parseFlags(`^(?:${mv})$`);
    const re = new RegExp(valueWithFlagsParsed.cleaned, valueWithFlagsParsed.flags);
    return re.test(lv);
  },
  [MatcherOperator.notRegex]: (lv, mv) => {
    const valueWithFlagsParsed = parseFlags(`^(?:${mv})$`);
    const re = new RegExp(valueWithFlagsParsed.cleaned, valueWithFlagsParsed.flags);
    return !re.test(lv);
  },
};

function isLabelMatchInSet(matcher: ObjectMatcher, labels: Label[]): boolean {
  const [matcherKey, operator, matcherValue] = matcher;

  let labelValue = ''; // matchers that have no labels are treated as empty string label values
  const labelForMatcher = Object.fromEntries(labels)[matcherKey];
  if (labelForMatcher) {
    labelValue = labelForMatcher;
  }

  const matchFunction = OperatorFunctions[operator];
  if (!matchFunction) {
    throw new Error(`no such operator: ${operator}`);
  }

  try {
    // This can throw because the regex operators use the JavaScript regex engine
    // and "new RegExp()" throws on invalid regular expressions.
    //
    // This is usually a user-error (because matcher values are taken from user input)
    // but we're still logging this as a warning because it _might_ be a programmer error.
    return matchFunction(labelValue, matcherValue);
  } catch (err) {
    console.warn(err);
    return false;
  }
}

// ⚠️ DO NOT USE THIS FUNCTION FOR ROUTE SELECTION ALGORITHM
// for route selection algorithm, always compare a single matcher to the entire label set
// see "matchLabelsSet"
export function isLabelMatch(matcher: ObjectMatcher, label: Label): boolean {
  const [labelKey, labelValue] = label;
  const [matcherKey, operator, matcherValue] = matcher;

  if (labelKey !== matcherKey) {
    return false;
  }

  const matchFunction = OperatorFunctions[operator];
  if (!matchFunction) {
    throw new Error(`no such operator: ${operator}`);
  }

  return matchFunction(labelValue, matcherValue);
}

export type MatcherFormatter = keyof typeof matcherFormatter;

export type Label = [string, string];<|MERGE_RESOLUTION|>--- conflicted
+++ resolved
@@ -183,13 +183,10 @@
   return shouldQuote ? quoteWithEscape(input) : input;
 }
 
-<<<<<<< HEAD
-=======
 export function unquoteIfRequired(input: string) {
   return quoteWithEscapeIfRequired(unquoteWithUnescape(input));
 }
 
->>>>>>> 9e942dcb
 export const encodeMatcher = ({ name, operator, value }: MatcherFieldValue) => {
   const encodedLabelName = quoteWithEscapeIfRequired(name);
   const encodedLabelValue = quoteWithEscape(value);
