--- conflicted
+++ resolved
@@ -1,8 +1,5 @@
 import { Matcher, MatcherOperator, Route } from 'app/plugins/datasource/alertmanager/types';
 import { Labels } from 'app/types/unified-alerting-dto';
-<<<<<<< HEAD
-import { parseMatcher, parseMatchers, labelsMatchMatchers } from './alertmanager';
-=======
 
 import {
   parseMatcher,
@@ -11,7 +8,6 @@
   removeMuteTimingFromRoute,
   matchersToString,
 } from './alertmanager';
->>>>>>> 0ca4ccfa
 
 describe('Alertmanager utils', () => {
   describe('parseMatcher', () => {
