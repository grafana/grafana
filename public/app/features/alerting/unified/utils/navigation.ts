--- conflicted
+++ resolved
@@ -5,13 +5,9 @@
 import { stringifyIdentifier } from './rule-id';
 import { createRelativeUrl } from './url';
 
-<<<<<<< HEAD
-export const createListFilterLink = (values: Array<[string, string]>, options?: { skipSubPath?: boolean }) => {
-=======
 type QueryParams = ConstructorParameters<typeof URLSearchParams>[0];
 
-export const createListFilterLink = (values: Array<[string, string]>) => {
->>>>>>> f85866f8
+export const createListFilterLink = (values: Array<[string, string]>, options?: { skipSubPath?: boolean }) => {
   const params = new URLSearchParams([['search', values.map(([key, value]) => `${key}:"${value}"`).join(' ')]]);
   return createRelativeUrl(`/alerting/list`, params, { skipSubPath: options?.skipSubPath });
 };
