import { uniqueId } from 'lodash';

import { SelectableValue } from '@grafana/data';
import { MatcherOperator, ObjectMatcher, Route, RouteWithID } from 'app/plugins/datasource/alertmanager/types';

import { safeParseDurationstr } from '../components/rules/EditRuleGroupModal';
import { FormAmRoute } from '../types/amroutes';
import { MatcherFieldValue } from '../types/silence-form';

import { matcherToMatcherField } from './alertmanager';
import { GRAFANA_RULES_SOURCE_NAME } from './datasource';
import { normalizeMatchers, parseMatcher } from './matchers';
import { findExistingRoute } from './routeTree';
import { isValidPrometheusDuration } from './time';

const matchersToArrayFieldMatchers = (
  matchers: Record<string, string> | undefined,
  isRegex: boolean
): MatcherFieldValue[] =>
  Object.entries(matchers ?? {}).reduce<MatcherFieldValue[]>(
    (acc, [name, value]) => [
      ...acc,
      {
        name,
        value,
        operator: isRegex ? MatcherOperator.regex : MatcherOperator.equal,
      },
    ],
    [] as MatcherFieldValue[]
  );

const selectableValueToString = (selectableValue: SelectableValue<string>): string => selectableValue.value!;

const selectableValuesToStrings = (arr: Array<SelectableValue<string>> | undefined): string[] =>
  (arr ?? []).map(selectableValueToString);

export const emptyArrayFieldMatcher: MatcherFieldValue = {
  name: '',
  value: '',
  operator: MatcherOperator.equal,
};

// Default route group_by labels for newly created routes.
export const defaultGroupBy = ['grafana_folder', 'alertname'];

// Common route group_by options for multiselect drop-down
export const commonGroupByOptions = [
  { label: 'grafana_folder', value: 'grafana_folder' },
  { label: 'alertname', value: 'alertname' },
  { label: 'Disable (...)', value: '...' },
];

export const emptyRoute: FormAmRoute = {
  id: '',
  overrideGrouping: false,
  groupBy: defaultGroupBy,
  object_matchers: [],
  routes: [],
  continue: false,
  receiver: '',
  overrideTimings: false,
  groupWaitValue: '',
  groupIntervalValue: '',
  repeatIntervalValue: '',
  muteTimeIntervals: [],
};

// add unique identifiers to each route in the route tree, that way we can figure out what route we've edited / deleted
export function addUniqueIdentifierToRoute(route: Route): RouteWithID {
  return {
    id: uniqueId('route-'),
    ...route,
    routes: (route.routes ?? []).map(addUniqueIdentifierToRoute),
  };
}

//returns route, and a record mapping id to existing route
export const amRouteToFormAmRoute = (route: RouteWithID | Route | undefined): FormAmRoute => {
  if (!route) {
    return emptyRoute;
  }

  const id = 'id' in route ? route.id : uniqueId('route-');

  if (Object.keys(route).length === 0) {
    const formAmRoute = { ...emptyRoute, id };
    return formAmRoute;
  }

  const formRoutes: FormAmRoute[] = [];
  route.routes?.forEach((subRoute) => {
    const subFormRoute = amRouteToFormAmRoute(subRoute);
    formRoutes.push(subFormRoute);
  });

  const objectMatchers =
    route.object_matchers?.map((matcher) => ({ name: matcher[0], operator: matcher[1], value: matcher[2] })) ?? [];
  const matchers = route.matchers?.map((matcher) => matcherToMatcherField(parseMatcher(matcher))) ?? [];

  return {
    id,
    // Frontend migration to use object_matchers instead of matchers, match, and match_re
    object_matchers: [
      ...matchers,
      ...objectMatchers,
      ...matchersToArrayFieldMatchers(route.match, false),
      ...matchersToArrayFieldMatchers(route.match_re, true),
    ],
    continue: route.continue ?? false,
    receiver: route.receiver ?? '',
    overrideGrouping: Array.isArray(route.group_by) && route.group_by.length !== 0,
    groupBy: route.group_by ?? [],
    overrideTimings: [route.group_wait, route.group_interval, route.repeat_interval].some(Boolean),
    groupWaitValue: route.group_wait ?? '',
    groupIntervalValue: route.group_interval ?? '',
    repeatIntervalValue: route.repeat_interval ?? '',
    routes: formRoutes,
    muteTimeIntervals: route.mute_time_intervals ?? [],
  };
};

// convert a FormAmRoute to a Route
export const formAmRouteToAmRoute = (
  alertManagerSourceName: string,
  formAmRoute: Partial<FormAmRoute>,
  routeTree: RouteWithID
): Route => {
  const existing = findExistingRoute(formAmRoute.id ?? '', routeTree);

  const {
    overrideGrouping,
    groupBy,
    overrideTimings,
    groupWaitValue,
    groupIntervalValue,
    repeatIntervalValue,
    receiver,
  } = formAmRoute;

  const group_by = overrideGrouping && groupBy ? groupBy : [];

  const overrideGroupWait = overrideTimings && groupWaitValue;
  const group_wait = overrideGroupWait ? groupWaitValue : undefined;

  const overrideGroupInterval = overrideTimings && groupIntervalValue;
  const group_interval = overrideGroupInterval ? groupIntervalValue : undefined;

  const overrideRepeatInterval = overrideTimings && repeatIntervalValue;
  const repeat_interval = overrideRepeatInterval ? repeatIntervalValue : undefined;
  const object_matchers = formAmRoute.object_matchers
    ?.filter((route) => route.name && route.value && route.operator)
    .map(({ name, operator, value }) => [name, operator, value] as ObjectMatcher);

  const routes = formAmRoute.routes?.map((subRoute) =>
    formAmRouteToAmRoute(alertManagerSourceName, subRoute, routeTree)
  );

  const amRoute: Route = {
    ...(existing ?? {}),
    continue: formAmRoute.continue,
    group_by: group_by,
    object_matchers: object_matchers,
    match: undefined, // DEPRECATED: Use matchers
    match_re: undefined, // DEPRECATED: Use matchers
    group_wait,
    group_interval,
    repeat_interval,
    routes: routes,
    mute_time_intervals: formAmRoute.muteTimeIntervals,
    receiver: receiver,
  };

  // non-Grafana managed rules should use "matchers", Grafana-managed rules should use "object_matchers"
  // Grafana maintains a fork of AM to support all utf-8 characters in the "object_matchers" property values but this
  // does not exist in upstream AlertManager
  if (alertManagerSourceName !== GRAFANA_RULES_SOURCE_NAME) {
    amRoute.matchers = formAmRoute.object_matchers?.map(({ name, operator, value }) => `${name}${operator}${value}`);
    amRoute.object_matchers = undefined;
  } else {
    amRoute.object_matchers = normalizeMatchers(amRoute);
    amRoute.matchers = undefined;
  }

  if (formAmRoute.receiver) {
    amRoute.receiver = formAmRoute.receiver;
  }

  return amRoute;
};

export const stringToSelectableValue = (str: string): SelectableValue<string> => ({
  label: str,
  value: str,
});

export const stringsToSelectableValues = (arr: string[] | undefined): Array<SelectableValue<string>> =>
  (arr ?? []).map(stringToSelectableValue);

export const mapSelectValueToString = (selectableValue: SelectableValue<string>): string | undefined => {
  // this allows us to deal with cleared values
  if (selectableValue === null) {
    return undefined;
  }

  if (!selectableValue) {
    return '';
  }

  return selectableValueToString(selectableValue) ?? '';
};

export const mapMultiSelectValueToStrings = (
  selectableValues: Array<SelectableValue<string>> | undefined
): string[] => {
  if (!selectableValues) {
    return [];
  }

  return selectableValuesToStrings(selectableValues);
};

export function promDurationValidator(duration: string) {
  if (duration.length === 0) {
    return true;
  }

  return isValidPrometheusDuration(duration) || 'Invalid duration format. Must be {number}{time_unit}';
}

<<<<<<< HEAD
// function to convert ObjectMatchers to a array of strings
export const objectMatchersToString = (matchers: ObjectMatcher[]): string[] => {
  return matchers.map((matcher) => {
    const [name, operator, value] = matcher;
    return `${name}${operator}${value}`;
  });
=======
export const repeatIntervalValidator = (repeatInterval: string, groupInterval: string) => {
  if (repeatInterval.length === 0) {
    return true;
  }

  const validRepeatInterval = promDurationValidator(repeatInterval);
  const validGroupInterval = promDurationValidator(groupInterval);

  if (validRepeatInterval !== true) {
    return validRepeatInterval;
  }

  if (validGroupInterval !== true) {
    return validGroupInterval;
  }

  const repeatDuration = safeParseDurationstr(repeatInterval);
  const groupDuration = safeParseDurationstr(groupInterval);

  const isRepeatLowerThanGroupDuration = groupDuration !== 0 && repeatDuration < groupDuration;

  return isRepeatLowerThanGroupDuration ? 'Repeat interval should be higher or equal to Group interval' : true;
>>>>>>> 6c7b17b5
};<|MERGE_RESOLUTION|>--- conflicted
+++ resolved
@@ -227,14 +227,14 @@
   return isValidPrometheusDuration(duration) || 'Invalid duration format. Must be {number}{time_unit}';
 }
 
-<<<<<<< HEAD
 // function to convert ObjectMatchers to a array of strings
 export const objectMatchersToString = (matchers: ObjectMatcher[]): string[] => {
   return matchers.map((matcher) => {
     const [name, operator, value] = matcher;
     return `${name}${operator}${value}`;
   });
-=======
+};
+
 export const repeatIntervalValidator = (repeatInterval: string, groupInterval: string) => {
   if (repeatInterval.length === 0) {
     return true;
@@ -257,5 +257,4 @@
   const isRepeatLowerThanGroupDuration = groupDuration !== 0 && repeatDuration < groupDuration;
 
   return isRepeatLowerThanGroupDuration ? 'Repeat interval should be higher or equal to Group interval' : true;
->>>>>>> 6c7b17b5
 };