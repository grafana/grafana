import { useCallback } from 'react';

import { useDispatch } from 'app/types/store';
import { RuleHealth } from 'app/types/unified-alerting';
import {
  GrafanaPromRuleGroupDTO,
  PromAlertingRuleState,
  PromRuleDTO,
  PromRuleGroupDTO,
} from 'app/types/unified-alerting-dto';

import { GRAFANA_RULES_SOURCE_NAME } from '../utils/datasource';

import { WithNotificationOptions, alertingApi } from './alertingApi';
import { normalizeRuleGroup } from './prometheus';

export interface PromRulesResponse<TRuleGroup> {
  status: string;
  data: {
    groups: TRuleGroup[];
    groupNextToken?: string;
  };
  errorType?: string;
  error?: string;
}

type PromRulesOptions = WithNotificationOptions<{
  ruleSource: { uid: string };
  namespace?: string;
  groupName?: string;
  ruleName?: string;
  groupLimit?: number;
  excludeAlerts?: boolean;
  groupNextToken?: string;
}>;

export type GrafanaPromRulesOptions = Omit<PromRulesOptions, 'ruleSource' | 'namespace' | 'excludeAlerts'> & {
  folderUid?: string;
  dashboardUid?: string;
  datasources?: string[];
  panelId?: number;
  limitAlerts?: number;
  ruleLimit?: number;
  contactPoint?: string;
  health?: RuleHealth[];
  state?: PromAlertingRuleState[];
  title?: string;
  searchGroupName?: string;
  type?: 'alerting' | 'recording';
<<<<<<< HEAD
  compact?: boolean;
=======
  ruleMatchers?: string[];
>>>>>>> 5ecfc79e
};

export const prometheusApi = alertingApi.injectEndpoints({
  endpoints: (build) => ({
    getGroups: build.query<PromRulesResponse<PromRuleGroupDTO<PromRuleDTO>>, PromRulesOptions>({
      query: ({
        ruleSource,
        namespace,
        groupName,
        ruleName,
        groupLimit,
        excludeAlerts,
        groupNextToken,
        notificationOptions,
      }) => {
        if (ruleSource.uid === GRAFANA_RULES_SOURCE_NAME) {
          throw new Error('Please use getGrafanaGroups endpoint for grafana rules');
        }
        return {
          url: `api/prometheus/${ruleSource.uid}/api/v1/rules`,
          params: {
            file: namespace, // Mimir
            'file[]': namespace, // Prometheus
            rule_group: groupName, // Mimir
            'rule_group[]': groupName, // Prometheus
            rule_name: ruleName, // Mimir
            'rule_name[]': ruleName, // Prometheus
            exclude_alerts: excludeAlerts?.toString(),
            group_limit: groupLimit?.toFixed(0),
            group_next_token: groupNextToken,
          },
          notificationOptions,
        };
      },
      transformResponse: (response: PromRulesResponse<PromRuleGroupDTO<PromRuleDTO>>) => {
        return { ...response, data: { ...response.data, groups: response.data.groups.map(normalizeRuleGroup) } };
      },
    }),
    getGrafanaGroups: build.query<PromRulesResponse<GrafanaPromRuleGroupDTO>, GrafanaPromRulesOptions>({
      query: ({
        folderUid,
        groupName,
        ruleName,
        contactPoint,
        health,
        state,
        type,
        groupLimit,
        ruleLimit,
        limitAlerts,
        groupNextToken,
        title,
        datasources,
        searchGroupName,
        dashboardUid,
<<<<<<< HEAD
        compact,
=======
        ruleMatchers,
>>>>>>> 5ecfc79e
      }) => ({
        url: `api/prometheus/grafana/api/v1/rules`,
        params: {
          folder_uid: folderUid,
          rule_group: groupName,
          rule_name: ruleName,
          receiver_name: contactPoint,
          health: health,
          state: state,
          rule_type: type,
          limit_alerts: limitAlerts,
          rule_limit: ruleLimit?.toFixed(0),
          group_limit: groupLimit?.toFixed(0),
          group_next_token: groupNextToken,
          datasource_uid: datasources,
          'search.rule_name': title,
          'search.rule_group': searchGroupName,
          dashboard_uid: dashboardUid,
<<<<<<< HEAD
          compact: compact,
=======
          rule_matcher: ruleMatchers,
>>>>>>> 5ecfc79e
        },
      }),
      providesTags: (_result, _error, { folderUid, groupName, ruleName }) => {
        const folderKey = folderUid ?? '__any__';
        const groupKey = groupName ?? '__any__';
        const ruleKey = ruleName ?? '__any__';
        return [{ type: 'GrafanaPrometheusGroups', id: `grafana/${folderKey}/${groupKey}/${ruleKey}` }];
      },
    }),
  }),
});

export function usePopulateGrafanaPrometheusApiCache() {
  const dispatch = useDispatch();

  const populateGroupsResponseCache = useCallback(
    (groups: GrafanaPromRuleGroupDTO[]) => {
      dispatch(
        prometheusApi.util.upsertQueryEntries(
          groups.map((group) => ({
            endpointName: 'getGrafanaGroups',
            arg: { folderUid: group.folderUid, groupName: group.name, limitAlerts: 0 },
            value: { data: { groups: [group] }, status: 'success' },
          }))
        )
      );
    },
    [dispatch]
  );

  return { populateGroupsResponseCache };
}<|MERGE_RESOLUTION|>--- conflicted
+++ resolved
@@ -47,11 +47,8 @@
   title?: string;
   searchGroupName?: string;
   type?: 'alerting' | 'recording';
-<<<<<<< HEAD
   compact?: boolean;
-=======
   ruleMatchers?: string[];
->>>>>>> 5ecfc79e
 };
 
 export const prometheusApi = alertingApi.injectEndpoints({
@@ -107,11 +104,8 @@
         datasources,
         searchGroupName,
         dashboardUid,
-<<<<<<< HEAD
         compact,
-=======
         ruleMatchers,
->>>>>>> 5ecfc79e
       }) => ({
         url: `api/prometheus/grafana/api/v1/rules`,
         params: {
@@ -130,11 +124,8 @@
           'search.rule_name': title,
           'search.rule_group': searchGroupName,
           dashboard_uid: dashboardUid,
-<<<<<<< HEAD
           compact: compact,
-=======
           rule_matcher: ruleMatchers,
->>>>>>> 5ecfc79e
         },
       }),
       providesTags: (_result, _error, { folderUid, groupName, ruleName }) => {
