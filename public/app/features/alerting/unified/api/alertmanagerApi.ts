import { isEmpty } from 'lodash';

import { dispatch } from 'app/store/store';

import {
  AlertmanagerAlert,
  AlertmanagerChoice,
  AlertManagerCortexConfig,
  AlertmanagerGroup,
  ExternalAlertmanagerConfig,
  ExternalAlertmanagers,
  ExternalAlertmanagersResponse,
  Matcher,
} from '../../../../plugins/datasource/alertmanager/types';
import { withPerformanceLogging } from '../Analytics';
import { matcherToOperator } from '../utils/alertmanager';
<<<<<<< HEAD
import {
  getDatasourceAPIUid,
  GRAFANA_RULES_SOURCE_NAME,
  isVanillaPrometheusAlertManagerDataSource,
} from '../utils/datasource';
import { retryWhile } from '../utils/misc';
import { messageFromError, withSerializedError } from '../utils/redux';
=======
import { getDatasourceAPIUid, GRAFANA_RULES_SOURCE_NAME } from '../utils/datasource';
import { wrapWithQuotes } from '../utils/misc';
>>>>>>> 0db1d16c

import { alertingApi } from './alertingApi';
import { fetchAlertManagerConfig, fetchStatus } from './alertmanager';
import { featureDiscoveryApi } from './featureDiscoveryApi';

const LIMIT_TO_SUCCESSFULLY_APPLIED_AMS = 10;
const FETCH_CONFIG_RETRY_TIMEOUT = 30 * 1000;

export interface AlertmanagersChoiceResponse {
  alertmanagersChoice: AlertmanagerChoice;
  numExternalAlertmanagers: number;
}

interface AlertmanagerAlertsFilter {
  active?: boolean;
  silenced?: boolean;
  inhibited?: boolean;
  unprocessed?: boolean;
  matchers?: Matcher[];
}

// Based on https://github.com/prometheus/alertmanager/blob/main/api/v2/openapi.yaml
export const alertmanagerApi = alertingApi.injectEndpoints({
  endpoints: (build) => ({
    getAlertmanagerAlerts: build.query<
      AlertmanagerAlert[],
      { amSourceName: string; filter?: AlertmanagerAlertsFilter }
    >({
      query: ({ amSourceName, filter }) => {
        // TODO Add support for active, silenced, inhibited, unprocessed filters
        const filterMatchers = filter?.matchers
          ?.filter((matcher) => matcher.name && matcher.value)
          .map((matcher) => `${matcher.name}${matcherToOperator(matcher)}${wrapWithQuotes(matcher.value)}`);

        const { silenced, inhibited, unprocessed, active } = filter || {};

        const stateParams = Object.fromEntries(
          Object.entries({ silenced, active, inhibited, unprocessed }).filter(([_, value]) => value !== undefined)
        );

        const params: Record<string, unknown> | undefined = { filter: filterMatchers };

        if (stateParams) {
          Object.keys(stateParams).forEach((key: string) => {
            params[key] = stateParams[key];
          });
        }

        return {
          url: `/api/alertmanager/${getDatasourceAPIUid(amSourceName)}/api/v2/alerts`,
          params,
        };
      },
    }),

    getAlertmanagerAlertGroups: build.query<AlertmanagerGroup[], { amSourceName: string }>({
      query: ({ amSourceName }) => ({
        url: `/api/alertmanager/${getDatasourceAPIUid(amSourceName)}/api/v2/alerts/groups`,
      }),
    }),

    getAlertmanagerChoiceStatus: build.query<AlertmanagersChoiceResponse, void>({
      query: () => ({ url: '/api/v1/ngalert' }),
      providesTags: ['AlertmanagerChoice'],
    }),

    getExternalAlertmanagerConfig: build.query<ExternalAlertmanagerConfig, void>({
      query: () => ({ url: '/api/v1/ngalert/admin_config' }),
      providesTags: ['AlertmanagerChoice'],
    }),

    getExternalAlertmanagers: build.query<ExternalAlertmanagers, void>({
      query: () => ({ url: '/api/v1/ngalert/alertmanagers' }),
      transformResponse: (response: ExternalAlertmanagersResponse) => response.data,
    }),

    saveExternalAlertmanagersConfig: build.mutation<{ message: string }, ExternalAlertmanagerConfig>({
      query: (config) => ({ url: '/api/v1/ngalert/admin_config', method: 'POST', data: config }),
      invalidatesTags: ['AlertmanagerChoice'],
    }),

    getValidAlertManagersConfig: build.query<AlertManagerCortexConfig[], void>({
      //this is only available for the "grafana" alert manager
      query: () => ({
        url: `/api/alertmanager/${getDatasourceAPIUid(
          GRAFANA_RULES_SOURCE_NAME
        )}/config/history?limit=${LIMIT_TO_SUCCESSFULLY_APPLIED_AMS}`,
      }),
    }),

    resetAlertManagerConfigToOldVersion: build.mutation<{ message: string }, { id: number }>({
      //this is only available for the "grafana" alert manager
      query: (config) => ({
        url: `/api/alertmanager/${getDatasourceAPIUid(GRAFANA_RULES_SOURCE_NAME)}/config/history/${
          config.id
        }/_activate`,
        method: 'POST',
      }),
    }),

    // TODO we've sort of inherited the errors format here from the previous Redux actions, errors throw are of type "SerializedError"
    getAlertmanagerConfiguration: build.query<AlertManagerCortexConfig, string>({
      queryFn: async (alertmanagerSourceName: string) => {
        const isGrafanaManagedAlertmanager = alertmanagerSourceName === GRAFANA_RULES_SOURCE_NAME;
        const isVanillaPrometheusAlertmanager = isVanillaPrometheusAlertManagerDataSource(alertmanagerSourceName);

        // for vanilla prometheus, there is no config endpoint. Only fetch config from status
        if (isVanillaPrometheusAlertmanager) {
          return withSerializedError(
            fetchStatus(alertmanagerSourceName).then((status) => ({
              data: {
                alertmanager_config: status.config,
                template_files: {},
              },
            }))
          );
        }

        // discover features, we want to know if Mimir has "lazyConfigInit" configured
        const { data: alertmanagerFeatures } = await dispatch(
          featureDiscoveryApi.endpoints.discoverAmFeatures.initiate({
            amSourceName: alertmanagerSourceName,
          })
        );

        const defaultConfig = {
          alertmanager_config: {},
          template_files: {},
          template_file_provenances: {},
        };

        const lazyConfigInitSupported = alertmanagerFeatures?.lazyConfigInit ?? false;

        // wrap our fetchConfig function with some performance logging functions
        const fetchAMconfigWithLogging = withPerformanceLogging(
          fetchAlertManagerConfig,
          `[${alertmanagerSourceName}] Alertmanager config loaded`,
          {
            dataSourceName: alertmanagerSourceName,
            thunk: 'unifiedalerting/fetchAmConfig',
          }
        );

        const tryFetchingConfiguration = retryWhile(
          () => fetchAMconfigWithLogging(alertmanagerSourceName),
          // if config has been recently deleted, it takes a while for cortex start returning the default one.
          // retry for a short while instead of failing
          (error) =>
            !!messageFromError(error)?.includes('alertmanager storage object not found') && !lazyConfigInitSupported,
          FETCH_CONFIG_RETRY_TIMEOUT
        )
          .then((result) => {
            if (isGrafanaManagedAlertmanager) {
              return result;
            }

            // if user config is empty for Mimir alertmanager, try to get config from status endpoint
            const emptyConfiguration = isEmpty(result.alertmanager_config) && isEmpty(result.template_files);

            if (emptyConfiguration) {
              return fetchStatus(alertmanagerSourceName).then((status) => ({
                alertmanager_config: status.config,
                template_files: {},
                template_file_provenances: result.template_file_provenances,
                last_applied: result.last_applied,
                id: result.id,
              }));
            }

            return result;
          })
          .then((result) => result ?? defaultConfig)
          .then((result) => ({ data: result }))
          .catch((error) => {
            // When mimir doesn't have fallback AM url configured the default response will be as above
            // However it's fine, and it's possible to create AM configuration
            if (lazyConfigInitSupported && messageFromError(error)?.includes('alertmanager storage object not found')) {
              return {
                data: defaultConfig,
              };
            }

            throw error;
          });

        return withSerializedError(tryFetchingConfiguration).catch((err) => ({
          error: err,
          data: undefined,
        }));
      },
      providesTags: ['AlertmanagerConfiguration'],
    }),

    updateAlertmanagerConfiguration: build.mutation<
      void,
      { selectedAlertmanager: string; config: AlertManagerCortexConfig }
    >({
      query: ({ selectedAlertmanager, config, ...rest }) => ({
        url: `/api/alertmanager/${getDatasourceAPIUid(selectedAlertmanager)}/config/api/v1/alerts`,
        method: 'POST',
        data: config,
        ...rest,
      }),
      invalidatesTags: ['AlertmanagerConfiguration'],
    }),
  }),
});<|MERGE_RESOLUTION|>--- conflicted
+++ resolved
@@ -14,18 +14,13 @@
 } from '../../../../plugins/datasource/alertmanager/types';
 import { withPerformanceLogging } from '../Analytics';
 import { matcherToOperator } from '../utils/alertmanager';
-<<<<<<< HEAD
 import {
   getDatasourceAPIUid,
   GRAFANA_RULES_SOURCE_NAME,
   isVanillaPrometheusAlertManagerDataSource,
 } from '../utils/datasource';
-import { retryWhile } from '../utils/misc';
+import { retryWhile, wrapWithQuotes } from '../utils/misc';
 import { messageFromError, withSerializedError } from '../utils/redux';
-=======
-import { getDatasourceAPIUid, GRAFANA_RULES_SOURCE_NAME } from '../utils/datasource';
-import { wrapWithQuotes } from '../utils/misc';
->>>>>>> 0db1d16c
 
 import { alertingApi } from './alertingApi';
 import { fetchAlertManagerConfig, fetchStatus } from './alertmanager';
