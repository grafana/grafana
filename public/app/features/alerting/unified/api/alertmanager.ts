import { lastValueFrom } from 'rxjs';
import { urlUtil } from '@grafana/data';
import { getBackendSrv } from '@grafana/runtime';

import {
  AlertmanagerAlert,
  AlertManagerCortexConfig,
  AlertmanagerGroup,
  Silence,
  SilenceCreatePayload,
  Matcher,
  AlertmanagerStatus,
  Receiver,
  TestReceiversPayload,
  TestReceiversResult,
<<<<<<< HEAD
  ExternalAlertmanagersResponse,
=======
  TestReceiversAlert,
>>>>>>> 5afaf893
} from 'app/plugins/datasource/alertmanager/types';
import { getDatasourceAPIId, GRAFANA_RULES_SOURCE_NAME } from '../utils/datasource';

// "grafana" for grafana-managed, otherwise a datasource name
export async function fetchAlertManagerConfig(alertManagerSourceName: string): Promise<AlertManagerCortexConfig> {
  try {
    const result = await lastValueFrom(
      getBackendSrv().fetch<AlertManagerCortexConfig>({
        url: `/api/alertmanager/${getDatasourceAPIId(alertManagerSourceName)}/config/api/v1/alerts`,
        showErrorAlert: false,
        showSuccessAlert: false,
      })
    );
    return {
      template_files: result.data.template_files ?? {},
      alertmanager_config: result.data.alertmanager_config ?? {},
    };
  } catch (e) {
    // if no config has been uploaded to grafana, it returns error instead of latest config
    if (
      alertManagerSourceName === GRAFANA_RULES_SOURCE_NAME &&
      e.data?.message?.includes('could not find an Alertmanager configuration')
    ) {
      return {
        template_files: {},
        alertmanager_config: {},
      };
    }
    throw e;
  }
}

export async function updateAlertManagerConfig(
  alertManagerSourceName: string,
  config: AlertManagerCortexConfig
): Promise<void> {
  await lastValueFrom(
    getBackendSrv().fetch({
      method: 'POST',
      url: `/api/alertmanager/${getDatasourceAPIId(alertManagerSourceName)}/config/api/v1/alerts`,
      data: config,
      showErrorAlert: false,
      showSuccessAlert: false,
    })
  );
}

export async function deleteAlertManagerConfig(alertManagerSourceName: string): Promise<void> {
  await lastValueFrom(
    getBackendSrv().fetch({
      method: 'DELETE',
      url: `/api/alertmanager/${getDatasourceAPIId(alertManagerSourceName)}/config/api/v1/alerts`,
      showErrorAlert: false,
      showSuccessAlert: false,
    })
  );
}

export async function fetchSilences(alertManagerSourceName: string): Promise<Silence[]> {
  const result = await lastValueFrom(
    getBackendSrv().fetch<Silence[]>({
      url: `/api/alertmanager/${getDatasourceAPIId(alertManagerSourceName)}/api/v2/silences`,
      showErrorAlert: false,
      showSuccessAlert: false,
    })
  );
  return result.data;
}

// returns the new silence ID. Even in the case of an update, a new silence is created and the previous one expired.
export async function createOrUpdateSilence(
  alertmanagerSourceName: string,
  payload: SilenceCreatePayload
): Promise<Silence> {
  const result = await lastValueFrom(
    getBackendSrv().fetch<Silence>({
      url: `/api/alertmanager/${getDatasourceAPIId(alertmanagerSourceName)}/api/v2/silences`,
      data: payload,
      showErrorAlert: false,
      showSuccessAlert: false,
      method: 'POST',
    })
  );
  return result.data;
}

export async function expireSilence(alertmanagerSourceName: string, silenceID: string): Promise<void> {
  await getBackendSrv().delete(
    `/api/alertmanager/${getDatasourceAPIId(alertmanagerSourceName)}/api/v2/silence/${encodeURIComponent(silenceID)}`
  );
}

export async function fetchAlerts(
  alertmanagerSourceName: string,
  matchers?: Matcher[],
  silenced = true,
  active = true,
  inhibited = true
): Promise<AlertmanagerAlert[]> {
  const filters =
    urlUtil.toUrlParams({ silenced, active, inhibited }) +
      matchers
        ?.map(
          (matcher) =>
            `filter=${encodeURIComponent(
              `${escapeQuotes(matcher.name)}=${matcher.isRegex ? '~' : ''}"${escapeQuotes(matcher.value)}"`
            )}`
        )
        .join('&') || '';

  const result = await lastValueFrom(
    getBackendSrv().fetch<AlertmanagerAlert[]>({
      url:
        `/api/alertmanager/${getDatasourceAPIId(alertmanagerSourceName)}/api/v2/alerts` +
        (filters ? '?' + filters : ''),
      showErrorAlert: false,
      showSuccessAlert: false,
    })
  );

  return result.data;
}

export async function fetchAlertGroups(alertmanagerSourceName: string): Promise<AlertmanagerGroup[]> {
  const result = await lastValueFrom(
    getBackendSrv().fetch<AlertmanagerGroup[]>({
      url: `/api/alertmanager/${getDatasourceAPIId(alertmanagerSourceName)}/api/v2/alerts/groups`,
      showErrorAlert: false,
      showSuccessAlert: false,
    })
  );

  return result.data;
}

export async function fetchStatus(alertManagerSourceName: string): Promise<AlertmanagerStatus> {
  const result = await lastValueFrom(
    getBackendSrv().fetch<AlertmanagerStatus>({
      url: `/api/alertmanager/${getDatasourceAPIId(alertManagerSourceName)}/api/v2/status`,
      showErrorAlert: false,
      showSuccessAlert: false,
    })
  );

  return result.data;
}

export async function testReceivers(
  alertManagerSourceName: string,
  receivers: Receiver[],
  alert?: TestReceiversAlert
): Promise<void> {
  const data: TestReceiversPayload = {
    receivers,
    alert,
  };
  const result = await lastValueFrom(
    getBackendSrv().fetch<TestReceiversResult>({
      method: 'POST',
      data,
      url: `/api/alertmanager/${getDatasourceAPIId(alertManagerSourceName)}/config/api/v1/receivers/test`,
      showErrorAlert: false,
      showSuccessAlert: false,
    })
  );

  // api returns 207 if one or more receivers has failed test. Collect errors in this case
  if (result.status === 207) {
    throw new Error(
      result.data.receivers
        .flatMap((receiver) =>
          receiver.grafana_managed_receiver_configs
            .filter((receiver) => receiver.status === 'failed')
            .map((receiver) => receiver.error ?? 'Unknown error.')
        )
        .join('; ')
    );
  }
}

export async function addAlertManagers(alertManagers: string[]): Promise<void> {
  await lastValueFrom(
    getBackendSrv().fetch({
      method: 'POST',
      data: { alertmanagers: alertManagers },
      url: '/api/v1/ngalert/admin_config',
      showErrorAlert: false,
      showSuccessAlert: false,
    })
  ).then(() => {
    fetchExternalAlertmanagerConfig();
  });
}

export async function fetchExternalAlertmanagers(): Promise<ExternalAlertmanagersResponse> {
  const result = await lastValueFrom(
    getBackendSrv().fetch<ExternalAlertmanagersResponse>({
      method: 'GET',
      url: '/api/v1/ngalert/alertmanagers',
    })
  );

  return result.data;
}

export async function fetchExternalAlertmanagerConfig(): Promise<{ alertmanagers: string[] }> {
  const result = await lastValueFrom(
    getBackendSrv().fetch<{ alertmanagers: string[] }>({
      method: 'GET',
      url: '/api/v1/ngalert/admin_config',
    })
  );

  return result.data;
}

function escapeQuotes(value: string): string {
  return value.replace(/"/g, '\\"');
}<|MERGE_RESOLUTION|>--- conflicted
+++ resolved
@@ -13,11 +13,8 @@
   Receiver,
   TestReceiversPayload,
   TestReceiversResult,
-<<<<<<< HEAD
+  TestReceiversAlert,
   ExternalAlertmanagersResponse,
-=======
-  TestReceiversAlert,
->>>>>>> 5afaf893
 } from 'app/plugins/datasource/alertmanager/types';
 import { getDatasourceAPIId, GRAFANA_RULES_SOURCE_NAME } from '../utils/datasource';
 
