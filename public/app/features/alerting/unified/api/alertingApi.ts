--- conflicted
+++ resolved
@@ -27,10 +27,6 @@
 export const alertingApi = createApi({
   reducerPath: 'alertingApi',
   baseQuery: backendSrvBaseQuery(),
-<<<<<<< HEAD
-  tagTypes: ['AlertmanagerChoice', 'OnCallIntegrations'],
-=======
-  tagTypes: ['AlertmanagerChoice', 'AlertmanagerConfiguration'],
->>>>>>> dbc06420
+  tagTypes: ['AlertmanagerChoice', 'AlertmanagerConfiguration', 'OnCallIntegrations'],
   endpoints: () => ({}),
 });