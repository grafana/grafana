--- conflicted
+++ resolved
@@ -102,33 +102,11 @@
   };
 }
 
-<<<<<<< HEAD
-=======
 function getRulerPath(rulerConfig: RulerDataSourceConfig) {
   const grafanaServerPath = `/api/ruler/${getDatasourceAPIUid(rulerConfig.dataSourceName)}`;
   return `${grafanaServerPath}/api/v1/rules`;
 }
 
-// upsert a rule group. use this to update rule
-export async function setRulerRuleGroup(
-  rulerConfig: RulerDataSourceConfig,
-  namespaceIdentifier: string,
-  group: PostableRulerRuleGroupDTO
-): Promise<void> {
-  const { path, params } = rulerUrlBuilder(rulerConfig).namespace(namespaceIdentifier);
-  await lastValueFrom(
-    getBackendSrv().fetch<unknown>({
-      method: 'POST',
-      url: path,
-      data: group,
-      showErrorAlert: false,
-      showSuccessAlert: false,
-      params,
-    })
-  );
-}
-
->>>>>>> e9e59895
 export interface FetchRulerRulesFilter {
   dashboardUID?: string;
   panelId?: number;
