--- conflicted
+++ resolved
@@ -1,16 +1,8 @@
-<<<<<<< HEAD
-import { getAnnotations } from 'app/features/annotations/api';
-import { StateHistoryItem } from 'app/types/unified-alerting';
-
-export function fetchAnnotations(alertUID: string): Promise<StateHistoryItem[]> {
-  return getAnnotations()
-=======
 import { annotationServer } from 'app/features/annotations/api';
 import { StateHistoryItem } from 'app/types/unified-alerting';
 
 export function fetchAnnotations(alertUID: string): Promise<StateHistoryItem[]> {
   return annotationServer()
->>>>>>> 9887a418
     .forAlert(alertUID)
     .then((result) => {
       return result?.sort(sortStateHistory);
