import { Suspense, lazy } from 'react';

import { config } from '@grafana/runtime';
import { contextSrv } from 'app/core/services/context_srv';

import { addCustomRightAction } from '../../dashboard/components/DashNav/DashNav';

import { getRulesPermissions } from './utils/access-control';
import { GRAFANA_RULES_SOURCE_NAME } from './utils/datasource';

const AlertRulesToolbarButton = lazy(
  () => import(/* webpackChunkName: "alert-rules-toolbar-button" */ './integration/AlertRulesToolbarButton')
);

export function initAlerting() {
  const grafanaRulesPermissions = getRulesPermissions(GRAFANA_RULES_SOURCE_NAME);
  const alertingEnabled = config.unifiedAlertingEnabled;

  if (contextSrv.hasPermission(grafanaRulesPermissions.read)) {
    addCustomRightAction({
      show: () => alertingEnabled,
      component: ({ dashboard }) =>
        alertingEnabled ? (
<<<<<<< HEAD
          <React.Suspense fallback={null} key="alert-rules-button">
            {dashboard && <AlertRulesToolbarButton dashboardUid={dashboard.uid} />}
          </React.Suspense>
=======
          <Suspense fallback={null} key="alert-rules-button">
            {dashboard && <AlertRulesToolbarButton dashboardUid={dashboard.uid} />}
          </Suspense>
>>>>>>> 9e942dcb
        ) : null,
      index: -2,
    });
  }
}<|MERGE_RESOLUTION|>--- conflicted
+++ resolved
@@ -21,15 +21,9 @@
       show: () => alertingEnabled,
       component: ({ dashboard }) =>
         alertingEnabled ? (
-<<<<<<< HEAD
-          <React.Suspense fallback={null} key="alert-rules-button">
-            {dashboard && <AlertRulesToolbarButton dashboardUid={dashboard.uid} />}
-          </React.Suspense>
-=======
           <Suspense fallback={null} key="alert-rules-button">
             {dashboard && <AlertRulesToolbarButton dashboardUid={dashboard.uid} />}
           </Suspense>
->>>>>>> 9e942dcb
         ) : null,
       index: -2,
     });
