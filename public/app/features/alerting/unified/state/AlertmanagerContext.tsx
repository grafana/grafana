import * as React from 'react';

import { useQueryParams } from 'app/core/hooks/useQueryParams';
import store from 'app/core/store';
import { AlertManagerDataSourceJsonData, AlertManagerImplementation } from 'app/plugins/datasource/alertmanager/types';

import { useAlertManagersByPermission } from '../hooks/useAlertManagerSources';
import { ALERTMANAGER_NAME_LOCAL_STORAGE_KEY, ALERTMANAGER_NAME_QUERY_KEY } from '../utils/constants';
import {
  AlertManagerDataSource,
  getAlertmanagerDataSourceByName,
  GRAFANA_RULES_SOURCE_NAME,
} from '../utils/datasource';

interface Context {
  selectedAlertmanager: string | undefined;
  hasConfigurationAPI: boolean; // returns true when a configuration API is available
  isGrafanaAlertmanager: boolean; // returns true if we are dealing with the built-in Alertmanager
  selectedAlertmanagerConfig: AlertManagerDataSourceJsonData | undefined;
  availableAlertManagers: AlertManagerDataSource[];
  setSelectedAlertmanager: (name: string) => void;
}

const AlertmanagerContext = React.createContext<Context | undefined>(undefined);

interface Props extends React.PropsWithChildren {
  accessType: 'instance' | 'notification';
<<<<<<< HEAD
  context?: Partial<Context>;
}

const AlertmanagerProvider = ({ children, accessType, context }: Props) => {
=======
  // manually setting the alertmanagersource name will override all of the other sources
  alertmanagerSourceName?: string;
}

const AlertmanagerProvider = ({ children, accessType, alertmanagerSourceName }: Props) => {
>>>>>>> 8caf85b9
  const [queryParams, updateQueryParams] = useQueryParams();
  const availableAlertManagers = useAlertManagersByPermission(accessType);

  const updateSelectedAlertmanager = React.useCallback(
    (selectedAlertManager: string) => {
      if (!isAlertManagerAvailable(availableAlertManagers, selectedAlertManager)) {
        return;
      }

      if (selectedAlertManager === GRAFANA_RULES_SOURCE_NAME) {
        store.delete(ALERTMANAGER_NAME_LOCAL_STORAGE_KEY);
        updateQueryParams({ [ALERTMANAGER_NAME_QUERY_KEY]: null });
      } else {
        store.set(ALERTMANAGER_NAME_LOCAL_STORAGE_KEY, selectedAlertManager);
        updateQueryParams({ [ALERTMANAGER_NAME_QUERY_KEY]: selectedAlertManager });
      }
    },
    [availableAlertManagers, updateQueryParams]
  );

  const sourceFromQuery = queryParams[ALERTMANAGER_NAME_QUERY_KEY];
  const sourceFromStore = store.get(ALERTMANAGER_NAME_LOCAL_STORAGE_KEY);
  const defaultSource = GRAFANA_RULES_SOURCE_NAME;

  // queryParam > localStorage > default
  const desiredAlertmanager = alertmanagerSourceName ?? sourceFromQuery ?? sourceFromStore ?? defaultSource;
  const selectedAlertmanager = isAlertManagerAvailable(availableAlertManagers, desiredAlertmanager)
    ? desiredAlertmanager
    : undefined;

  const selectedAlertmanagerConfig = getAlertmanagerDataSourceByName(selectedAlertmanager)?.jsonData;

  // determine if we're dealing with an Alertmanager data source that supports the ruler API
  const isGrafanaAlertmanager = selectedAlertmanager === GRAFANA_RULES_SOURCE_NAME;
  const isAlertmanagerWithConfigAPI = selectedAlertmanagerConfig
    ? isAlertManagerWithConfigAPI(selectedAlertmanagerConfig)
    : false;

  const hasConfigurationAPI = isGrafanaAlertmanager || isAlertmanagerWithConfigAPI;

  const value: Context = {
    selectedAlertmanager,
    hasConfigurationAPI,
    isGrafanaAlertmanager,
    selectedAlertmanagerConfig,
    availableAlertManagers,
    setSelectedAlertmanager: updateSelectedAlertmanager,
    ...context,
  };

  return <AlertmanagerContext.Provider value={value}>{children}</AlertmanagerContext.Provider>;
};

function useAlertmanager() {
  const context = React.useContext(AlertmanagerContext);

  if (context === undefined) {
    throw new Error('useAlertmanager must be used within a AlertmanagerContext');
  }

  return context;
}

export { AlertmanagerProvider, useAlertmanager };

function isAlertManagerAvailable(availableAlertManagers: AlertManagerDataSource[], alertManagerName: string) {
  const availableAlertManagersNames = availableAlertManagers.map((am) => am.name);
  return availableAlertManagersNames.includes(alertManagerName);
}

// when the `implementation` is set to `undefined` we assume we're dealing with an AlertManager with config API. The reason for this is because
// our Hosted Grafana stacks provision Alertmanager data sources without `jsonData: { implementation: "mimir" }`.
const CONFIG_API_ENABLED_ALERTMANAGER_FLAVORS = [
  AlertManagerImplementation.mimir,
  AlertManagerImplementation.cortex,
  undefined,
];

export function isAlertManagerWithConfigAPI(dataSourceConfig: AlertManagerDataSourceJsonData): boolean {
  return CONFIG_API_ENABLED_ALERTMANAGER_FLAVORS.includes(dataSourceConfig.implementation);
}<|MERGE_RESOLUTION|>--- conflicted
+++ resolved
@@ -25,18 +25,11 @@
 
 interface Props extends React.PropsWithChildren {
   accessType: 'instance' | 'notification';
-<<<<<<< HEAD
-  context?: Partial<Context>;
-}
-
-const AlertmanagerProvider = ({ children, accessType, context }: Props) => {
-=======
   // manually setting the alertmanagersource name will override all of the other sources
   alertmanagerSourceName?: string;
 }
 
 const AlertmanagerProvider = ({ children, accessType, alertmanagerSourceName }: Props) => {
->>>>>>> 8caf85b9
   const [queryParams, updateQueryParams] = useQueryParams();
   const availableAlertManagers = useAlertManagersByPermission(accessType);
 
@@ -84,7 +77,6 @@
     selectedAlertmanagerConfig,
     availableAlertManagers,
     setSelectedAlertmanager: updateSelectedAlertmanager,
-    ...context,
   };
 
   return <AlertmanagerContext.Provider value={value}>{children}</AlertmanagerContext.Provider>;
