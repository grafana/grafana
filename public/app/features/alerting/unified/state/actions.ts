import { AsyncThunk, createAsyncThunk } from '@reduxjs/toolkit';
import { isEmpty } from 'lodash';

import { locationService } from '@grafana/runtime';
import { logMeasurement } from '@grafana/runtime/src/utils/logging';
import {
  AlertManagerCortexConfig,
  AlertmanagerGroup,
  Matcher,
  Receiver,
  TestReceiversAlert,
} from 'app/plugins/datasource/alertmanager/types';
import { FolderDTO, NotifierDTO, StoreState, ThunkResult } from 'app/types';
import {
  CombinedRuleGroup,
  CombinedRuleNamespace,
  PromBasedDataSource,
  RuleIdentifier,
  RuleNamespace,
  RulerDataSourceConfig,
  RuleWithLocation,
  StateHistoryItem,
} from 'app/types/unified-alerting';
import {
  PostableRulerRuleGroupDTO,
  PromApplication,
  RulerRuleDTO,
  RulerRulesConfigDTO,
} from 'app/types/unified-alerting-dto';

import { backendSrv } from '../../../../core/services/backend_srv';
import {
  logInfo,
  LogMessages,
  trackSwitchToPoliciesRouting,
  trackSwitchToSimplifiedRouting,
  withPerformanceLogging,
  withPromRulesMetadataLogging,
  withRulerRulesMetadataLogging,
} from '../Analytics';
import {
<<<<<<< HEAD
  createOrUpdateSilence,
=======
  addAlertManagers,
>>>>>>> 0a025084
  deleteAlertManagerConfig,
  fetchAlertGroups,
<<<<<<< HEAD
  fetchAlerts,
  fetchSilences,
=======
  fetchExternalAlertmanagerConfig,
  fetchExternalAlertmanagers,
>>>>>>> 0a025084
  testReceivers,
  updateAlertManagerConfig,
} from '../api/alertmanager';
import { alertmanagerApi } from '../api/alertmanagerApi';
import { fetchAnnotations } from '../api/annotations';
import { discoverFeatures } from '../api/buildInfo';
import { fetchNotifiers } from '../api/grafana';
import { FetchPromRulesFilter, fetchRules } from '../api/prometheus';
import {
  deleteNamespace,
  deleteRulerRulesGroup,
  fetchRulerRules,
  FetchRulerRulesFilter,
  setRulerRuleGroup,
} from '../api/ruler';
import { encodeGrafanaNamespace } from '../components/expressions/util';
import { RuleFormType, RuleFormValues } from '../types/rule-form';
import { addDefaultsToAlertmanagerConfig, removeMuteTimingFromRoute } from '../utils/alertmanager';
import {
  getAllRulesSourceNames,
  getRulesDataSource,
  getRulesSourceName,
  GRAFANA_RULES_SOURCE_NAME,
} from '../utils/datasource';
import { makeAMLink } from '../utils/misc';
import { AsyncRequestMapSlice, withAppEvents, withSerializedError } from '../utils/redux';
import * as ruleId from '../utils/rule-id';
import { getRulerClient } from '../utils/rulerClient';
import { getAlertInfo, isGrafanaRulerRule, isRulerNotSupportedResponse } from '../utils/rules';
import { safeParsePrometheusDuration } from '../utils/time';

function getDataSourceConfig(getState: () => unknown, rulesSourceName: string) {
  const dataSources = (getState() as StoreState).unifiedAlerting.dataSources;
  const dsConfig = dataSources[rulesSourceName]?.result;
  if (!dsConfig) {
    throw new Error(`Data source configuration is not available for "${rulesSourceName}" data source`);
  }

  return dsConfig;
}

function getDataSourceRulerConfig(getState: () => unknown, rulesSourceName: string) {
  const dsConfig = getDataSourceConfig(getState, rulesSourceName);
  if (!dsConfig.rulerConfig) {
    throw new Error(`Ruler API is not available for ${rulesSourceName}`);
  }

  return dsConfig.rulerConfig;
}

export const fetchPromRulesAction = createAsyncThunk(
  'unifiedalerting/fetchPromRules',
  async (
    {
      rulesSourceName,
      filter,
      limitAlerts,
      matcher,
      state,
      identifier,
    }: {
      rulesSourceName: string;
      filter?: FetchPromRulesFilter;
      limitAlerts?: number;
      matcher?: Matcher[];
      state?: string[];
      identifier?: RuleIdentifier;
    },
    thunkAPI
  ): Promise<RuleNamespace[]> => {
    await thunkAPI.dispatch(fetchRulesSourceBuildInfoAction({ rulesSourceName }));

    const fetchRulesWithLogging = withPromRulesMetadataLogging('unifiedalerting/fetchPromRules', fetchRules, {
      dataSourceName: rulesSourceName,
      thunk: 'unifiedalerting/fetchPromRules',
    });

    return await withSerializedError(
      fetchRulesWithLogging(rulesSourceName, filter, limitAlerts, matcher, state, identifier)
    );
  }
);

export const fetchRulerRulesAction = createAsyncThunk(
  'unifiedalerting/fetchRulerRules',
  async (
    {
      rulesSourceName,
      filter,
    }: {
      rulesSourceName: string;
      filter?: FetchRulerRulesFilter;
    },
    { dispatch, getState }
  ): Promise<RulerRulesConfigDTO | null> => {
    await dispatch(fetchRulesSourceBuildInfoAction({ rulesSourceName }));
    const rulerConfig = getDataSourceRulerConfig(getState, rulesSourceName);

    const fetchRulerRulesWithLogging = withRulerRulesMetadataLogging(
      'unifiedalerting/fetchRulerRules',
      fetchRulerRules,
      {
        dataSourceName: rulesSourceName,
        thunk: 'unifiedalerting/fetchRulerRules',
      }
    );

    return await withSerializedError(fetchRulerRulesWithLogging(rulerConfig, filter));
  }
);

export function fetchPromAndRulerRulesAction({
  rulesSourceName,
  identifier,
  filter,
  limitAlerts,
  matcher,
  state,
}: {
  rulesSourceName: string;
  identifier?: RuleIdentifier;
  filter?: FetchPromRulesFilter;
  limitAlerts?: number;
  matcher?: Matcher[];
  state?: string[];
}): ThunkResult<Promise<void>> {
  return async (dispatch, getState) => {
    await dispatch(fetchRulesSourceBuildInfoAction({ rulesSourceName }));
    const dsConfig = getDataSourceConfig(getState, rulesSourceName);

    await dispatch(fetchPromRulesAction({ rulesSourceName, identifier, filter, limitAlerts, matcher, state }));
    if (dsConfig.rulerConfig) {
      await dispatch(fetchRulerRulesAction({ rulesSourceName }));
    }
  };
}

// this will only trigger ruler rules fetch if rules are not loaded yet and request is not in flight
export function fetchRulerRulesIfNotFetchedYet(rulesSourceName: string): ThunkResult<void> {
  return (dispatch, getStore) => {
    const { rulerRules } = getStore().unifiedAlerting;
    const resp = rulerRules[rulesSourceName];
    const emptyResults = isEmpty(resp?.result);
    if (emptyResults && !(resp && isRulerNotSupportedResponse(resp)) && !resp?.loading) {
      dispatch(fetchRulerRulesAction({ rulesSourceName }));
    }
  };
}

// TODO: memoize this or move to RTK Query so we can cache results!
export function fetchAllPromBuildInfoAction(): ThunkResult<Promise<void>> {
  return async (dispatch) => {
    const allRequests = getAllRulesSourceNames().map((rulesSourceName) =>
      dispatch(fetchRulesSourceBuildInfoAction({ rulesSourceName }))
    );

    await Promise.allSettled(allRequests);
  };
}

export const fetchRulesSourceBuildInfoAction = createAsyncThunk(
  'unifiedalerting/fetchPromBuildinfo',
  async ({ rulesSourceName }: { rulesSourceName: string }): Promise<PromBasedDataSource> => {
    return withSerializedError<PromBasedDataSource>(
      (async (): Promise<PromBasedDataSource> => {
        if (rulesSourceName === GRAFANA_RULES_SOURCE_NAME) {
          return {
            name: GRAFANA_RULES_SOURCE_NAME,
            id: GRAFANA_RULES_SOURCE_NAME,
            rulerConfig: {
              dataSourceName: GRAFANA_RULES_SOURCE_NAME,
              apiVersion: 'legacy',
            },
          };
        }

        const ds = getRulesDataSource(rulesSourceName);
        if (!ds) {
          throw new Error(`Missing data source configuration for ${rulesSourceName}`);
        }

        const { id, name } = ds;

        const discoverFeaturesWithLogging = withPerformanceLogging(
          'unifiedalerting/fetchPromBuildinfo',
          discoverFeatures,
          {
            dataSourceName: rulesSourceName,
            thunk: 'unifiedalerting/fetchPromBuildinfo',
          }
        );

        const buildInfo = await discoverFeaturesWithLogging(name);

        const rulerConfig: RulerDataSourceConfig | undefined = buildInfo.features.rulerApiEnabled
          ? {
              dataSourceName: name,
              apiVersion: buildInfo.application === PromApplication.Cortex ? 'legacy' : 'config',
            }
          : undefined;

        return {
          name: name,
          id: id,
          rulerConfig,
        };
      })()
    );
  },
  {
    condition: ({ rulesSourceName }, { getState }) => {
      const dataSources: AsyncRequestMapSlice<PromBasedDataSource> = (getState() as StoreState).unifiedAlerting
        .dataSources;
      const hasLoaded = Boolean(dataSources[rulesSourceName]?.result);
      const hasError = Boolean(dataSources[rulesSourceName]?.error);

      return !(hasLoaded || hasError);
    },
  }
);

interface FetchPromRulesRulesActionProps {
  filter?: FetchPromRulesFilter;
  limitAlerts?: number;
  matcher?: Matcher[];
  state?: string[];
}

export function fetchAllPromAndRulerRulesAction(
  force = false,
  options: FetchPromRulesRulesActionProps = {}
): ThunkResult<Promise<void>> {
  return async (dispatch, getStore) => {
    const allStartLoadingTs = performance.now();

    await Promise.allSettled(
      getAllRulesSourceNames().map(async (rulesSourceName) => {
        await dispatch(fetchRulesSourceBuildInfoAction({ rulesSourceName }));

        const { promRules, rulerRules, dataSources } = getStore().unifiedAlerting;
        const dataSourceConfig = dataSources[rulesSourceName].result;

        if (!dataSourceConfig) {
          return;
        }

        const shouldLoadProm = force || !promRules[rulesSourceName]?.loading;
        const shouldLoadRuler =
          (force || !rulerRules[rulesSourceName]?.loading) && Boolean(dataSourceConfig.rulerConfig);

        await Promise.allSettled([
          shouldLoadProm && dispatch(fetchPromRulesAction({ rulesSourceName, ...options })),
          shouldLoadRuler && dispatch(fetchRulerRulesAction({ rulesSourceName })),
        ]);
      })
    );

    logMeasurement('unifiedalerting/fetchAllPromAndRulerRulesAction', {
      loadTimeMs: performance.now() - allStartLoadingTs,
    });
  };
}

export function fetchAllPromRulesAction(force = false): ThunkResult<void> {
  return async (dispatch, getStore) => {
    const { promRules } = getStore().unifiedAlerting;
    getAllRulesSourceNames().map((rulesSourceName) => {
      if (force || !promRules[rulesSourceName]?.loading) {
        dispatch(fetchPromRulesAction({ rulesSourceName }));
      }
    });
  };
}

export const fetchEditableRuleAction = createAsyncThunk(
  'unifiedalerting/fetchEditableRule',
  (ruleIdentifier: RuleIdentifier, thunkAPI): Promise<RuleWithLocation | null> => {
    const rulerConfig = getDataSourceRulerConfig(thunkAPI.getState, ruleIdentifier.ruleSourceName);
    return withSerializedError(getRulerClient(rulerConfig).findEditableRule(ruleIdentifier));
  }
);

export function deleteRulesGroupAction(
  namespace: CombinedRuleNamespace,
  ruleGroup: CombinedRuleGroup
): ThunkResult<void> {
  return async (dispatch, getState) => {
    withAppEvents(
      (async () => {
        const sourceName = getRulesSourceName(namespace.rulesSource);
        const rulerConfig = getDataSourceRulerConfig(getState, sourceName);

        await deleteRulerRulesGroup(rulerConfig, namespace.name, ruleGroup.name);
        await dispatch(fetchPromAndRulerRulesAction({ rulesSourceName: sourceName }));
      })(),
      { successMessage: 'Group deleted' }
    );
  };
}

export function deleteRuleAction(
  ruleIdentifier: RuleIdentifier,
  options: { navigateTo?: string } = {}
): ThunkResult<void> {
  /*
   * fetch the rules group from backend, delete group if it is found and+
   * reload ruler rules
   */
  return async (dispatch, getState) => {
    await dispatch(fetchRulesSourceBuildInfoAction({ rulesSourceName: ruleIdentifier.ruleSourceName }));

    withAppEvents(
      (async () => {
        const rulerConfig = getDataSourceRulerConfig(getState, ruleIdentifier.ruleSourceName);
        const rulerClient = getRulerClient(rulerConfig);
        const ruleWithLocation = await rulerClient.findEditableRule(ruleIdentifier);

        if (!ruleWithLocation) {
          throw new Error('Rule not found.');
        }
        await rulerClient.deleteRule(ruleWithLocation);
        // refetch rules for this rules source
        await dispatch(fetchPromAndRulerRulesAction({ rulesSourceName: ruleWithLocation.ruleSourceName }));

        if (options.navigateTo) {
          locationService.replace(options.navigateTo);
        }
      })(),
      {
        successMessage: 'Rule deleted.',
      }
    );
  };
}

export const saveRuleFormAction = createAsyncThunk(
  'unifiedalerting/saveRuleForm',
  (
    {
      values,
      existing,
      redirectOnSave,
      evaluateEvery,
    }: {
      values: RuleFormValues;
      existing?: RuleWithLocation;
      redirectOnSave?: string;
      initialAlertRuleName?: string;
      evaluateEvery: string;
    },
    thunkAPI
  ): Promise<void> =>
    withAppEvents(
      withSerializedError(
        (async () => {
          const { type } = values;

          // TODO getRulerConfig should be smart enough to provide proper rulerClient implementation
          // For the dataSourceName specified
          // in case of system (cortex/loki)
          let identifier: RuleIdentifier;
          if (type === RuleFormType.cloudAlerting || type === RuleFormType.cloudRecording) {
            if (!values.dataSourceName) {
              throw new Error('The Data source has not been defined.');
            }

            const rulerConfig = getDataSourceRulerConfig(thunkAPI.getState, values.dataSourceName);
            const rulerClient = getRulerClient(rulerConfig);
            identifier = await rulerClient.saveLotexRule(values, evaluateEvery, existing);
            await thunkAPI.dispatch(fetchRulerRulesAction({ rulesSourceName: values.dataSourceName }));

            // in case of grafana managed
          } else if (type === RuleFormType.grafana) {
            const rulerConfig = getDataSourceRulerConfig(thunkAPI.getState, GRAFANA_RULES_SOURCE_NAME);
            const rulerClient = getRulerClient(rulerConfig);
            identifier = await rulerClient.saveGrafanaRule(values, evaluateEvery, existing);
            reportSwitchingRoutingType(values, existing);
            await thunkAPI.dispatch(fetchRulerRulesAction({ rulesSourceName: GRAFANA_RULES_SOURCE_NAME }));
          } else {
            throw new Error('Unexpected rule form type');
          }

          logInfo(LogMessages.successSavingAlertRule, { type, isNew: (!existing).toString() });

          if (redirectOnSave) {
            locationService.push(redirectOnSave);
          } else {
            // if the identifier comes up empty (this happens when Grafana managed rule moves to another namespace or group)
            const stringifiedIdentifier = ruleId.stringifyIdentifier(identifier);
            if (!stringifiedIdentifier) {
              locationService.push('/alerting/list');
              return;
            }
            // redirect to edit page
            const newLocation = `/alerting/${encodeURIComponent(stringifiedIdentifier)}/edit`;
            if (locationService.getLocation().pathname !== newLocation) {
              locationService.replace(newLocation);
            } else {
              // refresh the details of the current editable rule after saving
              thunkAPI.dispatch(fetchEditableRuleAction(identifier));
            }
          }
        })()
      ),
      {
        successMessage: existing ? `Rule "${values.name}" updated.` : `Rule "${values.name}" saved.`,
        errorMessage: 'Failed to save rule',
      }
    )
);

function reportSwitchingRoutingType(values: RuleFormValues, existingRule: RuleWithLocation<RulerRuleDTO> | undefined) {
  // track if the user switched from simplified routing to policies routing or vice versa
  if (isGrafanaRulerRule(existingRule?.rule)) {
    const ga = existingRule?.rule.grafana_alert;
    const existingWasUsingSimplifiedRouting = Boolean(ga?.notification_settings?.receiver);
    const newValuesUsesSimplifiedRouting = values.manualRouting;
    const shouldTrackSwitchToSimplifiedRouting = !existingWasUsingSimplifiedRouting && newValuesUsesSimplifiedRouting;
    const shouldTrackSwitchToPoliciesRouting = existingWasUsingSimplifiedRouting && !newValuesUsesSimplifiedRouting;

    if (shouldTrackSwitchToSimplifiedRouting) {
      trackSwitchToSimplifiedRouting();
    }
    if (shouldTrackSwitchToPoliciesRouting) {
      trackSwitchToPoliciesRouting();
    }
  }
}

export const fetchGrafanaNotifiersAction = createAsyncThunk(
  'unifiedalerting/fetchGrafanaNotifiers',
  (): Promise<NotifierDTO[]> => withSerializedError(fetchNotifiers())
);

export const fetchGrafanaAnnotationsAction = createAsyncThunk(
  'unifiedalerting/fetchGrafanaAnnotations',
  (alertId: string): Promise<StateHistoryItem[]> => withSerializedError(fetchAnnotations(alertId))
);

interface UpdateAlertManagerConfigActionOptions {
  alertManagerSourceName: string;
  oldConfig: AlertManagerCortexConfig; // it will be checked to make sure it didn't change in the meanwhile
  newConfig: AlertManagerCortexConfig;
  successMessage?: string; // show toast on success
  redirectPath?: string; // where to redirect on success
  redirectSearch?: string; // additional redirect query params
}

export const updateAlertManagerConfigAction = createAsyncThunk<void, UpdateAlertManagerConfigActionOptions, {}>(
  'unifiedalerting/updateAMConfig',
  (
    { alertManagerSourceName, oldConfig, newConfig, successMessage, redirectPath, redirectSearch },
    thunkAPI
  ): Promise<void> =>
    withAppEvents(
      withSerializedError(
        (async () => {
          const latestConfig = await thunkAPI
            .dispatch(alertmanagerApi.endpoints.getAlertmanagerConfiguration.initiate(alertManagerSourceName))
            .unwrap();

          const isLatestConfigEmpty = isEmpty(latestConfig.alertmanager_config) && isEmpty(latestConfig.template_files);
          const oldLastConfigsDiffer = JSON.stringify(latestConfig) !== JSON.stringify(oldConfig);

          if (!isLatestConfigEmpty && oldLastConfigsDiffer) {
            throw new Error(
              'A newer Alertmanager configuration is available. Please reload the page and try again to not overwrite recent changes.'
            );
          }
          await updateAlertManagerConfig(alertManagerSourceName, addDefaultsToAlertmanagerConfig(newConfig));
          thunkAPI.dispatch(alertmanagerApi.util.invalidateTags(['AlertmanagerConfiguration']));
          if (redirectPath) {
            const options = new URLSearchParams(redirectSearch ?? '');
            locationService.push(makeAMLink(redirectPath, alertManagerSourceName, options));
          }
        })()
      ),
      {
        successMessage,
      }
    )
);

export const deleteReceiverAction = (receiverName: string, alertManagerSourceName: string): ThunkResult<void> => {
  return async (dispatch) => {
    const config = await dispatch(
      alertmanagerApi.endpoints.getAlertmanagerConfiguration.initiate(alertManagerSourceName)
    ).unwrap();

    if (!config) {
      throw new Error(`Config for ${alertManagerSourceName} not found`);
    }
    if (!config.alertmanager_config.receivers?.find((receiver) => receiver.name === receiverName)) {
      throw new Error(`Cannot delete receiver ${receiverName}: not found in config.`);
    }
    const newConfig: AlertManagerCortexConfig = {
      ...config,
      alertmanager_config: {
        ...config.alertmanager_config,
        receivers: config.alertmanager_config.receivers.filter((receiver) => receiver.name !== receiverName),
      },
    };
    return dispatch(
      updateAlertManagerConfigAction({
        newConfig,
        oldConfig: config,
        alertManagerSourceName,
        successMessage: 'Contact point deleted.',
      })
    );
  };
};

export const deleteTemplateAction = (templateName: string, alertManagerSourceName: string): ThunkResult<void> => {
  return async (dispatch) => {
    const config = await dispatch(
      alertmanagerApi.endpoints.getAlertmanagerConfiguration.initiate(alertManagerSourceName)
    ).unwrap();

    if (!config) {
      throw new Error(`Config for ${alertManagerSourceName} not found`);
    }
    if (typeof config.template_files?.[templateName] !== 'string') {
      throw new Error(`Cannot delete template ${templateName}: not found in config.`);
    }
    const newTemplates = { ...config.template_files };
    delete newTemplates[templateName];
    const newConfig: AlertManagerCortexConfig = {
      ...config,
      alertmanager_config: {
        ...config.alertmanager_config,
        templates: config.alertmanager_config.templates?.filter((existing) => existing !== templateName),
      },
      template_files: newTemplates,
    };
    return dispatch(
      updateAlertManagerConfigAction({
        newConfig,
        oldConfig: config,
        alertManagerSourceName,
        successMessage: 'Template deleted.',
      })
    );
  };
};

export const fetchFolderAction = createAsyncThunk(
  'unifiedalerting/fetchFolder',
  (uid: string): Promise<FolderDTO> => withSerializedError(backendSrv.getFolderByUid(uid, { withAccessControl: true }))
);

export const fetchFolderIfNotFetchedAction = (uid: string): ThunkResult<void> => {
  return (dispatch, getState) => {
    if (!getState().unifiedAlerting.folders[uid]?.dispatched) {
      dispatch(fetchFolderAction(uid));
    }
  };
};

export const fetchAlertGroupsAction = createAsyncThunk(
  'unifiedalerting/fetchAlertGroups',
  (alertManagerSourceName: string): Promise<AlertmanagerGroup[]> => {
    return withSerializedError(fetchAlertGroups(alertManagerSourceName));
  }
);

export const deleteAlertManagerConfigAction = createAsyncThunk(
  'unifiedalerting/deleteAlertManagerConfig',
  async (alertManagerSourceName: string, thunkAPI): Promise<void> => {
    return withAppEvents(
      withSerializedError(
        (async () => {
          await deleteAlertManagerConfig(alertManagerSourceName);
          await thunkAPI.dispatch(alertmanagerApi.util.invalidateTags(['AlertmanagerConfiguration']));
        })()
      ),
      {
        errorMessage: 'Failed to reset Alertmanager configuration',
        successMessage: 'Alertmanager configuration reset.',
      }
    );
  }
);

export const deleteMuteTimingAction = (alertManagerSourceName: string, muteTimingName: string): ThunkResult<void> => {
  return async (dispatch) => {
    const config = await dispatch(
      alertmanagerApi.endpoints.getAlertmanagerConfiguration.initiate(alertManagerSourceName)
    ).unwrap();

    const isGrafanaDatasource = alertManagerSourceName === GRAFANA_RULES_SOURCE_NAME;

    const muteIntervalsFiltered =
      (config?.alertmanager_config?.mute_time_intervals ?? [])?.filter(({ name }) => name !== muteTimingName) ?? [];
    const timeIntervalsFiltered =
      (config?.alertmanager_config?.time_intervals ?? [])?.filter(({ name }) => name !== muteTimingName) ?? [];

    const time_intervals_without_mute_to_save = isGrafanaDatasource
      ? {
          mute_time_intervals: [...muteIntervalsFiltered, ...timeIntervalsFiltered],
        }
      : {
          time_intervals: timeIntervalsFiltered,
          mute_time_intervals: muteIntervalsFiltered,
        };

    if (config) {
      const { mute_time_intervals: _, ...configWithoutMuteTimings } = config?.alertmanager_config ?? {};
      withAppEvents(
        dispatch(
          updateAlertManagerConfigAction({
            alertManagerSourceName,
            oldConfig: config,
            newConfig: {
              ...config,
              alertmanager_config: {
                ...configWithoutMuteTimings,
                route: config.alertmanager_config.route
                  ? removeMuteTimingFromRoute(muteTimingName, config.alertmanager_config?.route)
                  : undefined,
                ...time_intervals_without_mute_to_save,
              },
            },
          })
        ),
        {
          successMessage: `Deleted "${muteTimingName}" from Alertmanager configuration`,
          errorMessage: 'Failed to delete mute timing',
        }
      );
    }
  };
};

interface TestReceiversOptions {
  alertManagerSourceName: string;
  receivers: Receiver[];
  alert?: TestReceiversAlert;
}

export const testReceiversAction = createAsyncThunk(
  'unifiedalerting/testReceivers',
  ({ alertManagerSourceName, receivers, alert }: TestReceiversOptions): Promise<void> => {
    return withAppEvents(withSerializedError(testReceivers(alertManagerSourceName, receivers, alert)), {
      errorMessage: 'Failed to send test alert.',
      successMessage: 'Test alert sent.',
    });
  }
);

interface UpdateNamespaceAndGroupOptions {
  rulesSourceName: string;
  namespaceName: string;
  groupName: string;
  newNamespaceName: string;
  newGroupName: string;
  groupInterval?: string;
  folderUid?: string;
}

export const rulesInSameGroupHaveInvalidFor = (rules: RulerRuleDTO[], everyDuration: string) => {
  return rules.filter((rule: RulerRuleDTO) => {
    const { forDuration } = getAlertInfo(rule, everyDuration);
    const forNumber = safeParsePrometheusDuration(forDuration);
    const everyNumber = safeParsePrometheusDuration(everyDuration);

    return forNumber !== 0 && forNumber < everyNumber;
  });
};

// allows renaming namespace, renaming group and changing group interval, all in one go
export const updateLotexNamespaceAndGroupAction: AsyncThunk<
  void,
  UpdateNamespaceAndGroupOptions,
  { state: StoreState }
> = createAsyncThunk<void, UpdateNamespaceAndGroupOptions, { state: StoreState }>(
  'unifiedalerting/updateLotexNamespaceAndGroup',
  async (options: UpdateNamespaceAndGroupOptions, thunkAPI): Promise<void> => {
    return withAppEvents(
      withSerializedError(
        (async () => {
          const {
            rulesSourceName,
            namespaceName,
            groupName,
            newNamespaceName,
            newGroupName,
            groupInterval,
            folderUid,
          } = options;

          const rulerConfig = getDataSourceRulerConfig(thunkAPI.getState, rulesSourceName);
          // fetch rules and perform sanity checks
          const rulesResult = await fetchRulerRules(rulerConfig);

          const existingNamespace = Boolean(rulesResult[namespaceName]);

          if (!existingNamespace) {
            throw new Error(`Namespace "${namespaceName}" not found.`);
          }

          const existingGroup = rulesResult[namespaceName].find((group) => group.name === groupName);
          if (!existingGroup) {
            throw new Error(`Group "${groupName}" not found.`);
          }

          const newGroupAlreadyExists = Boolean(
            rulesResult[namespaceName].find((group) => group.name === newGroupName)
          );

          if (newGroupName !== groupName && newGroupAlreadyExists) {
            throw new Error(`Group "${newGroupName}" already exists in namespace "${namespaceName}".`);
          }

          const newNamespaceAlreadyExists = Boolean(rulesResult[newNamespaceName]);
          const isGrafanaManagedGroup = rulesSourceName === GRAFANA_RULES_SOURCE_NAME;
          const originalNamespace = isGrafanaManagedGroup ? encodeGrafanaNamespace(namespaceName) : namespaceName;

          if (newNamespaceName !== originalNamespace && newNamespaceAlreadyExists) {
            throw new Error(`Namespace "${newNamespaceName}" already exists.`);
          }
          if (
            newNamespaceName === originalNamespace &&
            groupName === newGroupName &&
            groupInterval === existingGroup.interval
          ) {
            throw new Error('Nothing changed.');
          }

          // validation for new groupInterval
          if (groupInterval !== existingGroup.interval) {
            const notValidRules = rulesInSameGroupHaveInvalidFor(existingGroup.rules, groupInterval ?? '1m');
            if (notValidRules.length > 0) {
              throw new Error(
                `These alerts belonging to this group will have an invalid 'For' value: ${notValidRules
                  .map((rule) => {
                    const { alertName } = getAlertInfo(rule, groupInterval ?? '');
                    return alertName;
                  })
                  .join(',')}`
              );
            }
          }
          // if renaming namespace - make new copies of all groups, then delete old namespace
          // this is only possible for cloud rules
          if (newNamespaceName !== originalNamespace) {
            for (const group of rulesResult[namespaceName]) {
              await setRulerRuleGroup(
                rulerConfig,
                newNamespaceName,
                group.name === groupName
                  ? {
                      ...group,
                      name: newGroupName,
                      interval: groupInterval,
                    }
                  : group
              );
            }
            await deleteNamespace(rulerConfig, folderUid || namespaceName);

            // if only modifying group...
          } else {
            // save updated group
            await setRulerRuleGroup(rulerConfig, folderUid || namespaceName, {
              ...existingGroup,
              name: newGroupName,
              interval: groupInterval,
            });
            // if group name was changed, delete old group
            if (newGroupName !== groupName) {
              await deleteRulerRulesGroup(rulerConfig, folderUid || namespaceName, groupName);
            }
          }

          // refetch all rules
          await thunkAPI.dispatch(fetchRulerRulesAction({ rulesSourceName }));
        })()
      ),
      {
        errorMessage: 'Failed to update namespace / group',
        successMessage: 'Update successful',
      }
    );
  }
);

interface UpdateRulesOrderOptions {
  rulesSourceName: string;
  namespaceName: string;
  groupName: string;
  newRules: RulerRuleDTO[];
  folderUid: string;
}

export const updateRulesOrder = createAsyncThunk(
  'unifiedalerting/updateRulesOrderForGroup',
  async (options: UpdateRulesOrderOptions, thunkAPI): Promise<void> => {
    return withAppEvents(
      withSerializedError(
        (async () => {
          const { rulesSourceName, namespaceName, groupName, newRules, folderUid } = options;

          const rulerConfig = getDataSourceRulerConfig(thunkAPI.getState, rulesSourceName);
          const rulesResult = await fetchRulerRules(rulerConfig);

          const existingGroup = rulesResult[namespaceName].find((group) => group.name === groupName);
          if (!existingGroup) {
            throw new Error(`Group "${groupName}" not found.`);
          }

          const payload: PostableRulerRuleGroupDTO = {
            name: existingGroup.name,
            interval: existingGroup.interval,
            rules: newRules,
          };

          await setRulerRuleGroup(rulerConfig, folderUid ?? namespaceName, payload);

          await thunkAPI.dispatch(fetchRulerRulesAction({ rulesSourceName }));
        })()
      ),
      {
        errorMessage: 'Failed to update namespace / group',
        successMessage: 'Update successful',
      }
    );
  }
);<|MERGE_RESOLUTION|>--- conflicted
+++ resolved
@@ -39,20 +39,8 @@
   withRulerRulesMetadataLogging,
 } from '../Analytics';
 import {
-<<<<<<< HEAD
-  createOrUpdateSilence,
-=======
-  addAlertManagers,
->>>>>>> 0a025084
   deleteAlertManagerConfig,
   fetchAlertGroups,
-<<<<<<< HEAD
-  fetchAlerts,
-  fetchSilences,
-=======
-  fetchExternalAlertmanagerConfig,
-  fetchExternalAlertmanagers,
->>>>>>> 0a025084
   testReceivers,
   updateAlertManagerConfig,
 } from '../api/alertmanager';
