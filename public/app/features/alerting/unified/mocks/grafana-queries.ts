export const SAMPLE_QUERIES = [
  {
    refId: 'A',
    queryType: '',
    relativeTimeRange: {
      from: 21600,
      to: 0,
    },
    datasourceUid: '000000004',
    model: {
      intervalMs: 1000,
      maxDataPoints: 100,
      pulseWave: {
        offCount: 6,
        offValue: 1,
        onCount: 6,
        onValue: 10,
        timeStep: 5,
      },
      refId: 'A',
      scenarioId: 'predictable_pulse',
      stringInput: '',
    },
  },
  {
    refId: 'B',
    queryType: '',
<<<<<<< HEAD
=======
    relativeTimeRange: {
      from: 0,
      to: 0,
    },
    datasourceUid: '-100',
>>>>>>> 9de2f1bb
    model: {
      conditions: [
        {
          evaluator: {
            params: [3],
            type: 'gt',
          },
          operator: {
            type: 'and',
          },
          query: {
            params: ['A'],
          },
          reducer: {
            type: 'last',
          },
        },
      ],
      intervalMs: 1000,
      maxDataPoints: 100,
      refId: 'B',
      type: 'classic_conditions',
    },
  },
];<|MERGE_RESOLUTION|>--- conflicted
+++ resolved
@@ -25,14 +25,11 @@
   {
     refId: 'B',
     queryType: '',
-<<<<<<< HEAD
-=======
     relativeTimeRange: {
       from: 0,
       to: 0,
     },
     datasourceUid: '-100',
->>>>>>> 9de2f1bb
     model: {
       conditions: [
         {
