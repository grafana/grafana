--- conflicted
+++ resolved
@@ -7,50 +7,24 @@
   alertmanagerChoiceHandler,
 } from 'app/features/alerting/unified/mocks/alertmanagerApi';
 import { datasourceBuildInfoHandler } from 'app/features/alerting/unified/mocks/datasources';
+import { folderHandler } from 'app/features/alerting/unified/mocks/folders';
+import { pluginSettingsHandler } from 'app/features/alerting/unified/mocks/plugins';
 import {
   silenceCreateHandler,
   silenceGetHandler,
   silencesListHandler,
 } from 'app/features/alerting/unified/mocks/silences';
 
-<<<<<<< HEAD
-import { PluginMeta } from '@grafana/data';
-import { getMockPluginMeta, mockFolder } from 'app/features/alerting/unified/mocks';
-import { defaultAlertmanagerChoiceResponse } from 'app/features/alerting/unified/mocks/alertmanagerApi';
-
-export const alertmanagerChoiceHandler = (response = defaultAlertmanagerChoiceResponse) =>
-  http.get('/api/v1/ngalert', () => HttpResponse.json(response));
-
-export const folderHandler = (response = mockFolder()) =>
-  http.get(`/api/folders/:folderUid`, () => HttpResponse.json(response));
-
-export const pluginSettingsHandler = () =>
-  http.get<{ pluginId: string }>(`/api/plugins/:pluginId/settings`, ({ params }) => {
-    const { pluginId } = params;
-    const mockedPlugins: Record<string, PluginMeta> = {
-      'grafana-incident-app': getMockPluginMeta(pluginId, 'Grafana Incident'),
-    };
-
-    const pluginMeta = mockedPlugins[pluginId];
-    if (pluginMeta) {
-      return HttpResponse.json(pluginMeta);
-    }
-
-    return HttpResponse.json({ message: 'Plugin not found, no installed plugin with that id' }, { status: 404 });
-  });
-
-/**
- * All mock handlers that are required across Alerting tests
- */
-const allHandlers = [alertmanagerChoiceHandler(), folderHandler(), pluginSettingsHandler()];
-
-=======
 /**
  * All mock handlers that are required across Alerting tests
  */
 const allHandlers = [
   alertmanagerChoiceHandler(),
   alertmanagerAlertsListHandler(),
+
+  folderHandler(),
+
+  pluginSettingsHandler(),
 
   silencesListHandler(),
   silenceGetHandler(),
@@ -59,5 +33,4 @@
   datasourceBuildInfoHandler(),
 ];
 
->>>>>>> 0a025084
 export default allHandlers;