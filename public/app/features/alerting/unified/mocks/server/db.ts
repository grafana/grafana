--- conflicted
+++ resolved
@@ -11,11 +11,8 @@
   PromRuleGroupDTO,
   PromRuleType,
   RulerAlertingRuleDTO,
-<<<<<<< HEAD
   RulerCloudRuleDTO,
-=======
   RulerGrafanaRuleDTO,
->>>>>>> c3f00eb4
   RulerRecordingRuleDTO,
   RulerRuleGroupDTO,
 } from 'app/types/unified-alerting-dto';
