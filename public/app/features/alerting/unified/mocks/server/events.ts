--- conflicted
+++ resolved
@@ -42,13 +42,9 @@
  *
  * @deprecated Try not to use this 🙏 instead aim to assert against UI side effects
  */
-<<<<<<< HEAD
+
 export async function captureRequests(predicateFn: PredicateFn = () => true): Promise<Request[]> {
-  let requests: Request[] = [];
-=======
-export async function captureRequests(): Promise<Request[]> {
   const requests: Request[] = [];
->>>>>>> 255a1f6a
 
   server.events.on('request:start', ({ request }) => {
     if (predicateFn(request)) {
