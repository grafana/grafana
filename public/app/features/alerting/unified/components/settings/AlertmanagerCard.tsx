import { capitalize } from 'lodash';

import { Trans, useTranslate } from '@grafana/i18n';
import { Badge, Button, Card, Stack, Text, TextLink } from '@grafana/ui';
<<<<<<< HEAD
=======
import { Trans, t } from 'app/core/internationalization';
import alertmanagerLogo from 'app/plugins/datasource/alertmanager/img/logo.svg';
>>>>>>> 46f437db

import { ConnectionStatus } from '../../hooks/useExternalAmSelector';
import { ProvisioningBadge } from '../Provisioning';
import { WithReturnButton } from '../WithReturnButton';

interface Props {
  name: string;
  href?: string;
  url?: string;
  logo?: string;
  provisioned?: boolean;
  readOnly?: boolean;
  showStatus?: boolean;
  implementation?: string;
  receiving?: boolean;
  status?: ConnectionStatus;
  // functions
  onEditConfiguration: () => void;
  onDisable?: () => void;
  onEnable?: () => void;
}

export function AlertmanagerCard({
  name,
  href,
  url,
  logo = alertmanagerLogo,
  provisioned = false,
  readOnly = provisioned,
  showStatus = true,
  implementation,
  receiving = false,
  status = 'unknown',
  onEditConfiguration,
  onEnable,
  onDisable,
}: Props) {
  const { t } = useTranslate();
  const showActions = !provisioned && Boolean(onEnable) && Boolean(onDisable);

  return (
    <Card data-testid={`alertmanager-card-${name}`}>
      <Card.Heading>
        <Stack alignItems="center" gap={1}>
          {href ? (
            <WithReturnButton
              title={t('alerting.alertmanager-card.title-alerting-settings', 'Alerting settings')}
              component={
                <TextLink href={href} inline={false}>
                  {name}
                </TextLink>
              }
            />
          ) : (
            name
          )}
          {provisioned && <ProvisioningBadge />}
        </Stack>
      </Card.Heading>
      <Card.Figure>
        <img alt={`logo for ${name}`} src={logo} />
      </Card.Figure>

      {/* sadly we have to resort to "mimicking" the Card.Description in here because "<div>"s can not be child elements of "<p>" – which is what the description element wrapper is */}
      <Card.Meta>
        <Stack direction="column" gap={1} alignItems="flex-start">
          <Card.Meta>
            {implementation && capitalize(implementation)}
            {url && url}
          </Card.Meta>
          {/* if forwarding is diabled, still show status for the "canonical" Alertmanager */}
          {showStatus ? (
            <>
              {!receiving ? (
                <Text variant="bodySmall">
                  <Trans i18nKey="alerting.alertmanager-card.not-receiving-grafana-managed-alerts">
                    Not receiving Grafana managed alerts
                  </Trans>
                </Text>
              ) : (
                <>
                  {status === 'pending' && (
                    <Badge
                      text={t('alerting.alertmanager-card.text-activation-in-progress', 'Activation in progress')}
                      color="orange"
                    />
                  )}
                  {status === 'active' && (
                    <Badge
                      text={t(
                        'alerting.alertmanager-card.text-receiving-grafanamanaged-alerts',
                        'Receiving Grafana-managed alerts'
                      )}
                      color="green"
                    />
                  )}
                  {status === 'dropped' && (
                    <Badge
                      text={t(
                        'alerting.alertmanager-card.text-failed-to-adopt-alertmanager',
                        'Failed to adopt Alertmanager'
                      )}
                      color="red"
                    />
                  )}
                  {status === 'inconclusive' && (
                    <Badge text={t('alerting.alertmanager-card.text-inconclusive', 'Inconclusive')} color="orange" />
                  )}
                </>
              )}
            </>
          ) : null}
        </Stack>
      </Card.Meta>

      {/* we'll use the "tags" area to append buttons and actions */}
      <Card.Tags>
        <Stack direction="row" gap={1}>
          {/* ⚠️ provisioned Data sources cannot have their "enable" / "disable" actions but we should still allow editing of the configuration */}
          <Button onClick={onEditConfiguration} icon={readOnly ? 'eye' : 'edit'} variant="secondary" fill="outline">
            {readOnly ? (
              <Trans i18nKey="alerting.alertmanager-card.view-configuration">View configuration</Trans>
            ) : (
              <Trans i18nKey="alerting.alertmanager-card.edit-configuration">Edit configuration</Trans>
            )}
          </Button>
          {showActions ? (
            <>
              {receiving ? (
                <Button icon="times" variant="destructive" fill="outline" onClick={onDisable}>
                  <Trans i18nKey="alerting.alertmanager-card.disable">Disable</Trans>
                </Button>
              ) : (
                <Button icon="check" variant="secondary" fill="outline" onClick={onEnable}>
                  <Trans i18nKey="alerting.alertmanager-card.enable">Enable</Trans>
                </Button>
              )}
            </>
          ) : null}
        </Stack>
      </Card.Tags>
    </Card>
  );
}<|MERGE_RESOLUTION|>--- conflicted
+++ resolved
@@ -2,11 +2,7 @@
 
 import { Trans, useTranslate } from '@grafana/i18n';
 import { Badge, Button, Card, Stack, Text, TextLink } from '@grafana/ui';
-<<<<<<< HEAD
-=======
-import { Trans, t } from 'app/core/internationalization';
 import alertmanagerLogo from 'app/plugins/datasource/alertmanager/img/logo.svg';
->>>>>>> 46f437db
 
 import { ConnectionStatus } from '../../hooks/useExternalAmSelector';
 import { ProvisioningBadge } from '../Provisioning';
