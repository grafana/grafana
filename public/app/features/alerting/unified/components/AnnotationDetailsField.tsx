import { css } from '@emotion/css';
import React, { FC } from 'react';

import { GrafanaTheme } from '@grafana/data';
import { Tooltip, useStyles } from '@grafana/ui';

import { Annotation, annotationLabels } from '../utils/constants';

import { DetailsField } from './DetailsField';
import { Tokenize } from './Tokenize';
import { Well } from './Well';

const wellableAnnotationKeys = ['message', 'description'];

interface Props {
  annotationKey: string;
  value: string;
}

export const AnnotationDetailsField: FC<Props> = ({ annotationKey, value }) => {
  const label = annotationLabels[annotationKey as Annotation] ? (
    <Tooltip content={annotationKey} placement="top" theme="info">
      <span>{annotationLabels[annotationKey as Annotation]}</span>
    </Tooltip>
  ) : (
    annotationKey
  );

  return (
    <DetailsField label={label} horizontal={true}>
      <AnnotationValue annotationKey={annotationKey} value={value} />
    </DetailsField>
  );
};

const AnnotationValue: FC<Props> = ({ annotationKey, value }) => {
  const styles = useStyles(getStyles);

  const needsWell = wellableAnnotationKeys.includes(annotationKey);
  const needsLink = value && value.startsWith('http');

<<<<<<< HEAD
  if (needsWell) {
    return <Well className={styles.well}>{value}</Well>;
=======
  const tokenizeValue = <Tokenize input={value} delimiter={['{{', '}}']} />;

  if (needsWell) {
    return <Well className={styles.well}>{tokenizeValue}</Well>;
>>>>>>> 82e32447
  }

  if (needsLink) {
    return (
      <a href={value} target="__blank" className={styles.link}>
        {value}
      </a>
    );
  }

<<<<<<< HEAD
  return <>{value}</>;
=======
  return <>{tokenizeValue}</>;
>>>>>>> 82e32447
};

export const getStyles = (theme: GrafanaTheme) => ({
  well: css`
    word-break: break-word;
  `,
  link: css`
    word-break: break-all;
    color: ${theme.colors.textBlue};
  `,
});<|MERGE_RESOLUTION|>--- conflicted
+++ resolved
@@ -39,15 +39,10 @@
   const needsWell = wellableAnnotationKeys.includes(annotationKey);
   const needsLink = value && value.startsWith('http');
 
-<<<<<<< HEAD
-  if (needsWell) {
-    return <Well className={styles.well}>{value}</Well>;
-=======
   const tokenizeValue = <Tokenize input={value} delimiter={['{{', '}}']} />;
 
   if (needsWell) {
     return <Well className={styles.well}>{tokenizeValue}</Well>;
->>>>>>> 82e32447
   }
 
   if (needsLink) {
@@ -58,11 +53,7 @@
     );
   }
 
-<<<<<<< HEAD
-  return <>{value}</>;
-=======
   return <>{tokenizeValue}</>;
->>>>>>> 82e32447
 };
 
 export const getStyles = (theme: GrafanaTheme) => ({
