import { useEffect } from 'react';

import { alertmanagerApi } from 'app/features/alerting/unified/api/alertmanagerApi';
import { timeIntervalsApi } from 'app/features/alerting/unified/api/timeIntervalsApi';
import { mergeTimeIntervals } from 'app/features/alerting/unified/components/mute-timings/util';
import {
  ComGithubGrafanaGrafanaPkgApisAlertingNotificationsV0Alpha1TimeInterval,
  IoK8SApimachineryPkgApisMetaV1ObjectMeta,
} from 'app/features/alerting/unified/openapi/timeIntervalsApi.gen';
import { BaseAlertmanagerArgs, Skippable } from 'app/features/alerting/unified/types/hooks';
import { GRAFANA_RULES_SOURCE_NAME } from 'app/features/alerting/unified/utils/datasource';
import { PROVENANCE_NONE } from 'app/features/alerting/unified/utils/k8s/constants';
<<<<<<< HEAD
import {
  encodeFieldSelector,
  getK8sNamespace,
  isK8sEntityProvisioned,
  shouldUseK8sApi,
} from 'app/features/alerting/unified/utils/k8s/utils';
=======
import { isK8sEntityProvisioned, shouldUseK8sApi } from 'app/features/alerting/unified/utils/k8s/utils';
>>>>>>> 243ce03b
import { MuteTimeInterval } from 'app/plugins/datasource/alertmanager/types';

import { getAPINamespace } from '../../../../../api/utils';
import { useAsync } from '../../hooks/useAsync';
import { useProduceNewAlertmanagerConfiguration } from '../../hooks/useProduceNewAlertmanagerConfig';
import {
  addMuteTimingAction,
  deleteMuteTimingAction,
  updateMuteTimingAction,
} from '../../reducers/alertmanager/muteTimings';

const { useLazyGetAlertmanagerConfigurationQuery, useGetMuteTimingListQuery } = alertmanagerApi;
const {
  useLazyListNamespacedTimeIntervalQuery,
  useCreateNamespacedTimeIntervalMutation,
  useReplaceNamespacedTimeIntervalMutation,
  useDeleteNamespacedTimeIntervalMutation,
} = timeIntervalsApi;

/**
 * Alertmanager mute time interval, with optional additional metadata
 * (returned in the case of K8S API implementation)
 * */
export type MuteTiming = MuteTimeInterval & {
  id: string;
  metadata?: IoK8SApimachineryPkgApisMetaV1ObjectMeta;
};

/** Alias for generated kuberenetes Alerting API Server type */
type TimeIntervalV0Alpha1 = ComGithubGrafanaGrafanaPkgApisAlertingNotificationsV0Alpha1TimeInterval;

/** Parse kubernetes API response into a Mute Timing */
const parseK8sTimeInterval: (item: TimeIntervalV0Alpha1) => MuteTiming = (item) => {
  const { metadata, spec } = item;
  return {
    ...spec,
    id: spec.name,
    metadata,
    provisioned: isK8sEntityProvisioned(item),
  };
};

/** Parse Alertmanager time interval response into a Mute Timing */
const parseAmTimeInterval: (interval: MuteTimeInterval, provenance: string) => MuteTiming = (interval, provenance) => {
  return {
    ...interval,
    id: interval.name,
    provisioned: Boolean(provenance && provenance !== PROVENANCE_NONE),
  };
};

const useAlertmanagerIntervals = () =>
  useLazyGetAlertmanagerConfigurationQuery({
    selectFromResult: ({ data, ...rest }) => {
      if (!data) {
        return { data, ...rest };
      }
      const { alertmanager_config } = data;
      const muteTimingsProvenances = alertmanager_config.muteTimeProvenances ?? {};
      const intervals = mergeTimeIntervals(alertmanager_config);
      const timeIntervals = intervals.map((interval) =>
        parseAmTimeInterval(interval, muteTimingsProvenances[interval.name])
      );

      return {
        data: timeIntervals,
        ...rest,
      };
    },
  });

const useGrafanaAlertmanagerIntervals = () =>
  useLazyListNamespacedTimeIntervalQuery({
    selectFromResult: ({ data, ...rest }) => {
      return {
        data: data?.items.map((item) => parseK8sTimeInterval(item)),
        ...rest,
      };
    },
  });

/**
 * Depending on alertmanager source, fetches mute timings.
 *
 * If the alertmanager source is Grafana, and `alertingApiServer` feature toggle is enabled,
 * fetches time intervals from k8s API.
 *
 * Otherwise, fetches and parses from the alertmanager config API
 */
export const useMuteTimings = ({ alertmanager, skip }: BaseAlertmanagerArgs & Skippable) => {
  const useK8sApi = shouldUseK8sApi(alertmanager);

  const [getGrafanaTimeIntervals, intervalsResponse] = useGrafanaAlertmanagerIntervals();
  const [getAlertmanagerTimeIntervals, configApiResponse] = useAlertmanagerIntervals();

  useEffect(() => {
    if (skip) {
      return;
    }
    if (useK8sApi) {
      const namespace = getAPINamespace();
      getGrafanaTimeIntervals({ namespace });
    } else {
      getAlertmanagerTimeIntervals(alertmanager);
    }
  }, [alertmanager, getAlertmanagerTimeIntervals, getGrafanaTimeIntervals, skip, useK8sApi]);
  return useK8sApi ? intervalsResponse : configApiResponse;
};

type CreateUpdateMuteTimingArgs = { interval: MuteTimeInterval };

/**
 * Create a new mute timing.
 *
 * If the alertmanager source is Grafana, and `alertingApiServer` feature toggle is enabled,
 * fetches time intervals from k8s API.
 *
 * Otherwise, creates the new timing in `time_intervals` via AM config API
 */
export const useCreateMuteTiming = ({ alertmanager }: BaseAlertmanagerArgs) => {
  const useK8sApi = shouldUseK8sApi(alertmanager);

  const [createGrafanaTimeInterval] = useCreateNamespacedTimeIntervalMutation();
  const [updateConfiguration] = useProduceNewAlertmanagerConfiguration();

  const addToK8sAPI = useAsync(({ interval }: CreateUpdateMuteTimingArgs) => {
    const namespace = getAPINamespace();

    return createGrafanaTimeInterval({
      namespace,
      comGithubGrafanaGrafanaPkgApisAlertingNotificationsV0Alpha1TimeInterval: { metadata: {}, spec: interval },
    }).unwrap();
  });

  const addToAlertmanagerConfiguration = useAsync(({ interval }: CreateUpdateMuteTimingArgs) => {
    const action = addMuteTimingAction({ interval });
    return updateConfiguration(action);
  });

  return useK8sApi ? addToK8sAPI : addToAlertmanagerConfiguration;
};

/**
 * Get an individual time interval, either from the k8s API,
 * or by finding it in the alertmanager config
 */
export const useGetMuteTiming = ({ alertmanager, name: nameToFind }: BaseAlertmanagerArgs & { name: string }) => {
  const useK8sApi = shouldUseK8sApi(alertmanager);

  const [getGrafanaTimeInterval, k8sResponse] = useLazyListNamespacedTimeIntervalQuery({
    selectFromResult: ({ data, ...rest }) => {
      if (!data) {
        return { data, ...rest };
      }

      if (data.items.length === 0) {
        return { ...rest, data: undefined, isError: true };
      }

      return {
        data: parseK8sTimeInterval(data.items[0]),
        ...rest,
      };
    },
  });

  const [getAlertmanagerTimeInterval, amConfigApiResponse] = useLazyGetAlertmanagerConfigurationQuery({
    selectFromResult: ({ data, ...rest }) => {
      if (!data) {
        return { data, ...rest };
      }
      const alertmanager_config = data?.alertmanager_config ?? {};
      const timeIntervals = mergeTimeIntervals(alertmanager_config);
      const timing = timeIntervals.find(({ name }) => name === nameToFind);
      if (timing) {
        const muteTimingsProvenances = alertmanager_config?.muteTimeProvenances ?? {};

        return {
          data: parseAmTimeInterval(timing, muteTimingsProvenances[timing.name]),
          ...rest,
        };
      }
      return { ...rest, data: undefined, isError: true };
    },
  });

  useEffect(() => {
    if (useK8sApi) {
<<<<<<< HEAD
      const namespace = getK8sNamespace();
      const entityName = encodeFieldSelector(nameToFind);
      getGrafanaTimeInterval({ namespace, fieldSelector: `spec.name=${entityName}` }, true);
=======
      const namespace = getAPINamespace();
      getGrafanaTimeInterval({ namespace, fieldSelector: `spec.name=${nameToFind}` }, true);
>>>>>>> 243ce03b
    } else {
      getAlertmanagerTimeInterval(alertmanager, true);
    }
  }, [alertmanager, getAlertmanagerTimeInterval, getGrafanaTimeInterval, nameToFind, useK8sApi]);

  return useK8sApi ? k8sResponse : amConfigApiResponse;
};

/**
 * Updates an existing mute timing.
 *
 * If the alertmanager source is Grafana, and `alertingApiServer` feature toggle is enabled,
 * uses the k8s API. At the time of writing, the name of the timing cannot be changed via this API
 *
 * Otherwise, updates the timing via AM config API, and also ensures any referenced routes are updated
 */
export const useUpdateMuteTiming = ({ alertmanager }: BaseAlertmanagerArgs) => {
  const useK8sApi = shouldUseK8sApi(alertmanager);

  const [replaceGrafanaTimeInterval] = useReplaceNamespacedTimeIntervalMutation();
  const [updateConfiguration] = useProduceNewAlertmanagerConfiguration();

  const updateToK8sAPI = useAsync(
    async ({ interval, originalName }: CreateUpdateMuteTimingArgs & { originalName: string }) => {
      const namespace = getAPINamespace();

      return replaceGrafanaTimeInterval({
        name: originalName,
        namespace,
        comGithubGrafanaGrafanaPkgApisAlertingNotificationsV0Alpha1TimeInterval: {
          spec: interval,
          metadata: { name: originalName },
        },
      }).unwrap();
    }
  );

  const updateToAlertmanagerConfiguration = useAsync(
    async ({ interval, originalName }: CreateUpdateMuteTimingArgs & { originalName: string }) => {
      const action = updateMuteTimingAction({ interval, originalName });
      return updateConfiguration(action);
    }
  );

  return useK8sApi ? updateToK8sAPI : updateToAlertmanagerConfiguration;
};

/**
 * Delete a mute timing interval
 */
type DeleteMuteTimingArgs = { name: string };
export const useDeleteMuteTiming = ({ alertmanager }: BaseAlertmanagerArgs) => {
  const useK8sApi = shouldUseK8sApi(alertmanager);

  const [updateConfiguration, _updateConfigurationRequestState] = useProduceNewAlertmanagerConfiguration();
  const [deleteGrafanaTimeInterval] = useDeleteNamespacedTimeIntervalMutation();

  const deleteFromAlertmanagerAPI = useAsync(async ({ name }: DeleteMuteTimingArgs) => {
    const action = deleteMuteTimingAction({ name });
    return updateConfiguration(action);
  });

  const deleteFromK8sAPI = useAsync(async ({ name }: DeleteMuteTimingArgs) => {
    const namespace = getAPINamespace();
    await deleteGrafanaTimeInterval({
      name,
      namespace,
      ioK8SApimachineryPkgApisMetaV1DeleteOptions: {},
    }).unwrap();
  });

  return useK8sApi ? deleteFromK8sAPI : deleteFromAlertmanagerAPI;
};

export const useValidateMuteTiming = ({ alertmanager }: BaseAlertmanagerArgs) => {
  const useK8sApi = shouldUseK8sApi(alertmanager);

  const [getIntervals] = useAlertmanagerIntervals();

  // If we're using the kubernetes API, then we let the API response handle the validation instead
  // as we don't expect to be able to fetch the intervals via the AM config
  if (useK8sApi) {
    return () => undefined;
  }

  return async (value: string, skipValidation?: boolean) => {
    if (skipValidation) {
      return;
    }
    return getIntervals(alertmanager)
      .unwrap()
      .then((config) => {
        const intervals = mergeTimeIntervals(config.alertmanager_config);
        const duplicatedInterval = Boolean(intervals?.find((interval) => interval.name === value));
        return duplicatedInterval ? `Mute timing already exists with name "${value}"` : undefined;
      });
  };
};

/**
 * @deprecated This will be deprecated by the K8S API.
 * Once that is enabled by default, this method should be removed and `useMuteTimings` should always be used instead
 */
export const useSelectableMuteTimings = ({ alertmanager, skip }: BaseAlertmanagerArgs & Skippable) => {
  const useK8sApi = shouldUseK8sApi(alertmanager);
  const useDeprecatedEndpoint = alertmanager === GRAFANA_RULES_SOURCE_NAME && !useK8sApi;

  /** Fetch from the (to be deprecated) specific endpoint for time-intervals */
  const deprecatedMuteTimingsResponse = useGetMuteTimingListQuery(undefined, {
    skip: skip || !useDeprecatedEndpoint,
  });

  const fetchMuteTimings = useMuteTimings({ alertmanager, skip: skip || useDeprecatedEndpoint });

  return useDeprecatedEndpoint ? deprecatedMuteTimingsResponse : fetchMuteTimings;
};<|MERGE_RESOLUTION|>--- conflicted
+++ resolved
@@ -10,16 +10,11 @@
 import { BaseAlertmanagerArgs, Skippable } from 'app/features/alerting/unified/types/hooks';
 import { GRAFANA_RULES_SOURCE_NAME } from 'app/features/alerting/unified/utils/datasource';
 import { PROVENANCE_NONE } from 'app/features/alerting/unified/utils/k8s/constants';
-<<<<<<< HEAD
 import {
   encodeFieldSelector,
-  getK8sNamespace,
   isK8sEntityProvisioned,
   shouldUseK8sApi,
 } from 'app/features/alerting/unified/utils/k8s/utils';
-=======
-import { isK8sEntityProvisioned, shouldUseK8sApi } from 'app/features/alerting/unified/utils/k8s/utils';
->>>>>>> 243ce03b
 import { MuteTimeInterval } from 'app/plugins/datasource/alertmanager/types';
 
 import { getAPINamespace } from '../../../../../api/utils';
@@ -208,14 +203,9 @@
 
   useEffect(() => {
     if (useK8sApi) {
-<<<<<<< HEAD
-      const namespace = getK8sNamespace();
+      const namespace = getAPINamespace();
       const entityName = encodeFieldSelector(nameToFind);
       getGrafanaTimeInterval({ namespace, fieldSelector: `spec.name=${entityName}` }, true);
-=======
-      const namespace = getAPINamespace();
-      getGrafanaTimeInterval({ namespace, fieldSelector: `spec.name=${nameToFind}` }, true);
->>>>>>> 243ce03b
     } else {
       getAlertmanagerTimeInterval(alertmanager, true);
     }
