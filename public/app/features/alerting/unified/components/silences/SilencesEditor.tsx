import { css, cx } from '@emotion/css';
import { isEqual, pickBy } from 'lodash';
import React, { useMemo, useState } from 'react';
import { FormProvider, useForm } from 'react-hook-form';
import { useDebounce } from 'react-use';

import {
  addDurationToDate,
  dateTime,
  DefaultTimeZone,
  GrafanaTheme2,
  intervalToAbbreviatedDurationString,
  isValidDate,
  parseDuration,
} from '@grafana/data';
import { config } from '@grafana/runtime';
import { Button, Field, FieldSet, Input, LinkButton, TextArea, useStyles2 } from '@grafana/ui';
import { useCleanup } from 'app/core/hooks/useCleanup';
import { Matcher, MatcherOperator, Silence, SilenceCreatePayload } from 'app/plugins/datasource/alertmanager/types';
import { useDispatch } from 'app/types';

import { useURLSearchParams } from '../../hooks/useURLSearchParams';
import { useUnifiedAlertingSelector } from '../../hooks/useUnifiedAlertingSelector';
import { createOrUpdateSilenceAction } from '../../state/actions';
import { SilenceFormFields } from '../../types/silence-form';
import { matcherFieldToMatcher, matcherToMatcherField } from '../../utils/alertmanager';
import { parseQueryParamMatchers } from '../../utils/matchers';
import { makeAMLink } from '../../utils/misc';
import { initialAsyncRequestState } from '../../utils/redux';

import MatchersField from './MatchersField';
import { SilencePeriod } from './SilencePeriod';
import { SilencedInstancesPreview } from './SilencedInstancesPreview';

interface Props {
  silence?: Silence;
  alertManagerSourceName: string;
}

const defaultsFromQuery = (searchParams: URLSearchParams): Partial<SilenceFormFields> => {
  const defaults: Partial<SilenceFormFields> = {};

  const comment = searchParams.get('comment');
  const matchers = searchParams.getAll('matcher');

  const formMatchers = parseQueryParamMatchers(matchers);
  if (formMatchers.length) {
    defaults.matchers = formMatchers.map(matcherToMatcherField);
  }

  if (comment) {
    defaults.comment = comment;
  }

  return defaults;
};

const getDefaultFormValues = (searchParams: URLSearchParams, silence?: Silence): SilenceFormFields => {
  const now = new Date();
  if (silence) {
    const isExpired = Date.parse(silence.endsAt) < Date.now();
    const interval = isExpired
      ? {
          start: now,
          end: addDurationToDate(now, { hours: 2 }),
        }
      : { start: new Date(silence.startsAt), end: new Date(silence.endsAt) };
    return {
      id: silence.id,
      startsAt: interval.start.toISOString(),
      endsAt: interval.end.toISOString(),
      comment: silence.comment,
      createdBy: silence.createdBy,
      duration: intervalToAbbreviatedDurationString(interval),
      isRegex: false,
      matchers: silence.matchers?.map(matcherToMatcherField) || [],
      matcherName: '',
      matcherValue: '',
      timeZone: DefaultTimeZone,
    };
  } else {
    const endsAt = addDurationToDate(now, { hours: 2 }); // Default time period is now + 2h
    return {
      id: '',
      startsAt: now.toISOString(),
      endsAt: endsAt.toISOString(),
      comment: `created ${dateTime().format('YYYY-MM-DD HH:mm')}`,
      createdBy: config.bootData.user.name,
      duration: '2h',
      isRegex: false,
      matchers: [{ name: '', value: '', operator: MatcherOperator.equal }],
      matcherName: '',
      matcherValue: '',
      timeZone: DefaultTimeZone,
      ...defaultsFromQuery(searchParams),
    };
  }
};

export const SilencesEditor = ({ silence, alertManagerSourceName }: Props) => {
  const [urlSearchParams] = useURLSearchParams();

  const defaultValues = useMemo(() => getDefaultFormValues(urlSearchParams, silence), [silence, urlSearchParams]);
  const formAPI = useForm({ defaultValues });
  const dispatch = useDispatch();
  const styles = useStyles2(getStyles);
  const [matchersForPreview, setMatchersForPreview] = useState<Matcher[]>(
    defaultValues.matchers.map(matcherFieldToMatcher)
  );

  const { loading } = useUnifiedAlertingSelector((state) => state.updateSilence);

  useCleanup((state) => (state.unifiedAlerting.updateSilence = initialAsyncRequestState));

  const { register, handleSubmit, formState, watch, setValue, clearErrors } = formAPI;

  const onSubmit = (data: SilenceFormFields) => {
    const { id, startsAt, endsAt, comment, createdBy, matchers: matchersFields } = data;
    const matchers = matchersFields.map(matcherFieldToMatcher);
    const payload = pickBy(
      {
        id,
        startsAt,
        endsAt,
        comment,
        createdBy,
        matchers,
      },
      (value) => !!value
    ) as SilenceCreatePayload;
    dispatch(
      createOrUpdateSilenceAction({
        alertManagerSourceName,
        payload,
        exitOnSave: true,
        successMessage: `Silence ${payload.id ? 'updated' : 'created'}`,
      })
    );
  };

  const duration = watch('duration');
  const startsAt = watch('startsAt');
  const endsAt = watch('endsAt');
  const matcherFields = watch('matchers');

  // Keep duration and endsAt in sync
  const [prevDuration, setPrevDuration] = useState(duration);
  useDebounce(
    () => {
      if (isValidDate(startsAt) && isValidDate(endsAt)) {
        if (duration !== prevDuration) {
          setValue('endsAt', dateTime(addDurationToDate(new Date(startsAt), parseDuration(duration))).toISOString());
          setPrevDuration(duration);
        } else {
          const startValue = new Date(startsAt).valueOf();
          const endValue = new Date(endsAt).valueOf();
          if (endValue > startValue) {
            const nextDuration = intervalToAbbreviatedDurationString({
              start: new Date(startsAt),
              end: new Date(endsAt),
            });
            setValue('duration', nextDuration);
            setPrevDuration(nextDuration);
          }
        }
      }
    },
    700,
    [clearErrors, duration, endsAt, prevDuration, setValue, startsAt]
  );
  const userLogged = Boolean(config.bootData.user.isSignedIn && config.bootData.user.name);

  useDebounce(
    () => {
      // React-hook-form watch does not return referentialy equal values so this trick is needed
      const newMatchers = matcherFields.filter((m) => m.name && m.value).map(matcherFieldToMatcher);
      if (!isEqual(matchersForPreview, newMatchers)) {
        setMatchersForPreview(newMatchers);
      }
    },
    700,
    [matcherFields]
  );

  const userLogged = Boolean(config.bootData.user.isSignedIn && config.bootData.user.name);

  return (
    <FormProvider {...formAPI}>
      <form onSubmit={handleSubmit(onSubmit)}>
        <FieldSet label={`${silence ? 'Recreate silence' : 'Create silence'}`}>
          <div className={cx(styles.flexRow, styles.silencePeriod)}>
            <SilencePeriod />
            <Field
              label="Duration"
              invalid={!!formState.errors.duration}
              error={
                formState.errors.duration &&
                (formState.errors.duration.type === 'required' ? 'Required field' : formState.errors.duration.message)
              }
            >
              <Input
                className={styles.createdBy}
                {...register('duration', {
                  validate: (value) =>
                    Object.keys(parseDuration(value)).length === 0
                      ? 'Invalid duration. Valid example: 1d 4h (Available units: y, M, w, d, h, m, s)'
                      : undefined,
                })}
                id="duration"
              />
            </Field>
          </div>

          <MatchersField />
          <Field
            className={cx(styles.field, styles.textArea)}
            label="Comment"
            required
            error={formState.errors.comment?.message}
            invalid={!!formState.errors.comment}
          >
            <TextArea
              {...register('comment', { required: { value: true, message: 'Required.' } })}
              rows={5}
              placeholder="Details about the silence"
            />
          </Field>
          {!userLogged && (
            <Field
              className={cx(styles.field, styles.createdBy)}
              label="Created By"
              required
              error={formState.errors.createdBy?.message}
              invalid={!!formState.errors.createdBy}
            >
              <Input
                {...register('createdBy', { required: { value: true, message: 'Required.' } })}
                placeholder="Who's creating the silence"
              />
            </Field>
          )}
<<<<<<< HEAD
          <MatchedSilencedRules />
=======
          <SilencedInstancesPreview amSourceName={alertManagerSourceName} matchers={matchersForPreview} />
>>>>>>> ae830f68
        </FieldSet>
        <div className={styles.flexRow}>
          {loading && (
            <Button disabled={true} icon="fa fa-spinner" variant="primary">
              Saving...
            </Button>
          )}
          {!loading && <Button type="submit">Save silence</Button>}
          <LinkButton href={makeAMLink('alerting/silences', alertManagerSourceName)} variant={'secondary'}>
            Cancel
          </LinkButton>
        </div>
      </form>
    </FormProvider>
  );
};

const getStyles = (theme: GrafanaTheme2) => ({
  field: css`
    margin: ${theme.spacing(1, 0)};
  `,
  textArea: css`
    max-width: ${theme.breakpoints.values.sm}px;
  `,
  createdBy: css`
    width: 200px;
  `,
  flexRow: css`
    display: flex;
    flex-direction: row;
    justify-content: flex-start;

    & > * {
      margin-right: ${theme.spacing(1)};
    }
  `,
  silencePeriod: css`
    max-width: ${theme.breakpoints.values.sm}px;
  `,
});

export default SilencesEditor;<|MERGE_RESOLUTION|>--- conflicted
+++ resolved
@@ -168,7 +168,6 @@
     700,
     [clearErrors, duration, endsAt, prevDuration, setValue, startsAt]
   );
-  const userLogged = Boolean(config.bootData.user.isSignedIn && config.bootData.user.name);
 
   useDebounce(
     () => {
@@ -239,11 +238,7 @@
               />
             </Field>
           )}
-<<<<<<< HEAD
-          <MatchedSilencedRules />
-=======
           <SilencedInstancesPreview amSourceName={alertManagerSourceName} matchers={matchersForPreview} />
->>>>>>> ae830f68
         </FieldSet>
         <div className={styles.flexRow}>
           {loading && (
