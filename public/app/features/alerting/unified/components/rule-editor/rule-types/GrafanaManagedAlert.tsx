<<<<<<< HEAD
import { Trans } from '@grafana/i18n';

=======
import grafanaIconSvg from 'img/grafana_icon.svg';

import { Trans } from '../../../../../../core/internationalization';
>>>>>>> 46f437db
import { RuleFormType } from '../../../types/rule-form';

import { RuleType, SharedProps } from './RuleType';

const GrafanaManagedRuleType = ({ selected = false, disabled, onClick }: SharedProps) => {
  return (
    <RuleType
      name="Grafana managed alert"
      description={
        <span>
          <Trans i18nKey="alerting.grafana-managed-rule-type.description">
            Supports multiple data sources of any kind.
            <br />
            Transform data with expressions.
          </Trans>
        </span>
      }
      image={grafanaIconSvg}
      selected={selected}
      disabled={disabled}
      value={RuleFormType.grafana}
      onClick={onClick}
    />
  );
};

export { GrafanaManagedRuleType };<|MERGE_RESOLUTION|>--- conflicted
+++ resolved
@@ -1,11 +1,6 @@
-<<<<<<< HEAD
 import { Trans } from '@grafana/i18n';
-
-=======
 import grafanaIconSvg from 'img/grafana_icon.svg';
 
-import { Trans } from '../../../../../../core/internationalization';
->>>>>>> 46f437db
 import { RuleFormType } from '../../../types/rule-form';
 
 import { RuleType, SharedProps } from './RuleType';
