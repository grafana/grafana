--- conflicted
+++ resolved
@@ -5,10 +5,7 @@
 import { GrafanaTheme2 } from '@grafana/data/src';
 import { Stack } from '@grafana/experimental';
 import { useStyles2 } from '@grafana/ui';
-<<<<<<< HEAD
-=======
 import { dispatch } from 'app/store/store';
->>>>>>> ae830f68
 
 import { useRulesSourcesWithRuler } from '../../../hooks/useRuleSourcesWithRuler';
 import { fetchAllPromBuildInfoAction } from '../../../state/actions';
@@ -16,12 +13,8 @@
 
 import { GrafanaManagedRuleType } from './GrafanaManagedAlert';
 import { MimirFlavoredType } from './MimirOrLokiAlert';
-<<<<<<< HEAD
-import { RecordingRuleType } from './MimirOrLokiRecordingRule';
 import { TemplatedAlertRuleType } from './TemplatedAlert';
 
-=======
->>>>>>> ae830f68
 interface RuleTypePickerProps {
   onChange: (value: RuleFormType) => void;
   selected: RuleFormType;
@@ -31,18 +24,15 @@
 const RuleTypePicker = ({ selected, onChange, enabledTypes }: RuleTypePickerProps) => {
   const rulesSourcesWithRuler = useRulesSourcesWithRuler();
   const hasLotexDatasources = !isEmpty(rulesSourcesWithRuler);
-<<<<<<< HEAD
   // @PERCONA
   // Simplified conditions by adding these two consts below
   const showTemplateRuleDisclaimer = enabledTypes.includes(RuleFormType.templated);
   const showGrafanaManagedRuleDisclaimer = !showTemplateRuleDisclaimer && enabledTypes.includes(RuleFormType.grafana);
-=======
 
   useEffect(() => {
     dispatch(fetchAllPromBuildInfoAction());
   }, []);
 
->>>>>>> ae830f68
   const styles = useStyles2(getStyles);
 
   const handleChange = (type: RuleFormType) => {
