--- conflicted
+++ resolved
@@ -6,11 +6,7 @@
 import { GraphTresholdsStyleMode, LoadingState } from '@grafana/schema';
 import { useStyles2 } from '@grafana/ui';
 import appEvents from 'app/core/app_events';
-<<<<<<< HEAD
-import { Options } from 'app/plugins/panel/table/panelcfg.gen';
-=======
 import { GraphContainer } from 'app/features/explore/Graph/GraphContainer';
->>>>>>> 5ddc37ee
 
 import { ExpressionResult } from '../expressions/Expression';
 
@@ -23,55 +19,6 @@
   onThresholdsChange?: (thresholds: ThresholdsConfig) => void;
 }
 
-<<<<<<< HEAD
-type PanelFieldConfig = FieldConfigSource<GraphFieldConfig>;
-
-export const VizWrapper = ({
-  data,
-  currentPanel,
-  changePanel,
-  thresholds,
-  thresholdsType = GraphTresholdsStyleMode.Line,
-}: Props) => {
-  const [options, setOptions] = useState<Options>({
-    frameIndex: 0,
-    showHeader: true,
-  });
-  const vizHeight = useVizHeight(data, currentPanel, options.frameIndex);
-  const styles = useStyles2(getStyles(vizHeight));
-
-  const [fieldConfig, setFieldConfig] = useState<PanelFieldConfig>(defaultFieldConfig(data, thresholds));
-
-  useEffect(() => {
-    setFieldConfig((fieldConfig) => ({
-      ...fieldConfig,
-      defaults: {
-        ...fieldConfig.defaults,
-        thresholds: thresholds,
-        unit: defaultUnit(data),
-        custom: {
-          ...fieldConfig.defaults.custom,
-          thresholdsStyle: {
-            mode: thresholdsType,
-          },
-        },
-      },
-    }));
-  }, [thresholds, setFieldConfig, data, thresholdsType]);
-
-  const context: PanelContext = useMemo(
-    () => ({
-      eventBus: appEvents,
-      canEditThresholds: false,
-      showThresholds: true,
-    }),
-    []
-  );
-
-  if (!options || !data) {
-    return null;
-  }
-=======
 /** The VizWrapper is just a simple component that renders either a table or a graph based on the type of data we receive from "PanelData" */
 export const VizWrapper = ({ data, thresholds, thresholdsType }: Props) => {
   const styles = useStyles2(getStyles);
@@ -82,7 +29,6 @@
     from: data.timeRange.from.valueOf(),
     to: data.timeRange.to.valueOf(),
   };
->>>>>>> 5ddc37ee
 
   return (
     <div className={styles.wrapper}>
