--- conflicted
+++ resolved
@@ -1,12 +1,7 @@
 import { css } from '@emotion/css';
 import { useCallback, useEffect, useMemo, useState } from 'react';
-<<<<<<< HEAD
 import { FormProvider, SubmitErrorHandler, useForm, UseFormWatch } from 'react-hook-form';
-import { useParams } from 'react-router-dom';
-=======
-import { FormProvider, SubmitErrorHandler, UseFormWatch, useForm } from 'react-hook-form';
 import { useParams } from 'react-router-dom-v5-compat';
->>>>>>> 4eab10ea
 
 import { GrafanaTheme2 } from '@grafana/data';
 import { config, locationService } from '@grafana/runtime';
