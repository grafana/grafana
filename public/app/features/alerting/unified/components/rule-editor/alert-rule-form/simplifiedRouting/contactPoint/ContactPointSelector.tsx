--- conflicted
+++ resolved
@@ -3,15 +3,11 @@
 import { useEffect } from 'react';
 import { Controller, useFormContext } from 'react-hook-form';
 
-<<<<<<< HEAD
+import { base64UrlEncode } from '@grafana/alerting';
 import {
   ContactPointSelector as GrafanaManagedContactPointSelector,
-  notificationsAPI,
+  notificationsAPIv0alpha1,
 } from '@grafana/alerting/unstable';
-=======
-import { base64UrlEncode } from '@grafana/alerting';
-import { ContactPointSelector as GrafanaManagedContactPointSelector, alertingAPI } from '@grafana/alerting/unstable';
->>>>>>> a6f92d44
 import { Trans, t } from '@grafana/i18n';
 import { Field, FieldValidationMessage, Stack, TextLink } from '@grafana/ui';
 import { RuleFormValues } from 'app/features/alerting/unified/types/rule-form';
@@ -30,19 +26,13 @@
 
   // check if the contact point still exists, we'll use listReceiver to check if the contact point exists because getReceiver doesn't work with
   // contact point titles but with UUIDs (which is not what we store on the alert rule definition)
-<<<<<<< HEAD
-  const { currentData, status } = notificationsAPI.endpoints.listReceiver.useQuery({
-    fieldSelector: `spec.title=${contactPointInForm}`,
-  });
-=======
   const encodedContactPoint = contactPointInForm ? base64UrlEncode(contactPointInForm) : '';
-  const { currentData, status } = alertingAPI.endpoints.listReceiver.useQuery(
+  const { currentData, status } = notificationsAPIv0alpha1.endpoints.listReceiver.useQuery(
     {
       fieldSelector: stringifyFieldSelector([['metadata.name', encodedContactPoint]]),
     },
     { skip: !contactPointInForm }
   );
->>>>>>> a6f92d44
 
   const contactPointNotFound = contactPointInForm && status === QueryStatus.fulfilled && isEmpty(currentData?.items);
 
