--- conflicted
+++ resolved
@@ -12,11 +12,6 @@
 import { PROMETHEUS_DATASOURCE_UID } from 'app/features/alerting/unified/mocks/server/constants';
 import { captureRequests, serializeRequests } from 'app/features/alerting/unified/mocks/server/events';
 import { FOLDER_TITLE_HAPPY_PATH } from 'app/features/alerting/unified/mocks/server/handlers/search';
-<<<<<<< HEAD
-import RuleEditor from 'app/features/alerting/unified/rule-editor/RuleEditor';
-import { AlertmanagerProvider } from 'app/features/alerting/unified/state/AlertmanagerContext';
-=======
->>>>>>> 4fcd529d
 import { testWithFeatureToggles } from 'app/features/alerting/unified/test/test-utils';
 import { setupDataSources } from 'app/features/alerting/unified/testSetup/datasources';
 import { DataSourceType } from 'app/features/alerting/unified/utils/datasource';
@@ -111,16 +106,11 @@
 
   it('simplified routing is not available when Grafana AM is not enabled', async () => {
     setAlertmanagerChoices(AlertmanagerChoice.External, 1);
-    renderRuleEditor();
-
-<<<<<<< HEAD
+    const { user } = renderRuleEditor();
+
     // Just to make sure all dropdowns have been loaded
-    await selectFolderAndGroup();
-
-    expect(ui.inputs.simplifiedRouting.contactPointRouting.query()).not.toBeInTheDocument();
-=======
+    await selectFolderAndGroup(user);
     await waitFor(() => expect(ui.inputs.simplifiedRouting.contactPointRouting.query()).not.toBeInTheDocument());
->>>>>>> 4fcd529d
   });
 
   it('can create new grafana managed alert when using simplified routing and selecting a contact point', async () => {
@@ -159,6 +149,7 @@
       expect(await screen.findByText('Email')).toBeInTheDocument();
     });
   });
+
   describe('switch modes enabled', () => {
     testWithFeatureToggles(['alertingQueryAndExpressionsStepMode', 'alertingNotificationsStepMode']);
 
@@ -180,6 +171,7 @@
       const serializedRequests = await serializeRequests(requests);
       expect(serializedRequests).toMatchSnapshot();
     });
+
     it('can create the new grafana-managed rule with advanced modes', async () => {
       const capture = captureRequests((r) => r.method === 'POST' && r.url.includes('/api/ruler/'));
 
@@ -197,6 +189,7 @@
       const serializedRequests = await serializeRequests(requests);
       expect(serializedRequests).toMatchSnapshot();
     });
+
     it('can create the new grafana-managed rule with only notifications step advanced mode', async () => {
       const capture = captureRequests((r) => r.method === 'POST' && r.url.includes('/api/ruler/'));
 
@@ -214,6 +207,7 @@
       const serializedRequests = await serializeRequests(requests);
       expect(serializedRequests).toMatchSnapshot();
     });
+
     it('can create the new grafana-managed rule with only query step advanced mode', async () => {
       const contactPointName = 'lotsa-emails';
       const capture = captureRequests((r) => r.method === 'POST' && r.url.includes('/api/ruler/'));
@@ -233,6 +227,7 @@
       const serializedRequests = await serializeRequests(requests);
       expect(serializedRequests).toMatchSnapshot();
     });
+
     it('switch modes are intiallized depending on the local storage - 1', async () => {
       localStorage.setItem(SIMPLIFIED_QUERY_EDITOR_KEY, 'false');
       localStorage.setItem(MANUAL_ROUTING_KEY, 'true');
@@ -243,6 +238,7 @@
       expect(ui.inputs.switchModeAdvanced(GrafanaRuleFormStep.Query).get()).toBeInTheDocument();
       expect(ui.inputs.switchModeBasic(GrafanaRuleFormStep.Notification).get()).toBeInTheDocument();
     });
+
     it('switch modes are intiallized depending on the local storage - 2', async () => {
       localStorage.setItem(SIMPLIFIED_QUERY_EDITOR_KEY, 'true');
       localStorage.setItem(MANUAL_ROUTING_KEY, 'false');
