--- conflicted
+++ resolved
@@ -1,9 +1,4 @@
-<<<<<<< HEAD
 import { compact, isArray, memoize, uniq } from 'lodash';
-import memoizeOne from 'memoize-one';
-=======
-import { compact, memoize, uniq } from 'lodash';
->>>>>>> a0901456
 
 import { Edge, Graph, Node } from 'app/core/utils/dag';
 import { isExpressionQuery } from 'app/features/expressions/guards';
@@ -50,7 +45,6 @@
   return graph;
 }
 
-<<<<<<< HEAD
 // determine if inpout error is a DAGError
 export function isDagError(error: unknown): error is DAGError {
   return isArray((error as DAGError).cause) && (error as DAGError).cause.every((e) => 'source' in e && 'target' in e);
@@ -64,7 +58,19 @@
 
 interface DAGError extends Error {
   cause: LinkError[];
-=======
+}
+
+
+interface LinkError {
+  source: string;
+  target: string;
+  error: unknown;
+}
+
+interface DAGError extends Error {
+  cause: LinkError[];
+}
+
 function getTargets(model: ExpressionQuery) {
   const isMathExpression = model.type === ExpressionQueryType.math;
   const isClassicCondition = model.type === ExpressionQueryType.classic;
@@ -76,7 +82,6 @@
     return model.conditions?.map((c) => c.query.params[0]) ?? [];
   }
   return [model.expression];
->>>>>>> a0901456
 }
 
 /**
