import { css, cx } from '@emotion/css';
import { isFunction } from 'lodash';
import { ComponentPropsWithoutRef, PropsWithChildren, ReactNode, useMemo } from 'react';

import { GrafanaTheme2 } from '@grafana/data';
<<<<<<< HEAD
import { FieldSet, IconButton, InlineSwitch, Stack, Text, useStyles2 } from '@grafana/ui';

import { NeedHelpInfo } from './NeedHelpInfo';
=======
import { selectors } from '@grafana/e2e-selectors';
import { FieldSet, InlineSwitch, Stack, Text, useStyles2 } from '@grafana/ui';
>>>>>>> 0bf31c14

export interface RuleEditorSectionProps {
  title: string;
  stepNo: number;
  description?: string;
  helpInfo?: ComponentPropsWithoutRef<typeof NeedHelpInfo>;
  fullWidth?: boolean;
  switchMode?: {
    isAdvancedMode: boolean;
    setAdvancedMode: (isAdvanced: boolean) => void;
  };
}

export const RuleEditorSection = ({
  title,
  stepNo,
  description,
  children,
  helpInfo,
  fullWidth = false,
  switchMode,
}: PropsWithChildren<RuleEditorSectionProps>) => {
  const styles = useStyles2(getStyles);
<<<<<<< HEAD

  const titleElement = useMemo(
    () => (
      <div className={styles.section} id={`step-${stepNo}`}>
        <Stack direction="column" gap={0.5}>
=======
  const AlertRuleSelectors = selectors.components.AlertRules;
  return (
    <div className={styles.parent} data-testid={AlertRuleSelectors.step(stepNo.toString())}>
      <FieldSet
        className={cx(fullWidth && styles.fullWidth)}
        label={
>>>>>>> 0bf31c14
          <Stack direction="row" alignItems="center" justifyContent="space-between">
            {/* title */}
            <Text variant="h4">
              {stepNo}. {title}
            </Text>

            {/* advanced / basic toggle */}
            {switchMode && (
              <Text variant="bodySmall">
                <InlineSwitch
                  data-testid={AlertRuleSelectors.stepAdvancedModeSwitch(stepNo.toString())}
                  value={switchMode.isAdvancedMode}
                  onChange={(event) => {
                    switchMode.setAdvancedMode(event.currentTarget.checked);
                  }}
                  label="Advanced options"
                  showLabel
                  transparent
                  className={styles.switch}
                />
              </Text>
            )}
          </Stack>

          <Stack direction="row" gap={0.5} alignItems="center">
            {/* description */}
            {description ? (
              <Text color="secondary" variant="bodySmall">
                {description}
              </Text>
            ) : null}
            {/* help button */}
            {helpInfo ? (
              <NeedHelpInfo
                title={helpInfo.linkText}
                contentText={helpInfo.contentText}
                externalLink={helpInfo.externalLink}
                linkText={'Read more on our documentation website'}
              />
            ) : null}
          </Stack>
        </Stack>
      </div>
    ),
    [styles.section, styles.switch, stepNo, title, switchMode, description, helpInfo]
  );

  return (
    <div className={styles.parent}>
      <FieldSet className={cx(fullWidth && styles.fullWidth, styles.fieldSetFix)} label={titleElement}>
        {children}
      </FieldSet>
    </div>
  );
};

interface RuleEditorSubSectionProps extends PropsWithChildren {
  title?: ReactNode;
  description?: ReactNode;
  helpInfo?: ComponentPropsWithoutRef<typeof NeedHelpInfo>;
  onToggle?: () => void;
  isCollapsed?: boolean;
}

export const RuleEditorSubSection = ({
  title,
  description,
  helpInfo,
  children,
  onToggle,
  isCollapsed = false,
}: RuleEditorSubSectionProps) => {
  const styles = useStyles2(getStyles);
  const showHeader = title || description;

  return (
    <div className={styles.subSection}>
      <Stack direction="column" gap={2} alignItems="flex-start">
        {showHeader && (
          <>
            <Stack direction="column" gap={0}>
              <Stack direction="row" gap={0}>
                {isFunction(onToggle) && (
                  <IconButton
                    name={isCollapsed ? 'angle-right' : 'angle-down'}
                    onClick={onToggle}
                    aria-label="Toggle advanced evaluation behavior options"
                  />
                )}
                {title && (
                  <Text variant="body" color="primary">
                    {title}
                  </Text>
                )}
              </Stack>
              {description && (
                <Stack direction="row" alignItems="center" gap={0.5}>
                  <Text variant="bodySmall" color="secondary">
                    {description}
                  </Text>
                  {helpInfo && <NeedHelpInfo {...helpInfo} />}
                </Stack>
              )}
            </Stack>
          </>
        )}
        {isCollapsed ? null : children}
      </Stack>
    </div>
  );
};

const getStyles = (theme: GrafanaTheme2) => ({
  section: css({
    padding: theme.spacing(1.5, 2),
    background: theme.colors.background.secondary,
  }),
  subSection: css({
    borderTop: `solid 1px ${theme.colors.border.weak}`,
    padding: theme.spacing(2),
    background: theme.colors.background.primary,
    width: '100%',
  }),
  parent: css({
    border: `solid 1px ${theme.colors.border.weak}`,
    borderRadius: theme.shape.radius.default,
  }),
  fullWidth: css({
    width: '100%',
  }),
  switch: css({
    padding: 0,
    height: 'auto',
  }),
  // fieldset automatically adds a margin to the <Legend> and this messes up our layout
  fieldSetFix: css({
    legend: {
      marginBottom: 0,
    },
  }),
});<|MERGE_RESOLUTION|>--- conflicted
+++ resolved
@@ -3,14 +3,10 @@
 import { ComponentPropsWithoutRef, PropsWithChildren, ReactNode, useMemo } from 'react';
 
 import { GrafanaTheme2 } from '@grafana/data';
-<<<<<<< HEAD
+import { selectors } from '@grafana/e2e-selectors';
 import { FieldSet, IconButton, InlineSwitch, Stack, Text, useStyles2 } from '@grafana/ui';
 
 import { NeedHelpInfo } from './NeedHelpInfo';
-=======
-import { selectors } from '@grafana/e2e-selectors';
-import { FieldSet, InlineSwitch, Stack, Text, useStyles2 } from '@grafana/ui';
->>>>>>> 0bf31c14
 
 export interface RuleEditorSectionProps {
   title: string;
@@ -24,6 +20,8 @@
   };
 }
 
+const AlertRuleSelectors = selectors.components.AlertRules;
+
 export const RuleEditorSection = ({
   title,
   stepNo,
@@ -34,20 +32,11 @@
   switchMode,
 }: PropsWithChildren<RuleEditorSectionProps>) => {
   const styles = useStyles2(getStyles);
-<<<<<<< HEAD
 
   const titleElement = useMemo(
     () => (
-      <div className={styles.section} id={`step-${stepNo}`}>
+      <div className={styles.section} data-testid={AlertRuleSelectors.step(stepNo.toString())}>
         <Stack direction="column" gap={0.5}>
-=======
-  const AlertRuleSelectors = selectors.components.AlertRules;
-  return (
-    <div className={styles.parent} data-testid={AlertRuleSelectors.step(stepNo.toString())}>
-      <FieldSet
-        className={cx(fullWidth && styles.fullWidth)}
-        label={
->>>>>>> 0bf31c14
           <Stack direction="row" alignItems="center" justifyContent="space-between">
             {/* title */}
             <Text variant="h4">
