--- conflicted
+++ resolved
@@ -4,37 +4,18 @@
 import { GrafanaTheme2 } from '@grafana/data';
 import { Stack } from '@grafana/experimental';
 import { Icon, Tooltip, useStyles2 } from '@grafana/ui';
-<<<<<<< HEAD
-import { FolderPicker, Props as FolderPickerProps } from 'app/core/components/Select/FolderPicker';
-import { AccessControlAction, PermissionLevelString } from 'app/types';
-=======
 import { OldFolderPicker, Props as FolderPickerProps } from 'app/core/components/Select/OldFolderPicker';
 import { PermissionLevelString, SearchQueryType } from 'app/types';
->>>>>>> ae830f68
 
 import { FolderWarning, CustomAdd } from '../../../../../core/components/Select/OldFolderPicker';
 
-// @PERCONA
-// Added uid here as optional
 export interface Folder {
   title: string;
-<<<<<<< HEAD
-  id: number;
-  uid?: number;
-=======
   uid: string;
->>>>>>> ae830f68
 }
 
 export interface RuleFolderPickerProps extends Omit<FolderPickerProps, 'initialTitle' | 'initialFolderId'> {
   value?: Folder;
-<<<<<<< HEAD
-  // @Percona TODO ???
-  /** An empty array of permissions means no filtering at all */
-  folderPermissions?: AccessControlAction[];
-  dissalowSlashes: boolean;
-=======
->>>>>>> ae830f68
 }
 
 const SlashesWarning = () => {
