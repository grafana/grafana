--- conflicted
+++ resolved
@@ -1,13 +1,8 @@
 import { ExpressionDatasourceRef } from '@grafana/runtime/src/utils/DataSourceWithBackend';
 import { ClassicCondition, ExpressionQuery } from 'app/features/expressions/types';
 import { AlertQuery } from 'app/types/unified-alerting-dto';
-<<<<<<< HEAD
-import { queriesWithUpdatedReferences, updateMathExpressionRefs } from './util';
-import { ExpressionDatasourceRef } from '@grafana/runtime/src/utils/DataSourceWithBackend';
-=======
 
 import { checkForPathSeparator, queriesWithUpdatedReferences, updateMathExpressionRefs } from './util';
->>>>>>> 0ca4ccfa
 
 describe('rule-editor', () => {
   const dataSource: AlertQuery = {
@@ -195,8 +190,6 @@
     it('should not rewire refs with partial variable match', () => {
       expect(updateMathExpressionRefs('$A3 + $B', 'A', 'C')).toBe('$A3 + $B');
     });
-<<<<<<< HEAD
-=======
   });
 });
 
@@ -211,6 +204,5 @@
   });
   it('should allow anything without / or \\', () => {
     expect(checkForPathSeparator('foo bar')).toBe(true);
->>>>>>> 0ca4ccfa
   });
 });