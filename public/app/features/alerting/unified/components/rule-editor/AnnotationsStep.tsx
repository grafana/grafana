import { css, cx } from '@emotion/css';
import { produce } from 'immer';
import { useEffect, useState } from 'react';
import { useFieldArray, useFormContext } from 'react-hook-form';
import { useToggle } from 'react-use';

import { GrafanaTheme2 } from '@grafana/data';
import { Trans, t } from '@grafana/i18n';
import { Button, Field, Input, Stack, Text, TextArea, useStyles2 } from '@grafana/ui';

import { DashboardModel } from '../../../../dashboard/state/DashboardModel';
import { AIImproveAnnotationsButtonComponent } from '../../enterprise-components/AI/AIGenImproveAnnotationsButton/addAIImproveAnnotationsButton';
import { RuleFormValues } from '../../types/rule-form';
import { Annotation, annotationLabels } from '../../utils/constants';
import { isGrafanaManagedRuleByType } from '../../utils/rules';

import AnnotationHeaderField from './AnnotationHeaderField';
import DashboardAnnotationField from './DashboardAnnotationField';
import { DashboardPicker, PanelDTO, getVisualPanels } from './DashboardPicker';
import { NeedHelpInfo } from './NeedHelpInfo';
import { RuleEditorSection } from './RuleEditorSection';
<<<<<<< HEAD
import { NotificationMessageSectionExtension } from './alert-rule-form/notificationMessageSectionExtensions/extensions';
=======
import { NotificationMessageSectionExtension } from './alert-rule-form/extensions/NotificationMessageSectionExtension';
>>>>>>> a0280d70
import { useDashboardQuery } from './useDashboardQuery';

const AnnotationsStep = () => {
  const styles = useStyles2(getStyles);
  const [showPanelSelector, setShowPanelSelector] = useToggle(false);

  const {
    control,
    register,
    watch,
    formState: { errors },
    setValue,
  } = useFormContext<RuleFormValues>();
  const annotations = watch('annotations');
  const type = watch('type');

  const { fields, append, remove } = useFieldArray({ control, name: 'annotations' });

  const selectedDashboardUid = annotations.find((annotation) => annotation.key === Annotation.dashboardUID)?.value;
  const selectedPanelId = Number(annotations.find((annotation) => annotation.key === Annotation.panelID)?.value);

  const [selectedDashboard, setSelectedDashboard] = useState<DashboardModel | undefined>(undefined);
  const [selectedPanel, setSelectedPanel] = useState<PanelDTO | undefined>(undefined);

  const { dashboardModel, isFetching: isDashboardFetching } = useDashboardQuery(selectedDashboardUid);

  useEffect(() => {
    if (isDashboardFetching || !dashboardModel) {
      return;
    }

    setSelectedDashboard(dashboardModel);

    const allPanels = getVisualPanels(dashboardModel);
    const currentPanel = allPanels.find((panel) => panel.id === selectedPanelId);
    setSelectedPanel(currentPanel);
  }, [selectedPanelId, dashboardModel, isDashboardFetching]);

  const setSelectedDashboardAndPanelId = (dashboardUid: string, panelId: number) => {
    const updatedAnnotations = produce(annotations, (draft) => {
      const dashboardAnnotation = draft.find((a) => a.key === Annotation.dashboardUID);
      const panelAnnotation = draft.find((a) => a.key === Annotation.panelID);

      if (dashboardAnnotation) {
        dashboardAnnotation.value = dashboardUid;
      } else {
        draft.push({ key: Annotation.dashboardUID, value: dashboardUid });
      }

      if (panelAnnotation) {
        panelAnnotation.value = panelId.toString();
      } else {
        draft.push({ key: Annotation.panelID, value: panelId.toString() });
      }
    });

    setValue('annotations', updatedAnnotations);
    setShowPanelSelector(false);
  };

  const handleDeleteDashboardAnnotation = () => {
    const updatedAnnotations = annotations.filter(
      (a) => a.key !== Annotation.dashboardUID && a.key !== Annotation.panelID
    );
    setValue('annotations', updatedAnnotations);
    setSelectedDashboard(undefined);
    setSelectedPanel(undefined);
  };

  const handleEditDashboardAnnotation = () => {
    setShowPanelSelector(true);
  };

  function getAnnotationsSectionDescription() {
    return (
      <Stack direction="row" gap={0.5} alignItems="center">
        <Text variant="bodySmall" color="secondary">
          <Trans i18nKey="alerting.annotations.description">Add more context to your alert notifications.</Trans>
        </Text>
        <NeedHelpInfo
          externalLink={
            'https://grafana.com/docs/grafana/latest/alerting/fundamentals/alert-rules/annotation-label/#annotations'
          }
          linkText={`Read about annotations`}
          contentText={
            <>
              <p>
                {t(
                  'alerting.rule-form.annotations.description1',
                  'Annotations add additional information to alerts, helping alert responders identify and address potential issues.'
                )}
              </p>
              <p>
                {t(
                  'alerting.rule-form.annotations.description2',
                  'For example, add a Summary annotation to tell you which value caused the alert to fire or which server it happened on.'
                )}
              </p>
              {t(
                'alerting.rule-form.annotations.description3',
                'Annotations can contain a combination of text and template code, which is used to include data from queries.'
              )}
            </>
          }
          title={t('alerting.annotations-step.get-annotations-section-description.title-annotations', 'Annotations')}
        />
      </Stack>
    );
  }
  // when using Grafana managed rules, the annotations step is the 6th step, as we have an additional step for the configure labels and notifications
  const step = isGrafanaManagedRuleByType(type) ? 6 : 5;

  return (
    <RuleEditorSection
      stepNo={step}
      title={t('alerting.annotations.title', 'Configure notification message')}
      description={getAnnotationsSectionDescription()}
      fullWidth
    >
      <Stack direction="column" gap={1}>
        {isGrafanaManagedRuleByType(type) && <AIImproveAnnotationsButtonComponent />}
        {fields.map((annotationField, index: number) => {
          const isUrl = annotations[index]?.key?.toLocaleLowerCase().endsWith('url');
          const ValueInputComponent = isUrl ? Input : TextArea;
          // eslint-disable-next-line
          const annotation = annotationField.key as Annotation;
          return (
            <div key={annotationField.id} className={styles.flexRow}>
              <div>
                <AnnotationHeaderField
                  annotationField={annotationField}
                  annotations={annotations}
                  annotation={annotation}
                  index={index}
                  labelId={`annotation-${index}`}
                />
                {selectedDashboardUid && selectedPanelId && annotationField.key === Annotation.dashboardUID && (
                  <DashboardAnnotationField
                    dashboard={selectedDashboard}
                    panel={selectedPanel}
                    dashboardUid={selectedDashboardUid.toString()}
                    panelId={selectedPanelId.toString()}
                    onEditClick={handleEditDashboardAnnotation}
                    onDeleteClick={handleDeleteDashboardAnnotation}
                  />
                )}
                <div className={styles.annotationValueContainer}>
                  <Field
                    hidden={
                      annotationField.key === Annotation.dashboardUID || annotationField.key === Annotation.panelID
                    }
                    className={cx(styles.flexRowItemMargin, styles.field)}
                    invalid={!!errors.annotations?.[index]?.value?.message}
                    error={errors.annotations?.[index]?.value?.message}
                    noMargin
                  >
                    <ValueInputComponent
                      data-testid={`annotation-value-${index}`}
                      id={`annotation-${index}`}
                      className={cx(styles.annotationValueInput, { [styles.textarea]: !isUrl })}
                      {...register(`annotations.${index}.value`)}
                      placeholder={
                        isUrl
                          ? // eslint-disable-next-line @grafana/i18n/no-untranslated-strings
                            'https://'
                          : (annotationField.key &&
                              t('alerting.annotations-step.placeholder-value-input', 'Enter a {{key}}...', {
                                key: annotationField.key,
                              })) ||
                            t(
                              'alerting.annotations-step.placeholder-value-input-default',
                              'Enter custom annotation content...'
                            )
                      }
                      defaultValue={annotationField.value}
                    />
                  </Field>
                  {!annotationLabels[annotation] && (
                    <Button
                      type="button"
                      className={styles.deleteAnnotationButton}
                      aria-label={t('alerting.annotations-step.aria-label-delete-annotation', 'delete annotation')}
                      icon="trash-alt"
                      variant="secondary"
                      onClick={() => remove(index)}
                    />
                  )}
                </div>
              </div>
            </div>
          );
        })}
        
        {/* Notification Message Section Extension - rendered once outside the annotation loop */}
        <NotificationMessageSectionExtension />
        
        <Stack direction="row" gap={1}>
          <div className={styles.addAnnotationsButtonContainer}>
            <Button
              icon="plus"
              type="button"
              variant="secondary"
              onClick={() => {
                append({ key: '', value: '' });
              }}
            >
              <Trans i18nKey="alerting.annotations-step.add-custom-annotation">Add custom annotation</Trans>
            </Button>
            {!selectedDashboard && (
              <Button type="button" variant="secondary" icon="dashboard" onClick={() => setShowPanelSelector(true)}>
                <Trans i18nKey="alerting.annotations-step.link-dashboard-and-panel">Link dashboard and panel</Trans>
              </Button>
            )}
          </div>
        </Stack>
        {showPanelSelector && (
          <DashboardPicker
            isOpen={true}
            dashboardUid={selectedDashboardUid}
            panelId={selectedPanelId}
            onChange={setSelectedDashboardAndPanelId}
            onDismiss={() => setShowPanelSelector(false)}
          />
        )}
        <NotificationMessageSectionExtension />
      </Stack>
    </RuleEditorSection>
  );
};

const getStyles = (theme: GrafanaTheme2) => ({
  annotationValueInput: css({
    width: '394px',
  }),
  textarea: css({
    height: '76px',
  }),
  addAnnotationsButtonContainer: css({
    marginTop: theme.spacing(1),
    gap: theme.spacing(1),
    display: 'flex',
  }),
  field: css({
    marginBottom: theme.spacing(0.5),
  }),
  flexRow: css({
    display: 'flex',
    flexDirection: 'row',
    justifyContent: 'flex-start',
  }),
  flexRowItemMargin: css({
    marginTop: theme.spacing(1),
  }),
  deleteAnnotationButton: css({
    display: 'inline-block',
    marginTop: '10px',
    marginLeft: '10px',
  }),

  annotationTitle: css({
    color: theme.colors.text.primary,
    marginBottom: '3px',
  }),

  annotationContainer: css({
    marginTop: '5px',
  }),

  annotationDescription: css({
    color: theme.colors.text.secondary,
  }),

  annotationValueContainer: css({
    display: 'flex',
  }),
});

export default AnnotationsStep;<|MERGE_RESOLUTION|>--- conflicted
+++ resolved
@@ -19,11 +19,7 @@
 import { DashboardPicker, PanelDTO, getVisualPanels } from './DashboardPicker';
 import { NeedHelpInfo } from './NeedHelpInfo';
 import { RuleEditorSection } from './RuleEditorSection';
-<<<<<<< HEAD
-import { NotificationMessageSectionExtension } from './alert-rule-form/notificationMessageSectionExtensions/extensions';
-=======
 import { NotificationMessageSectionExtension } from './alert-rule-form/extensions/NotificationMessageSectionExtension';
->>>>>>> a0280d70
 import { useDashboardQuery } from './useDashboardQuery';
 
 const AnnotationsStep = () => {
@@ -216,10 +212,10 @@
             </div>
           );
         })}
-        
+
         {/* Notification Message Section Extension - rendered once outside the annotation loop */}
         <NotificationMessageSectionExtension />
-        
+
         <Stack direction="row" gap={1}>
           <div className={styles.addAnnotationsButtonContainer}>
             <Button
