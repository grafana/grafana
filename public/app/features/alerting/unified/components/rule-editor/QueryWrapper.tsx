--- conflicted
+++ resolved
@@ -14,11 +14,7 @@
 } from '@grafana/data';
 import { Stack } from '@grafana/experimental';
 import { DataQuery } from '@grafana/schema';
-<<<<<<< HEAD
-import { Badge, GraphTresholdsStyleMode, Icon, InlineFormLabel, Input, Tooltip, useStyles2 } from '@grafana/ui';
-=======
-import { GraphTresholdsStyleMode, Icon, InlineField, Input, Tooltip, useStyles2 } from '@grafana/ui';
->>>>>>> 0f552053
+import { Badge, GraphTresholdsStyleMode, Icon, InlineField, Input, Tooltip, useStyles2 } from '@grafana/ui';
 import { QueryEditorRow } from 'app/features/query/components/QueryEditorRow';
 import { AlertQuery } from 'app/types/unified-alerting-dto';
 
