--- conflicted
+++ resolved
@@ -14,7 +14,7 @@
 } from '@grafana/data';
 import { Stack } from '@grafana/experimental';
 import { DataQuery } from '@grafana/schema';
-import { Badge, GraphTresholdsStyleMode, Icon, InlineField, Input, Tooltip, useStyles2 } from '@grafana/ui';
+import { GraphTresholdsStyleMode, Icon, InlineField, Input, Tooltip, useStyles2 } from '@grafana/ui';
 import { QueryEditorRow } from 'app/features/query/components/QueryEditorRow';
 import { AlertQuery } from 'app/types/unified-alerting-dto';
 
@@ -122,7 +122,7 @@
     const isAlertCondition = condition === query.refId;
 
     return (
-      <Stack direction="row" alignItems="baseline" gap={1}>
+      <Stack direction="row" alignItems="center" gap={1}>
         <SelectingDataSourceTooltip />
         <QueryOptions
           onChangeTimeRange={onChangeTimeRange}
@@ -131,21 +131,11 @@
           onChangeQueryOptions={onChangeQueryOptions}
           index={index}
         />
-<<<<<<< HEAD
         <ExpressionStatusIndicator
-=======
-
-        <AlertConditionIndicator
-          onSetCondition={() => onSetCondition(query.refId)}
-          enabled={isAlertCondition}
->>>>>>> 96b55ea3
           error={error}
           onSetCondition={() => onSetCondition(query.refId)}
-          isCondition={condition === query.refId}
-        />
-        {!isAlertCondition && error && (
-          <Badge color="red" icon="exclamation-circle" text="Error" tooltip={error.message} />
-        )}
+          isCondition={isAlertCondition}
+        />
       </Stack>
     );
   }
