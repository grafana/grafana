import React, { FC, HTMLAttributes } from 'react';
import { css, cx } from '@emotion/css';
import { IconSize, useStyles, Icon } from '@grafana/ui';

interface Props extends HTMLAttributes<HTMLButtonElement> {
  isCollapsed: boolean;
  onToggle: (isCollapsed: boolean) => void;
  size?: IconSize;
  className?: string;
  text?: string;
}

export const CollapseToggle: FC<Props> = ({ isCollapsed, onToggle, className, text, size = 'xl', ...restOfProps }) => {
  const styles = useStyles(getStyles);

  return (
    <button
<<<<<<< HEAD
      aria-label={`${isCollapsed ? 'expand' : 'collapse'}`}
=======
      aria-label={`${isCollapsed ? 'Expand' : 'Collapse'} alert group`}
>>>>>>> 3dee34c0
      className={cx(styles.expandButton, className)}
      onClick={() => onToggle(!isCollapsed)}
      {...restOfProps}
    >
      <Icon size={size} name={isCollapsed ? 'angle-right' : 'angle-down'} />
      {text}
    </button>
  );
};

export const getStyles = () => ({
  expandButton: css`
    background: none;
    border: none;

    outline: none !important;

    display: inline-flex;
    align-items: center;

    svg {
      margin-bottom: 0;
    }
  `,
});<|MERGE_RESOLUTION|>--- conflicted
+++ resolved
@@ -15,11 +15,7 @@
 
   return (
     <button
-<<<<<<< HEAD
-      aria-label={`${isCollapsed ? 'expand' : 'collapse'}`}
-=======
       aria-label={`${isCollapsed ? 'Expand' : 'Collapse'} alert group`}
->>>>>>> 3dee34c0
       className={cx(styles.expandButton, className)}
       onClick={() => onToggle(!isCollapsed)}
       {...restOfProps}
