import { css } from '@emotion/css';
import { GrafanaTheme2 } from '@grafana/data';
import { LinkButton, useStyles2 } from '@grafana/ui';
import { contextSrv } from 'app/core/services/context_srv';
import { AlertmanagerAlert, AlertState } from 'app/plugins/datasource/alertmanager/types';
import React, { FC } from 'react';
import { makeAMLink, makeLabelBasedSilenceLink } from '../../utils/misc';
import { AnnotationDetailsField } from '../AnnotationDetailsField';
import { Authorize } from '../Authorize';
import { getInstancesPermissions } from '../../utils/access-control';

interface AmNotificationsAlertDetailsProps {
  alertManagerSourceName: string;
  alert: AlertmanagerAlert;
}

export const AlertDetails: FC<AmNotificationsAlertDetailsProps> = ({ alert, alertManagerSourceName }) => {
  const styles = useStyles2(getStyles);
  const permissions = getInstancesPermissions(alertManagerSourceName);
  return (
    <>
      <div className={styles.actionsRow}>
        <Authorize actions={[permissions.update, permissions.create]} fallback={contextSrv.isEditor}>
          {alert.status.state === AlertState.Suppressed && (
            <LinkButton
              href={`${makeAMLink(
                '/alerting/silences',
                alertManagerSourceName
              )}&silenceIds=${alert.status.silencedBy.join(',')}`}
              className={styles.button}
              icon={'bell'}
              size={'sm'}
            >
              Manage silences
            </LinkButton>
          )}
          {alert.status.state === AlertState.Active && (
            <LinkButton
              href={makeLabelBasedSilenceLink(alertManagerSourceName, alert.labels)}
              className={styles.button}
              icon={'bell-slash'}
              size={'sm'}
            >
              Silence
            </LinkButton>
          )}
        </Authorize>
<<<<<<< HEAD
        {/* alert.generatorURL points to the alert rule edit page so the Update permission is required  */}
        <Authorize
          actions={
            isExternalAM ? [AccessControlAction.AlertingRuleExternalWrite] : [AccessControlAction.AlertingRuleUpdate]
          }
        >
=======
        <Authorize actions={[permissions.viewSource]}>
>>>>>>> 0639ccbd
          {alert.generatorURL && (
            <LinkButton className={styles.button} href={alert.generatorURL} icon={'chart-line'} size={'sm'}>
              See source
            </LinkButton>
          )}
        </Authorize>
      </div>
      {Object.entries(alert.annotations).map(([annotationKey, annotationValue]) => (
        <AnnotationDetailsField key={annotationKey} annotationKey={annotationKey} value={annotationValue} />
      ))}
      <div className={styles.receivers}>
        Receivers:{' '}
        {alert.receivers
          .map(({ name }) => name)
          .filter((name) => !!name)
          .join(', ')}
      </div>
    </>
  );
};

const getStyles = (theme: GrafanaTheme2) => ({
  button: css`
    & + & {
      margin-left: ${theme.spacing(1)};
    }
  `,
  actionsRow: css`
    padding: ${theme.spacing(2, 0)} !important;
    border-bottom: 1px solid ${theme.colors.border.medium};
  `,
  receivers: css`
    padding: ${theme.spacing(1, 0)};
  `,
});<|MERGE_RESOLUTION|>--- conflicted
+++ resolved
@@ -45,16 +45,7 @@
             </LinkButton>
           )}
         </Authorize>
-<<<<<<< HEAD
-        {/* alert.generatorURL points to the alert rule edit page so the Update permission is required  */}
-        <Authorize
-          actions={
-            isExternalAM ? [AccessControlAction.AlertingRuleExternalWrite] : [AccessControlAction.AlertingRuleUpdate]
-          }
-        >
-=======
         <Authorize actions={[permissions.viewSource]}>
->>>>>>> 0639ccbd
           {alert.generatorURL && (
             <LinkButton className={styles.button} href={alert.generatorURL} icon={'chart-line'} size={'sm'}>
               See source
