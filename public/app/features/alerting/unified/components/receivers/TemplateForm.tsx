--- conflicted
+++ resolved
@@ -8,9 +8,6 @@
 
 import { GrafanaTheme2 } from '@grafana/data';
 import { Stack } from '@grafana/experimental';
-<<<<<<< HEAD
-import { Alert, Button, Field, FieldSet, Input, LinkButton, useStyles2 } from '@grafana/ui';
-=======
 import { isFetchError } from '@grafana/runtime';
 import {
   Alert,
@@ -25,7 +22,6 @@
   TabsBar,
   useStyles2,
 } from '@grafana/ui';
->>>>>>> ae830f68
 import { useCleanup } from 'app/core/hooks/useCleanup';
 import { AlertManagerCortexConfig } from 'app/plugins/datasource/alertmanager/types';
 import { useDispatch } from 'app/types';
