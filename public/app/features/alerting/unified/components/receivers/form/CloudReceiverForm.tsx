import { useMemo } from 'react';
import { useHistory } from 'react-router-dom';

import { locationService } from '@grafana/runtime';
import { Alert } from '@grafana/ui';
<<<<<<< HEAD
import { AlertManagerCortexConfig, Receiver } from 'app/plugins/datasource/alertmanager/types';
=======
import { alertmanagerApi } from 'app/features/alerting/unified/api/alertmanagerApi';
import {
  useCreateContactPoint,
  useUpdateContactPoint,
} from 'app/features/alerting/unified/components/contact-points/useContactPoints';
import { Receiver } from 'app/plugins/datasource/alertmanager/types';
>>>>>>> adf1402f

import { CloudChannelValues, ReceiverFormValues, CloudChannelMap } from '../../../types/receiver-form';
import { cloudNotifierTypes } from '../../../utils/cloud-alertmanager-notifier-types';
import { isVanillaPrometheusAlertManagerDataSource } from '../../../utils/datasource';
<<<<<<< HEAD
import { cloudReceiverToFormValues } from '../../../utils/receiver-form';
import { useUpsertCloudContactPoint } from '../../contact-points/useContactPoints';
=======
import { cloudReceiverToFormValues, formValuesToCloudReceiver } from '../../../utils/receiver-form';
>>>>>>> adf1402f

import { CloudCommonChannelSettings } from './CloudCommonChannelSettings';
import { ReceiverForm } from './ReceiverForm';
import { Notifier } from './notifiers';

interface Props {
  alertManagerSourceName: string;
  contactPoint?: Receiver;
  readOnly?: boolean;
  editMode?: boolean;
}

export const defaultChannelValues: CloudChannelValues = Object.freeze({
  __id: '',
  sendResolved: true,
  secureSettings: {},
  settings: {},
  secureFields: {},
  type: 'email',
});

const cloudNotifiers = cloudNotifierTypes.map<Notifier>((n) => ({ dto: n }));
const { useGetAlertmanagerConfigurationQuery } = alertmanagerApi;

export const CloudReceiverForm = ({ contactPoint, alertManagerSourceName, readOnly = false, editMode }: Props) => {
  const { isLoading, data: config } = useGetAlertmanagerConfigurationQuery(alertManagerSourceName);

<<<<<<< HEAD
export const CloudReceiverForm = ({ existing, alertManagerSourceName, config, readOnly = false }: Props) => {
  const history = useHistory();
  const isVanillaAM = isVanillaPrometheusAlertManagerDataSource(alertManagerSourceName);
  const [upsert] = useUpsertCloudContactPoint();
=======
  const isVanillaAM = isVanillaPrometheusAlertManagerDataSource(alertManagerSourceName);
  const createContactPoint = useCreateContactPoint({ alertmanager: alertManagerSourceName });
  const updateContactPoint = useUpdateContactPoint({ alertmanager: alertManagerSourceName });
>>>>>>> adf1402f

  // transform receiver DTO to form values
  const [existingValue] = useMemo((): [ReceiverFormValues<CloudChannelValues> | undefined, CloudChannelMap] => {
    if (!contactPoint) {
      return [undefined, {}];
    }
    return cloudReceiverToFormValues(contactPoint, cloudNotifierTypes);
  }, [contactPoint]);

  const onSubmit = async (values: ReceiverFormValues<CloudChannelValues>) => {
<<<<<<< HEAD
    await upsert(values, existing?.name);
    history.push('/alerting/notifications');
=======
    const newReceiver = formValuesToCloudReceiver(values, defaultChannelValues);
    try {
      if (editMode) {
        await updateContactPoint({ contactPoint: newReceiver, originalName: contactPoint!.name });
      } else {
        await createContactPoint({ contactPoint: newReceiver });
      }
      locationService.push('/alerting/notifications');
    } catch (error) {
      // React form validation will handle this for us
    }
>>>>>>> adf1402f
  };

  // this basically checks if we can manage the selected alert manager data source, either because it's a Grafana Managed one
  // or a Mimir-based AlertManager
  const isManageableAlertManagerDataSource =
    !readOnly ?? !isVanillaPrometheusAlertManagerDataSource(alertManagerSourceName);

  return (
    <>
      {!isVanillaAM && (
        <Alert title="Info" severity="info">
          Note that empty string values will be replaced with global defaults where appropriate.
        </Alert>
      )}
      <ReceiverForm<CloudChannelValues>
        showDefaultRouteWarning={!isLoading && !config?.alertmanager_config.route}
        isEditable={isManageableAlertManagerDataSource}
        isTestable={isManageableAlertManagerDataSource}
        onSubmit={onSubmit}
        initialValues={existingValue}
        notifiers={cloudNotifiers}
        alertManagerSourceName={alertManagerSourceName}
        defaultItem={defaultChannelValues}
        commonSettingsComponent={CloudCommonChannelSettings}
      />
    </>
  );
};<|MERGE_RESOLUTION|>--- conflicted
+++ resolved
@@ -1,28 +1,18 @@
 import { useMemo } from 'react';
-import { useHistory } from 'react-router-dom';
 
 import { locationService } from '@grafana/runtime';
 import { Alert } from '@grafana/ui';
-<<<<<<< HEAD
-import { AlertManagerCortexConfig, Receiver } from 'app/plugins/datasource/alertmanager/types';
-=======
 import { alertmanagerApi } from 'app/features/alerting/unified/api/alertmanagerApi';
 import {
   useCreateContactPoint,
   useUpdateContactPoint,
 } from 'app/features/alerting/unified/components/contact-points/useContactPoints';
 import { Receiver } from 'app/plugins/datasource/alertmanager/types';
->>>>>>> adf1402f
 
 import { CloudChannelValues, ReceiverFormValues, CloudChannelMap } from '../../../types/receiver-form';
 import { cloudNotifierTypes } from '../../../utils/cloud-alertmanager-notifier-types';
 import { isVanillaPrometheusAlertManagerDataSource } from '../../../utils/datasource';
-<<<<<<< HEAD
-import { cloudReceiverToFormValues } from '../../../utils/receiver-form';
-import { useUpsertCloudContactPoint } from '../../contact-points/useContactPoints';
-=======
 import { cloudReceiverToFormValues, formValuesToCloudReceiver } from '../../../utils/receiver-form';
->>>>>>> adf1402f
 
 import { CloudCommonChannelSettings } from './CloudCommonChannelSettings';
 import { ReceiverForm } from './ReceiverForm';
@@ -35,7 +25,7 @@
   editMode?: boolean;
 }
 
-export const defaultChannelValues: CloudChannelValues = Object.freeze({
+const defaultChannelValues: CloudChannelValues = Object.freeze({
   __id: '',
   sendResolved: true,
   secureSettings: {},
@@ -50,16 +40,9 @@
 export const CloudReceiverForm = ({ contactPoint, alertManagerSourceName, readOnly = false, editMode }: Props) => {
   const { isLoading, data: config } = useGetAlertmanagerConfigurationQuery(alertManagerSourceName);
 
-<<<<<<< HEAD
-export const CloudReceiverForm = ({ existing, alertManagerSourceName, config, readOnly = false }: Props) => {
-  const history = useHistory();
   const isVanillaAM = isVanillaPrometheusAlertManagerDataSource(alertManagerSourceName);
-  const [upsert] = useUpsertCloudContactPoint();
-=======
-  const isVanillaAM = isVanillaPrometheusAlertManagerDataSource(alertManagerSourceName);
-  const createContactPoint = useCreateContactPoint({ alertmanager: alertManagerSourceName });
-  const updateContactPoint = useUpdateContactPoint({ alertmanager: alertManagerSourceName });
->>>>>>> adf1402f
+  const [createContactPoint] = useCreateContactPoint({ alertmanager: alertManagerSourceName });
+  const [updateContactPoint] = useUpdateContactPoint({ alertmanager: alertManagerSourceName });
 
   // transform receiver DTO to form values
   const [existingValue] = useMemo((): [ReceiverFormValues<CloudChannelValues> | undefined, CloudChannelMap] => {
@@ -70,22 +53,14 @@
   }, [contactPoint]);
 
   const onSubmit = async (values: ReceiverFormValues<CloudChannelValues>) => {
-<<<<<<< HEAD
-    await upsert(values, existing?.name);
-    history.push('/alerting/notifications');
-=======
     const newReceiver = formValuesToCloudReceiver(values, defaultChannelValues);
-    try {
-      if (editMode) {
-        await updateContactPoint({ contactPoint: newReceiver, originalName: contactPoint!.name });
-      } else {
-        await createContactPoint({ contactPoint: newReceiver });
-      }
-      locationService.push('/alerting/notifications');
-    } catch (error) {
-      // React form validation will handle this for us
+
+    if (editMode && contactPoint) {
+      await updateContactPoint.execute({ contactPoint: newReceiver, originalName: contactPoint.name });
+    } else {
+      await createContactPoint.execute({ contactPoint: newReceiver });
     }
->>>>>>> adf1402f
+    locationService.push('/alerting/notifications');
   };
 
   // this basically checks if we can manage the selected alert manager data source, either because it's a Grafana Managed one
