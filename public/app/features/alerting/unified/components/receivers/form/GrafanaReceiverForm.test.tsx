--- conflicted
+++ resolved
@@ -34,20 +34,13 @@
     { historyOptions }
   );
 
-<<<<<<< HEAD
 const noop = () => {};
 
-setupMswServer();
-
-const ui = {
-  loadingIndicator: byText('Loading...'),
-=======
 const server = setupMswServer();
 
 const ui = {
   typeSelector: byTestId('items.0.type'),
   loadingIndicator: byText('Loading notifiers...'),
->>>>>>> 71a60e27
   integrationType: byLabelText('Integration'),
   onCallIntegrationType: byRole('radiogroup'),
   integrationOption: {
@@ -115,7 +108,7 @@
     const capturedRequests = captureRequests(
       (req) => req.url.includes('/v0alpha1/namespaces/default/receivers') && req.method === 'POST'
     );
-    const { user } = renderWithProvider(<GrafanaReceiverForm />);
+    const { user } = renderWithProvider(<GrafanaReceiverForm onCreate={noop} />);
     const { type, click } = user;
 
     await waitFor(() => expect(ui.loadingIndicator.query()).not.toBeInTheDocument());
@@ -150,7 +143,7 @@
 
   describe('Slack contact point', () => {
     it('should disable webhook url field if the user typed the token', async () => {
-      const { user } = renderWithProvider(<GrafanaReceiverForm />);
+      const { user } = renderWithProvider(<GrafanaReceiverForm onCreate={noop} />);
 
       await waitFor(() => expect(ui.loadingIndicator.query()).not.toBeInTheDocument());
 
@@ -172,17 +165,8 @@
       expect(webhookUrlField).toHaveAttribute('readonly');
     });
 
-<<<<<<< HEAD
-    it('handles nested secure fields correctly', async () => {
-      const capturedRequests = captureRequests(
-        (req) => req.url.includes('/v0alpha1/namespaces/default/receivers') && req.method === 'POST'
-      );
+    it('should disable token field if the user typed the webhook URL', async () => {
       const { user } = renderWithProvider(<GrafanaReceiverForm onCreate={noop} />);
-      const { type, click } = user;
-=======
-    it('should disable token field if the user typed the webhook URL', async () => {
-      const { user } = renderWithProvider(<GrafanaReceiverForm />);
->>>>>>> 71a60e27
 
       await waitFor(() => expect(ui.loadingIndicator.query()).not.toBeInTheDocument());
 
@@ -207,7 +191,7 @@
         .withIntegrations((integrationFactory) => [integrationFactory.slack({ token: 'xoxb-my-token' }).build()])
         .build();
 
-      renderWithProvider(<GrafanaReceiverForm contactPoint={contactPoint} editMode={true} />);
+      renderWithProvider(<GrafanaReceiverForm contactPoint={contactPoint} editMode={true} onCreate={noop} />);
 
       await waitFor(() => expect(ui.loadingIndicator.query()).not.toBeInTheDocument());
 
@@ -229,7 +213,7 @@
         ])
         .build();
 
-      renderWithProvider(<GrafanaReceiverForm contactPoint={contactPoint} editMode={true} />);
+      renderWithProvider(<GrafanaReceiverForm contactPoint={contactPoint} editMode={true} onCreate={noop} />);
 
       await waitFor(() => expect(ui.loadingIndicator.query()).not.toBeInTheDocument());
 
@@ -252,7 +236,9 @@
         ])
         .build();
 
-      const { user } = renderWithProvider(<GrafanaReceiverForm contactPoint={contactPoint} editMode={true} />);
+      const { user } = renderWithProvider(
+        <GrafanaReceiverForm contactPoint={contactPoint} editMode={true} onCreate={noop} />
+      );
 
       await waitFor(() => expect(ui.loadingIndicator.query()).not.toBeInTheDocument());
 
@@ -290,7 +276,9 @@
         (req) => req.url.includes(`/v0alpha1/namespaces/default/receivers/${contactPoint.id}`) && req.method === 'PUT'
       );
 
-      const { user } = renderWithProvider(<GrafanaReceiverForm contactPoint={contactPoint} editMode={true} />);
+      const { user } = renderWithProvider(
+        <GrafanaReceiverForm contactPoint={contactPoint} editMode={true} onCreate={noop} />
+      );
 
       await waitFor(() => expect(ui.loadingIndicator.query()).not.toBeInTheDocument());
 
@@ -461,7 +449,9 @@
         (req) => req.url.includes(`/v0alpha1/namespaces/default/receivers/${contactPoint.id}`) && req.method === 'PUT'
       );
 
-      const { user } = renderWithProvider(<GrafanaReceiverForm contactPoint={contactPoint} editMode={true} />);
+      const { user } = renderWithProvider(
+        <GrafanaReceiverForm contactPoint={contactPoint} editMode={true} onCreate={noop} />
+      );
 
       await waitFor(() => expect(ui.loadingIndicator.query()).not.toBeInTheDocument());
 
