--- conflicted
+++ resolved
@@ -122,24 +122,6 @@
       );
     case 'input':
       return (
-<<<<<<< HEAD
-        <Input
-          id={id}
-          readOnly={readOnly || determineReadOnly(option, getValues, pathIndex)}
-          invalid={invalid}
-          type={option.inputType}
-          {...register(name, {
-            required: determineRequired(option, getValues, pathIndex),
-            validate: {
-              validationRule: (v) =>
-                option.validationRule ? validateOption(v, option.validationRule, option.required) : true,
-              customValidator: (v) => (customValidator ? customValidator(v) : true),
-            },
-            setValueAs: option.setValueAs,
-          })}
-          placeholder={option.placeholder}
-        />
-=======
         <WrapWithTemplateSelection
           useTemplates={useTemplates}
           option={option}
@@ -163,7 +145,6 @@
             placeholder={option.placeholder}
           />
         </WrapWithTemplateSelection>
->>>>>>> 5b85c4c2
       );
 
     case 'select':
@@ -212,19 +193,6 @@
       );
     case 'textarea':
       return (
-<<<<<<< HEAD
-        <TextArea
-          id={id}
-          readOnly={readOnly}
-          invalid={invalid}
-          placeholder={option.placeholder}
-          {...register(name, {
-            required: option.required ? 'Required' : false,
-            validate: (v) =>
-              option.validationRule !== '' ? validateOption(v, option.validationRule, option.required) : true,
-          })}
-        />
-=======
         <WrapWithTemplateSelection
           useTemplates={useTemplates}
           option={option}
@@ -243,7 +211,6 @@
             })}
           />
         </WrapWithTemplateSelection>
->>>>>>> 5b85c4c2
       );
     case 'string_array':
       return (
