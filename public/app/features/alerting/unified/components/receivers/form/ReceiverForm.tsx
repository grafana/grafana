import { css } from '@emotion/css';
import * as React from 'react';
<<<<<<< HEAD
import { useCallback } from 'react';
import { FieldErrors, FormProvider, SubmitErrorHandler, useForm, Validate } from 'react-hook-form';
=======
import { FieldErrors, FormProvider, SubmitErrorHandler, useForm } from 'react-hook-form';
>>>>>>> 3262f025

import { GrafanaTheme2 } from '@grafana/data';
import { isFetchError } from '@grafana/runtime';
import { Alert, Button, Field, Input, LinkButton, useStyles2 } from '@grafana/ui';
import { useAppNotification } from 'app/core/copy/appNotification';
import { useCleanup } from 'app/core/hooks/useCleanup';
import { useValidateContactPoint } from 'app/features/alerting/unified/components/contact-points/useContactPoints';

import { getMessageFromError } from '../../../../../../core/utils/errors';
import { logError } from '../../../Analytics';
import { isOnCallFetchError } from '../../../api/onCallApi';
import { useControlledFieldArray } from '../../../hooks/useControlledFieldArray';
import { ChannelValues, CommonSettingsComponentType, ReceiverFormValues } from '../../../types/receiver-form';
import { makeAMLink } from '../../../utils/misc';
import { initialAsyncRequestState } from '../../../utils/redux';

import { ChannelSubForm } from './ChannelSubForm';
import { DeletedSubForm } from './fields/DeletedSubform';
import { Notifier } from './notifiers';
import { normalizeFormValues } from './util';

interface Props<R extends ChannelValues> {
  notifiers: Notifier[];
  defaultItem: R;
  alertManagerSourceName: string;
  onTestChannel?: (channel: R) => void;
  onSubmit: (values: ReceiverFormValues<R>) => Promise<void>;
  commonSettingsComponent: CommonSettingsComponentType;
  initialValues?: ReceiverFormValues<R>;
  isEditable: boolean;
  isTestable?: boolean;
  customValidators?: Record<string, React.ComponentProps<typeof ChannelSubForm>['customValidators']>;
  /**
   * Should we show a warning that there is no default policy set,
   * and that contact point being created will be set as the default?
   */
  showDefaultRouteWarning?: boolean;
  /**
   * Should we disable the title editing? Required when we're using the API server,
   * as at the time of writing this is not possible
   */
  disableEditTitle?: boolean;
}

export function ReceiverForm<R extends ChannelValues>({
  initialValues,
  defaultItem,
  notifiers,
  alertManagerSourceName,
  onSubmit,
  onTestChannel,
  commonSettingsComponent,
  isEditable,
  isTestable,
  customValidators,
  showDefaultRouteWarning,
  disableEditTitle,
}: Props<R>) {
  const notifyApp = useAppNotification();
  const styles = useStyles2(getStyles);
  const validateContactPointName = useValidateContactPoint({ alertmanager: alertManagerSourceName });

  // normalize deprecated and new config values
  const normalizedConfig = normalizeFormValues(initialValues);

  const defaultValues = normalizedConfig ?? {
    name: '',
    items: [
      {
        ...defaultItem,
        __id: String(Math.random()),
      } as any,
    ],
  };

  const formAPI = useForm<ReceiverFormValues<R>>({
    // making a copy here beacuse react-hook-form will mutate these, and break if the object is frozen. for real.
    defaultValues: structuredClone(defaultValues),
  });

  useCleanup((state) => (state.unifiedAlerting.saveAMConfig = initialAsyncRequestState));

  const {
    handleSubmit,
    register,
    formState: { errors, isSubmitting },
    getValues,
  } = formAPI;

  const { fields, append, remove } = useControlledFieldArray<R>({ name: 'items', formAPI, softDelete: true });

  const submitCallback = async (values: ReceiverFormValues<R>) => {
    values.items.forEach((item) => {
      if (item.secureFields) {
        // omit secure fields with boolean value as BE expects not touched fields to be omitted: https://github.com/grafana/grafana/pull/71307
        Object.keys(item.secureFields).forEach((key) => {
          if (item.secureFields[key] === true || item.secureFields[key] === false) {
            delete item.secureFields[key];
          }
        });
      }
    });

    try {
      await onSubmit({
        ...values,
        items: values.items.filter((item) => !item.__deleted),
      });
    } catch (e) {
      if (e instanceof Error || isFetchError(e)) {
        notifyApp.error('Failed to save the contact point', getErrorMessage(e));

        const error = new Error('Failed to save the contact point');
        error.cause = e;
        logError(error);
      }
      throw e;
    }
  };

  const onInvalid: SubmitErrorHandler<ReceiverFormValues<R>> = () => {
    notifyApp.error('There are errors in the form. Please correct them and try again!');
  };

  return (
    <FormProvider {...formAPI}>
      {showDefaultRouteWarning && (
        <Alert severity="warning" title="Attention">
          Because there is no default policy configured yet, this contact point will automatically be set as default.
        </Alert>
      )}
      <form onSubmit={handleSubmit(submitCallback, onInvalid)}>
        <h4 className={styles.heading}>
          {!isEditable ? 'Contact point' : initialValues ? 'Update contact point' : 'Create contact point'}
        </h4>
        <Field label="Name" invalid={!!errors.name} error={errors.name && errors.name.message} required>
          <Input
            disabled={disableEditTitle}
            readOnly={!isEditable}
            id="name"
            {...register('name', {
              required: 'Name is required',
              validate: async (value) => {
                const existingValue = initialValues?.name;
                return validateContactPointName(value, existingValue);
              },
            })}
            width={39}
            placeholder="Name"
          />
        </Field>
        {fields.map((field, index) => {
          const pathPrefix = `items.${index}.`;
          if (field.__deleted) {
            return <DeletedSubForm key={field.__id} pathPrefix={pathPrefix} />;
          }
          const initialItem = initialValues?.items.find(({ __id }) => __id === field.__id);
          return (
            <ChannelSubForm<R>
              defaultValues={field}
              initialValues={initialItem}
              key={field.__id}
              onDuplicate={() => {
                const currentValues: R = getValues().items[index];
                append({ ...currentValues, __id: String(Math.random()) });
              }}
              onTest={
                onTestChannel
                  ? () => {
                      const currentValues: R = getValues().items[index];
                      onTestChannel(currentValues);
                    }
                  : undefined
              }
              onDelete={() => remove(index)}
              pathPrefix={pathPrefix}
              notifiers={notifiers}
              secureFields={initialItem?.secureFields}
              errors={errors?.items?.[index] as FieldErrors<R>}
              commonSettingsComponent={commonSettingsComponent}
              isEditable={isEditable}
              isTestable={isTestable}
              customValidators={customValidators ? customValidators[field.type] : undefined}
            />
          );
        })}
        <>
          {isEditable && (
            <Button
              type="button"
              icon="plus"
              variant="secondary"
              onClick={() => append({ ...defaultItem, __id: String(Math.random()) })}
            >
              Add contact point integration
            </Button>
          )}
          <div className={styles.buttons}>
            {isEditable && (
              <>
                {isSubmitting && (
                  <Button disabled={true} icon="spinner" variant="primary">
                    Saving...
                  </Button>
                )}
                {!isSubmitting && <Button type="submit">Save contact point</Button>}
              </>
            )}
            <LinkButton
              disabled={isSubmitting}
              variant="secondary"
              data-testid="cancel-button"
              href={makeAMLink('/alerting/notifications', alertManagerSourceName)}
            >
              Cancel
            </LinkButton>
          </div>
        </>
      </form>
    </FormProvider>
  );
}

const getStyles = (theme: GrafanaTheme2) => ({
  heading: css({
    margin: theme.spacing(4, 0),
  }),
  buttons: css({
    marginTop: theme.spacing(4),

    '& > * + *': {
      marginLeft: theme.spacing(1),
    },
  }),
});

function getErrorMessage(error: unknown) {
  if (isOnCallFetchError(error)) {
    return error.data.detail;
  }

  return getMessageFromError(error);
}<|MERGE_RESOLUTION|>--- conflicted
+++ resolved
@@ -1,11 +1,6 @@
 import { css } from '@emotion/css';
 import * as React from 'react';
-<<<<<<< HEAD
-import { useCallback } from 'react';
-import { FieldErrors, FormProvider, SubmitErrorHandler, useForm, Validate } from 'react-hook-form';
-=======
 import { FieldErrors, FormProvider, SubmitErrorHandler, useForm } from 'react-hook-form';
->>>>>>> 3262f025
 
 import { GrafanaTheme2 } from '@grafana/data';
 import { isFetchError } from '@grafana/runtime';
