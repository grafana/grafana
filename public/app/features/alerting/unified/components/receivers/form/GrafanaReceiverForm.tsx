import { useMemo, useState } from 'react';

import { locationService } from '@grafana/runtime';
import { Alert, LoadingPlaceholder } from '@grafana/ui';
import {
  useCreateContactPoint,
  useUpdateContactPoint,
} from 'app/features/alerting/unified/components/contact-points/useContactPoints';
import { showManageContactPointPermissions } from 'app/features/alerting/unified/components/contact-points/utils';
import { GRAFANA_RULES_SOURCE_NAME } from 'app/features/alerting/unified/utils/datasource';
<<<<<<< HEAD
import { canEditEntity, shouldUseK8sApi } from 'app/features/alerting/unified/utils/k8s/utils';
=======
>>>>>>> b52e6ba5
import {
  GrafanaManagedContactPoint,
  GrafanaManagedReceiverConfig,
  TestReceiversAlert,
} from 'app/plugins/datasource/alertmanager/types';
import { useDispatch } from 'app/types';

import { alertmanagerApi } from '../../../api/alertmanagerApi';
import { testReceiversAction } from '../../../state/actions';
import { GrafanaChannelValues, ReceiverFormValues } from '../../../types/receiver-form';
import {
  formChannelValuesToGrafanaChannelConfig,
  formValuesToGrafanaReceiver,
  grafanaReceiverToFormValues,
} from '../../../utils/receiver-form';
import { ProvisionedResource, ProvisioningAlert } from '../../Provisioning';
import { ReceiverTypes } from '../grafanaAppReceivers/onCall/onCall';
import { useOnCallIntegration } from '../grafanaAppReceivers/onCall/useOnCallIntegration';

import { GrafanaCommonChannelSettings } from './GrafanaCommonChannelSettings';
import { ReceiverForm } from './ReceiverForm';
import { TestContactPointModal } from './TestContactPointModal';
import { Notifier } from './notifiers';

const defaultChannelValues: GrafanaChannelValues = Object.freeze({
  __id: '',
  secureSettings: {},
  settings: {},
  secureFields: {},
  disableResolveMessage: false,
  type: 'email',
});

interface Props {
  contactPoint?: GrafanaManagedContactPoint;
  readOnly?: boolean;
  editMode?: boolean;
}

const { useGrafanaNotifiersQuery } = alertmanagerApi;

export const GrafanaReceiverForm = ({ contactPoint, readOnly = false, editMode }: Props) => {
  const dispatch = useDispatch();
  const createContactPoint = useCreateContactPoint({ alertmanager: GRAFANA_RULES_SOURCE_NAME });
  const updateContactPoint = useUpdateContactPoint({ alertmanager: GRAFANA_RULES_SOURCE_NAME });

  const {
    onCallNotifierMeta,
    extendOnCallNotifierFeatures,
    extendOnCallReceivers,
    onCallFormValidators,
    isLoadingOnCallIntegration,
    hasOnCallError,
  } = useOnCallIntegration();

  const { data: grafanaNotifiers = [], isLoading: isLoadingNotifiers } = useGrafanaNotifiersQuery();

  const [testChannelValues, setTestChannelValues] = useState<GrafanaChannelValues>();

  // transform receiver DTO to form values
  const [existingValue, id2original] = useMemo((): [
    ReceiverFormValues<GrafanaChannelValues> | undefined,
    Record<string, GrafanaManagedReceiverConfig>,
  ] => {
    if (!contactPoint || isLoadingNotifiers || isLoadingOnCallIntegration) {
      return [undefined, {}];
    }

    return grafanaReceiverToFormValues(extendOnCallReceivers(contactPoint), grafanaNotifiers);
  }, [contactPoint, isLoadingNotifiers, grafanaNotifiers, extendOnCallReceivers, isLoadingOnCallIntegration]);

  const onSubmit = async (values: ReceiverFormValues<GrafanaChannelValues>) => {
    const newReceiver = formValuesToGrafanaReceiver(values, id2original, defaultChannelValues, grafanaNotifiers);
    try {
      if (editMode) {
        await updateContactPoint({
          contactPoint: newReceiver,
          id: contactPoint!.id,
          resourceVersion: contactPoint?.metadata?.resourceVersion,
          originalName: contactPoint?.name,
        });
      } else {
        await createContactPoint({ contactPoint: newReceiver });
      }
      locationService.push('/alerting/notifications');
    } catch (error) {
      // React form validation will handle this for us
    }
  };

  const onTestChannel = (values: GrafanaChannelValues) => {
    setTestChannelValues(values);
  };

  const testNotification = (alert?: TestReceiversAlert) => {
    if (testChannelValues) {
      const existing: GrafanaManagedReceiverConfig | undefined = id2original[testChannelValues.__id];
      const chan = formChannelValuesToGrafanaChannelConfig(testChannelValues, defaultChannelValues, 'test', existing);

      const payload = {
        alertManagerSourceName: GRAFANA_RULES_SOURCE_NAME,
        receivers: [
          {
            name: 'test',
            grafana_managed_receiver_configs: [chan],
          },
        ],
        alert,
      };

      dispatch(testReceiversAction(payload));
    }
  };

  const isEditable = Boolean(
    (!readOnly || (contactPoint && canEditEntity(contactPoint))) && !contactPoint?.provisioned
  );
  const isTestable = !readOnly;

  if (isLoadingNotifiers || isLoadingOnCallIntegration) {
    return <LoadingPlaceholder text="Loading notifiers..." />;
  }

  const notifiers: Notifier[] = grafanaNotifiers.map((n) => {
    if (n.type === ReceiverTypes.OnCall) {
      return {
        dto: extendOnCallNotifierFeatures(n),
        meta: onCallNotifierMeta,
      };
    }

    return { dto: n };
  });
<<<<<<< HEAD
  const disableEditTitle = editMode && shouldUseK8sApi(GRAFANA_RULES_SOURCE_NAME);

=======
>>>>>>> b52e6ba5
  return (
    <>
      {hasOnCallError && (
        <Alert severity="error" title="Loading OnCall integration failed">
          Grafana OnCall plugin has been enabled in your Grafana instances but it is not reachable. Please check the
          plugin configuration
        </Alert>
      )}

      {contactPoint?.provisioned && <ProvisioningAlert resource={ProvisionedResource.ContactPoint} />}

      <ReceiverForm<GrafanaChannelValues>
<<<<<<< HEAD
        contactPointId={contactPoint?.id}
        disableEditTitle={disableEditTitle}
=======
>>>>>>> b52e6ba5
        isEditable={isEditable}
        isTestable={isTestable}
        onSubmit={onSubmit}
        initialValues={existingValue}
        onTestChannel={onTestChannel}
        notifiers={notifiers}
        alertManagerSourceName={GRAFANA_RULES_SOURCE_NAME}
        defaultItem={{ ...defaultChannelValues }}
        commonSettingsComponent={GrafanaCommonChannelSettings}
        customValidators={{ [ReceiverTypes.OnCall]: onCallFormValidators }}
        canManagePermissions={
          editMode && contactPoint && showManageContactPointPermissions(GRAFANA_RULES_SOURCE_NAME, contactPoint)
        }
      />
      <TestContactPointModal
        onDismiss={() => setTestChannelValues(undefined)}
        isOpen={!!testChannelValues}
        onTest={(alert) => testNotification(alert)}
      />
    </>
  );
};<|MERGE_RESOLUTION|>--- conflicted
+++ resolved
@@ -8,10 +8,7 @@
 } from 'app/features/alerting/unified/components/contact-points/useContactPoints';
 import { showManageContactPointPermissions } from 'app/features/alerting/unified/components/contact-points/utils';
 import { GRAFANA_RULES_SOURCE_NAME } from 'app/features/alerting/unified/utils/datasource';
-<<<<<<< HEAD
-import { canEditEntity, shouldUseK8sApi } from 'app/features/alerting/unified/utils/k8s/utils';
-=======
->>>>>>> b52e6ba5
+import { canEditEntity } from 'app/features/alerting/unified/utils/k8s/utils';
 import {
   GrafanaManagedContactPoint,
   GrafanaManagedReceiverConfig,
@@ -145,11 +142,6 @@
 
     return { dto: n };
   });
-<<<<<<< HEAD
-  const disableEditTitle = editMode && shouldUseK8sApi(GRAFANA_RULES_SOURCE_NAME);
-
-=======
->>>>>>> b52e6ba5
   return (
     <>
       {hasOnCallError && (
@@ -162,11 +154,7 @@
       {contactPoint?.provisioned && <ProvisioningAlert resource={ProvisionedResource.ContactPoint} />}
 
       <ReceiverForm<GrafanaChannelValues>
-<<<<<<< HEAD
         contactPointId={contactPoint?.id}
-        disableEditTitle={disableEditTitle}
-=======
->>>>>>> b52e6ba5
         isEditable={isEditable}
         isTestable={isTestable}
         onSubmit={onSubmit}
