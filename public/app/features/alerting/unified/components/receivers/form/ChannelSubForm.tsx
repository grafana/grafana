--- conflicted
+++ resolved
@@ -241,17 +241,12 @@
             readOnly={!isEditable}
             customValidators={customValidators}
           />
-<<<<<<< HEAD
           {!!(mandatoryOptions.length && optionalOptions.length) && (
-            <CollapsibleSection label={`Optional ${notifier.dto.name} settings`}>
-=======
-          {!!(mandatoryOptions?.length && optionalOptions?.length) && (
             <CollapsibleSection
               label={t('alerting.channel-sub-form.label-section', 'Optional {{name}} settings', {
                 name: notifier.dto.name,
               })}
             >
->>>>>>> fab0bdd6
               {notifier.dto.info !== '' && (
                 <Alert title="" severity="info">
                   {notifier.dto.info}
