--- conflicted
+++ resolved
@@ -1,14 +1,8 @@
 import { useEffect, useMemo } from 'react';
 
-<<<<<<< HEAD
 import { SelectableValue } from '@grafana/data';
+import { useTranslate } from '@grafana/i18n';
 import { Alert, Select, SelectCommonProps, Text } from '@grafana/ui';
-import { t } from 'app/core/internationalization';
-=======
-import { GrafanaTheme2, SelectableValue } from '@grafana/data';
-import { useTranslate } from '@grafana/i18n';
-import { Alert, IconButton, Select, SelectCommonProps, Stack, Text, useStyles2 } from '@grafana/ui';
->>>>>>> 69c40bb4
 import { ContactPointReceiverSummary } from 'app/features/alerting/unified/components/contact-points/ContactPoint';
 import { useAlertmanager } from 'app/features/alerting/unified/state/AlertmanagerContext';
 
