--- conflicted
+++ resolved
@@ -14,13 +14,8 @@
 import { setupDataSources } from '../../testSetup/datasources';
 import { DataSourceType } from '../../utils/datasource';
 
-<<<<<<< HEAD
 import { ContactPoint } from './ContactPoint';
 import ContactPointsPageContents from './ContactPoints';
-import setupGrafanaManagedServer from './__mocks__/grafanaManagedServer';
-=======
-import ContactPoints, { ContactPoint } from './ContactPoints';
->>>>>>> 042c239a
 import setupMimirFlavoredServer, { MIMIR_DATASOURCE_UID } from './__mocks__/mimirFlavoredServer';
 import setupVanillaAlertmanagerFlavoredServer, {
   VANILLA_ALERTMANAGER_DATASOURCE_UID,
@@ -46,17 +41,6 @@
 const server = setupMswServer();
 
 const renderWithProvider = (
-<<<<<<< HEAD
-  providerProps?: Partial<ComponentProps<typeof AlertmanagerProvider>>,
-  contactPointProps?: Partial<ComponentProps<typeof ContactPointsPageContents>>
-) =>
-  render(
-    <TestProvider>
-      <AlertmanagerProvider accessType={'notification'} {...providerProps}>
-        <ContactPointsPageContents {...contactPointProps} />
-      </AlertmanagerProvider>
-    </TestProvider>
-=======
   children: ReactNode,
   historyOptions?: MemoryHistoryBuildOptions,
   providerProps?: Partial<ComponentProps<typeof AlertmanagerProvider>>
@@ -66,7 +50,6 @@
       {children}
     </AlertmanagerProvider>,
     { historyOptions }
->>>>>>> 042c239a
   );
 
 describe('contact points', () => {
@@ -80,32 +63,32 @@
 
     describe('tabs behaviour', () => {
       test('loads contact points tab', async () => {
-        renderWithProvider(<ContactPoints />, { initialEntries: ['/?tab=contact_points'] });
+        renderWithProvider(<ContactPointsPageContents />, { initialEntries: ['/?tab=contact_points'] });
 
         expect(await screen.findByText(/add contact point/i)).toBeInTheDocument();
       });
 
       test('loads templates tab', async () => {
-        renderWithProvider(<ContactPoints />, { initialEntries: ['/?tab=templates'] });
+        renderWithProvider(<ContactPointsPageContents />, { initialEntries: ['/?tab=templates'] });
 
         expect(await screen.findByText(/add notification template/i)).toBeInTheDocument();
       });
 
       test('defaults to contact points tab with invalid query param', async () => {
-        renderWithProvider(<ContactPoints />, { initialEntries: ['/?tab=foo_bar'] });
+        renderWithProvider(<ContactPointsPageContents />, { initialEntries: ['/?tab=foo_bar'] });
 
         expect(await screen.findByText(/add contact point/i)).toBeInTheDocument();
       });
 
       test('defaults to contact points tab with no query param', async () => {
-        renderWithProvider(<ContactPoints />);
+        renderWithProvider(<ContactPointsPageContents />);
 
         expect(await screen.findByText(/add contact point/i)).toBeInTheDocument();
       });
     });
 
     it('should show / hide loading states, have all actions enabled', async () => {
-      renderWithProvider(<ContactPoints />);
+      renderWithProvider(<ContactPointsPageContents />);
 
       await waitFor(async () => {
         expect(screen.getByText('Loading...')).toBeInTheDocument();
@@ -144,7 +127,7 @@
     it('should disable certain actions if the user has no write permissions', async () => {
       grantUserPermissions([AccessControlAction.AlertingNotificationsRead]);
 
-      renderWithProvider(<ContactPoints />);
+      renderWithProvider(<ContactPointsPageContents />);
 
       // wait for loading to be done
       await waitFor(async () => {
@@ -263,7 +246,7 @@
     });
 
     it('should be able to search', async () => {
-      renderWithProvider(<ContactPoints />);
+      renderWithProvider(<ContactPointsPageContents />);
 
       const searchInput = await screen.findByRole('textbox', { name: 'search contact points' });
       await userEvent.type(searchInput, 'slack');
@@ -301,7 +284,7 @@
     });
 
     it('should show / hide loading states, have the right actions enabled', async () => {
-      renderWithProvider(<ContactPoints />, undefined, { alertmanagerSourceName: MIMIR_DATASOURCE_UID });
+      renderWithProvider(<ContactPointsPageContents />, undefined, { alertmanagerSourceName: MIMIR_DATASOURCE_UID });
 
       await waitFor(async () => {
         expect(screen.getByText('Loading...')).toBeInTheDocument();
@@ -357,20 +340,9 @@
     });
 
     it("should not allow any editing because it's not supported", async () => {
-<<<<<<< HEAD
-      render(
-        <TestProvider>
-          <AlertmanagerProvider
-            accessType={'notification'}
-            alertmanagerSourceName={VANILLA_ALERTMANAGER_DATASOURCE_UID}
-          >
-            <ContactPointsPageContents />
-          </AlertmanagerProvider>
-        </TestProvider>
-      );
-=======
-      renderWithProvider(<ContactPoints />, undefined, { alertmanagerSourceName: VANILLA_ALERTMANAGER_DATASOURCE_UID });
->>>>>>> 042c239a
+      renderWithProvider(<ContactPointsPageContents />, undefined, {
+        alertmanagerSourceName: VANILLA_ALERTMANAGER_DATASOURCE_UID,
+      });
 
       await waitFor(async () => {
         expect(screen.getByText('Loading...')).toBeInTheDocument();
