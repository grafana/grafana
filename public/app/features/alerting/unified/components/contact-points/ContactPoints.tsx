import { useMemo } from 'react';

import {
  Alert,
  Button,
  LinkButton,
  LoadingPlaceholder,
  Pagination,
  Stack,
  Tab,
  TabContent,
  TabsBar,
  Text,
} from '@grafana/ui';
import { stringifyErrorLike } from 'app/features/alerting/unified/utils/misc';

import { AlertmanagerAction, useAlertmanagerAbility } from '../../hooks/useAbilities';
import { usePagination } from '../../hooks/usePagination';
import { useURLSearchParams } from '../../hooks/useURLSearchParams';
import { useAlertmanager } from '../../state/AlertmanagerContext';
import { GRAFANA_RULES_SOURCE_NAME } from '../../utils/datasource';
import { GrafanaAlertmanagerDeliveryWarning } from '../GrafanaAlertmanagerDeliveryWarning';

import { ContactPoint } from './ContactPoint';
import { NotificationTemplates } from './NotificationTemplates';
import { ContactPointsFilter } from './components/ContactPointsFilter';
import { GlobalConfigAlert } from './components/GlobalConfigAlert';
import { useDeleteContactPointModal } from './components/Modals';
import { useContactPointsWithStatus, useDeleteContactPoint } from './useContactPoints';
import { useContactPointsSearch } from './useContactPointsSearch';
import { ALL_CONTACT_POINTS, useExportContactPoint } from './useExportContactPoint';
import { ContactPointWithMetadata, isProvisioned } from './utils';

export enum ActiveTab {
  ContactPoints = 'contact_points',
  NotificationTemplates = 'templates',
}

const DEFAULT_PAGE_SIZE = 10;

const ContactPointsTab = () => {
  const { selectedAlertmanager } = useAlertmanager();
  const [queryParams] = useURLSearchParams();

  let { isLoading, error, contactPoints } = useContactPointsWithStatus();
  const { deleteTrigger, updateAlertmanagerState } = useDeleteContactPoint(selectedAlertmanager!);
  const [addContactPointSupported, addContactPointAllowed] = useAlertmanagerAbility(
    AlertmanagerAction.CreateContactPoint
  );
  const [exportContactPointsSupported, exportContactPointsAllowed] = useAlertmanagerAbility(
    AlertmanagerAction.ExportContactPoint
  );

  const [DeleteModal, showDeleteModal] = useDeleteContactPointModal(deleteTrigger, updateAlertmanagerState.isLoading);
  const [ExportDrawer, showExportDrawer] = useExportContactPoint();

  const search = queryParams.get('search');

  if (error) {
    // TODO fix this type casting, when error comes from "getContactPointsStatus" it probably won't be a SerializedError
    return <Alert title="Failed to fetch contact points">{stringifyErrorLike(error)}</Alert>;
  }

  if (isLoading) {
    return <LoadingPlaceholder text="Loading..." />;
  }

  const isGrafanaManagedAlertmanager = selectedAlertmanager === GRAFANA_RULES_SOURCE_NAME;
  return (
    <>
      {/* TODO we can add some additional info here with a ToggleTip */}
      <Stack direction="row" alignItems="end" justifyContent="space-between">
        <ContactPointsFilter />

        <Stack direction="row" gap={1}>
          {addContactPointSupported && (
            <LinkButton
              icon="plus"
              aria-label="add contact point"
              variant="primary"
              href="/alerting/notifications/receivers/new"
              disabled={!addContactPointAllowed}
            >
              Add contact point
            </LinkButton>
          )}
          {exportContactPointsSupported && (
            <Button
              icon="download-alt"
              variant="secondary"
              aria-label="export all"
              disabled={!exportContactPointsAllowed}
              onClick={() => showExportDrawer(ALL_CONTACT_POINTS)}
            >
              Export all
            </Button>
          )}
        </Stack>
      </Stack>
      <ContactPointsList
        contactPoints={contactPoints}
        search={search}
        pageSize={DEFAULT_PAGE_SIZE}
        onDelete={(name) => showDeleteModal(name)}
        disabled={updateAlertmanagerState.isLoading}
      />
      {/* Grafana manager Alertmanager does not support global config, Mimir and Cortex do */}
      {!isGrafanaManagedAlertmanager && <GlobalConfigAlert alertManagerName={selectedAlertmanager!} />}
      {DeleteModal}
      {ExportDrawer}
    </>
  );
};

const NotificationTemplatesTab = () => {
  const [createTemplateSupported, createTemplateAllowed] = useAlertmanagerAbility(
    AlertmanagerAction.CreateNotificationTemplate
  );

  return (
    <>
      <Stack direction="row" alignItems="center" justifyContent="space-between">
        <Text variant="body" color="secondary">
          Create notification templates to customize your notifications.
        </Text>
        {createTemplateSupported && (
          <LinkButton
            icon="plus"
            variant="primary"
            href="/alerting/notifications/templates/new"
            disabled={!createTemplateAllowed}
          >
            Add notification template
          </LinkButton>
        )}
      </Stack>
      <NotificationTemplates />
    </>
  );
};

const useTabQueryParam = () => {
  const [queryParams, setQueryParams] = useURLSearchParams();
  const param = useMemo(() => {
    const queryParam = queryParams.get('tab');

    if (!queryParam || !Object.values(ActiveTab).map(String).includes(queryParam)) {
      return ActiveTab.ContactPoints;
    }

    return queryParam || ActiveTab.ContactPoints;
  }, [queryParams]);

  const setParam = (tab: ActiveTab) => setQueryParams({ tab });

  return [param, setParam] as const;
};

const ContactPointsPageContents = () => {
  const { selectedAlertmanager } = useAlertmanager();
  const [activeTab, setActiveTab] = useTabQueryParam();

<<<<<<< HEAD
  let { isLoading, error, contactPoints } = useContactPointsWithStatus();
  const [deleteTrigger, updateAlertmanagerState] = useDeleteContactPoint();
  const [addContactPointSupported, addContactPointAllowed] = useAlertmanagerAbility(
    AlertmanagerAction.CreateContactPoint
  );
  const [exportContactPointsSupported, exportContactPointsAllowed] = useAlertmanagerAbility(
    AlertmanagerAction.ExportContactPoint
  );
  const [createTemplateSupported, createTemplateAllowed] = useAlertmanagerAbility(
    AlertmanagerAction.CreateNotificationTemplate
  );

  const [DeleteModal, showDeleteModal] = useDeleteContactPointModal(deleteTrigger, updateAlertmanagerState.isLoading);
  const [ExportDrawer, showExportDrawer] = useExportContactPoint();

  const search = queryParams.get('search');
=======
  let { contactPoints } = useContactPointsWithStatus();
>>>>>>> a547b386

  const showingContactPoints = activeTab === ActiveTab.ContactPoints;
  const showNotificationTemplates = activeTab === ActiveTab.NotificationTemplates;

  return (
    <>
      <GrafanaAlertmanagerDeliveryWarning currentAlertmanager={selectedAlertmanager!} />
      <Stack direction="column">
        <TabsBar>
          <Tab
            label="Contact Points"
            active={showingContactPoints}
            counter={contactPoints.length}
            onChangeTab={() => setActiveTab(ActiveTab.ContactPoints)}
          />
          <Tab
            label="Notification Templates"
            active={showNotificationTemplates}
            onChangeTab={() => setActiveTab(ActiveTab.NotificationTemplates)}
          />
        </TabsBar>
        <TabContent>
          <Stack direction="column">
            {showingContactPoints && <ContactPointsTab />}
            {showNotificationTemplates && <NotificationTemplatesTab />}
          </Stack>
        </TabContent>
      </Stack>
    </>
  );
};

interface ContactPointsListProps {
  contactPoints: ContactPointWithMetadata[];
  search?: string | null;
  disabled?: boolean;
  onDelete: (name: string) => void;
  pageSize?: number;
}

const ContactPointsList = ({
  contactPoints,
  disabled = false,
  search,
  pageSize = DEFAULT_PAGE_SIZE,
  onDelete,
}: ContactPointsListProps) => {
  const searchResults = useContactPointsSearch(contactPoints, search);
  const { page, pageItems, numberOfPages, onPageChange } = usePagination(searchResults, 1, pageSize);

  return (
    <>
      {pageItems.map((contactPoint, index) => {
        const provisioned = isProvisioned(contactPoint);
        const policies = contactPoint.policies ?? [];
        const key = `${contactPoint.name}-${index}`;

        return (
          <ContactPoint
            key={key}
            name={contactPoint.name}
            disabled={disabled}
            onDelete={onDelete}
            receivers={contactPoint.grafana_managed_receiver_configs}
            provisioned={provisioned}
            policies={policies}
          />
        );
      })}
      <Pagination currentPage={page} numberOfPages={numberOfPages} onNavigate={onPageChange} hideWhenSinglePage />
    </>
  );
};

export default ContactPointsPageContents;<|MERGE_RESOLUTION|>--- conflicted
+++ resolved
@@ -43,7 +43,7 @@
   const [queryParams] = useURLSearchParams();
 
   let { isLoading, error, contactPoints } = useContactPointsWithStatus();
-  const { deleteTrigger, updateAlertmanagerState } = useDeleteContactPoint(selectedAlertmanager!);
+  const [deleteTrigger, deleteRequestState] = useDeleteContactPoint();
   const [addContactPointSupported, addContactPointAllowed] = useAlertmanagerAbility(
     AlertmanagerAction.CreateContactPoint
   );
@@ -51,7 +51,7 @@
     AlertmanagerAction.ExportContactPoint
   );
 
-  const [DeleteModal, showDeleteModal] = useDeleteContactPointModal(deleteTrigger, updateAlertmanagerState.isLoading);
+  const [DeleteModal, showDeleteModal] = useDeleteContactPointModal(deleteTrigger, deleteRequestState.isLoading);
   const [ExportDrawer, showExportDrawer] = useExportContactPoint();
 
   const search = queryParams.get('search');
@@ -102,7 +102,7 @@
         search={search}
         pageSize={DEFAULT_PAGE_SIZE}
         onDelete={(name) => showDeleteModal(name)}
-        disabled={updateAlertmanagerState.isLoading}
+        disabled={deleteRequestState.isLoading}
       />
       {/* Grafana manager Alertmanager does not support global config, Mimir and Cortex do */}
       {!isGrafanaManagedAlertmanager && <GlobalConfigAlert alertManagerName={selectedAlertmanager!} />}
@@ -160,26 +160,7 @@
   const { selectedAlertmanager } = useAlertmanager();
   const [activeTab, setActiveTab] = useTabQueryParam();
 
-<<<<<<< HEAD
-  let { isLoading, error, contactPoints } = useContactPointsWithStatus();
-  const [deleteTrigger, updateAlertmanagerState] = useDeleteContactPoint();
-  const [addContactPointSupported, addContactPointAllowed] = useAlertmanagerAbility(
-    AlertmanagerAction.CreateContactPoint
-  );
-  const [exportContactPointsSupported, exportContactPointsAllowed] = useAlertmanagerAbility(
-    AlertmanagerAction.ExportContactPoint
-  );
-  const [createTemplateSupported, createTemplateAllowed] = useAlertmanagerAbility(
-    AlertmanagerAction.CreateNotificationTemplate
-  );
-
-  const [DeleteModal, showDeleteModal] = useDeleteContactPointModal(deleteTrigger, updateAlertmanagerState.isLoading);
-  const [ExportDrawer, showExportDrawer] = useExportContactPoint();
-
-  const search = queryParams.get('search');
-=======
   let { contactPoints } = useContactPointsWithStatus();
->>>>>>> a547b386
 
   const showingContactPoints = activeTab === ActiveTab.ContactPoints;
   const showNotificationTemplates = activeTab === ActiveTab.NotificationTemplates;
