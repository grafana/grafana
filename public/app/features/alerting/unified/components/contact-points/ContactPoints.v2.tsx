import { css } from '@emotion/css';
import uFuzzy from '@leeoniya/ufuzzy';
import { SerializedError } from '@reduxjs/toolkit';
import { groupBy, size, uniq, upperFirst } from 'lodash';
import pluralize from 'pluralize';
import React, { Fragment, ReactNode, useCallback, useMemo, useState } from 'react';
import { Link } from 'react-router-dom';
import { useToggle } from 'react-use';

import { dateTime, GrafanaTheme2 } from '@grafana/data';
import {
  Alert,
  Button,
  Dropdown,
  Icon,
  LinkButton,
  LoadingPlaceholder,
  Menu,
  Pagination,
  Tab,
  TabContent,
  TabsBar,
  Text,
  Tooltip,
  useStyles2,
<<<<<<< HEAD
=======
  Text,
  LinkButton,
  TabsBar,
  TabContent,
  Tab,
  Pagination,
  Button,
  Stack,
>>>>>>> 73f25f7c
} from '@grafana/ui';
import ConditionalWrap from 'app/features/alerting/components/ConditionalWrap';
import { receiverTypeNames } from 'app/plugins/datasource/alertmanager/consts';
import { GrafanaManagedReceiverConfig } from 'app/plugins/datasource/alertmanager/types';
import { GrafanaNotifierType, NotifierStatus } from 'app/types/alerting';

import { AlertmanagerAction, useAlertmanagerAbility } from '../../hooks/useAbilities';
import { usePagination } from '../../hooks/usePagination';
import { useURLSearchParams } from '../../hooks/useURLSearchParams';
import { useAlertmanager } from '../../state/AlertmanagerContext';
import { INTEGRATION_ICONS } from '../../types/contact-points';
import { GRAFANA_RULES_SOURCE_NAME } from '../../utils/datasource';
import { createUrl } from '../../utils/url';
import { GrafanaAlertmanagerDeliveryWarning } from '../GrafanaAlertmanagerDeliveryWarning';
import { MetaText } from '../MetaText';
import MoreButton from '../MoreButton';
import { ProvisioningBadge } from '../Provisioning';
import { Spacer } from '../Spacer';
import { Strong } from '../Strong';
import { GrafanaReceiverExporter } from '../export/GrafanaReceiverExporter';
import { GrafanaReceiversExporter } from '../export/GrafanaReceiversExporter';
import { GlobalConfigAlert } from '../receivers/ReceiversAndTemplatesView';
import { UnusedContactPointBadge } from '../receivers/ReceiversTable';
import { ReceiverMetadataBadge } from '../receivers/grafanaAppReceivers/ReceiverMetadataBadge';
import { ReceiverPluginMetadata } from '../receivers/grafanaAppReceivers/useReceiversMetadata';

import { ContactPointsFilter } from './ContactPointsFilter';
import { useDeleteContactPointModal } from './Modals';
import { NotificationTemplates } from './NotificationTemplates';
import {
  RECEIVER_META_KEY,
  RECEIVER_PLUGIN_META_KEY,
  RECEIVER_STATUS_KEY,
  useContactPointsWithStatus,
  useDeleteContactPoint,
} from './useContactPoints';
import { ContactPointWithMetadata, getReceiverDescription, isProvisioned, ReceiverConfigWithMetadata } from './utils';

enum ActiveTab {
  ContactPoints,
  NotificationTemplates,
}

const DEFAULT_PAGE_SIZE = 10;

const ContactPoints = () => {
  const { selectedAlertmanager } = useAlertmanager();
  // TODO hook up to query params
  const [activeTab, setActiveTab] = useState<ActiveTab>(ActiveTab.ContactPoints);
  let { isLoading, error, contactPoints } = useContactPointsWithStatus();
  const { deleteTrigger, updateAlertmanagerState } = useDeleteContactPoint(selectedAlertmanager!);
  const [addContactPointSupported, addContactPointAllowed] = useAlertmanagerAbility(
    AlertmanagerAction.CreateContactPoint
  );
  const [exportContactPointsSupported, exportContactPointsAllowed] = useAlertmanagerAbility(
    AlertmanagerAction.ExportContactPoint
  );

  const [DeleteModal, showDeleteModal] = useDeleteContactPointModal(deleteTrigger, updateAlertmanagerState.isLoading);
  const [ExportDrawer, showExportDrawer] = useExportContactPoint();

  const [searchParams] = useURLSearchParams();
  const { search } = getContactPointsFilters(searchParams);

  const showingContactPoints = activeTab === ActiveTab.ContactPoints;
  const showNotificationTemplates = activeTab === ActiveTab.NotificationTemplates;

  if (error) {
    // TODO fix this type casting, when error comes from "getContactPointsStatus" it probably won't be a SerializedError
    return <Alert title="Failed to fetch contact points">{(error as SerializedError).message}</Alert>;
  }

  const isGrafanaManagedAlertmanager = selectedAlertmanager === GRAFANA_RULES_SOURCE_NAME;

  return (
    <>
      <GrafanaAlertmanagerDeliveryWarning currentAlertmanager={selectedAlertmanager!} />

      <Stack direction="column">
        <TabsBar>
          <Tab
            label="Contact Points"
            active={showingContactPoints}
            counter={contactPoints.length}
            onChangeTab={() => setActiveTab(ActiveTab.ContactPoints)}
          />
          <Tab
            label="Notification Templates"
            active={showNotificationTemplates}
            onChangeTab={() => setActiveTab(ActiveTab.NotificationTemplates)}
          />
        </TabsBar>
        <TabContent>
          <Stack direction="column">
            <>
              {isLoading && <LoadingPlaceholder text={'Loading...'} />}
              {/* Contact Points tab */}
              {showingContactPoints && (
                <>
                  {error ? (
                    <Alert title="Failed to fetch contact points">{String(error)}</Alert>
                  ) : (
                    <>
                      {/* TODO we can add some additional info here with a ToggleTip */}
                      <Stack direction="row" alignItems="end">
                        <ContactPointsFilter />
                        <Spacer />
                        <Stack direction="row" gap={1}>
                          {addContactPointSupported && (
                            <LinkButton
                              icon="plus"
                              variant="primary"
                              href="/alerting/notifications/receivers/new"
                              disabled={!addContactPointAllowed}
                            >
                              Add contact point
                            </LinkButton>
                          )}
                          {exportContactPointsSupported && (
                            <Button
                              icon="download-alt"
                              variant="secondary"
                              disabled={!exportContactPointsAllowed}
                              onClick={() => showExportDrawer(ALL_CONTACT_POINTS)}
                            >
                              Export all
                            </Button>
                          )}
                        </Stack>
                      </Stack>
                      <ContactPointsList
                        contactPoints={contactPoints}
                        search={search}
                        pageSize={DEFAULT_PAGE_SIZE}
                        onDelete={(name) => showDeleteModal(name)}
                        disabled={updateAlertmanagerState.isLoading}
                      />
                      {/* Grafana manager Alertmanager does not support global config, Mimir and Cortex do */}
                      {!isGrafanaManagedAlertmanager && <GlobalConfigAlert alertManagerName={selectedAlertmanager!} />}
                    </>
                  )}
                </>
              )}
              {/* Notification Templates tab */}
              {showNotificationTemplates && (
                <>
                  <Stack direction="row" alignItems="center">
                    <Text variant="body" color="secondary">
                      Create notification templates to customize your notifications.
                    </Text>
                    <Spacer />
                    <LinkButton icon="plus" variant="primary" href="/alerting/notifications/templates/new">
                      Add notification template
                    </LinkButton>
                  </Stack>
                  <NotificationTemplates />
                </>
              )}
            </>
          </Stack>
        </TabContent>
      </Stack>
      {DeleteModal}
      {ExportDrawer}
    </>
  );
};

interface ContactPointsListProps {
  contactPoints: ContactPointWithMetadata[];
  search?: string;
  disabled?: boolean;
  onDelete: (name: string) => void;
  pageSize?: number;
}

const ContactPointsList = ({
  contactPoints,
  disabled = false,
  search,
  pageSize = DEFAULT_PAGE_SIZE,
  onDelete,
}: ContactPointsListProps) => {
  const searchResults = useContactPointsSearch(contactPoints, search);
  const { page, pageItems, numberOfPages, onPageChange } = usePagination(searchResults, 1, pageSize);

  return (
    <>
      {pageItems.map((contactPoint, index) => {
        const provisioned = isProvisioned(contactPoint);
        const policies = contactPoint.numberOfPolicies;
        const key = `${contactPoint.name}-${index}`;

        return (
          <ContactPoint
            key={key}
            name={contactPoint.name}
            disabled={disabled}
            onDelete={onDelete}
            receivers={contactPoint.grafana_managed_receiver_configs}
            provisioned={provisioned}
            policies={policies}
          />
        );
      })}
      <Pagination currentPage={page} numberOfPages={numberOfPages} onNavigate={onPageChange} hideWhenSinglePage />
    </>
  );
};

// let's search in two different haystacks, the name of the contact point and the type of the receiver(s)
function useContactPointsSearch(
  contactPoints: ContactPointWithMetadata[],
  search?: string
): ContactPointWithMetadata[] {
  const finder = new uFuzzy();

  const nameHaystack = useMemo(() => {
    return contactPoints.map((contactPoint) => contactPoint.name);
  }, [contactPoints]);

  const typeHaystack = useMemo(() => {
    return contactPoints.map((contactPoint) =>
      // we're using the resolved metadata key here instead of the "type" property – ex. we alias "teams" to "microsoft teams"
      contactPoint.grafana_managed_receiver_configs.map((receiver) => receiver[RECEIVER_META_KEY].name).join(' ')
    );
  }, [contactPoints]);

  if (!search) {
    return contactPoints;
  }

  const nameHits = finder.filter(nameHaystack, search) ?? [];
  const typeHits = finder.filter(typeHaystack, search) ?? [];

  const hits = [...nameHits, ...typeHits];

  return uniq(hits).map((id) => contactPoints[id]) ?? [];
}

interface ContactPointProps {
  name: string;
  disabled?: boolean;
  provisioned?: boolean;
  receivers: ReceiverConfigWithMetadata[];
  policies?: number;
  onDelete: (name: string) => void;
}

export const ContactPoint = ({
  name,
  disabled = false,
  provisioned = false,
  receivers,
  policies = 0,
  onDelete,
}: ContactPointProps) => {
  const styles = useStyles2(getStyles);

  // TODO probably not the best way to figure out if we want to show either only the summary or full metadata for the receivers?
  const showFullMetadata = receivers.some((receiver) => Boolean(receiver[RECEIVER_STATUS_KEY]));

  return (
    <div className={styles.contactPointWrapper} data-testid="contact-point">
      <Stack direction="column" gap={0}>
        <ContactPointHeader
          name={name}
          policies={policies}
          provisioned={provisioned}
          disabled={disabled}
          onDelete={onDelete}
        />
        {showFullMetadata ? (
          <div>
            {receivers.map((receiver, index) => {
              const diagnostics = receiver[RECEIVER_STATUS_KEY];
              const metadata = receiver[RECEIVER_META_KEY];
              const sendingResolved = !Boolean(receiver.disableResolveMessage);
              const pluginMetadata = receiver[RECEIVER_PLUGIN_META_KEY];
              const key = metadata.name + index;

              return (
                <ContactPointReceiver
                  key={key}
                  name={metadata.name}
                  type={receiver.type}
                  description={getReceiverDescription(receiver)}
                  diagnostics={diagnostics}
                  pluginMetadata={pluginMetadata}
                  sendingResolved={sendingResolved}
                />
              );
            })}
          </div>
        ) : (
          <div>
            <ContactPointReceiverSummary receivers={receivers} />
          </div>
        )}
      </Stack>
    </div>
  );
};

interface ContactPointHeaderProps {
  name: string;
  disabled?: boolean;
  provisioned?: boolean;
  policies?: number;
  onDelete: (name: string) => void;
}

const ContactPointHeader = (props: ContactPointHeaderProps) => {
  const { name, disabled = false, provisioned = false, policies = 0, onDelete } = props;
  const styles = useStyles2(getStyles);

  const [exportSupported, exportAllowed] = useAlertmanagerAbility(AlertmanagerAction.ExportContactPoint);
  const [editSupported, editAllowed] = useAlertmanagerAbility(AlertmanagerAction.UpdateContactPoint);
  const [deleteSupported, deleteAllowed] = useAlertmanagerAbility(AlertmanagerAction.UpdateContactPoint);

  const [ExportDrawer, openExportDrawer] = useExportContactPoint();

  const isReferencedByPolicies = policies > 0;
  const canEdit = editSupported && editAllowed && !provisioned;
  const canDelete = deleteSupported && deleteAllowed && !provisioned && policies === 0;

  const menuActions: JSX.Element[] = [];

  if (exportSupported) {
    menuActions.push(
      <Fragment key="export-contact-point">
        <Menu.Item
          icon="download-alt"
          label="Export"
          disabled={!exportAllowed}
          data-testid="export"
          onClick={() => openExportDrawer(name)}
        />
        <Menu.Divider />
      </Fragment>
    );
  }

  if (deleteSupported) {
    menuActions.push(
      <ConditionalWrap
        key="delete-contact-point"
        shouldWrap={isReferencedByPolicies}
        wrap={(children) => (
          <Tooltip content="Contact point is currently in use by one or more notification policies" placement="top">
            <span>{children}</span>
          </Tooltip>
        )}
      >
        <Menu.Item
          label="Delete"
          icon="trash-alt"
          destructive
          disabled={disabled || !canDelete}
          onClick={() => onDelete(name)}
        />
      </ConditionalWrap>
    );
  }

  return (
    <div className={styles.headerWrapper}>
      <Stack direction="row" alignItems="center" gap={1}>
        <Stack alignItems="center" gap={1}>
          <Text variant="body" weight="medium">
            {name}
          </Text>
        </Stack>
        {isReferencedByPolicies && (
          <MetaText>
            <Link to={createUrl('/alerting/routes', { contactPoint: name })}>
              is used by <Strong>{policies}</Strong> {pluralize('notification policy', policies)}
            </Link>
          </MetaText>
        )}
        {provisioned && <ProvisioningBadge />}
        {!isReferencedByPolicies && <UnusedContactPointBadge />}
        <Spacer />
        <LinkButton
          tooltipPlacement="top"
          tooltip={provisioned ? 'Provisioned contact points cannot be edited in the UI' : undefined}
          variant="secondary"
          size="sm"
          icon={canEdit ? 'pen' : 'eye'}
          type="button"
          disabled={disabled}
          aria-label={`${canEdit ? 'edit' : 'view'}-action`}
          data-testid={`${canEdit ? 'edit' : 'view'}-action`}
          href={`/alerting/notifications/receivers/${encodeURIComponent(name)}/edit`}
        >
          {canEdit ? 'Edit' : 'View'}
        </LinkButton>
        {menuActions.length > 0 && (
          <Dropdown overlay={<Menu>{menuActions}</Menu>}>
            <MoreButton />
          </Dropdown>
        )}
      </Stack>
      {ExportDrawer}
    </div>
  );
};

interface ContactPointReceiverProps {
  name: string;
  type: GrafanaNotifierType | string;
  description?: ReactNode;
  sendingResolved?: boolean;
  diagnostics?: NotifierStatus;
  pluginMetadata?: ReceiverPluginMetadata;
}

const ContactPointReceiver = (props: ContactPointReceiverProps) => {
  const { name, type, description, diagnostics, pluginMetadata, sendingResolved = true } = props;
  const styles = useStyles2(getStyles);

  const iconName = INTEGRATION_ICONS[type];
  const hasMetadata = diagnostics !== undefined;

  return (
    <div className={styles.integrationWrapper}>
      <Stack direction="column" gap={0.5}>
        <Stack direction="row" alignItems="center" gap={1}>
          <Stack direction="row" alignItems="center" gap={0.5}>
            {iconName && <Icon name={iconName} />}
            {pluginMetadata ? (
              <ReceiverMetadataBadge metadata={pluginMetadata} />
            ) : (
              <Text variant="body" color="primary">
                {name}
              </Text>
            )}
          </Stack>
          {description && (
            <Text variant="bodySmall" color="secondary">
              {description}
            </Text>
          )}
        </Stack>
        {hasMetadata && <ContactPointReceiverMetadataRow diagnostics={diagnostics} sendingResolved={sendingResolved} />}
      </Stack>
    </div>
  );
};

interface ContactPointReceiverMetadata {
  sendingResolved: boolean;
  diagnostics: NotifierStatus;
}

type ContactPointReceiverSummaryProps = {
  receivers: GrafanaManagedReceiverConfig[];
};

/**
 * This summary is used when we're dealing with non-Grafana managed alertmanager since they
 * don't have any metadata worth showing other than a summary of what types are configured for the contact point
 */
const ContactPointReceiverSummary = ({ receivers }: ContactPointReceiverSummaryProps) => {
  const styles = useStyles2(getStyles);
  const countByType = groupBy(receivers, (receiver) => receiver.type);

  return (
    <div className={styles.integrationWrapper}>
      <Stack direction="column" gap={0}>
        <Stack direction="row" alignItems="center" gap={1}>
          {Object.entries(countByType).map(([type, receivers], index) => {
            const iconName = INTEGRATION_ICONS[type];
            const receiverName = receiverTypeNames[type] ?? upperFirst(type);
            const isLastItem = size(countByType) - 1 === index;

            return (
              <React.Fragment key={type}>
                <Stack direction="row" alignItems="center" gap={0.5}>
                  {iconName && <Icon name={iconName} />}
                  <Text variant="body" color="primary">
                    {receiverName}
                    {receivers.length > 1 && <> ({receivers.length})</>}
                  </Text>
                </Stack>
                {!isLastItem && '⋅'}
              </React.Fragment>
            );
          })}
        </Stack>
      </Stack>
    </div>
  );
};

const ContactPointReceiverMetadataRow = ({ diagnostics, sendingResolved }: ContactPointReceiverMetadata) => {
  const styles = useStyles2(getStyles);

  const failedToSend = Boolean(diagnostics.lastNotifyAttemptError);
  const lastDeliveryAttempt = dateTime(diagnostics.lastNotifyAttempt);
  const lastDeliveryAttemptDuration = diagnostics.lastNotifyAttemptDuration;
  const hasDeliveryAttempt = lastDeliveryAttempt.isValid();

  return (
    <div className={styles.metadataRow}>
      <Stack direction="row" gap={1}>
        {/* this is shown when the last delivery failed – we don't show any additional metadata */}
        {failedToSend ? (
          <>
            <MetaText color="error" icon="exclamation-circle">
              <Tooltip content={diagnostics.lastNotifyAttemptError!}>
                <span>Last delivery attempt failed</span>
              </Tooltip>
            </MetaText>
          </>
        ) : (
          <>
            {/* this is shown when we have a last delivery attempt */}
            {hasDeliveryAttempt && (
              <>
                <MetaText icon="clock-nine">
                  Last delivery attempt{' '}
                  <Tooltip content={lastDeliveryAttempt.toLocaleString()}>
                    <span>
                      <Strong>{lastDeliveryAttempt.locale('en').fromNow()}</Strong>
                    </span>
                  </Tooltip>
                </MetaText>
                <MetaText icon="stopwatch">
                  took <Strong>{lastDeliveryAttemptDuration}</Strong>
                </MetaText>
              </>
            )}
            {/* when we have no last delivery attempt */}
            {!hasDeliveryAttempt && <MetaText icon="clock-nine">No delivery attempts</MetaText>}
            {/* this is only shown for contact points that only want "firing" updates */}
            {!sendingResolved && (
              <MetaText icon="info-circle">
                Delivering <Strong>only firing</Strong> notifications
              </MetaText>
            )}
          </>
        )}
      </Stack>
    </div>
  );
};

const ALL_CONTACT_POINTS = Symbol('all contact points');

type ExportProps = [JSX.Element | null, (receiver: string | typeof ALL_CONTACT_POINTS) => void];

const useExportContactPoint = (): ExportProps => {
  const [receiverName, setReceiverName] = useState<string | typeof ALL_CONTACT_POINTS | null>(null);
  const [isExportDrawerOpen, toggleShowExportDrawer] = useToggle(false);
  const [decryptSecretsSupported, decryptSecretsAllowed] = useAlertmanagerAbility(AlertmanagerAction.DecryptSecrets);

  const canReadSecrets = decryptSecretsSupported && decryptSecretsAllowed;

  const handleClose = useCallback(() => {
    setReceiverName(null);
    toggleShowExportDrawer(false);
  }, [toggleShowExportDrawer]);

  const handleOpen = (receiverName: string | typeof ALL_CONTACT_POINTS) => {
    setReceiverName(receiverName);
    toggleShowExportDrawer(true);
  };

  const drawer = useMemo(() => {
    if (!receiverName || !isExportDrawerOpen) {
      return null;
    }

    if (receiverName === ALL_CONTACT_POINTS) {
      // use this drawer when we want to export all contact points
      return <GrafanaReceiversExporter decrypt={canReadSecrets} onClose={handleClose} />;
    } else {
      // use this one for exporting a single contact point
      return <GrafanaReceiverExporter receiverName={receiverName} decrypt={canReadSecrets} onClose={handleClose} />;
    }
  }, [canReadSecrets, isExportDrawerOpen, handleClose, receiverName]);

  return [drawer, handleOpen];
};

const getContactPointsFilters = (searchParams: URLSearchParams) => ({
  search: searchParams.get('search') ?? undefined,
});

const getStyles = (theme: GrafanaTheme2) => ({
  contactPointWrapper: css({
    borderRadius: `${theme.shape.radius.default}`,
    border: `solid 1px ${theme.colors.border.weak}`,
    borderBottom: 'none',
  }),
  integrationWrapper: css({
    position: 'relative',

    background: `${theme.colors.background.primary}`,
    padding: `${theme.spacing(1)} ${theme.spacing(1.5)}`,

    borderBottom: `solid 1px ${theme.colors.border.weak}`,
  }),
  headerWrapper: css({
    background: `${theme.colors.background.secondary}`,
    padding: `${theme.spacing(1)} ${theme.spacing(1.5)}`,

    borderBottom: `solid 1px ${theme.colors.border.weak}`,
    borderTopLeftRadius: `${theme.shape.radius.default}`,
    borderTopRightRadius: `${theme.shape.radius.default}`,
  }),
  metadataRow: css({
    borderBottomLeftRadius: `${theme.shape.radius.default}`,
    borderBottomRightRadius: `${theme.shape.radius.default}`,
  }),
});

export default ContactPoints;<|MERGE_RESOLUTION|>--- conflicted
+++ resolved
@@ -9,22 +9,6 @@
 
 import { dateTime, GrafanaTheme2 } from '@grafana/data';
 import {
-  Alert,
-  Button,
-  Dropdown,
-  Icon,
-  LinkButton,
-  LoadingPlaceholder,
-  Menu,
-  Pagination,
-  Tab,
-  TabContent,
-  TabsBar,
-  Text,
-  Tooltip,
-  useStyles2,
-<<<<<<< HEAD
-=======
   Text,
   LinkButton,
   TabsBar,
@@ -33,7 +17,13 @@
   Pagination,
   Button,
   Stack,
->>>>>>> 73f25f7c
+  Alert,
+  LoadingPlaceholder,
+  useStyles2,
+  Menu,
+  Dropdown,
+  Tooltip,
+  Icon,
 } from '@grafana/ui';
 import ConditionalWrap from 'app/features/alerting/components/ConditionalWrap';
 import { receiverTypeNames } from 'app/plugins/datasource/alertmanager/consts';
