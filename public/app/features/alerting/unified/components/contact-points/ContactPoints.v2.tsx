import { css } from '@emotion/css';
import { uniqueId, upperFirst } from 'lodash';
import React, { ReactNode } from 'react';

import { dateTime, GrafanaTheme2 } from '@grafana/data';
import { Stack } from '@grafana/experimental';
<<<<<<< HEAD
import { Alert, Badge, Button, Dropdown, Icon, LoadingPlaceholder, Menu, Tooltip, useStyles2 } from '@grafana/ui';
=======
import { Button, Dropdown, Icon, Menu, Tooltip, useStyles2 } from '@grafana/ui';
>>>>>>> 9f2baaf5
import { Span } from '@grafana/ui/src/unstable';
import ConditionalWrap from 'app/features/alerting/components/ConditionalWrap';
import { receiverTypeNames } from 'app/plugins/datasource/alertmanager/consts';
import { GrafanaNotifierType, NotifierStatus } from 'app/types/alerting';

import { useAlertmanager } from '../../state/AlertmanagerContext';
import { INTEGRATION_ICONS } from '../../types/contact-points';
import { MetaText } from '../MetaText';
import { ProvisioningBadge } from '../Provisioning';
import { Spacer } from '../Spacer';
import { Strong } from '../Strong';

import { useDeleteContactPointModal } from './Modals';
import { RECEIVER_STATUS_KEY, useContactPointsWithStatus, useDeleteContactPoint } from './useContactPoints';
import { getReceiverDescription, isProvisioned, ReceiverConfigWithStatus } from './utils';

const ContactPoints = () => {
  const { selectedAlertmanager } = useAlertmanager();
  const { isLoading, error, contactPoints } = useContactPointsWithStatus(selectedAlertmanager!);
  const { deleteTrigger, updateAlertmanagerState } = useDeleteContactPoint(selectedAlertmanager!);

  const [DeleteModal, showDeleteModal] = useDeleteContactPointModal(deleteTrigger, updateAlertmanagerState.isLoading);

  if (error) {
    return <Alert title="Failed to fetch contact points">{String(error)}</Alert>;
  }

  if (isLoading) {
    return <LoadingPlaceholder text={'Loading...'} />;
  }

  return (
    <>
      <Stack direction="column">
        {contactPoints.map((contactPoint) => {
          const contactPointKey = selectedAlertmanager + contactPoint.name;
          const provisioned = isProvisioned(contactPoint);
          const disabled = updateAlertmanagerState.isLoading;

          return (
            <ContactPoint
              key={contactPointKey}
              name={contactPoint.name}
              disabled={disabled}
              onDelete={showDeleteModal}
              receivers={contactPoint.grafana_managed_receiver_configs}
              provisioned={provisioned}
            />
          );
        })}
      </Stack>
      {DeleteModal}
    </>
  );
};

interface ContactPointProps {
  name: string;
  disabled?: boolean;
  provisioned?: boolean;
  receivers: ReceiverConfigWithStatus[];
  onDelete: (name: string) => void;
}

export const ContactPoint = ({
  name,
  disabled = false,
  provisioned = false,
  receivers,
  onDelete,
}: ContactPointProps) => {
  const styles = useStyles2(getStyles);

  return (
    <div className={styles.contactPointWrapper} data-testid="contact-point">
      <Stack direction="column" gap={0}>
        <ContactPointHeader
          name={name}
          policies={[]}
          provisioned={provisioned}
          disabled={disabled}
          onDelete={onDelete}
        />
        <div className={styles.receiversWrapper}>
          {receivers?.map((receiver) => {
            const diagnostics = receiver[RECEIVER_STATUS_KEY];
            const sendingResolved = !Boolean(receiver.disableResolveMessage);

            return (
              <ContactPointReceiver
                key={uniqueId()}
                type={receiver.type}
                description={getReceiverDescription(receiver)}
                diagnostics={diagnostics}
                sendingResolved={sendingResolved}
              />
            );
          })}
        </div>
      </Stack>
    </div>
  );
};

interface ContactPointHeaderProps {
  name: string;
  disabled?: boolean;
  provisioned?: boolean;
  policies?: string[]; // some array of policies that refer to this contact point
  onDelete: (name: string) => void;
}

const ContactPointHeader = (props: ContactPointHeaderProps) => {
  const { name, disabled = false, provisioned = false, policies = [], onDelete } = props;
  const styles = useStyles2(getStyles);

  const disableActions = disabled || provisioned;

  return (
    <div className={styles.headerWrapper}>
      <Stack direction="row" alignItems="center" gap={1}>
        <Stack alignItems="center" gap={1}>
          <Span variant="body">{name}</Span>
        </Stack>
        {policies.length > 0 ? (
          <MetaText>
            {/* TODO make this a link to the notification policies page with the filter applied */}
            is used by <Strong>{policies.length}</Strong> notification policies
          </MetaText>
        ) : (
          <MetaText>is not used in any policy</MetaText>
        )}
<<<<<<< HEAD
        {provisioned && <Badge color="purple" text="Provisioned" />}
=======
        {isProvisioned && <ProvisioningBadge />}
>>>>>>> 9f2baaf5
        <Spacer />
        <ConditionalWrap
          shouldWrap={provisioned}
          wrap={(children) => (
            <Tooltip content="Provisioned items cannot be edited in the UI" placement="top">
              {children}
            </Tooltip>
          )}
        >
          <Button
            variant="secondary"
            size="sm"
            icon="edit"
            type="button"
            disabled={disableActions}
            aria-label="edit-action"
            data-testid="edit-action"
          >
            Edit
          </Button>
        </ConditionalWrap>
        <Dropdown
          overlay={
            <Menu>
              <Menu.Item label="Export" icon="download-alt" />
              <Menu.Divider />
              <Menu.Item
                label="Delete"
                icon="trash-alt"
                destructive
                disabled={disableActions}
                onClick={() => onDelete(name)}
              />
            </Menu>
          }
        >
          <Button
            variant="secondary"
            size="sm"
            icon="ellipsis-h"
            type="button"
            aria-label="more-actions"
            data-testid="more-actions"
            disabled={disableActions}
          />
        </Dropdown>
      </Stack>
    </div>
  );
};

interface ContactPointReceiverProps {
  type: GrafanaNotifierType | string;
  description?: ReactNode;
  sendingResolved?: boolean;
  diagnostics?: NotifierStatus;
}

const ContactPointReceiver = (props: ContactPointReceiverProps) => {
  const { type, description, diagnostics, sendingResolved = true } = props;
  const styles = useStyles2(getStyles);

  const iconName = INTEGRATION_ICONS[type];
  const hasMetadata = diagnostics !== undefined;
  // TODO get the actual name of the type from /ngalert if grafanaManaged AM
  const receiverName = receiverTypeNames[type] ?? upperFirst(type);

  return (
    <div className={styles.integrationWrapper}>
      <Stack direction="column" gap={0}>
        <div className={styles.receiverDescriptionRow}>
          <Stack direction="row" alignItems="center" gap={1}>
            <Stack direction="row" alignItems="center" gap={0.5}>
              {iconName && <Icon name={iconName} />}
              <Span variant="body" color="primary">
                {receiverName}
              </Span>
            </Stack>
            {description && (
              <Span variant="bodySmall" color="secondary">
                {description}
              </Span>
            )}
          </Stack>
        </div>
        {hasMetadata && <ContactPointReceiverMetadataRow diagnostics={diagnostics} sendingResolved={sendingResolved} />}
      </Stack>
    </div>
  );
};

interface ContactPointReceiverMetadata {
  sendingResolved: boolean;
  diagnostics: NotifierStatus;
}

const ContactPointReceiverMetadataRow = (props: ContactPointReceiverMetadata) => {
  const { diagnostics, sendingResolved } = props;
  const styles = useStyles2(getStyles);

  const failedToSend = Boolean(diagnostics.lastNotifyAttemptError);
  const lastDeliveryAttempt = dateTime(diagnostics.lastNotifyAttempt);
  const lastDeliveryAttemptDuration = diagnostics.lastNotifyAttemptDuration;
  const hasDeliveryAttempt = lastDeliveryAttempt.isValid();

  return (
    <div className={styles.metadataRow}>
      <Stack direction="row" gap={1}>
        {/* this is shown when the last delivery failed – we don't show any additional metadata */}
        {failedToSend ? (
          <>
            {/* TODO we might need an error variant for MetaText, dito for success */}
            <Span color="error" variant="bodySmall" weight="bold">
              <Stack direction="row" alignItems={'center'} gap={0.5}>
                <Tooltip content={diagnostics.lastNotifyAttemptError!}>
                  <span>
                    <Icon name="exclamation-circle" /> Last delivery attempt failed
                  </span>
                </Tooltip>
              </Stack>
            </Span>
          </>
        ) : (
          <>
            {/* this is shown when we have a last delivery attempt */}
            {hasDeliveryAttempt && (
              <>
                <MetaText icon="clock-nine">
                  Last delivery attempt{' '}
                  <Tooltip content={lastDeliveryAttempt.toLocaleString()}>
                    <span>
                      <Strong>{lastDeliveryAttempt.locale('en').fromNow()}</Strong>
                    </span>
                  </Tooltip>
                </MetaText>
                <MetaText icon="stopwatch">
                  took <Strong>{lastDeliveryAttemptDuration}</Strong>
                </MetaText>
              </>
            )}
            {/* when we have no last delivery attempt */}
            {!hasDeliveryAttempt && <MetaText icon="clock-nine">No delivery attempts</MetaText>}
            {/* this is only shown for contact points that only want "firing" updates */}
            {!sendingResolved && (
              <MetaText icon="info-circle">
                Delivering <Strong>only firing</Strong> notifications
              </MetaText>
            )}
          </>
        )}
      </Stack>
    </div>
  );
};

const getStyles = (theme: GrafanaTheme2) => ({
  contactPointWrapper: css`
    border-radius: ${theme.shape.borderRadius()};
    border: solid 1px ${theme.colors.border.weak};
    border-bottom: none;
  `,
  integrationWrapper: css`
    position: relative;
    background: ${theme.colors.background.primary};

    border-bottom: solid 1px ${theme.colors.border.weak};
  `,
  headerWrapper: css`
    padding: ${theme.spacing(1)} ${theme.spacing(1.5)};

    background: ${theme.colors.background.secondary};

    border-bottom: solid 1px ${theme.colors.border.weak};
    border-top-left-radius: ${theme.shape.borderRadius()};
    border-top-right-radius: ${theme.shape.borderRadius()};
  `,
  receiverDescriptionRow: css`
    padding: ${theme.spacing(1)} ${theme.spacing(1.5)};
  `,
  metadataRow: css`
    padding: 0 ${theme.spacing(1.5)} ${theme.spacing(1.5)} ${theme.spacing(1.5)};

    border-bottom-left-radius: ${theme.shape.borderRadius()};
    border-bottom-right-radius: ${theme.shape.borderRadius()};
  `,
  receiversWrapper: css``,
});

export default ContactPoints;<|MERGE_RESOLUTION|>--- conflicted
+++ resolved
@@ -4,11 +4,7 @@
 
 import { dateTime, GrafanaTheme2 } from '@grafana/data';
 import { Stack } from '@grafana/experimental';
-<<<<<<< HEAD
-import { Alert, Badge, Button, Dropdown, Icon, LoadingPlaceholder, Menu, Tooltip, useStyles2 } from '@grafana/ui';
-=======
-import { Button, Dropdown, Icon, Menu, Tooltip, useStyles2 } from '@grafana/ui';
->>>>>>> 9f2baaf5
+import { Alert, Button, Dropdown, Icon, LoadingPlaceholder, Menu, Tooltip, useStyles2 } from '@grafana/ui';
 import { Span } from '@grafana/ui/src/unstable';
 import ConditionalWrap from 'app/features/alerting/components/ConditionalWrap';
 import { receiverTypeNames } from 'app/plugins/datasource/alertmanager/consts';
@@ -141,11 +137,7 @@
         ) : (
           <MetaText>is not used in any policy</MetaText>
         )}
-<<<<<<< HEAD
-        {provisioned && <Badge color="purple" text="Provisioned" />}
-=======
-        {isProvisioned && <ProvisioningBadge />}
->>>>>>> 9f2baaf5
+        {provisioned && <ProvisioningBadge />}
         <Spacer />
         <ConditionalWrap
           shouldWrap={provisioned}
