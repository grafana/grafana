--- conflicted
+++ resolved
@@ -76,14 +76,10 @@
       expect(ui.moreActionItems.delete.query()).not.toBeInTheDocument();
     });
 
-<<<<<<< HEAD
-    it('Should render Edit button for users with the update permission', () => {
-      mocks.useRulerRuleAbility.mockImplementation((_rule, _groupIdentifier, action) => {
-        return action === AlertRuleAction.Update ? [true, true] : [false, false];
-      });
-=======
     it('Should render Edit button for users with the update permission', async () => {
->>>>>>> 3c8d29fa
+      mocks.useRulerRuleAbility.mockImplementation((_rule, _groupIdentifier, action) => {
+        return action === AlertRuleAction.Update ? [true, true] : [false, false];
+      });
       mocks.useAlertRuleAbility.mockImplementation((_rule, action) => {
         return action === AlertRuleAction.Update ? [true, true] : [false, false];
       });
@@ -158,14 +154,10 @@
   describe('Cloud rules action buttons', () => {
     const cloudRule = getCloudRule({ name: 'Cloud' });
 
-<<<<<<< HEAD
-    it('Should not render Edit button for users without the update permission', () => {
-      mocks.useRulerRuleAbility.mockImplementation((_rule, _groupIdentifier, action) => {
-        return action === AlertRuleAction.Update ? [true, false] : [true, true];
-      });
-=======
     it('Should not render Edit button for users without the update permission', async () => {
->>>>>>> 3c8d29fa
+      mocks.useRulerRuleAbility.mockImplementation((_rule, _groupIdentifier, action) => {
+        return action === AlertRuleAction.Update ? [true, false] : [true, true];
+      });
       mocks.useAlertRuleAbility.mockImplementation((_rule, action) => {
         return action === AlertRuleAction.Update ? [true, false] : [true, true];
       });
@@ -189,14 +181,10 @@
       expect(ui.moreActionItems.delete.query()).not.toBeInTheDocument();
     });
 
-<<<<<<< HEAD
-    it('Should render Edit button for users with the update permission', () => {
-      mocks.useRulerRuleAbility.mockImplementation((_rule, _groupIdentifier, action) => {
-        return action === AlertRuleAction.Update ? [true, true] : [false, false];
-      });
-=======
     it('Should render Edit button for users with the update permission', async () => {
->>>>>>> 3c8d29fa
+      mocks.useRulerRuleAbility.mockImplementation((_rule, _groupIdentifier, action) => {
+        return action === AlertRuleAction.Update ? [true, true] : [false, false];
+      });
       mocks.useAlertRuleAbility.mockImplementation((_rule, action) => {
         return action === AlertRuleAction.Update ? [true, true] : [false, false];
       });
