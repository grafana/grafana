--- conflicted
+++ resolved
@@ -5,11 +5,8 @@
 import { MemoryRouter } from 'react-router-dom';
 import { byRole } from 'testing-library-selector';
 
-<<<<<<< HEAD
+import { setPluginExtensionsHook } from '@grafana/runtime';
 import { mockApi, setupMswServer } from 'app/features/alerting/unified/mockApi';
-=======
-import { setPluginExtensionsHook } from '@grafana/runtime';
->>>>>>> 6dbc4492
 import { configureStore } from 'app/store/configureStore';
 import { CombinedRule } from 'app/types/unified-alerting';
 
