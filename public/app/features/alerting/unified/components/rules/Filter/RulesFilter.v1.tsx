import { css } from '@emotion/css';
import { useEffect, useRef, useState } from 'react';
import { useForm } from 'react-hook-form';

import { DataSourceInstanceSettings, GrafanaTheme2, SelectableValue } from '@grafana/data';
<<<<<<< HEAD
import { Trans, useTranslate } from '@grafana/i18n';
import { config } from '@grafana/runtime';
=======
>>>>>>> 46f437db
import { Button, Field, Icon, Input, Label, RadioButtonGroup, Stack, Tooltip, useStyles2 } from '@grafana/ui';
import { DashboardPicker } from 'app/core/components/Select/DashboardPicker';
import { contextSrv } from 'app/core/core';
import { ContactPointSelector } from 'app/features/alerting/unified/components/notification-policies/ContactPointSelector';
import { AccessControlAction } from 'app/types';
import { PromAlertingRuleState, PromRuleType } from 'app/types/unified-alerting-dto';

import {
  LogMessages,
  logInfo,
  trackRulesSearchComponentInteraction,
  trackRulesSearchInputInteraction,
} from '../../../Analytics';
import { useRulesFilter } from '../../../hooks/useFilteredRules';
import { useAlertingHomePageExtensions } from '../../../plugins/useAlertingHomePageExtensions';
import { RuleHealth } from '../../../search/rulesSearchParser';
import { AlertmanagerProvider } from '../../../state/AlertmanagerContext';
import { GRAFANA_RULES_SOURCE_NAME } from '../../../utils/datasource';
import { alertStateToReadable } from '../../../utils/rules';
import { PopupCard } from '../../HoverCard';
import { MultipleDataSourcePicker } from '../MultipleDataSourcePicker';

import { RulesViewModeSelector } from './RulesViewModeSelector';

const RuleTypeOptions: SelectableValue[] = [
  { label: 'Alert ', value: PromRuleType.Alerting },
  { label: 'Recording ', value: PromRuleType.Recording },
];

const RuleHealthOptions: SelectableValue[] = [
  { label: 'Ok', value: RuleHealth.Ok },
  { label: 'No Data', value: RuleHealth.NoData },
  { label: 'Error', value: RuleHealth.Error },
];

// Contact point selector is not supported in Alerting ListView V2 yet
const canRenderContactPointSelector = contextSrv.hasPermission(AccessControlAction.AlertingReceiversRead);

interface RulesFilerProps {
  onClear?: () => void;
}

const RuleStateOptions = Object.entries(PromAlertingRuleState).map(([key, value]) => ({
  label: alertStateToReadable(value),
  value,
}));

const RulesFilter = ({ onClear = () => undefined }: RulesFilerProps) => {
  const styles = useStyles2(getStyles);
  const { pluginsFilterEnabled } = usePluginsFilterStatus();
  const { filterState, hasActiveFilters, searchQuery, setSearchQuery, updateFilters } = useRulesFilter();

  // This key is used to force a rerender on the inputs when the filters are cleared
  const [filterKey, setFilterKey] = useState<number>(Math.floor(Math.random() * 100));
  const dataSourceKey = `dataSource-${filterKey}`;
  const queryStringKey = `queryString-${filterKey}`;

  const searchQueryRef = useRef<HTMLInputElement | null>(null);
  const { handleSubmit, register, setValue } = useForm<{ searchQuery: string }>({
    defaultValues: { searchQuery },
  });
  const { ref, ...rest } = register('searchQuery');

  useEffect(() => {
    setValue('searchQuery', searchQuery);
  }, [searchQuery, setValue]);
  const { t } = useTranslate();

  const handleDataSourceChange = (dataSourceValue: DataSourceInstanceSettings, action: 'add' | 'remove') => {
    const dataSourceNames =
      action === 'add'
        ? [...filterState.dataSourceNames].concat([dataSourceValue.name])
        : filterState.dataSourceNames.filter((name) => name !== dataSourceValue.name);

    updateFilters({
      ...filterState,
      dataSourceNames,
    });

    setFilterKey((key) => key + 1);
    trackRulesSearchComponentInteraction('dataSourceNames');
  };

  const handleDashboardChange = (dashboardUid: string | undefined) => {
    updateFilters({ ...filterState, dashboardUid });
    trackRulesSearchComponentInteraction('dashboardUid');
  };

  const clearDataSource = () => {
    updateFilters({ ...filterState, dataSourceNames: [] });
    setFilterKey((key) => key + 1);
  };

  const handleAlertStateChange = (value: PromAlertingRuleState) => {
    logInfo(LogMessages.clickingAlertStateFilters);
    updateFilters({ ...filterState, ruleState: value });
    trackRulesSearchComponentInteraction('ruleState');
  };

  const handleRuleTypeChange = (ruleType: PromRuleType) => {
    updateFilters({ ...filterState, ruleType });
    trackRulesSearchComponentInteraction('ruleType');
  };

  const handleRuleHealthChange = (ruleHealth: RuleHealth) => {
    updateFilters({ ...filterState, ruleHealth });
    trackRulesSearchComponentInteraction('ruleHealth');
  };

  const handleClearFiltersClick = () => {
    setSearchQuery(undefined);
    onClear();

    setTimeout(() => setFilterKey(filterKey + 1), 100);
  };

  const handleContactPointChange = (contactPoint: string) => {
    updateFilters({ ...filterState, contactPoint });
    trackRulesSearchComponentInteraction('contactPoint');
  };

  const searchIcon = <Icon name={'search'} />;

  return (
    <Stack direction="column" gap={0}>
      <Stack direction="row" gap={1} wrap="wrap">
        <Field
          className={styles.dsPickerContainer}
          label={
            <Label htmlFor="data-source-picker">
              <Stack gap={0.5} alignItems="center">
                <span>
                  <Trans i18nKey="alerting.rules-filter.search-by-data-sources">Search by data sources</Trans>
                </span>
                <Tooltip
                  content={
                    <div>
                      <p>
                        <Trans i18nKey="alerting.rules-filter.configured-alert-rules">
                          Data sources containing configured alert rules are Mimir or Loki data sources where alert
                          rules are stored and evaluated in the data source itself.
                        </Trans>
                      </p>
                      <p>
                        <Trans i18nKey="alerting.rules-filter.manage-alerts">
                          In these data sources, you can select Manage alerts via Alerting UI to be able to manage these
                          alert rules in the Grafana UI as well as in the data source where they were configured.
                        </Trans>
                      </p>
                    </div>
                  }
                >
                  <Icon
                    id="data-source-picker-inline-help"
                    name="info-circle"
                    size="sm"
                    title={t(
                      'alerting.rules-filter.data-source-picker-inline-help-title-search-by-data-sources-help',
                      'Search by data sources help'
                    )}
                  />
                </Tooltip>
              </Stack>
            </Label>
          }
        >
          <MultipleDataSourcePicker
            key={dataSourceKey}
            alerting
            noDefault
            placeholder={t('alerting.rules-filter.placeholder-all-data-sources', 'All data sources')}
            current={filterState.dataSourceNames}
            onChange={handleDataSourceChange}
            onClear={clearDataSource}
          />
        </Field>

        <Field
          className={styles.dashboardPickerContainer}
          label={
            <Label htmlFor="filters-dashboard-picker">
              <Trans i18nKey="alerting.rules-filter.dashboard">Dashboard</Trans>
            </Label>
          }
        >
          {/* The key prop is to clear the picker value */}
          {/* DashboardPicker doesn't do that itself when value is undefined */}
          <DashboardPicker
            inputId="filters-dashboard-picker"
            key={filterState.dashboardUid ? 'dashboard-defined' : 'dashboard-not-defined'}
            value={filterState.dashboardUid}
            onChange={(value) => handleDashboardChange(value?.uid)}
            isClearable
            cacheOptions
          />
        </Field>

        <div>
          <Label>
            <Trans i18nKey="alerting.rules-filter.state">State</Trans>
          </Label>
          <RadioButtonGroup
            options={RuleStateOptions}
            value={filterState.ruleState}
            onChange={handleAlertStateChange}
          />
        </div>
        <div>
          <Label>
            <Trans i18nKey="alerting.rules-filter.rule-type">Rule type</Trans>
          </Label>
          <RadioButtonGroup options={RuleTypeOptions} value={filterState.ruleType} onChange={handleRuleTypeChange} />
        </div>
        <div>
          <Label>
            <Trans i18nKey="alerting.rules-filter.health">Health</Trans>
          </Label>
          <RadioButtonGroup
            options={RuleHealthOptions}
            value={filterState.ruleHealth}
            onChange={handleRuleHealthChange}
          />
        </div>
        {canRenderContactPointSelector && (
          <AlertmanagerProvider accessType={'notification'} alertmanagerSourceName={GRAFANA_RULES_SOURCE_NAME}>
            <Stack direction="column" gap={0}>
              <Field
                label={
                  <Label htmlFor="contactPointFilter">
                    <Trans i18nKey="alerting.contactPointFilter.label">Contact point</Trans>
                  </Label>
                }
              >
                <ContactPointSelector
                  selectedContactPointName={filterState.contactPoint}
                  selectProps={{
                    inputId: 'contactPointFilter',
                    width: 40,
                    onChange: (selectValue) => {
                      handleContactPointChange(selectValue?.value?.name!);
                    },
                    isClearable: true,
                  }}
                />
              </Field>
            </Stack>
          </AlertmanagerProvider>
        )}
        {pluginsFilterEnabled && (
          <div>
            <Label>
              <Trans i18nKey="alerting.rules-filter.plugin-rules">Plugin rules</Trans>
            </Label>
            <RadioButtonGroup<'hide'>
              options={[
                { label: 'Show', value: undefined },
                { label: 'Hide', value: 'hide' },
              ]}
              value={filterState.plugins}
              onChange={(value) => updateFilters({ ...filterState, plugins: value })}
            />
          </div>
        )}
      </Stack>

      <Stack direction="column" gap={0}>
        <Stack direction="row" gap={1}>
          <form
            className={styles.searchInput}
            onSubmit={handleSubmit((data) => {
              setSearchQuery(data.searchQuery);
              searchQueryRef.current?.blur();
              trackRulesSearchInputInteraction({ oldQuery: searchQuery, newQuery: data.searchQuery });
            })}
          >
            <Field
              label={
                <Label htmlFor="rulesSearchInput">
                  <Stack gap={0.5} alignItems="center">
                    <span>
                      <Trans i18nKey="alerting.rules-filter.search">Search</Trans>
                    </span>
                    <PopupCard content={<SearchQueryHelp />}>
                      <Icon
                        name="info-circle"
                        size="sm"
                        tabIndex={0}
                        title={t('alerting.rules-filter.title-search-help', 'Search help')}
                      />
                    </PopupCard>
                  </Stack>
                </Label>
              }
            >
              <Input
                id="rulesSearchInput"
                key={queryStringKey}
                prefix={searchIcon}
                ref={(e) => {
                  ref(e);
                  searchQueryRef.current = e;
                }}
                {...rest}
                placeholder={t('alerting.rules-filter.rulesSearchInput-placeholder-search', 'Search')}
                data-testid="search-query-input"
              />
            </Field>
            <input type="submit" hidden />
          </form>
          <div>
            <Label>
              <Trans i18nKey="alerting.rules-filter.view-as">View as</Trans>
            </Label>
            <RulesViewModeSelector />
          </div>
        </Stack>
        {hasActiveFilters && (
          <div>
            <Button fullWidth={false} icon="times" variant="secondary" onClick={handleClearFiltersClick}>
              <Trans i18nKey="alerting.rules-filter.clear-filters">Clear filters</Trans>
            </Button>
          </div>
        )}
      </Stack>
    </Stack>
  );
};

const getStyles = (theme: GrafanaTheme2) => {
  return {
    dsPickerContainer: css({
      width: theme.spacing(60),
      flexGrow: 0,
      margin: 0,
    }),
    dashboardPickerContainer: css({
      minWidth: theme.spacing(50),
    }),
    searchInput: css({
      flex: 1,
      margin: 0,
    }),
  };
};

function SearchQueryHelp() {
  const styles = useStyles2(helpStyles);
  const { t } = useTranslate();
  return (
    <div>
      <div>
        <Trans i18nKey="alerting.search-query-help.search-syntax">
          Search syntax allows to query alert rules by the parameters defined below.
        </Trans>
      </div>
      <hr />
      <div className={styles.grid}>
        <div>
          <Trans i18nKey="alerting.search-query-help.filter-type">Filter type</Trans>
        </div>
        <div>
          <Trans i18nKey="alerting.search-query-help.expression">Expression</Trans>
        </div>
        <HelpRow
          title={t('alerting.search-query-help.title-datasources', 'Datasources')}
          expr="datasource:mimir datasource:prometheus"
        />
        <HelpRow
          title={t('alerting.search-query-help.title-folder-namespace', 'Folder/Namespace')}
          expr="namespace:global"
        />
        <HelpRow title={t('alerting.search-query-help.title-group', 'Group')} expr="group:cpu-usage" />
        <HelpRow title={t('alerting.search-query-help.title-rule', 'Rule')} expr='rule:"cpu 80%"' />
        <HelpRow title={t('alerting.search-query-help.title-labels', 'Labels')} expr="label:team=A label:cluster=a1" />
        <HelpRow title={t('alerting.search-query-help.title-state', 'State')} expr="state:firing|normal|pending" />
        <HelpRow title={t('alerting.search-query-help.title-type', 'Type')} expr="type:alerting|recording" />
        <HelpRow title={t('alerting.search-query-help.title-health', 'Health')} expr="health:ok|nodata|error" />
        <HelpRow
          title={t('alerting.search-query-help.title-dashboard-uid', 'Dashboard UID')}
          expr="dashboard:eadde4c7-54e6-4964-85c0-484ab852fd04"
        />
        <HelpRow
          title={t('alerting.search-query-help.title-contact-point', 'Contact point')}
          expr="contactPoint:slack"
        />
      </div>
    </div>
  );
}

function HelpRow({ title, expr }: { title: string; expr: string }) {
  const styles = useStyles2(helpStyles);

  return (
    <>
      <div>{title}</div>
      <code className={styles.code}>{expr}</code>
    </>
  );
}

const helpStyles = (theme: GrafanaTheme2) => ({
  grid: css({
    display: 'grid',
    gridTemplateColumns: 'max-content auto',
    gap: theme.spacing(1),
    alignItems: 'center',
  }),
  code: css({
    display: 'block',
    textAlign: 'center',
  }),
});

function usePluginsFilterStatus() {
  const { components } = useAlertingHomePageExtensions();
  return { pluginsFilterEnabled: components.length > 0 };
}

export default RulesFilter;<|MERGE_RESOLUTION|>--- conflicted
+++ resolved
@@ -3,11 +3,7 @@
 import { useForm } from 'react-hook-form';
 
 import { DataSourceInstanceSettings, GrafanaTheme2, SelectableValue } from '@grafana/data';
-<<<<<<< HEAD
 import { Trans, useTranslate } from '@grafana/i18n';
-import { config } from '@grafana/runtime';
-=======
->>>>>>> 46f437db
 import { Button, Field, Icon, Input, Label, RadioButtonGroup, Stack, Tooltip, useStyles2 } from '@grafana/ui';
 import { DashboardPicker } from 'app/core/components/Select/DashboardPicker';
 import { contextSrv } from 'app/core/core';
