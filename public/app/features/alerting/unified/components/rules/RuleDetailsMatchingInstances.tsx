import { css, cx } from '@emotion/css';
import { countBy } from 'lodash';
import React, { useMemo, useState } from 'react';

import { GrafanaTheme } from '@grafana/data';
import { LinkButton, useStyles } from '@grafana/ui';
import { MatcherFilter } from 'app/features/alerting/unified/components/alert-groups/MatcherFilter';
import {
  AlertInstanceStateFilter,
  InstanceStateFilter,
} from 'app/features/alerting/unified/components/rules/AlertInstanceStateFilter';
import { labelsMatchMatchers, parseMatchers } from 'app/features/alerting/unified/utils/alertmanager';
import { createViewLink, sortAlerts } from 'app/features/alerting/unified/utils/misc';
import { SortOrder } from 'app/plugins/panel/alertlist/types';
<<<<<<< HEAD
import { Alert, CombinedRule } from 'app/types/unified-alerting';
=======
import { Alert, CombinedRule, PaginationProps } from 'app/types/unified-alerting';
>>>>>>> 82e32447
import { mapStateWithReasonToBaseState } from 'app/types/unified-alerting-dto';

import { GRAFANA_RULES_SOURCE_NAME, isGrafanaRulesSource } from '../../utils/datasource';
import { isAlertingRule } from '../../utils/rules';
import { DetailsField } from '../DetailsField';

import { AlertInstancesTable } from './AlertInstancesTable';

<<<<<<< HEAD
type Props = {
  rule: CombinedRule;
};
=======
interface Props {
  rule: CombinedRule;
  pagination?: PaginationProps;
  itemsDisplayLimit?: number;
}

interface ShowMoreStats {
  totalItemsCount: number;
  visibleItemsCount: number;
}

function ShowMoreInstances(props: { ruleViewPageLink: string; stats: ShowMoreStats }) {
  const styles = useStyles(getStyles);
  const { ruleViewPageLink, stats } = props;

  return (
    <div className={styles.footerRow}>
      <div>
        Showing {stats.visibleItemsCount} out of {stats.totalItemsCount} instances
      </div>
      {ruleViewPageLink && (
        <LinkButton href={ruleViewPageLink} size="sm" variant="secondary">
          Show all {stats.totalItemsCount} alert instances
        </LinkButton>
      )}
    </div>
  );
}
>>>>>>> 82e32447

export function RuleDetailsMatchingInstances(props: Props): JSX.Element | null {
  const {
    rule: { promRule, namespace },
<<<<<<< HEAD
=======
    itemsDisplayLimit = Number.POSITIVE_INFINITY,
    pagination,
>>>>>>> 82e32447
  } = props;

  const [queryString, setQueryString] = useState<string>();
  const [alertState, setAlertState] = useState<InstanceStateFilter>();

  // This key is used to force a rerender on the inputs when the filters are cleared
  const [filterKey] = useState<number>(Math.floor(Math.random() * 100));
  const queryStringKey = `queryString-${filterKey}`;

  const styles = useStyles(getStyles);

  const stateFilterType = isGrafanaRulesSource(namespace.rulesSource) ? GRAFANA_RULES_SOURCE_NAME : 'prometheus';

  const alerts = useMemo(
    (): Alert[] =>
      isAlertingRule(promRule) && promRule.alerts?.length
        ? filterAlerts(queryString, alertState, sortAlerts(SortOrder.Importance, promRule.alerts))
        : [],
    [promRule, alertState, queryString]
  );

  if (!isAlertingRule(promRule)) {
    return null;
  }

  const visibleInstances = alerts.slice(0, itemsDisplayLimit);

  const countAllByState = countBy(promRule.alerts, (alert) => mapStateWithReasonToBaseState(alert.state));
  const hiddenItemsCount = alerts.length - visibleInstances.length;

  const stats: ShowMoreStats = {
    totalItemsCount: alerts.length,
    visibleItemsCount: visibleInstances.length,
  };

  const ruleViewPageLink = createViewLink(namespace.rulesSource, props.rule, location.pathname + location.search);

  const footerRow = hiddenItemsCount ? (
    <ShowMoreInstances stats={stats} ruleViewPageLink={ruleViewPageLink} />
  ) : undefined;

  return (
    <DetailsField label="Matching instances" horizontal={true}>
      <div className={cx(styles.flexRow, styles.spaceBetween)}>
        <div className={styles.flexRow}>
          <MatcherFilter
            className={styles.rowChild}
            key={queryStringKey}
            defaultQueryString={queryString}
            onFilterChange={(value) => setQueryString(value)}
          />
          <AlertInstanceStateFilter
            className={styles.rowChild}
            filterType={stateFilterType}
            stateFilter={alertState}
            onStateFilterChange={setAlertState}
            itemPerStateStats={countAllByState}
          />
        </div>
      </div>

      <AlertInstancesTable instances={visibleInstances} pagination={pagination} footerRow={footerRow} />
    </DetailsField>
  );
}

function filterAlerts(
  alertInstanceLabel: string | undefined,
  alertInstanceState: InstanceStateFilter | undefined,
  alerts: Alert[]
): Alert[] {
  let filteredAlerts = [...alerts];
  if (alertInstanceLabel) {
    const matchers = parseMatchers(alertInstanceLabel || '');
    filteredAlerts = filteredAlerts.filter(({ labels }) => labelsMatchMatchers(labels, matchers));
  }
  if (alertInstanceState) {
    filteredAlerts = filteredAlerts.filter((alert) => {
      return mapStateWithReasonToBaseState(alert.state) === alertInstanceState;
    });
  }

  return filteredAlerts;
}

const getStyles = (theme: GrafanaTheme) => {
  return {
    flexRow: css`
      display: flex;
      flex-direction: row;
      align-items: flex-end;
      width: 100%;
      flex-wrap: wrap;
      margin-bottom: ${theme.spacing.sm};
    `,
    spaceBetween: css`
      justify-content: space-between;
    `,
    rowChild: css`
      margin-right: ${theme.spacing.sm};
    `,
    footerRow: css`
      display: flex;
      flex-direction: column;
      gap: ${theme.spacing.sm};
      justify-content: space-between;
      align-items: center;
      width: 100%;
    `,
  };
};<|MERGE_RESOLUTION|>--- conflicted
+++ resolved
@@ -12,11 +12,7 @@
 import { labelsMatchMatchers, parseMatchers } from 'app/features/alerting/unified/utils/alertmanager';
 import { createViewLink, sortAlerts } from 'app/features/alerting/unified/utils/misc';
 import { SortOrder } from 'app/plugins/panel/alertlist/types';
-<<<<<<< HEAD
-import { Alert, CombinedRule } from 'app/types/unified-alerting';
-=======
 import { Alert, CombinedRule, PaginationProps } from 'app/types/unified-alerting';
->>>>>>> 82e32447
 import { mapStateWithReasonToBaseState } from 'app/types/unified-alerting-dto';
 
 import { GRAFANA_RULES_SOURCE_NAME, isGrafanaRulesSource } from '../../utils/datasource';
@@ -25,11 +21,6 @@
 
 import { AlertInstancesTable } from './AlertInstancesTable';
 
-<<<<<<< HEAD
-type Props = {
-  rule: CombinedRule;
-};
-=======
 interface Props {
   rule: CombinedRule;
   pagination?: PaginationProps;
@@ -58,16 +49,12 @@
     </div>
   );
 }
->>>>>>> 82e32447
 
 export function RuleDetailsMatchingInstances(props: Props): JSX.Element | null {
   const {
     rule: { promRule, namespace },
-<<<<<<< HEAD
-=======
     itemsDisplayLimit = Number.POSITIVE_INFINITY,
     pagination,
->>>>>>> 82e32447
   } = props;
 
   const [queryString, setQueryString] = useState<string>();
