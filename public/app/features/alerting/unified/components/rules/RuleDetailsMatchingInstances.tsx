--- conflicted
+++ resolved
@@ -131,13 +131,8 @@
         </div>
       )}
       {!enableFiltering && <div className={styles.stats}>{statsComponents}</div>}
-<<<<<<< HEAD
-      <AlertInstancesTable instances={visibleInstances} pagination={pagination} footerRow={footerRow} />
+      <AlertInstancesTable rule={rule} instances={visibleInstances} pagination={pagination} footerRow={footerRow} />
     </>
-=======
-      <AlertInstancesTable rule={rule} instances={visibleInstances} pagination={pagination} footerRow={footerRow} />
-    </DetailsField>
->>>>>>> 5015b5b2
   );
 }
 
