--- conflicted
+++ resolved
@@ -13,11 +13,7 @@
 import { createViewLink, sortAlerts } from 'app/features/alerting/unified/utils/misc';
 import { SortOrder } from 'app/plugins/panel/alertlist/types';
 import { Alert, CombinedRule } from 'app/types/unified-alerting';
-<<<<<<< HEAD
 import { GrafanaAlertState, mapStateWithReasonToBaseState } from 'app/types/unified-alerting-dto';
-=======
-import { mapStateWithReasonToBaseState } from 'app/types/unified-alerting-dto';
->>>>>>> a37b868d
 
 import { GRAFANA_RULES_SOURCE_NAME, isGrafanaRulesSource } from '../../utils/datasource';
 import { isAlertingRule } from '../../utils/rules';
@@ -27,11 +23,8 @@
 
 type Props = {
   rule: CombinedRule;
-<<<<<<< HEAD
   pagination?: { itemsPerPage: number };
   itemsDisplayLimit?: number;
-=======
->>>>>>> a37b868d
 };
 
 interface ShowMoreStats {
@@ -69,11 +62,8 @@
 export function RuleDetailsMatchingInstances(props: Props): JSX.Element | null {
   const {
     rule: { promRule, namespace },
-<<<<<<< HEAD
     itemsDisplayLimit,
     pagination,
-=======
->>>>>>> a37b868d
   } = props;
 
   const [queryString, setQueryString] = useState<string>();
