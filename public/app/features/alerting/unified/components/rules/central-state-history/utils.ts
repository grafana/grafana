import { groupBy } from 'lodash';

import { DataFrame, Field as DataFrameField, DataFrameJSON, Field, FieldType } from '@grafana/data';
import { fieldIndexComparer } from '@grafana/data/src/field/fieldComparers';
import { isGrafanaAlertState, mapStateWithReasonToBaseState } from 'app/types/unified-alerting-dto';

import { labelsMatchMatchers } from '../../../utils/alertmanager';
import { parsePromQLStyleMatcherLooseSafe } from '../../../utils/matchers';
import { LogRecord } from '../state-history/common';
import { isLine, isNumbers } from '../state-history/useRuleHistoryRecords';

import { LABELS_FILTER, STATE_FILTER_FROM, STATE_FILTER_TO, StateFilterValues } from './CentralAlertHistoryScene';

const GROUPING_INTERVAL = 10 * 1000; // 10 seconds
const QUERY_PARAM_PREFIX = 'var-'; // Prefix used by Grafana to sync variables in the URL
/*
 * This function is used to convert the history response to a DataFrame list and filter the data by labels and states
 * The response is a list of log records, each log record has a timestamp and a line.
 * We group all records by alert instance (unique set of labels) and create a DataFrame for each group (instance).
 * This allows us to be able to filter by labels and states in the groupDataFramesByTime function.
 */
export function historyResultToDataFrame(data: DataFrameJSON): DataFrame[] {
  // Get the labels and states filters from the URL
  const stateToInQueryParams = getStateFilterToInQueryParams();
  const stateFromInQueryParams = getStateFilterFromInQueryParams();
  const stateToFilterValue = stateToInQueryParams === '' ? StateFilterValues.all : stateToInQueryParams;
  const stateFromFilterValue = stateFromInQueryParams === '' ? StateFilterValues.all : stateFromInQueryParams;

  // Extract timestamps and lines from the response
  const tsValues = data?.data?.values[0] ?? [];
  const timestamps: number[] = isNumbers(tsValues) ? tsValues : [];
  const lines = data?.data?.values[1] ?? [];

  // Filter log records by state and create a list of log records with the timestamp and line
  const logRecords = timestamps.reduce((acc: LogRecord[], timestamp: number, index: number) => {
    const line = lines[index];
    // values property can be undefined for some instance states (e.g. NoData)
    if (isLine(line)) {
      if (!isGrafanaAlertState(line.current)) {
        return acc;
      }
      // we have to filter out by state at that point , because we are going to group by timestamp and these states are going to be lost
      const baseStateTo = mapStateWithReasonToBaseState(line.current);
      const baseStateFrom = mapStateWithReasonToBaseState(line.previous);
      const stateToMatch = stateToFilterValue !== StateFilterValues.all ? stateToFilterValue === baseStateTo : true;
      const stateFromMatch =
        stateFromFilterValue !== StateFilterValues.all ? stateFromFilterValue === baseStateFrom : true;
      // filter by state
      if (stateToMatch && stateFromMatch) {
        acc.push({ timestamp, line });
      }
    }
    return acc;
  }, []);

  // Group log records by alert instance
  const logRecordsByInstance = groupBy(logRecords, (record: LogRecord) => {
    return JSON.stringify(record.line.labels);
  });

  // Convert each group of log records to a DataFrame
  const dataFrames: DataFrame[] = Object.entries(logRecordsByInstance).map<DataFrame>(([key, records]) => {
    // key is the stringified labels
    return logRecordsToDataFrame(key, records);
  });

  // Group DataFrames by time and filter by labels
  return groupDataFramesByTimeAndFilterByLabels(dataFrames);
}

// Scenes sync variables in the URL adding a prefix to the variable name.
function getLabelsFilterInQueryParams() {
  const queryParams = new URLSearchParams(window.location.search);
  return queryParams.get(`${QUERY_PARAM_PREFIX}${LABELS_FILTER}`) ?? '';
}
function getStateFilterToInQueryParams() {
  const queryParams = new URLSearchParams(window.location.search);
  return queryParams.get(`${QUERY_PARAM_PREFIX}${STATE_FILTER_TO}`) ?? '';
}

function getStateFilterFromInQueryParams() {
  const queryParams = new URLSearchParams(window.location.search);
  return queryParams.get(`${QUERY_PARAM_PREFIX}${STATE_FILTER_FROM}`) ?? '';
}
/*
 * This function groups the data frames by time and filters them by labels.
 * The interval is set to 10 seconds.
 * */
function groupDataFramesByTimeAndFilterByLabels(dataFrames: DataFrame[]): DataFrame[] {
  // Filter data frames by labels. This is used to filter out the data frames that do not match the query.
  const labelsFilterValue = getLabelsFilterInQueryParams();
  const dataframesFiltered = dataFrames.filter((frame) => {
    const labels = JSON.parse(frame.name ?? ''); // in name we store the labels stringified
<<<<<<< HEAD
    const matchers = Boolean(labelsFilterValue) ? parseMatchers(labelsFilterValue) : [];
=======
    const matchers = Boolean(filterValue) ? parsePromQLStyleMatcherLooseSafe(filterValue) : [];
>>>>>>> 8a6e92c0
    return labelsMatchMatchers(labels, matchers);
  });
  // Extract time fields from filtered data frames
  const timeFieldList = dataframesFiltered.flatMap((frame) => frame.fields.find((field) => field.name === 'time'));

  // Group time fields by interval
  const groupedTimeFields = groupBy(
    timeFieldList?.flatMap((tf) => tf?.values),
    (time: number) => Math.floor(time / GROUPING_INTERVAL) * GROUPING_INTERVAL
  );

  // Create new time field with grouped time values
  const newTimeField: Field = {
    name: 'time',
    type: FieldType.time,
    values: Object.keys(groupedTimeFields).map(Number),
    config: { displayName: 'Time', custom: { fillOpacity: 100 } },
  };

  // Create count field with count of records in each group
  const countField: Field = {
    name: 'value',
    type: FieldType.number,
    values: Object.values(groupedTimeFields).map((group) => group.length),
    config: {},
  };

  // Return new DataFrame with time and count fields
  return [
    {
      fields: [newTimeField, countField],
      length: newTimeField.values.length,
    },
  ];
}

/*
 * This function is used to convert the log records to a DataFrame.
 * The DataFrame has two fields: time and value.
 * The time field is the timestamp of the log record.
 * The value field is always 1.
 * */
function logRecordsToDataFrame(instanceLabels: string, records: LogRecord[]): DataFrame {
  const timeField: DataFrameField = {
    name: 'time',
    type: FieldType.time,
    values: [...records.map((record) => record.timestamp)],
    config: { displayName: 'Time', custom: { fillOpacity: 100 } },
  };

  // Sort time field values
  const timeIndex = timeField.values.map((_, index) => index);
  timeIndex.sort(fieldIndexComparer(timeField));

  // Create DataFrame with time and value fields
  const frame: DataFrame = {
    fields: [
      {
        ...timeField,
        values: timeField.values.map((_, i) => timeField.values[timeIndex[i]]),
      },
      {
        name: instanceLabels,
        type: FieldType.number,
        values: timeField.values.map((record) => 1),
        config: {},
      },
    ],
    length: timeField.values.length,
    name: instanceLabels,
  };

  return frame;
}<|MERGE_RESOLUTION|>--- conflicted
+++ resolved
@@ -91,11 +91,8 @@
   const labelsFilterValue = getLabelsFilterInQueryParams();
   const dataframesFiltered = dataFrames.filter((frame) => {
     const labels = JSON.parse(frame.name ?? ''); // in name we store the labels stringified
-<<<<<<< HEAD
-    const matchers = Boolean(labelsFilterValue) ? parseMatchers(labelsFilterValue) : [];
-=======
-    const matchers = Boolean(filterValue) ? parsePromQLStyleMatcherLooseSafe(filterValue) : [];
->>>>>>> 8a6e92c0
+
+    const matchers = Boolean(labelsFilterValue) ? parsePromQLStyleMatcherLooseSafe(labelsFilterValue) : [];
     return labelsMatchMatchers(labels, matchers);
   });
   // Extract time fields from filtered data frames
