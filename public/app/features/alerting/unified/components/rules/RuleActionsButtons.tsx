import { css } from '@emotion/css';
import { uniqueId } from 'lodash';
import React, { useState } from 'react';
import { useLocation } from 'react-router-dom';

import { GrafanaTheme2 } from '@grafana/data';
import { Stack } from '@grafana/experimental';
import { config, locationService } from '@grafana/runtime';
import {
  Button,
  ClipboardButton,
  ConfirmModal,
  Dropdown,
  Icon,
  LinkButton,
  Menu,
  Tooltip,
  useStyles2,
} from '@grafana/ui';
import { useAppNotification } from 'app/core/copy/appNotification';
import { useDispatch } from 'app/types';
import { CombinedRule, RuleIdentifier, RulesSource } from 'app/types/unified-alerting';

import { useIsRuleEditable } from '../../hooks/useIsRuleEditable';
import { deleteRuleAction } from '../../state/actions';
import { getRulesSourceName } from '../../utils/datasource';
import { createShareLink, createViewLink } from '../../utils/misc';
import * as ruleId from '../../utils/rule-id';
import { isFederatedRuleGroup, isGrafanaRulerRule } from '../../utils/rules';
import { createUrl } from '../../utils/url';

import { RedirectToCloneRule } from './CloneRule';

export const matchesWidth = (width: number) => window.matchMedia(`(max-width: ${width}px)`).matches;

interface Props {
  rule: CombinedRule;
  rulesSource: RulesSource;
}

export const RuleActionsButtons = ({ rule, rulesSource }: Props) => {
  const dispatch = useDispatch();
  const location = useLocation();
  const notifyApp = useAppNotification();
  const style = useStyles2(getStyles);

  const [redirectToClone, setRedirectToClone] = useState<
    { identifier: RuleIdentifier; isProvisioned: boolean } | undefined
  >(undefined);

  const { namespace, group, rulerRule } = rule;
  const [ruleToDelete, setRuleToDelete] = useState<CombinedRule>();

  const rulesSourceName = getRulesSourceName(rulesSource);

  const isProvisioned = isGrafanaRulerRule(rule.rulerRule) && Boolean(rule.rulerRule.grafana_alert.provenance);

  const buttons: JSX.Element[] = [];
  const moreActions: JSX.Element[] = [];

  const isFederated = isFederatedRuleGroup(group);
  const { isEditable, isRemovable } = useIsRuleEditable(rulesSourceName, rulerRule);
  const returnTo = location.pathname + location.search;
  const isViewMode = inViewMode(location.pathname);

  const deleteRule = () => {
    if (ruleToDelete && ruleToDelete.rulerRule) {
      const identifier = ruleId.fromRulerRule(
        getRulesSourceName(ruleToDelete.namespace.rulesSource),
        ruleToDelete.namespace.name,
        ruleToDelete.group.name,
        ruleToDelete.rulerRule
      );

      dispatch(deleteRuleAction(identifier, { navigateTo: isViewMode ? '/alerting/list' : undefined }));
      setRuleToDelete(undefined);
    }
  };

  const buildShareUrl = () => createShareLink(rulesSource, rule);

  const sourceName = getRulesSourceName(rulesSource);

  if (!isViewMode) {
    buttons.push(
      <Tooltip placement="top" content={'View'}>
        <LinkButton
          className={style.button}
          title="View"
          size="sm"
          key="view"
          variant="secondary"
          icon="eye"
          href={createViewLink(rulesSource, rule, returnTo)}
        />
      </Tooltip>
    );
  }

  if (rulerRule && !isFederated) {
    const identifier = ruleId.fromRulerRule(sourceName, namespace.name, group.name, rulerRule);

    if (isEditable) {
      if (!isProvisioned) {
        const editURL = createUrl(`/alerting/${encodeURIComponent(ruleId.stringifyIdentifier(identifier))}/edit`, {
          returnTo,
        });

        if (isViewMode) {
          buttons.push(
            <ClipboardButton
              key="copy"
              icon="copy"
              onClipboardError={(copiedText) => {
                notifyApp.error('Error while copying URL', copiedText);
              }}
              className={style.button}
              size="sm"
              getText={buildShareUrl}
            >
              Copy link to rule
            </ClipboardButton>
          );
        }

        buttons.push(
          <Tooltip placement="top" content={'Edit'}>
            <LinkButton
              title="Edit"
              className={style.button}
              size="sm"
              key="edit"
              variant="secondary"
              icon="pen"
              href={editURL}
            />
          </Tooltip>
        );
      }

      moreActions.push(
        <Menu.Item label="Duplicate" icon="copy" onClick={() => setRedirectToClone({ identifier, isProvisioned })} />
      );
    }

<<<<<<< HEAD
    if (isGrafanaRulerRule(rulerRule) && config.featureToggles.alertingModifiedExport) {
      moreActions.push(
        <Menu.Item
          label="Modify export"
          icon="edit"
          onClick={() =>
            locationService.push(
              `/alerting/${encodeURIComponent(ruleId.stringifyIdentifier(identifier))}/modify-export`
            )
          }
        />
      );
=======
    if (isGrafanaRulerRule(rulerRule) && canReadProvisioning) {
      moreActions.push(<Menu.Item label="Export" icon="download-alt" onClick={toggleShowExportDrawer} />);
      if (config.featureToggles.alertingModifiedExport) {
        moreActions.push(
          <Menu.Item
            label="Modify export"
            icon="edit"
            onClick={() =>
              locationService.push(
                createUrl(`/alerting/${encodeURIComponent(ruleId.stringifyIdentifier(identifier))}/modify-export`, {
                  returnTo: location.pathname + location.search,
                })
              )
            }
          />
        );
      }
>>>>>>> fbbf9b1a
    }
  }

  if (isRemovable && rulerRule && !isFederated && !isProvisioned) {
    moreActions.push(<Menu.Item label="Delete" icon="trash-alt" onClick={() => setRuleToDelete(rule)} />);
  }

  if (buttons.length || moreActions.length) {
    return (
      <>
        <Stack gap={1}>
          {buttons.map((button, index) => (
            <React.Fragment key={index}>{button}</React.Fragment>
          ))}
          {moreActions.length > 0 && (
            <Dropdown
              overlay={
                <Menu>
                  {moreActions.map((action) => (
                    <React.Fragment key={uniqueId('action_')}>{action}</React.Fragment>
                  ))}
                </Menu>
              }
            >
              <Button variant="secondary" size="sm">
                More
                <Icon name="angle-down" />
              </Button>
            </Dropdown>
          )}
        </Stack>
        {!!ruleToDelete && (
          <ConfirmModal
            isOpen={true}
            title="Delete rule"
            body={
              <div>
                <p>
                  Deleting &quot;<strong>{ruleToDelete.name}</strong>&quot; will permanently remove it from your alert
                  rule list.
                </p>
                <p>Are you sure you want to delete this rule?</p>
              </div>
            }
            confirmText="Yes, delete"
            icon="exclamation-triangle"
            onConfirm={deleteRule}
            onDismiss={() => setRuleToDelete(undefined)}
          />
        )}

        {redirectToClone && (
          <RedirectToCloneRule
            identifier={redirectToClone.identifier}
            isProvisioned={redirectToClone.isProvisioned}
            onDismiss={() => setRedirectToClone(undefined)}
          />
        )}
      </>
    );
  }

  return null;
};

function inViewMode(pathname: string): boolean {
  return pathname.endsWith('/view');
}

export const getStyles = (theme: GrafanaTheme2) => ({
  button: css`
    padding: 0 ${theme.spacing(2)};
  `,
});<|MERGE_RESOLUTION|>--- conflicted
+++ resolved
@@ -143,7 +143,6 @@
       );
     }
 
-<<<<<<< HEAD
     if (isGrafanaRulerRule(rulerRule) && config.featureToggles.alertingModifiedExport) {
       moreActions.push(
         <Menu.Item
@@ -151,30 +150,13 @@
           icon="edit"
           onClick={() =>
             locationService.push(
-              `/alerting/${encodeURIComponent(ruleId.stringifyIdentifier(identifier))}/modify-export`
+              createUrl(`/alerting/${encodeURIComponent(ruleId.stringifyIdentifier(identifier))}/modify-export`, {
+                returnTo: location.pathname + location.search,
+              })
             )
           }
         />
       );
-=======
-    if (isGrafanaRulerRule(rulerRule) && canReadProvisioning) {
-      moreActions.push(<Menu.Item label="Export" icon="download-alt" onClick={toggleShowExportDrawer} />);
-      if (config.featureToggles.alertingModifiedExport) {
-        moreActions.push(
-          <Menu.Item
-            label="Modify export"
-            icon="edit"
-            onClick={() =>
-              locationService.push(
-                createUrl(`/alerting/${encodeURIComponent(ruleId.stringifyIdentifier(identifier))}/modify-export`, {
-                  returnTo: location.pathname + location.search,
-                })
-              )
-            }
-          />
-        );
-      }
->>>>>>> fbbf9b1a
     }
   }
 
