import { useState } from 'react';

import { LinkButton, Stack } from '@grafana/ui';
import AlertRuleMenu from 'app/features/alerting/unified/components/rule-viewer/AlertRuleMenu';
import { useDeleteModal } from 'app/features/alerting/unified/components/rule-viewer/DeleteModal';
import { INSTANCES_DISPLAY_LIMIT } from 'app/features/alerting/unified/components/rules/RuleDetails';
import SilenceGrafanaRuleDrawer from 'app/features/alerting/unified/components/silences/SilenceGrafanaRuleDrawer';
import { useRulesFilter } from 'app/features/alerting/unified/hooks/useFilteredRules';
import { AlertmanagerProvider } from 'app/features/alerting/unified/state/AlertmanagerContext';
import { useDispatch } from 'app/types';
import { CombinedRule, RuleIdentifier, RulesSource } from 'app/types/unified-alerting';

import { AlertRuleAction, useAlertRuleAbility } from '../../hooks/useAbilities';
import { fetchPromAndRulerRulesAction } from '../../state/actions';
import { GRAFANA_RULES_SOURCE_NAME, getRulesSourceName } from '../../utils/datasource';
import { createViewLink } from '../../utils/misc';
import * as ruleId from '../../utils/rule-id';
import { isGrafanaAlertingRule, isGrafanaRulerRule } from '../../utils/rules';
import { createRelativeUrl } from '../../utils/url';

import { RedirectToCloneRule } from './CloneRule';

export const matchesWidth = (width: number) => window.matchMedia(`(max-width: ${width}px)`).matches;

interface Props {
  rule: CombinedRule;
  rulesSource: RulesSource;
  /**
   * Should we show the buttons in a "compact" state?
   * i.e. without text and using smaller button sizes
   */
  compact?: boolean;
  showViewButton?: boolean;
  showCopyLinkButton?: boolean;
}

/**
 * **Action** buttons to show for an alert rule - e.g. "View", "Edit", "More..."
 */
export const RuleActionsButtons = ({ compact, showViewButton, showCopyLinkButton, rule, rulesSource }: Props) => {
  const dispatch = useDispatch();
<<<<<<< HEAD
  const location = useLocation();
=======
  const style = useStyles2(getStyles);
>>>>>>> 8b215d60

  const redirectToListView = compact ? false : true;
  const [deleteModal, showDeleteModal] = useDeleteModal(redirectToListView);

  const [showSilenceDrawer, setShowSilenceDrawer] = useState<boolean>(false);

  const [redirectToClone, setRedirectToClone] = useState<
    { identifier: RuleIdentifier; isProvisioned: boolean } | undefined
  >(undefined);

  const { namespace, group, rulerRule } = rule;
  const { hasActiveFilters } = useRulesFilter();

  const isProvisioned = isGrafanaRulerRule(rule.rulerRule) && Boolean(rule.rulerRule.grafana_alert.provenance);

  const [editRuleSupported, editRuleAllowed] = useAlertRuleAbility(rule, AlertRuleAction.Update);

  const canEditRule = editRuleSupported && editRuleAllowed;

  const buttons: JSX.Element[] = [];
  const buttonSize = compact ? 'sm' : 'md';

  const sourceName = getRulesSourceName(rulesSource);

  const identifier = ruleId.fromCombinedRule(sourceName, rule);

  if (showViewButton) {
    buttons.push(
      <LinkButton
        title="View"
        size={buttonSize}
        key="view"
        variant="secondary"
        icon="eye"
        href={createViewLink(rulesSource, rule)}
      >
        View
      </LinkButton>
    );
  }

  if (rulerRule && canEditRule) {
    const identifier = ruleId.fromRulerRule(sourceName, namespace.name, group.name, rulerRule);

    const editURL = createRelativeUrl(`/alerting/${encodeURIComponent(ruleId.stringifyIdentifier(identifier))}/edit`);

    buttons.push(
      <LinkButton title="Edit" size={buttonSize} key="edit" variant="secondary" icon="pen" href={editURL}>
        Edit
      </LinkButton>
    );
  }

  return (
    <Stack gap={1}>
      {buttons}
      <AlertRuleMenu
        buttonSize={buttonSize}
        rule={rule}
        identifier={identifier}
        showCopyLinkButton={showCopyLinkButton}
        handleDelete={() => showDeleteModal(rule)}
        handleSilence={() => setShowSilenceDrawer(true)}
        handleDuplicateRule={() => setRedirectToClone({ identifier, isProvisioned })}
        onPauseChange={() => {
          // Uses INSTANCES_DISPLAY_LIMIT + 1 here as exporting LIMIT_ALERTS from RuleList has the side effect
          // of breaking some unrelated tests in Policy.test.tsx due to mocking approach
          const limitAlerts = hasActiveFilters ? undefined : INSTANCES_DISPLAY_LIMIT + 1;
          // Trigger a re-fetch of the rules table
          // TODO: Migrate rules table functionality to RTK Query, so we instead rely
          // on tag invalidation (or optimistic cache updates) for this
          dispatch(fetchPromAndRulerRulesAction({ rulesSourceName: GRAFANA_RULES_SOURCE_NAME, limitAlerts }));
        }}
      />
      {deleteModal}
      {isGrafanaAlertingRule(rule.rulerRule) && showSilenceDrawer && (
        <AlertmanagerProvider accessType="instance">
          <SilenceGrafanaRuleDrawer rulerRule={rule.rulerRule} onClose={() => setShowSilenceDrawer(false)} />
        </AlertmanagerProvider>
      )}
      {redirectToClone?.identifier && (
        <RedirectToCloneRule
          identifier={redirectToClone.identifier}
          isProvisioned={redirectToClone.isProvisioned}
          onDismiss={() => setRedirectToClone(undefined)}
        />
      )}
    </Stack>
  );
};<|MERGE_RESOLUTION|>--- conflicted
+++ resolved
@@ -39,11 +39,6 @@
  */
 export const RuleActionsButtons = ({ compact, showViewButton, showCopyLinkButton, rule, rulesSource }: Props) => {
   const dispatch = useDispatch();
-<<<<<<< HEAD
-  const location = useLocation();
-=======
-  const style = useStyles2(getStyles);
->>>>>>> 8b215d60
 
   const redirectToListView = compact ? false : true;
   const [deleteModal, showDeleteModal] = useDeleteModal(redirectToListView);
