--- conflicted
+++ resolved
@@ -18,13 +18,8 @@
 import { GRAFANA_RULES_SOURCE_NAME, getRulesSourceName } from '../../utils/datasource';
 import { createViewLink } from '../../utils/misc';
 import * as ruleId from '../../utils/rule-id';
-<<<<<<< HEAD
-import { isGrafanaRulerRule } from '../../utils/rules';
+import { isGrafanaAlertingRule, isGrafanaRulerRule } from '../../utils/rules';
 import { createRelativeUrl } from '../../utils/url';
-=======
-import { isGrafanaAlertingRule, isGrafanaRulerRule } from '../../utils/rules';
-import { createUrl } from '../../utils/url';
->>>>>>> 218cf45e
 
 import { RedirectToCloneRule } from './CloneRule';
 
