--- conflicted
+++ resolved
@@ -1,9 +1,4 @@
-<<<<<<< HEAD
-import React from 'react';
-import { render, screen, userEvent } from 'test/test-utils';
-=======
 import { render } from 'test/test-utils';
->>>>>>> 9e942dcb
 import { byLabelText, byTestId, byText, byTitle } from 'testing-library-selector';
 
 import { CombinedRuleNamespace } from 'app/types/unified-alerting';
@@ -45,11 +40,7 @@
 
     const group = namespace.groups[0];
 
-<<<<<<< HEAD
-    render(<EditCloudGroupModal namespace={namespace} group={group} intervalEditOnly onClose={noop} />);
-=======
     render(<EditRuleGroupModal namespace={namespace} group={group} intervalEditOnly onClose={noop} />);
->>>>>>> 9e942dcb
 
     expect(await ui.input.namespace.find()).toHaveAttribute('readonly');
     expect(ui.input.group.get()).toHaveAttribute('readonly');
@@ -89,11 +80,7 @@
 
     const group = promNs.groups[0];
 
-<<<<<<< HEAD
-    render(<EditCloudGroupModal namespace={promNs} group={group} onClose={noop} />);
-=======
     render(<EditRuleGroupModal namespace={promNs} group={group} onClose={noop} />);
->>>>>>> 9e942dcb
 
     expect(await ui.input.namespace.find()).toHaveValue('prometheus-ns');
     expect(ui.input.namespace.get()).not.toHaveAttribute('readonly');
@@ -112,11 +99,7 @@
 
     const group = promNs.groups[0];
 
-<<<<<<< HEAD
-    render(<EditCloudGroupModal namespace={promNs} group={group} onClose={noop} />);
-=======
     render(<EditRuleGroupModal namespace={promNs} group={group} onClose={noop} />);
->>>>>>> 9e942dcb
     expect(ui.table.query()).not.toBeInTheDocument();
     expect(await ui.noRulesText.find()).toBeInTheDocument();
   });
@@ -150,11 +133,7 @@
   const grafanaGroup1 = grafanaNamespace.groups[0];
 
   const renderWithGrafanaGroup = () =>
-<<<<<<< HEAD
-    render(<EditCloudGroupModal namespace={grafanaNamespace} group={grafanaGroup1} onClose={noop} />);
-=======
     render(<EditRuleGroupModal namespace={grafanaNamespace} group={grafanaGroup1} onClose={noop} />);
->>>>>>> 9e942dcb
 
   it('Should show alert table', async () => {
     renderWithGrafanaGroup();
@@ -179,12 +158,4 @@
     expect(await ui.input.namespace.find()).toHaveValue('namespace1');
     expect(ui.folderLink.query()).not.toBeInTheDocument();
   });
-
-  it('does not allow slashes in the group name', async () => {
-    const user = userEvent.setup();
-    renderWithGrafanaGroup();
-    await user.type(await ui.input.group.find(), 'group/with/slashes');
-    await user.click(ui.input.interval.get());
-    expect(await screen.findByText(/cannot contain \"\/\"/i)).toBeInTheDocument();
-  });
 });