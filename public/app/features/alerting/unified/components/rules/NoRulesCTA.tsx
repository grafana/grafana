--- conflicted
+++ resolved
@@ -65,18 +65,11 @@
   newRuleCard: css({
     width: `calc(50% - ${theme.spacing(1)})`,
 
-<<<<<<< HEAD
-    > div {
-      height: 100%;
-    }
-  `,
-  fullWidth: css`
-    width: 100%;
-  `,
-=======
     '> div': {
       height: '100%',
     },
   }),
->>>>>>> 5b85c4c2
+  fullWidth: css`
+    width: 100%;
+  `,
 });