<<<<<<< HEAD
import { css, cx } from '@emotion/css';
import React from 'react';

import { GrafanaTheme2 } from '@grafana/data/src/themes';
import { CallToActionCard, useStyles2, Stack } from '@grafana/ui';
import EmptyListCTA from 'app/core/components/EmptyListCTA/EmptyListCTA';
import { usePerconaAlertingEnabled } from 'app/percona/integrated-alerting/hooks';

import { logInfo, LogMessages } from '../../Analytics';
=======
import { EmptyState, LinkButton, Stack, TextLink } from '@grafana/ui';
import { Trans } from 'app/core/internationalization';

>>>>>>> 9e942dcb
import { useRulesAccess } from '../../utils/accessControlHooks';

export const NoRulesSplash = () => {
  // @PERCONA
  const perconaAlertingEnabled = usePerconaAlertingEnabled();
  const { canCreateGrafanaRules, canCreateCloudRules } = useRulesAccess();
<<<<<<< HEAD
  const styles = useStyles2(getStyles);
  if (canCreateGrafanaRules || canCreateCloudRules) {
    return (
      <div>
        <p>{"You haven't created any alert rules yet"}</p>
        <Stack gap={1} wrap="wrap">
          {perconaAlertingEnabled && (
            <div className={cx(styles.newRuleCard, styles.fullWidth)}>
              <EmptyListCTA
                title=""
                buttonIcon="plus"
                buttonLink="alerting/new-from-template"
                buttonTitle="New alert rule from template"
                onClick={() => logInfo(LogMessages.alertRuleFromScratch)}
              />
            </div>
          )}

          <div className={styles.newRuleCard}>
            <EmptyListCTA
              title=""
              buttonIcon="bell"
              buttonLink={'alerting/new/alerting'}
              buttonTitle="New alert rule"
              proTip="you can also create alert rules from existing panels and queries."
              proTipLink="https://grafana.com/docs/"
              proTipLinkTitle="Learn more"
              proTipTarget="_blank"
              onClick={() => logInfo(LogMessages.alertRuleFromScratch)}
            />
          </div>

          <div className={styles.newRuleCard}>
            <EmptyListCTA
              title=""
              buttonIcon="plus"
              buttonLink={'alerting/new/recording'}
              buttonTitle="New recording rule"
              onClick={() => logInfo(LogMessages.recordingRuleFromScratch)}
            />
          </div>
        </Stack>
      </div>
    );
  }
  return <CallToActionCard message="No rules exist yet." callToActionElement={<div />} />;
};

const getStyles = (theme: GrafanaTheme2) => ({
  newRuleCard: css({
    width: `calc(50% - ${theme.spacing(1)})`,

    '> div': {
      height: '100%',
    },
  }),
  fullWidth: css`
    width: 100%;
  `,
});
=======
  const canCreateAnything = canCreateGrafanaRules || canCreateCloudRules;

  return (
    <div>
      <EmptyState
        message="You haven't created any rules yet"
        variant="call-to-action"
        button={
          canCreateAnything ? (
            <Stack direction="row" alignItems="center" justifyContent="center">
              {canCreateAnything && (
                <LinkButton variant="primary" icon="plus" size="lg" href="alerting/new/alerting">
                  <Trans i18nKey="alerting.list-view.empty.new-alert-rule">New alert rule</Trans>
                </LinkButton>
              )}
              {canCreateCloudRules && (
                <LinkButton variant="primary" icon="plus" size="lg" href="alerting/new/recording">
                  <Trans i18nKey="alerting.list-view.empty.new-recording-rule">New recording rule</Trans>
                </LinkButton>
              )}
            </Stack>
          ) : null
        }
      >
        <>
          <Trans i18nKey="alerting.list-view.empty.provisioning">
            You can also define rules through file provisioning or Terraform.{' '}
            <TextLink
              href="https://grafana.com/docs/grafana/latest/alerting/set-up/provision-alerting-resources/"
              external
            >
              Learn more
            </TextLink>
          </Trans>
        </>
      </EmptyState>
    </div>
  );
};
>>>>>>> 9e942dcb
<|MERGE_RESOLUTION|>--- conflicted
+++ resolved
@@ -1,86 +1,14 @@
-<<<<<<< HEAD
-import { css, cx } from '@emotion/css';
-import React from 'react';
 
-import { GrafanaTheme2 } from '@grafana/data/src/themes';
-import { CallToActionCard, useStyles2, Stack } from '@grafana/ui';
-import EmptyListCTA from 'app/core/components/EmptyListCTA/EmptyListCTA';
+import { EmptyState, LinkButton, Stack, TextLink } from '@grafana/ui';
+import { Trans } from 'app/core/internationalization';
 import { usePerconaAlertingEnabled } from 'app/percona/integrated-alerting/hooks';
 
-import { logInfo, LogMessages } from '../../Analytics';
-=======
-import { EmptyState, LinkButton, Stack, TextLink } from '@grafana/ui';
-import { Trans } from 'app/core/internationalization';
-
->>>>>>> 9e942dcb
 import { useRulesAccess } from '../../utils/accessControlHooks';
 
 export const NoRulesSplash = () => {
   // @PERCONA
   const perconaAlertingEnabled = usePerconaAlertingEnabled();
   const { canCreateGrafanaRules, canCreateCloudRules } = useRulesAccess();
-<<<<<<< HEAD
-  const styles = useStyles2(getStyles);
-  if (canCreateGrafanaRules || canCreateCloudRules) {
-    return (
-      <div>
-        <p>{"You haven't created any alert rules yet"}</p>
-        <Stack gap={1} wrap="wrap">
-          {perconaAlertingEnabled && (
-            <div className={cx(styles.newRuleCard, styles.fullWidth)}>
-              <EmptyListCTA
-                title=""
-                buttonIcon="plus"
-                buttonLink="alerting/new-from-template"
-                buttonTitle="New alert rule from template"
-                onClick={() => logInfo(LogMessages.alertRuleFromScratch)}
-              />
-            </div>
-          )}
-
-          <div className={styles.newRuleCard}>
-            <EmptyListCTA
-              title=""
-              buttonIcon="bell"
-              buttonLink={'alerting/new/alerting'}
-              buttonTitle="New alert rule"
-              proTip="you can also create alert rules from existing panels and queries."
-              proTipLink="https://grafana.com/docs/"
-              proTipLinkTitle="Learn more"
-              proTipTarget="_blank"
-              onClick={() => logInfo(LogMessages.alertRuleFromScratch)}
-            />
-          </div>
-
-          <div className={styles.newRuleCard}>
-            <EmptyListCTA
-              title=""
-              buttonIcon="plus"
-              buttonLink={'alerting/new/recording'}
-              buttonTitle="New recording rule"
-              onClick={() => logInfo(LogMessages.recordingRuleFromScratch)}
-            />
-          </div>
-        </Stack>
-      </div>
-    );
-  }
-  return <CallToActionCard message="No rules exist yet." callToActionElement={<div />} />;
-};
-
-const getStyles = (theme: GrafanaTheme2) => ({
-  newRuleCard: css({
-    width: `calc(50% - ${theme.spacing(1)})`,
-
-    '> div': {
-      height: '100%',
-    },
-  }),
-  fullWidth: css`
-    width: 100%;
-  `,
-});
-=======
   const canCreateAnything = canCreateGrafanaRules || canCreateCloudRules;
 
   return (
@@ -91,6 +19,11 @@
         button={
           canCreateAnything ? (
             <Stack direction="row" alignItems="center" justifyContent="center">
+              {perconaAlertingEnabled && (
+                <LinkButton variant="primary" icon="plus" size="lg" href="alerting/new-from-template">
+                  <Trans i18nKey="">New alert rule from template</Trans>
+                </LinkButton>
+              )}
               {canCreateAnything && (
                 <LinkButton variant="primary" icon="plus" size="lg" href="alerting/new/alerting">
                   <Trans i18nKey="alerting.list-view.empty.new-alert-rule">New alert rule</Trans>
@@ -119,5 +52,4 @@
       </EmptyState>
     </div>
   );
-};
->>>>>>> 9e942dcb
+};