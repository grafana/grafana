--- conflicted
+++ resolved
@@ -1,25 +1,18 @@
-<<<<<<< HEAD
 import { Trans, useTranslate } from '@grafana/i18n';
-=======
 import { config } from '@grafana/runtime';
->>>>>>> 550e60fe
 import { Dropdown, EmptyState, LinkButton, Menu, MenuItem, Stack, TextLink } from '@grafana/ui';
 
 import { useRulesAccess } from '../../utils/accessControlHooks';
 
 const RecordingRulesButtons = () => {
   const { canCreateGrafanaRules, canCreateCloudRules } = useRulesAccess();
-<<<<<<< HEAD
-  const grafanaRecordingRulesEnabled = useGrafanaManagedRecordingRulesSupport();
-  const { t } = useTranslate();
-=======
 
   const grafanaRecordingRulesEnabled =
     config.unifiedAlerting.recordingRulesEnabled &&
     config.featureToggles.grafanaManagedRecordingRules &&
     canCreateGrafanaRules;
 
->>>>>>> 550e60fe
+  const { t } = useTranslate();
   const canCreateAll = canCreateGrafanaRules && canCreateCloudRules && grafanaRecordingRulesEnabled;
 
   // User can create Grafana and DS-managed recording rules, show a dropdown
