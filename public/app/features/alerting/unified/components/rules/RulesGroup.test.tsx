--- conflicted
+++ resolved
@@ -13,13 +13,8 @@
 
 import { LogMessages } from '../../Analytics';
 import { useHasRuler } from '../../hooks/useHasRuler';
-<<<<<<< HEAD
 import { mockExportApi, mockFolderApi, setupMswServer } from '../../mockApi';
-import { disableRBAC, mockCombinedRule, mockDataSource, mockFolder, mockGrafanaRulerRule } from '../../mocks';
-=======
-import { mockFolderApi, mockProvisioningApi, setupMswServer } from '../../mockApi';
 import { grantUserPermissions, mockCombinedRule, mockDataSource, mockFolder, mockGrafanaRulerRule } from '../../mocks';
->>>>>>> fbbf9b1a
 
 import { RulesGroup } from './RulesGroup';
 
