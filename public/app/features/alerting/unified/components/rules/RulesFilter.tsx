--- conflicted
+++ resolved
@@ -2,17 +2,10 @@
 import React, { useEffect, useRef, useState } from 'react';
 import { useForm } from 'react-hook-form';
 
-<<<<<<< HEAD
-import { DataSourceInstanceSettings, GrafanaTheme, SelectableValue } from '@grafana/data';
-import { Stack } from '@grafana/experimental';
-import { DataSourcePicker } from '@grafana/runtime';
-import { Button, Field, Icon, Input, Label, RadioButtonGroup, Tooltip, useStyles } from '@grafana/ui';
-=======
 import { DataSourceInstanceSettings, GrafanaTheme2, SelectableValue } from '@grafana/data';
 import { Stack } from '@grafana/experimental';
 import { logInfo } from '@grafana/runtime';
 import { Button, Field, Icon, Input, Label, RadioButtonGroup, Tooltip, useStyles2 } from '@grafana/ui';
->>>>>>> ae830f68
 import { useQueryParams } from 'app/core/hooks/useQueryParams';
 import { PromAlertingRuleState, PromRuleType } from 'app/types/unified-alerting-dto';
 
