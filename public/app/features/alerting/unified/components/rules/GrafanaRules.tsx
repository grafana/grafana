--- conflicted
+++ resolved
@@ -2,11 +2,8 @@
 import { useToggle } from 'react-use';
 
 import { GrafanaTheme2 } from '@grafana/data';
-<<<<<<< HEAD
 import { Trans, useTranslate } from '@grafana/i18n';
-=======
 import { config } from '@grafana/runtime';
->>>>>>> 550e60fe
 import { Button, LinkButton, LoadingPlaceholder, Pagination, Spinner, Stack, Text, useStyles2 } from '@grafana/ui';
 import { useQueryParams } from 'app/core/hooks/useQueryParams';
 import { CombinedRuleNamespace } from 'app/types/unified-alerting';
@@ -60,18 +57,12 @@
 
   const [showExportDrawer, toggleShowExportDrawer] = useToggle(false);
   const hasGrafanaAlerts = namespaces.length > 0;
-<<<<<<< HEAD
-
-  const grafanaRecordingRulesEnabled = useGrafanaManagedRecordingRulesSupport();
-  const { t } = useTranslate();
-=======
   const { canCreateGrafanaRules } = useRulesAccess();
   const grafanaRecordingRulesEnabled =
     config.unifiedAlerting.recordingRulesEnabled &&
     config.featureToggles.grafanaManagedRecordingRules &&
     canCreateGrafanaRules;
-
->>>>>>> 550e60fe
+  const { t } = useTranslate();
   return (
     <section className={styles.wrapper}>
       <div className={styles.sectionHeader}>
