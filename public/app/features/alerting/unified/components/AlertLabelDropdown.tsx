--- conflicted
+++ resolved
@@ -5,8 +5,6 @@
 import { SelectableValue } from '@grafana/data';
 import { Field, Select, useStyles2 } from '@grafana/ui';
 import { t } from 'app/core/internationalization';
-
-import { t } from '../../../../core/internationalization';
 
 export interface AlertLabelDropdownProps {
   onChange: (newValue: SelectableValue<string>) => void;
@@ -45,11 +43,7 @@
       <div ref={ref}>
         <Field disabled={false} data-testid={`alertlabel-${type}-picker`} className={styles.resetMargin}>
           <Select<string>
-<<<<<<< HEAD
-            placeholder={t('alerting.label-picker.placeholder', 'Choose {{type}}', { type })}
-=======
             placeholder={t('alerting.alert-label-dropdown.placeholder-select', 'Choose {{type}}', { type })}
->>>>>>> 66a04bab
             width={29}
             className="ds-picker select-container"
             backspaceRemovesValue={false}
