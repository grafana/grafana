import { css, cx } from '@emotion/css';
import React, { FC, ReactNode, useState } from 'react';

import { GrafanaTheme2 } from '@grafana/data';
import { Stack } from '@grafana/experimental';
import {
  Button,
  Field,
  FieldArray,
  Form,
  IconButton,
  Input,
  InputControl,
  MultiSelect,
  Select,
  Switch,
  useStyles2,
  Badge,
} from '@grafana/ui';
import { MatcherOperator, RouteWithID } from 'app/plugins/datasource/alertmanager/types';

import { useMuteTimingOptions } from '../../hooks/useMuteTimingOptions';
import { FormAmRoute } from '../../types/amroutes';
import { SupportedPlugin } from '../../types/pluginBridges';
import { matcherFieldOptions } from '../../utils/alertmanager';
import {
  emptyArrayFieldMatcher,
  mapMultiSelectValueToStrings,
  mapSelectValueToString,
  optionalPositiveInteger,
  stringToSelectableValue,
  stringsToSelectableValues,
  commonGroupByOptions,
  amRouteToFormAmRoute,
} from '../../utils/amroutes';
import { timeOptions } from '../../utils/time';
import { AmRouteReceiver } from '../receivers/grafanaAppReceivers/types';

import { getFormStyles } from './formStyles';

export interface AmRoutesExpandedFormProps {
  receivers: AmRouteReceiver[];
  route?: RouteWithID;
  onSubmit: (route: Partial<FormAmRoute>) => void;
  actionButtons: ReactNode;
}

export const AmRoutesExpandedForm: FC<AmRoutesExpandedFormProps> = ({ actionButtons, receivers, route, onSubmit }) => {
  const styles = useStyles2(getStyles);
  const formStyles = useStyles2(getFormStyles);
  const [groupByOptions, setGroupByOptions] = useState(stringsToSelectableValues(route?.group_by));
  const muteTimingOptions = useMuteTimingOptions();

<<<<<<< HEAD
  const receiversWithOnCallOnTop = receivers.sort(onCallFirst);

  const formAmRoute = amRouteToFormAmRoute(route);

  const emptyMatcher = [{ name: '', operator: MatcherOperator.equal, value: '' }];

  const defaultValues: FormAmRoute = {
    ...formAmRoute,
    // if we're adding a new route, show at least one empty matcher
    object_matchers: route ? formAmRoute.object_matchers : emptyMatcher,
  };
=======
  const receiversWithOnCallOnTop = receivers.sort((receiver1, receiver2) => {
    if (receiver1.grafanaAppReceiverType === SupportedPlugin.OnCall) {
      return -1;
    } else {
      return 0;
    }
  });
>>>>>>> e6dee8a7

  return (
    <Form defaultValues={defaultValues} onSubmit={onSubmit} maxWidth="none">
      {({ control, register, errors, setValue, watch }) => (
        <>
          {/* @ts-ignore-check: react-hook-form made me do this */}
          <input type="hidden" {...register('id')} />
          {/* @ts-ignore-check: react-hook-form made me do this */}
          <FieldArray name="object_matchers" control={control}>
            {({ fields, append, remove }) => (
              <>
                <Stack direction="column" alignItems="flex-start">
                  <div>Matching labels</div>
                  {fields.length === 0 && (
                    <Badge
                      color="orange"
                      className={styles.noMatchersWarning}
                      icon="exclamation-triangle"
                      text="If no matchers are specified, this notification policy will handle all alert instances."
                    />
                  )}
                  {fields.length > 0 && (
                    <div className={styles.matchersContainer}>
                      {fields.map((field, index) => {
                        const localPath = `object_matchers[${index}]`;
                        return (
                          <Stack direction="row" key={field.id} alignItems="center">
                            <Field
                              label="Label"
                              invalid={!!errors.object_matchers?.[index]?.name}
                              error={errors.object_matchers?.[index]?.name?.message}
                            >
                              <Input
                                {...register(`${localPath}.name`, { required: 'Field is required' })}
                                defaultValue={field.name}
                                placeholder="label"
                                autoFocus
                              />
                            </Field>
                            <Field label={'Operator'}>
                              <InputControl
                                render={({ field: { onChange, ref, ...field } }) => (
                                  <Select
                                    {...field}
                                    className={styles.matchersOperator}
                                    onChange={(value) => onChange(value?.value)}
                                    options={matcherFieldOptions}
                                    aria-label="Operator"
                                  />
                                )}
                                defaultValue={field.operator}
                                control={control}
                                name={`${localPath}.operator` as const}
                                rules={{ required: { value: true, message: 'Required.' } }}
                              />
                            </Field>
                            <Field
                              label="Value"
                              invalid={!!errors.object_matchers?.[index]?.value}
                              error={errors.object_matchers?.[index]?.value?.message}
                            >
                              <Input
                                {...register(`${localPath}.value`, { required: 'Field is required' })}
                                defaultValue={field.value}
                                placeholder="value"
                              />
                            </Field>
                            <IconButton
                              type="button"
                              tooltip="Remove matcher"
                              name={'trash-alt'}
                              onClick={() => remove(index)}
                            >
                              Remove
                            </IconButton>
                          </Stack>
                        );
                      })}
                    </div>
                  )}
                  <Button
                    className={styles.addMatcherBtn}
                    icon="plus"
                    onClick={() => append(emptyArrayFieldMatcher)}
                    variant="secondary"
                    type="button"
                  >
                    Add matcher
                  </Button>
                </Stack>
              </>
            )}
          </FieldArray>
          <Field label="Contact point">
            <InputControl
              render={({ field: { onChange, ref, ...field } }) => (
                <Select
                  aria-label="Contact point"
                  {...field}
                  className={formStyles.input}
                  onChange={(value) => onChange(mapSelectValueToString(value))}
                  options={receiversWithOnCallOnTop}
                />
              )}
              control={control}
              name="receiver"
            />
          </Field>
          <Field label="Continue matching subsequent sibling nodes">
            <Switch id="continue-toggle" {...register('continue')} />
          </Field>
          <Field label="Override grouping">
            <Switch id="override-grouping-toggle" {...register('overrideGrouping')} />
          </Field>
          {watch().overrideGrouping && (
            <Field
              label="Group by"
              description="Group alerts when you receive a notification based on labels. If empty it will be inherited from the parent policy."
            >
              <InputControl
                render={({ field: { onChange, ref, ...field } }) => (
                  <MultiSelect
                    aria-label="Group by"
                    {...field}
                    allowCustomValue
                    className={formStyles.input}
                    onCreateOption={(opt: string) => {
                      setGroupByOptions((opts) => [...opts, stringToSelectableValue(opt)]);

                      // @ts-ignore-check: react-hook-form made me do this
                      setValue('groupBy', [...field.value, opt]);
                    }}
                    onChange={(value) => onChange(mapMultiSelectValueToStrings(value))}
                    options={[...commonGroupByOptions, ...groupByOptions]}
                  />
                )}
                control={control}
                name="groupBy"
              />
            </Field>
          )}
          <Field label="Override general timings">
            <Switch id="override-timings-toggle" {...register('overrideTimings')} />
          </Field>
          {watch().overrideTimings && (
            <>
              <Field
                label="Group wait"
                description="The waiting time until the initial notification is sent for a new group created by an incoming alert. If empty it will be inherited from the parent policy."
                invalid={!!errors.groupWaitValue}
                error={errors.groupWaitValue?.message}
              >
                <>
                  <div className={cx(formStyles.container, formStyles.timingContainer)}>
                    <InputControl
                      render={({ field, fieldState: { invalid } }) => (
                        <Input
                          {...field}
                          className={formStyles.smallInput}
                          invalid={invalid}
                          aria-label="Group wait value"
                        />
                      )}
                      control={control}
                      name="groupWaitValue"
                      rules={{
                        validate: optionalPositiveInteger,
                      }}
                    />
                    <InputControl
                      render={({ field: { onChange, ref, ...field } }) => (
                        <Select
                          {...field}
                          className={formStyles.input}
                          onChange={(value) => onChange(mapSelectValueToString(value))}
                          options={timeOptions}
                          aria-label="Group wait type"
                        />
                      )}
                      control={control}
                      name="groupWaitValueType"
                    />
                  </div>
                </>
              </Field>
              <Field
                label="Group interval"
                description="The waiting time to send a batch of new alerts for that group after the first notification was sent. If empty it will be inherited from the parent policy."
                invalid={!!errors.groupIntervalValue}
                error={errors.groupIntervalValue?.message}
              >
                <>
                  <div className={cx(formStyles.container, formStyles.timingContainer)}>
                    <InputControl
                      render={({ field, fieldState: { invalid } }) => (
                        <Input
                          {...field}
                          className={formStyles.smallInput}
                          invalid={invalid}
                          aria-label="Group interval value"
                        />
                      )}
                      control={control}
                      name="groupIntervalValue"
                      rules={{
                        validate: optionalPositiveInteger,
                      }}
                    />
                    <InputControl
                      render={({ field: { onChange, ref, ...field } }) => (
                        <Select
                          {...field}
                          className={formStyles.input}
                          onChange={(value) => onChange(mapSelectValueToString(value))}
                          options={timeOptions}
                          aria-label="Group interval type"
                        />
                      )}
                      control={control}
                      name="groupIntervalValueType"
                    />
                  </div>
                </>
              </Field>
              <Field
                label="Repeat interval"
                description="The waiting time to resend an alert after they have successfully been sent."
                invalid={!!errors.repeatIntervalValue}
                error={errors.repeatIntervalValue?.message}
              >
                <>
                  <div className={cx(formStyles.container, formStyles.timingContainer)}>
                    <InputControl
                      render={({ field, fieldState: { invalid } }) => (
                        <Input
                          {...field}
                          className={formStyles.smallInput}
                          invalid={invalid}
                          aria-label="Repeat interval value"
                        />
                      )}
                      control={control}
                      name="repeatIntervalValue"
                      rules={{
                        validate: optionalPositiveInteger,
                      }}
                    />
                    <InputControl
                      render={({ field: { onChange, ref, ...field } }) => (
                        <Select
                          {...field}
                          className={formStyles.input}
                          menuPlacement="top"
                          onChange={(value) => onChange(mapSelectValueToString(value))}
                          options={timeOptions}
                          aria-label="Repeat interval type"
                        />
                      )}
                      control={control}
                      name="repeatIntervalValueType"
                    />
                  </div>
                </>
              </Field>
            </>
          )}
          <Field
            label="Mute timings"
            data-testid="am-mute-timing-select"
            description="Add mute timing to policy"
            invalid={!!errors.muteTimeIntervals}
          >
            <InputControl
              render={({ field: { onChange, ref, ...field } }) => (
                <MultiSelect
                  aria-label="Mute timings"
                  {...field}
                  className={formStyles.input}
                  onChange={(value) => onChange(mapMultiSelectValueToStrings(value))}
                  options={muteTimingOptions}
                />
              )}
              control={control}
              name="muteTimeIntervals"
            />
          </Field>
          {actionButtons}
        </>
      )}
    </Form>
  );
};

function onCallFirst(receiver: AmRouteReceiver) {
  if (receiver.grafanaAppReceiverType === GrafanaAppReceiverEnum.GRAFANA_ONCALL) {
    return -1;
  } else {
    return 0;
  }
}

const getStyles = (theme: GrafanaTheme2) => {
  const commonSpacing = theme.spacing(3.5);

  return {
    addMatcherBtn: css`
      margin-bottom: ${commonSpacing};
    `,
    matchersContainer: css`
      background-color: ${theme.colors.background.secondary};
      padding: ${theme.spacing(1.5)} ${theme.spacing(2)};
      padding-bottom: 0;
      width: fit-content;
    `,
    matchersOperator: css`
      min-width: 120px;
    `,
    noMatchersWarning: css`
      padding: ${theme.spacing(1)} ${theme.spacing(2)};
    `,
  };
};<|MERGE_RESOLUTION|>--- conflicted
+++ resolved
@@ -51,7 +51,6 @@
   const [groupByOptions, setGroupByOptions] = useState(stringsToSelectableValues(route?.group_by));
   const muteTimingOptions = useMuteTimingOptions();
 
-<<<<<<< HEAD
   const receiversWithOnCallOnTop = receivers.sort(onCallFirst);
 
   const formAmRoute = amRouteToFormAmRoute(route);
@@ -63,15 +62,6 @@
     // if we're adding a new route, show at least one empty matcher
     object_matchers: route ? formAmRoute.object_matchers : emptyMatcher,
   };
-=======
-  const receiversWithOnCallOnTop = receivers.sort((receiver1, receiver2) => {
-    if (receiver1.grafanaAppReceiverType === SupportedPlugin.OnCall) {
-      return -1;
-    } else {
-      return 0;
-    }
-  });
->>>>>>> e6dee8a7
 
   return (
     <Form defaultValues={defaultValues} onSubmit={onSubmit} maxWidth="none">
@@ -366,7 +356,7 @@
 };
 
 function onCallFirst(receiver: AmRouteReceiver) {
-  if (receiver.grafanaAppReceiverType === GrafanaAppReceiverEnum.GRAFANA_ONCALL) {
+  if (receiver.grafanaAppReceiverType === SupportedPlugin.OnCall) {
     return -1;
   } else {
     return 0;
