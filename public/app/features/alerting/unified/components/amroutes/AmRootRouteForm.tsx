--- conflicted
+++ resolved
@@ -9,34 +9,20 @@
   stringToSelectableValue,
   stringsToSelectableValues,
 } from '../../utils/amroutes';
+import { makeAMLink } from '../../utils/misc';
 import { timeOptions } from '../../utils/time';
-<<<<<<< HEAD
 import { getFormStyles } from './formStyles';
-=======
-import { makeAMLink } from '../../utils/misc';
->>>>>>> b493abb0
 
 export interface AmRootRouteFormProps {
+  alertManagerSourceName: string;
   onCancel: () => void;
   onSave: (data: FormAmRoute) => void;
   receivers: AmRouteReceiver[];
   routes: FormAmRoute;
-  alertManagerSourceName: string;
 }
 
-<<<<<<< HEAD
-export const AmRootRouteForm: FC<AmRootRouteFormProps> = ({ onCancel, onSave, receivers, routes }) => {
+export const AmRootRouteForm: FC<AmRootRouteFormProps> = ({ alertManagerSourceName, onCancel, onSave, receivers, routes }) => {
   const styles = useStyles2(getFormStyles);
-=======
-export const AmRootRouteForm: FC<AmRootRouteFormProps> = ({
-  onCancel,
-  onSave,
-  receivers,
-  routes,
-  alertManagerSourceName,
-}) => {
-  const styles = useStyles2(getStyles);
->>>>>>> b493abb0
   const [isTimingOptionsExpanded, setIsTimingOptionsExpanded] = useState(false);
   const [groupByOptions, setGroupByOptions] = useState(stringsToSelectableValues(routes.groupBy));
 
