import { ComponentProps } from 'react';
import Skeleton from 'react-loading-skeleton';

<<<<<<< HEAD
import { notificationsAPI } from '@grafana/alerting/unstable';
=======
import { base64UrlEncode } from '@grafana/alerting';
import { alertingAPI } from '@grafana/alerting/unstable';
>>>>>>> a6f92d44
import { TextLink } from '@grafana/ui';

import { stringifyFieldSelector } from '../../utils/k8s/utils';
import { makeEditContactPointLink } from '../../utils/misc';

interface ContactPointLinkProps extends Omit<ComponentProps<typeof TextLink>, 'href' | 'children'> {
  name: string;
}

export const ContactPointLink = ({ name, ...props }: ContactPointLinkProps) => {
<<<<<<< HEAD
  // find receiver by name – since this is what we store in the alert rule definition
  const { currentData, isLoading, isSuccess } = notificationsAPI.endpoints.listReceiver.useQuery({
    fieldSelector: `spec.title=${name}`,
=======
  const encodedName = base64UrlEncode(name);

  // find receiver by name using metadata.name field selector
  const { currentData, isLoading, isSuccess } = alertingAPI.endpoints.listReceiver.useQuery({
    fieldSelector: stringifyFieldSelector([['metadata.name', encodedName]]),
>>>>>>> a6f92d44
  });

  // grab the first result from the fieldSelector result
  const receiverUID = currentData?.items.at(0)?.metadata.name;

  if (isLoading) {
    return loader;
  }

  if (isSuccess && receiverUID) {
    return (
      <TextLink href={makeEditContactPointLink(receiverUID, { alertmanager: 'grafana' })} inline={false} {...props}>
        {name}
      </TextLink>
    );
  }

  return name;
};

const loader = <Skeleton height={8} width={64} />;<|MERGE_RESOLUTION|>--- conflicted
+++ resolved
@@ -1,12 +1,8 @@
 import { ComponentProps } from 'react';
 import Skeleton from 'react-loading-skeleton';
 
-<<<<<<< HEAD
-import { notificationsAPI } from '@grafana/alerting/unstable';
-=======
 import { base64UrlEncode } from '@grafana/alerting';
-import { alertingAPI } from '@grafana/alerting/unstable';
->>>>>>> a6f92d44
+import { notificationsAPIv0alpha1 } from '@grafana/alerting/unstable';
 import { TextLink } from '@grafana/ui';
 
 import { stringifyFieldSelector } from '../../utils/k8s/utils';
@@ -17,17 +13,11 @@
 }
 
 export const ContactPointLink = ({ name, ...props }: ContactPointLinkProps) => {
-<<<<<<< HEAD
-  // find receiver by name – since this is what we store in the alert rule definition
-  const { currentData, isLoading, isSuccess } = notificationsAPI.endpoints.listReceiver.useQuery({
-    fieldSelector: `spec.title=${name}`,
-=======
   const encodedName = base64UrlEncode(name);
 
   // find receiver by name using metadata.name field selector
-  const { currentData, isLoading, isSuccess } = alertingAPI.endpoints.listReceiver.useQuery({
+  const { currentData, isLoading, isSuccess } = notificationsAPIv0alpha1.endpoints.listReceiver.useQuery({
     fieldSelector: stringifyFieldSelector([['metadata.name', encodedName]]),
->>>>>>> a6f92d44
   });
 
   // grab the first result from the fieldSelector result
