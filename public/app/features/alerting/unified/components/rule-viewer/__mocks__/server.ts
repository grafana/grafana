<<<<<<< HEAD
import 'whatwg-fetch';
import { http, HttpResponse, RequestHandler } from 'msw';
import { setupServer } from 'msw/node';
=======
import { http, HttpResponse } from 'msw';
import { SetupServer, setupServer } from 'msw/node';
>>>>>>> 2247d6c4

import { AlertmanagersChoiceResponse } from 'app/features/alerting/unified/api/alertmanagerApi';
import { mockAlertmanagerChoiceResponseHandler } from 'app/features/alerting/unified/mocks/alertmanagerApi';
import { AlertmanagerChoice } from 'app/plugins/datasource/alertmanager/types';
import { AccessControlAction } from 'app/types';

const alertmanagerChoiceMockedResponse: AlertmanagersChoiceResponse = {
  alertmanagersChoice: AlertmanagerChoice.Internal,
  numExternalAlertmanagers: 0,
};

const folderAccess = {
  [AccessControlAction.AlertingRuleCreate]: true,
  [AccessControlAction.AlertingRuleRead]: true,
  [AccessControlAction.AlertingRuleUpdate]: true,
  [AccessControlAction.AlertingRuleDelete]: true,
};

export function createMockGrafanaServer(...handlers: RequestHandler[]) {
  const folderHandler = mockFolderAccess(folderAccess);
  const amChoiceHandler = mockAlertmanagerChoiceResponseHandler(alertmanagerChoiceMockedResponse);
  const server = setupServer(folderHandler, amChoiceHandler, ...handlers);

  return server;
}

// this endpoint is used to determine of we have edit / delete permissions for the Grafana managed alert rule
// a user must alsso have permissions for the folder (namespace) in which the alert rule is stored
function mockFolderAccess(accessControl: Partial<Record<AccessControlAction, boolean>>) {
  return http.get('/api/folders/:uid', ({ request }) => {
    const url = new URL(request.url);
    const uid = url.searchParams.get('uid');

    return HttpResponse.json({
      title: 'My Folder',
      uid,
      accessControl,
    });
  });
}<|MERGE_RESOLUTION|>--- conflicted
+++ resolved
@@ -1,11 +1,5 @@
-<<<<<<< HEAD
-import 'whatwg-fetch';
 import { http, HttpResponse, RequestHandler } from 'msw';
 import { setupServer } from 'msw/node';
-=======
-import { http, HttpResponse } from 'msw';
-import { SetupServer, setupServer } from 'msw/node';
->>>>>>> 2247d6c4
 
 import { AlertmanagersChoiceResponse } from 'app/features/alerting/unified/api/alertmanagerApi';
 import { mockAlertmanagerChoiceResponseHandler } from 'app/features/alerting/unified/mocks/alertmanagerApi';
