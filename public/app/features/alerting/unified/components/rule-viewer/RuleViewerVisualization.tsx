--- conflicted
+++ resolved
@@ -1,14 +1,8 @@
 import React, { useState } from 'react';
 import { css } from '@emotion/css';
-<<<<<<< HEAD
-import { DataSourceInstanceSettings, dateTime, DateTime, GrafanaTheme2, PanelData, urlUtil } from '@grafana/data';
-import { getDataSourceSrv, PanelRenderer } from '@grafana/runtime';
+import { DataSourceInstanceSettings, DateTime, dateTime, GrafanaTheme2, PanelData, urlUtil } from '@grafana/data';
+import { config, getDataSourceSrv, PanelRenderer } from '@grafana/runtime';
 import { Alert, CodeEditor, DateTimePicker, LinkButton, useStyles2, useTheme2 } from '@grafana/ui';
-=======
-import { DataSourceInstanceSettings, GrafanaTheme2, PanelData, urlUtil } from '@grafana/data';
-import { config, getDataSourceSrv, PanelRenderer } from '@grafana/runtime';
-import { Alert, CodeEditor, LinkButton, useStyles2, useTheme2 } from '@grafana/ui';
->>>>>>> b231afd5
 import { isExpressionQuery } from 'app/features/expressions/guards';
 import { PanelOptions } from 'app/plugins/panel/table/models.gen';
 import { AlertQuery } from 'app/types/unified-alerting-dto';
