<<<<<<< HEAD
import { screen, waitFor, waitForElementToBeRemoved } from '@testing-library/react';
import userEvent from '@testing-library/user-event';
=======
import 'whatwg-fetch';
import { screen, waitFor, waitForElementToBeRemoved, within } from '@testing-library/react';
import userEvent, { PointerEventsCheckLevel } from '@testing-library/user-event';
>>>>>>> bc07eeda
import React from 'react';
import { renderRuleEditor, ui } from 'test/helpers/alertingRuleEditor';
import { clickSelectOption } from 'test/helpers/selectOptionInTest';
import { byText } from 'testing-library-selector';

import { setDataSourceSrv } from '@grafana/runtime';
import { contextSrv } from 'app/core/services/context_srv';
import { mockApi, setupMswServer } from 'app/features/alerting/unified/mockApi';
import { AccessControlAction } from 'app/types';
import { PromApplication } from 'app/types/unified-alerting-dto';

import { searchFolders } from '../../manage-dashboards/state/actions';

import { discoverFeatures } from './api/buildInfo';
import { fetchRulerRules, fetchRulerRulesGroup, fetchRulerRulesNamespace, setRulerRuleGroup } from './api/ruler';
import { RecordingRuleEditorProps } from './components/rule-editor/RecordingRuleEditor';
import { mockApi, setupMswServer } from './mockApi';
import { MockDataSourceSrv, grantUserPermissions, labelsPluginMetaMock, mockDataSource } from './mocks';
import { fetchRulerRulesIfNotFetchedYet } from './state/actions';
import * as config from './utils/config';

jest.mock('./components/rule-editor/RecordingRuleEditor', () => ({
  RecordingRuleEditor: ({ queries, onChangeQuery }: Pick<RecordingRuleEditorProps, 'queries' | 'onChangeQuery'>) => {
    const onChange = (expr: string) => {
      const query = queries[0];

      const merged = {
        ...query,
        expr,
        model: {
          ...query.model,
          expr,
        },
      };

      onChangeQuery([merged]);
    };

    return <input data-testid="expr" onChange={(e) => onChange(e.target.value)} />;
  },
}));

jest.mock('app/core/components/AppChrome/AppChromeUpdate', () => ({
  AppChromeUpdate: ({ actions }: { actions: React.ReactNode }) => <div>{actions}</div>,
}));

jest.mock('./api/buildInfo');
jest.mock('./api/ruler');
jest.mock('../../../../app/features/manage-dashboards/state/actions');
// there's no angular scope in test and things go terribly wrong when trying to render the query editor row.
// lets just skip it
jest.mock('app/features/query/components/QueryEditorRow', () => ({
  // eslint-disable-next-line react/display-name
  QueryEditorRow: () => <p>hi</p>,
}));

jest.spyOn(config, 'getAllDataSources');

const dataSources = {
  default: mockDataSource(
    {
      type: 'prometheus',
      name: 'Prom',
      isDefault: true,
    },
    { alerting: true }
  ),
};

jest.mock('@grafana/runtime', () => ({
  ...jest.requireActual('@grafana/runtime'),
  getDataSourceSrv: jest.fn(() => ({
    getInstanceSettings: () => dataSources.default,
    get: () => dataSources.default,
    getList: () => Object.values(dataSources),
  })),
}));

jest.setTimeout(60 * 1000);

const mocks = {
  getAllDataSources: jest.mocked(config.getAllDataSources),
  searchFolders: jest.mocked(searchFolders),
  api: {
    discoverFeatures: jest.mocked(discoverFeatures),
    fetchRulerRulesGroup: jest.mocked(fetchRulerRulesGroup),
    setRulerRuleGroup: jest.mocked(setRulerRuleGroup),
    fetchRulerRulesNamespace: jest.mocked(fetchRulerRulesNamespace),
    fetchRulerRules: jest.mocked(fetchRulerRules),
    fetchRulerRulesIfNotFetchedYet: jest.mocked(fetchRulerRulesIfNotFetchedYet),
  },
};

const server = setupMswServer();
mockApi(server).plugins.getPluginSettings({ ...labelsPluginMetaMock, enabled: false });
mockApi(server).eval({ results: { A: { frames: [] } } });

const server = setupMswServer();

describe('RuleEditor recording rules', () => {
  beforeEach(() => {
    mockApi(server).eval({ results: {} });
    jest.clearAllMocks();
    contextSrv.isEditor = true;
    contextSrv.hasEditPermissionInFolders = true;
    grantUserPermissions([
      AccessControlAction.AlertingRuleRead,
      AccessControlAction.AlertingRuleUpdate,
      AccessControlAction.AlertingRuleDelete,
      AccessControlAction.AlertingRuleCreate,
      AccessControlAction.DataSourcesRead,
      AccessControlAction.DataSourcesWrite,
      AccessControlAction.DataSourcesCreate,
      AccessControlAction.FoldersWrite,
      AccessControlAction.FoldersRead,
      AccessControlAction.AlertingRuleExternalRead,
      AccessControlAction.AlertingRuleExternalWrite,
    ]);
  });

  it('can create a new cloud recording rule', async () => {
    setDataSourceSrv(new MockDataSourceSrv(dataSources));
    mocks.getAllDataSources.mockReturnValue(Object.values(dataSources));
    mocks.api.setRulerRuleGroup.mockResolvedValue();
    mocks.api.fetchRulerRulesNamespace.mockResolvedValue([]);
    mocks.api.fetchRulerRulesGroup.mockResolvedValue({
      name: 'group2',
      rules: [],
    });
    mocks.api.fetchRulerRules.mockResolvedValue({
      namespace1: [
        {
          name: 'group1',
          rules: [],
        },
      ],
      namespace2: [
        {
          name: 'group2',
          rules: [],
        },
      ],
    });
    mocks.searchFolders.mockResolvedValue([]);

    mocks.api.discoverFeatures.mockResolvedValue({
      application: PromApplication.Cortex,
      features: {
        rulerApiEnabled: true,
      },
    });

    renderRuleEditor(undefined, true);
    await waitForElementToBeRemoved(screen.getAllByTestId('Spinner'));
    await userEvent.type(await ui.inputs.name.find(), 'my great new recording rule');

    const dataSourceSelect = ui.inputs.dataSource.get();
    await userEvent.click(dataSourceSelect);

    await userEvent.click(screen.getByText('Prom'));
    await clickSelectOption(ui.inputs.namespace.get(), 'namespace2');
    await clickSelectOption(ui.inputs.group.get(), 'group2');

    await userEvent.type(await ui.inputs.expr.find(), 'up == 1');

    // try to save, find out that recording rule name is invalid
    await userEvent.click(ui.buttons.saveAndExit.get());
    await waitFor(() =>
      expect(
        byText(
          'Recording rule name must be valid metric name. It may only contain letters, numbers, and colons. It may not contain whitespace.'
        ).get()
      ).toBeInTheDocument()
    );
    expect(mocks.api.setRulerRuleGroup).not.toBeCalled();

    // fix name and re-submit
    await userEvent.clear(await ui.inputs.name.find());
    await userEvent.type(await ui.inputs.name.find(), 'my:great:new:recording:rule');

    // save and check what was sent to backend
    await userEvent.click(ui.buttons.saveAndExit.get());
    await waitFor(() => expect(mocks.api.setRulerRuleGroup).toHaveBeenCalled());
    expect(mocks.api.setRulerRuleGroup).toHaveBeenCalledWith(
      { dataSourceName: 'Prom', apiVersion: 'legacy' },
      'namespace2',
      {
        name: 'group2',
        rules: [
          {
            record: 'my:great:new:recording:rule',
            labels: {},
            expr: 'up == 1',
          },
        ],
      }
    );
  });
});<|MERGE_RESOLUTION|>--- conflicted
+++ resolved
@@ -1,15 +1,10 @@
-<<<<<<< HEAD
 import { screen, waitFor, waitForElementToBeRemoved } from '@testing-library/react';
 import userEvent from '@testing-library/user-event';
-=======
-import 'whatwg-fetch';
-import { screen, waitFor, waitForElementToBeRemoved, within } from '@testing-library/react';
-import userEvent, { PointerEventsCheckLevel } from '@testing-library/user-event';
->>>>>>> bc07eeda
 import React from 'react';
 import { renderRuleEditor, ui } from 'test/helpers/alertingRuleEditor';
 import { clickSelectOption } from 'test/helpers/selectOptionInTest';
 import { byText } from 'testing-library-selector';
+import 'whatwg-fetch';
 
 import { setDataSourceSrv } from '@grafana/runtime';
 import { contextSrv } from 'app/core/services/context_srv';
@@ -22,7 +17,6 @@
 import { discoverFeatures } from './api/buildInfo';
 import { fetchRulerRules, fetchRulerRulesGroup, fetchRulerRulesNamespace, setRulerRuleGroup } from './api/ruler';
 import { RecordingRuleEditorProps } from './components/rule-editor/RecordingRuleEditor';
-import { mockApi, setupMswServer } from './mockApi';
 import { MockDataSourceSrv, grantUserPermissions, labelsPluginMetaMock, mockDataSource } from './mocks';
 import { fetchRulerRulesIfNotFetchedYet } from './state/actions';
 import * as config from './utils/config';
@@ -102,8 +96,6 @@
 const server = setupMswServer();
 mockApi(server).plugins.getPluginSettings({ ...labelsPluginMetaMock, enabled: false });
 mockApi(server).eval({ results: { A: { frames: [] } } });
-
-const server = setupMswServer();
 
 describe('RuleEditor recording rules', () => {
   beforeEach(() => {
