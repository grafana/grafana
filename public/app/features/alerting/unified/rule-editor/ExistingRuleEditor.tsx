<<<<<<< HEAD
import { isEmpty } from 'lodash';

import { NavModelItem } from '@grafana/data';
import { Alert, Stack, Text } from '@grafana/ui';
import { PageInfoItem } from 'app/core/components/Page/types';
import { RuleIdentifier, RuleWithLocation } from 'app/types/unified-alerting';
=======
import { Alert, LoadingPlaceholder } from '@grafana/ui';
import { useQueryParams } from 'app/core/hooks/useQueryParams';
import { Trans, t } from 'app/core/internationalization';
import { RuleIdentifier } from 'app/types/unified-alerting';
>>>>>>> b839be60

import { AlertWarning } from '../AlertWarning';
import { AlertLabels } from '../components/AlertLabels';
import { AlertingPageWrapper } from '../components/AlertingPageWrapper';
import { stringifyPendingPeriod } from '../components/rule-editor/PendingPeriodQuickPick';
import { AlertRuleForm } from '../components/rule-editor/alert-rule-form/AlertRuleForm';
import { FederatedRuleWarning } from '../components/rule-viewer/FederatedRuleWarning';
import { Title } from '../components/rule-viewer/RuleViewer';
import { useRuleWithLocation } from '../hooks/useCombinedRule';
import { useIsRuleEditable } from '../hooks/useIsRuleEditable';
<<<<<<< HEAD
import { Annotation } from '../utils/constants';
import { createViewLinkFromRuleWithLocation, stringifyErrorLike } from '../utils/misc';
import { rulerRuleToFormValues } from '../utils/rule-form';
=======
import { RuleFormValues } from '../types/rule-form';
import { stringifyErrorLike } from '../utils/misc';
>>>>>>> b839be60
import * as ruleId from '../utils/rule-id';
import {
  getAnnotations,
  getPendingPeriodFromRulerRule,
  getRuleName,
  getRulePluginOrigin,
  isFederatedRuleGroup,
  isGrafanaRecordingRule,
  isGrafanaRulerRule,
  isGrafanaRulerRulePaused,
} from '../utils/rules';

import { defaultPageNav } from './RuleEditor';
import { cloneRuleDefinition } from './clone-utils';

interface ExistingRuleEditorProps {
  identifier: RuleIdentifier;
<<<<<<< HEAD
  clone?: boolean;
}

export function ExistingRuleEditor({ identifier, clone = false }: ExistingRuleEditorProps) {
  const ruleSourceName = ruleId.ruleIdentifierToRuleSourceName(identifier);
=======
  /** Provide prefill if we are trying to restore an old version of an alert rule but we need the user to manually tweak the values */
  prefill?: Partial<RuleFormValues>;
}

export function ExistingRuleEditor({ identifier, prefill }: ExistingRuleEditorProps) {
  const [queryParams] = useQueryParams();
  const isManualRestore = Boolean(queryParams.isManualRestore);

>>>>>>> b839be60
  const {
    loading: loadingAlertRule,
    result: ruleWithLocation,
    error: fetchRuleError,
  } = useRuleWithLocation({ ruleIdentifier: identifier });

<<<<<<< HEAD
  const { isEditable, loading: loadingEditable } = useIsRuleEditable(ruleSourceName, ruleWithLocation?.rule);

  const loading = loadingAlertRule || loadingEditable;

  if (error) {
    return (
      <AlertingPageWrapper navId="alert-list" pageNav={getPageNav()}>
        <Alert severity="error" title="Failed to load rule">
          {stringifyErrorLike(error)}
        </Alert>
      </AlertingPageWrapper>
    );
  }

  if (loading) {
    return (
      <AlertingPageWrapper navId="alert-list" pageNav={getPageNav()} isLoading={true}>
        <></>
      </AlertingPageWrapper>
    );
  }

  if (!ruleWithLocation && !loading) {
    return (
      <AlertingPageWrapper navId="alert-list" pageNav={getPageNav()}>
        <AlertWarning title="Rule not found">Sorry! This rule does not exist.</AlertWarning>
      </AlertingPageWrapper>
    );
  }

  if (isEditable === false) {
    return (
      <AlertingPageWrapper navId="alert-list" pageNav={getPageNav()}>
        <AlertWarning title="Cannot edit rule">Sorry! You do not have permission to edit this rule.</AlertWarning>
      </AlertingPageWrapper>
    );
  }

  // we shouldn't get here because loading / error handling happens before this
  if (!ruleWithLocation) {
    return null;
  }

  const returnTo = createViewLinkFromRuleWithLocation(ruleWithLocation);

  const rulerRule = ruleWithLocation.rule;
  const summary = getAnnotations(rulerRule)?.[Annotation.summary];

  const isFederatedRule = isFederatedRuleGroup(ruleWithLocation.group);
  const isPaused = isGrafanaRulerRule(rulerRule) && isGrafanaRulerRulePaused(rulerRule);
  const ruleOrigin = getRulePluginOrigin(rulerRule);

  return (
    <AlertingPageWrapper
      navId="alert-list"
      renderTitle={(name?: string) =>
        name ? <Title name={name} returnToHref={returnTo} paused={isPaused} ruleOrigin={ruleOrigin} /> : null
      }
      subTitle={
        <Stack direction="column">
          {summary}
          {/* alerts and notifications and stuff */}
          {isFederatedRule && <FederatedRuleWarning />}
        </Stack>
      }
      pageNav={getPageNav({ text: ruleWithLocation.rule ? getRuleName(ruleWithLocation.rule) : '' })}
      info={createMetadata(ruleWithLocation)}
    >
      {clone ? (
        <AlertRuleForm prefill={rulerRuleToFormValues(cloneRuleDefinition(ruleWithLocation))} />
      ) : (
        <AlertRuleForm existing={ruleWithLocation} />
      )}
    </AlertingPageWrapper>
  );
}

const getPageNav = (pageNavOptions?: Partial<NavModelItem>): NavModelItem => {
  return { ...defaultPageNav, id: 'alert-rule-edit', text: '', ...pageNavOptions };
};

const createMetadata = (ruleWithLocation: RuleWithLocation): PageInfoItem[] => {
  const { rule: rulerRule, group } = ruleWithLocation;
  const { labels } = rulerRule;

  const metadata: PageInfoItem[] = [];
  const hasLabels = !isEmpty(labels);

  const interval = group.interval;
  const pendingPeriod = getPendingPeriodFromRulerRule(rulerRule);

  if (isGrafanaRecordingRule(rulerRule)) {
    const metric = rulerRule.grafana_alert.record?.metric ?? '';
    metadata.push({
      label: 'Metric name',
      value: <Text color="primary">{metric}</Text>,
    });
  }

  if (interval) {
    metadata.push({
      label: 'Evaluation interval',
      value: <Text color="primary">Every {interval}</Text>,
    });
  }

  if (pendingPeriod) {
    metadata.push({
      label: 'Pending period',
      value: <Text color="primary">{stringifyPendingPeriod(pendingPeriod)}</Text>,
    });
  }

  if (hasLabels) {
    metadata.push({
      label: 'Labels',
      /* TODO truncate number of labels, maybe build in to component? */
      value: <AlertLabels labels={labels} size="sm" />,
    });
  }

  return metadata;
};
=======
  const ruleSourceName = ruleId.ruleIdentifierToRuleSourceName(identifier);
  const {
    isEditable,
    loading: loadingEditable,
    error: errorEditable,
  } = useIsRuleEditable(ruleSourceName, ruleWithLocation?.rule);

  // error handling for fetching rule and rule RBAC
  if (fetchRuleError || errorEditable) {
    return (
      <Alert
        severity="error"
        title={t('alerting.existing-rule-editor.title-failed-to-load-rule', 'Failed to load rule')}
      >
        {stringifyErrorLike(errorEditable ?? fetchRuleError)}
      </Alert>
    );
  }

  const loading = loadingAlertRule || loadingEditable;

  if (loading) {
    return <LoadingPlaceholder text={t('alerting.existing-rule-editor.text-loading-rule', 'Loading rule...')} />;
  }

  if (!ruleWithLocation && !loading) {
    return (
      <AlertWarning title={t('alerting.existing-rule-editor.title-rule-not-found', 'Rule not found')}>
        <Trans i18nKey="alerting.existing-rule-editor.sorry-this-rule-does-not-exist">
          Sorry! This rule does not exist.
        </Trans>
      </AlertWarning>
    );
  }

  if (isEditable === false) {
    return (
      <AlertWarning title={t('alerting.existing-rule-editor.title-cannot-edit-rule', 'Cannot edit rule')}>
        <Trans i18nKey="alerting.existing-rule-editor.sorry-permission">
          Sorry! You do not have permission to edit this rule.
        </Trans>
      </AlertWarning>
    );
  }

  return <AlertRuleForm existing={ruleWithLocation} prefill={prefill} isManualRestore={isManualRestore} />;
}
>>>>>>> b839be60
<|MERGE_RESOLUTION|>--- conflicted
+++ resolved
@@ -1,92 +1,82 @@
-<<<<<<< HEAD
 import { isEmpty } from 'lodash';
 
 import { NavModelItem } from '@grafana/data';
 import { Alert, Stack, Text } from '@grafana/ui';
 import { PageInfoItem } from 'app/core/components/Page/types';
+import { Trans, t } from 'app/core/internationalization';
 import { RuleIdentifier, RuleWithLocation } from 'app/types/unified-alerting';
-=======
-import { Alert, LoadingPlaceholder } from '@grafana/ui';
-import { useQueryParams } from 'app/core/hooks/useQueryParams';
-import { Trans, t } from 'app/core/internationalization';
-import { RuleIdentifier } from 'app/types/unified-alerting';
->>>>>>> b839be60
 
 import { AlertWarning } from '../AlertWarning';
 import { AlertLabels } from '../components/AlertLabels';
 import { AlertingPageWrapper } from '../components/AlertingPageWrapper';
-import { stringifyPendingPeriod } from '../components/rule-editor/PendingPeriodQuickPick';
+import { stringifyPendingPeriod } from '../components/rule-editor/DurationQuickPick';
 import { AlertRuleForm } from '../components/rule-editor/alert-rule-form/AlertRuleForm';
 import { FederatedRuleWarning } from '../components/rule-viewer/FederatedRuleWarning';
 import { Title } from '../components/rule-viewer/RuleViewer';
 import { useRuleWithLocation } from '../hooks/useCombinedRule';
 import { useIsRuleEditable } from '../hooks/useIsRuleEditable';
-<<<<<<< HEAD
+import { RuleFormValues } from '../types/rule-form';
 import { Annotation } from '../utils/constants';
 import { createViewLinkFromRuleWithLocation, stringifyErrorLike } from '../utils/misc';
 import { rulerRuleToFormValues } from '../utils/rule-form';
-=======
-import { RuleFormValues } from '../types/rule-form';
-import { stringifyErrorLike } from '../utils/misc';
->>>>>>> b839be60
 import * as ruleId from '../utils/rule-id';
 import {
-  getAnnotations,
   getPendingPeriodFromRulerRule,
   getRuleName,
   getRulePluginOrigin,
   isFederatedRuleGroup,
-  isGrafanaRecordingRule,
-  isGrafanaRulerRule,
-  isGrafanaRulerRulePaused,
+  isPausedRule,
+  rulerRuleType,
 } from '../utils/rules';
 
 import { defaultPageNav } from './RuleEditor';
 import { cloneRuleDefinition } from './clone-utils';
-
 interface ExistingRuleEditorProps {
   identifier: RuleIdentifier;
-<<<<<<< HEAD
+  // Provide prefill if we are trying to restore an old version of an alert rule but we need the user to manually tweak the values
+  prefill?: Partial<RuleFormValues>;
+  // indicate if this is a manual restore
+  isManualRestore?: boolean;
+  // indicate if this is a cloning operation
   clone?: boolean;
 }
 
-export function ExistingRuleEditor({ identifier, clone = false }: ExistingRuleEditorProps) {
+export function ExistingRuleEditor({
+  identifier,
+  prefill,
+  isManualRestore = false,
+  clone = false,
+}: ExistingRuleEditorProps) {
   const ruleSourceName = ruleId.ruleIdentifierToRuleSourceName(identifier);
-=======
-  /** Provide prefill if we are trying to restore an old version of an alert rule but we need the user to manually tweak the values */
-  prefill?: Partial<RuleFormValues>;
-}
-
-export function ExistingRuleEditor({ identifier, prefill }: ExistingRuleEditorProps) {
-  const [queryParams] = useQueryParams();
-  const isManualRestore = Boolean(queryParams.isManualRestore);
-
->>>>>>> b839be60
   const {
     loading: loadingAlertRule,
     result: ruleWithLocation,
     error: fetchRuleError,
   } = useRuleWithLocation({ ruleIdentifier: identifier });
+  const {
+    isEditable,
+    loading: loadingEditable,
+    error: errorEditable,
+  } = useIsRuleEditable(ruleSourceName, ruleWithLocation?.rule);
 
-<<<<<<< HEAD
-  const { isEditable, loading: loadingEditable } = useIsRuleEditable(ruleSourceName, ruleWithLocation?.rule);
-
-  const loading = loadingAlertRule || loadingEditable;
-
-  if (error) {
+  if (fetchRuleError || errorEditable) {
     return (
       <AlertingPageWrapper navId="alert-list" pageNav={getPageNav()}>
-        <Alert severity="error" title="Failed to load rule">
-          {stringifyErrorLike(error)}
+        <Alert
+          severity="error"
+          title={t('alerting.existing-rule-editor.title-failed-to-load-rule', 'Failed to load rule')}
+        >
+          {stringifyErrorLike(errorEditable ?? fetchRuleError)}
         </Alert>
       </AlertingPageWrapper>
     );
   }
 
+  const loading = loadingAlertRule || loadingEditable;
   if (loading) {
     return (
       <AlertingPageWrapper navId="alert-list" pageNav={getPageNav()} isLoading={true}>
-        <></>
+        {null}
       </AlertingPageWrapper>
     );
   }
@@ -94,7 +84,11 @@
   if (!ruleWithLocation && !loading) {
     return (
       <AlertingPageWrapper navId="alert-list" pageNav={getPageNav()}>
-        <AlertWarning title="Rule not found">Sorry! This rule does not exist.</AlertWarning>
+        <AlertWarning title={t('alerting.existing-rule-editor.title-rule-not-found', 'Rule not found')}>
+          <Trans i18nKey="alerting.existing-rule-editor.sorry-this-rule-does-not-exist">
+            Sorry! This rule does not exist.
+          </Trans>
+        </AlertWarning>
       </AlertingPageWrapper>
     );
   }
@@ -102,7 +96,11 @@
   if (isEditable === false) {
     return (
       <AlertingPageWrapper navId="alert-list" pageNav={getPageNav()}>
-        <AlertWarning title="Cannot edit rule">Sorry! You do not have permission to edit this rule.</AlertWarning>
+        <AlertWarning title={t('alerting.existing-rule-editor.title-cannot-edit-rule', 'Cannot edit rule')}>
+          <Trans i18nKey="alerting.existing-rule-editor.sorry-permission">
+            Sorry! You do not have permission to edit this rule.
+          </Trans>
+        </AlertWarning>
       </AlertingPageWrapper>
     );
   }
@@ -115,10 +113,10 @@
   const returnTo = createViewLinkFromRuleWithLocation(ruleWithLocation);
 
   const rulerRule = ruleWithLocation.rule;
-  const summary = getAnnotations(rulerRule)?.[Annotation.summary];
+  const summary = rulerRuleType.any.alertingRule(rulerRule) ? rulerRule.annotations?.[Annotation.summary] : null;
 
   const isFederatedRule = isFederatedRuleGroup(ruleWithLocation.group);
-  const isPaused = isGrafanaRulerRule(rulerRule) && isGrafanaRulerRulePaused(rulerRule);
+  const isPaused = rulerRuleType.grafana.rule(rulerRule) && isPausedRule(rulerRule);
   const ruleOrigin = getRulePluginOrigin(rulerRule);
 
   return (
@@ -140,7 +138,7 @@
       {clone ? (
         <AlertRuleForm prefill={rulerRuleToFormValues(cloneRuleDefinition(ruleWithLocation))} />
       ) : (
-        <AlertRuleForm existing={ruleWithLocation} />
+        <AlertRuleForm existing={ruleWithLocation} prefill={prefill} isManualRestore={isManualRestore} />
       )}
     </AlertingPageWrapper>
   );
@@ -160,7 +158,7 @@
   const interval = group.interval;
   const pendingPeriod = getPendingPeriodFromRulerRule(rulerRule);
 
-  if (isGrafanaRecordingRule(rulerRule)) {
+  if (rulerRuleType.grafana.recordingRule(rulerRule)) {
     const metric = rulerRule.grafana_alert.record?.metric ?? '';
     metadata.push({
       label: 'Metric name',
@@ -191,53 +189,4 @@
   }
 
   return metadata;
-};
-=======
-  const ruleSourceName = ruleId.ruleIdentifierToRuleSourceName(identifier);
-  const {
-    isEditable,
-    loading: loadingEditable,
-    error: errorEditable,
-  } = useIsRuleEditable(ruleSourceName, ruleWithLocation?.rule);
-
-  // error handling for fetching rule and rule RBAC
-  if (fetchRuleError || errorEditable) {
-    return (
-      <Alert
-        severity="error"
-        title={t('alerting.existing-rule-editor.title-failed-to-load-rule', 'Failed to load rule')}
-      >
-        {stringifyErrorLike(errorEditable ?? fetchRuleError)}
-      </Alert>
-    );
-  }
-
-  const loading = loadingAlertRule || loadingEditable;
-
-  if (loading) {
-    return <LoadingPlaceholder text={t('alerting.existing-rule-editor.text-loading-rule', 'Loading rule...')} />;
-  }
-
-  if (!ruleWithLocation && !loading) {
-    return (
-      <AlertWarning title={t('alerting.existing-rule-editor.title-rule-not-found', 'Rule not found')}>
-        <Trans i18nKey="alerting.existing-rule-editor.sorry-this-rule-does-not-exist">
-          Sorry! This rule does not exist.
-        </Trans>
-      </AlertWarning>
-    );
-  }
-
-  if (isEditable === false) {
-    return (
-      <AlertWarning title={t('alerting.existing-rule-editor.title-cannot-edit-rule', 'Cannot edit rule')}>
-        <Trans i18nKey="alerting.existing-rule-editor.sorry-permission">
-          Sorry! You do not have permission to edit this rule.
-        </Trans>
-      </AlertWarning>
-    );
-  }
-
-  return <AlertRuleForm existing={ruleWithLocation} prefill={prefill} isManualRestore={isManualRestore} />;
-}
->>>>>>> b839be60
+};