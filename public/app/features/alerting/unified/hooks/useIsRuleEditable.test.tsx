import { renderHook } from '@testing-library/react-hooks';
import React from 'react';
import { Provider } from 'react-redux';

import { contextSrv } from 'app/core/services/context_srv';
import { AccessControlAction, FolderDTO, StoreState } from 'app/types';

<<<<<<< HEAD
import { disableRBAC, enableRBAC, mockFolder, mockRulerAlertingRule, mockRulerGrafanaRule } from '../mocks';
=======
import {
  disableRBAC,
  enableRBAC,
  mockFolder,
  mockRulerAlertingRule,
  mockRulerGrafanaRule,
  mockUnifiedAlertingStore,
} from '../mocks';
>>>>>>> 82e32447

import { useFolder } from './useFolder';
import { useIsRuleEditable } from './useIsRuleEditable';
import { useUnifiedAlertingSelector } from './useUnifiedAlertingSelector';

jest.mock('./useFolder');

const mocks = {
  useFolder: jest.mocked(useFolder),
  useUnifiedAlertingSelector: jest.mocked(useUnifiedAlertingSelector),
};

describe('useIsRuleEditable', () => {
  describe('RBAC enabled', () => {
    beforeEach(enableRBAC);
    describe('Grafana rules', () => {
<<<<<<< HEAD
      // When RBAC is enabled we require only folder:read permission and apriopriate alerting permissions

      beforeEach(() => {
        mockUseFolder({ canSave: false });
      });

      it('Should allow editing when the user has the alert rule update permission', () => {
        mockPermissions([AccessControlAction.AlertingRuleUpdate]);
=======
      // When RBAC is enabled we require appropriate alerting permissions in the folder scope
      it('Should allow editing when the user has the alert rule update permission in the folder', () => {
        mockUseFolder({
          accessControl: {
            [AccessControlAction.AlertingRuleUpdate]: true,
          },
        });

>>>>>>> 82e32447
        const wrapper = getProviderWrapper();

        const { result } = renderHook(() => useIsRuleEditable('grafana', mockRulerGrafanaRule()), { wrapper });

        expect(result.current.loading).toBe(false);
        expect(result.current.isEditable).toBe(true);
      });

      it('Should allow deleting when the user has the alert rule delete permission', () => {
<<<<<<< HEAD
        mockPermissions([AccessControlAction.AlertingRuleDelete]);
=======
        mockUseFolder({
          accessControl: {
            [AccessControlAction.AlertingRuleDelete]: true,
          },
        });

>>>>>>> 82e32447
        const wrapper = getProviderWrapper();

        const { result } = renderHook(() => useIsRuleEditable('grafana', mockRulerGrafanaRule()), { wrapper });

        expect(result.current.loading).toBe(false);
        expect(result.current.isRemovable).toBe(true);
      });

      it('Should forbid editing when the user has no alert rule update permission', () => {
<<<<<<< HEAD
        mockPermissions([]);
=======
        mockUseFolder({ accessControl: {} });

>>>>>>> 82e32447
        const wrapper = getProviderWrapper();

        const { result } = renderHook(() => useIsRuleEditable('grafana', mockRulerGrafanaRule()), { wrapper });

        expect(result.current.loading).toBe(false);
        expect(result.current.isEditable).toBe(false);
      });

      it('Should forbid deleting when the user has no alert rule delete permission', () => {
<<<<<<< HEAD
        mockPermissions([]);
=======
        mockUseFolder({ accessControl: {} });

>>>>>>> 82e32447
        const wrapper = getProviderWrapper();

        const { result } = renderHook(() => useIsRuleEditable('grafana', mockRulerGrafanaRule()), { wrapper });

        expect(result.current.loading).toBe(false);
        expect(result.current.isRemovable).toBe(false);
      });

<<<<<<< HEAD
      it('Should allow editing and deleting when the user has aler rule permissions but does not have folder canSave permission', () => {
        mockPermissions([AccessControlAction.AlertingRuleUpdate, AccessControlAction.AlertingRuleDelete]);
        mockUseFolder({ canSave: false });
=======
      it('Should allow editing and deleting when the user has alert rule permissions but does not have folder canSave permission', () => {
        mockUseFolder({
          canSave: false,
          accessControl: {
            [AccessControlAction.AlertingRuleUpdate]: true,
            [AccessControlAction.AlertingRuleDelete]: true,
          },
        });

>>>>>>> 82e32447
        const wrapper = getProviderWrapper();

        const { result } = renderHook(() => useIsRuleEditable('grafana', mockRulerGrafanaRule()), { wrapper });

        expect(result.current.loading).toBe(false);
        expect(result.current.isEditable).toBe(true);
        expect(result.current.isRemovable).toBe(true);
      });
    });

    describe('Cloud rules', () => {
      beforeEach(() => {
        contextSrv.isEditor = true;
      });

      it('Should allow editing and deleting when the user has alert rule external write permission', () => {
        mockPermissions([AccessControlAction.AlertingRuleExternalWrite]);
        const wrapper = getProviderWrapper();

        const { result } = renderHook(() => useIsRuleEditable('cortex', mockRulerAlertingRule()), { wrapper });

        expect(result.current.loading).toBe(false);
        expect(result.current.isEditable).toBe(true);
        expect(result.current.isRemovable).toBe(true);
      });

      it('Should forbid editing and deleting when the user has no alert rule external write permission', () => {
        mockPermissions([]);
        const wrapper = getProviderWrapper();

        const { result } = renderHook(() => useIsRuleEditable('cortex', mockRulerAlertingRule()), { wrapper });

        expect(result.current.loading).toBe(false);
        expect(result.current.isEditable).toBe(false);
        expect(result.current.isRemovable).toBe(false);
      });
    });
  });

  describe('RBAC disabled', () => {
    beforeEach(disableRBAC);
    describe('Grafana rules', () => {
      it('Should allow editing and deleting when the user has folder canSave permission', () => {
        mockUseFolder({ canSave: true });

        const wrapper = getProviderWrapper();

        const { result } = renderHook(() => useIsRuleEditable('grafana', mockRulerGrafanaRule()), { wrapper });

        expect(result.current.loading).toBe(false);
        expect(result.current.isEditable).toBe(true);
        expect(result.current.isRemovable).toBe(true);
      });

      it('Should forbid editing and deleting when the user has no folder canSave permission', () => {
        mockUseFolder({ canSave: false });

        const wrapper = getProviderWrapper();

        const { result } = renderHook(() => useIsRuleEditable('grafana', mockRulerGrafanaRule()), { wrapper });

        expect(result.current.loading).toBe(false);
        expect(result.current.isEditable).toBe(false);
        expect(result.current.isRemovable).toBe(false);
      });
    });
  });
});

function mockUseFolder(partial?: Partial<FolderDTO>) {
  mocks.useFolder.mockReturnValue({ loading: false, folder: mockFolder(partial) });
}

function mockPermissions(grantedPermissions: AccessControlAction[]) {
  jest
    .spyOn(contextSrv, 'hasPermission')
    .mockImplementation((action) => grantedPermissions.includes(action as AccessControlAction));
}

function getProviderWrapper() {
  const dataSources = getMockedDataSources();
  const store = mockUnifiedAlertingStore({ dataSources });
  const wrapper: React.FC = ({ children }) => <Provider store={store}>{children}</Provider>;
  return wrapper;
}

function getMockedDataSources(): StoreState['unifiedAlerting']['dataSources'] {
  return {
    grafana: {
      loading: false,
      dispatched: false,
      result: {
        id: 'grafana',
        name: 'grafana',
        rulerConfig: { dataSourceName: 'grafana', apiVersion: 'legacy' },
      },
    },
    cortex: {
      loading: false,
      dispatched: false,
      result: {
        id: 'cortex',
        name: 'Cortex',
        rulerConfig: { dataSourceName: 'cortex', apiVersion: 'legacy' },
      },
    },
  };
}<|MERGE_RESOLUTION|>--- conflicted
+++ resolved
@@ -5,9 +5,6 @@
 import { contextSrv } from 'app/core/services/context_srv';
 import { AccessControlAction, FolderDTO, StoreState } from 'app/types';
 
-<<<<<<< HEAD
-import { disableRBAC, enableRBAC, mockFolder, mockRulerAlertingRule, mockRulerGrafanaRule } from '../mocks';
-=======
 import {
   disableRBAC,
   enableRBAC,
@@ -16,7 +13,6 @@
   mockRulerGrafanaRule,
   mockUnifiedAlertingStore,
 } from '../mocks';
->>>>>>> 82e32447
 
 import { useFolder } from './useFolder';
 import { useIsRuleEditable } from './useIsRuleEditable';
@@ -33,16 +29,6 @@
   describe('RBAC enabled', () => {
     beforeEach(enableRBAC);
     describe('Grafana rules', () => {
-<<<<<<< HEAD
-      // When RBAC is enabled we require only folder:read permission and apriopriate alerting permissions
-
-      beforeEach(() => {
-        mockUseFolder({ canSave: false });
-      });
-
-      it('Should allow editing when the user has the alert rule update permission', () => {
-        mockPermissions([AccessControlAction.AlertingRuleUpdate]);
-=======
       // When RBAC is enabled we require appropriate alerting permissions in the folder scope
       it('Should allow editing when the user has the alert rule update permission in the folder', () => {
         mockUseFolder({
@@ -51,7 +37,6 @@
           },
         });
 
->>>>>>> 82e32447
         const wrapper = getProviderWrapper();
 
         const { result } = renderHook(() => useIsRuleEditable('grafana', mockRulerGrafanaRule()), { wrapper });
@@ -61,16 +46,12 @@
       });
 
       it('Should allow deleting when the user has the alert rule delete permission', () => {
-<<<<<<< HEAD
-        mockPermissions([AccessControlAction.AlertingRuleDelete]);
-=======
         mockUseFolder({
           accessControl: {
             [AccessControlAction.AlertingRuleDelete]: true,
           },
         });
 
->>>>>>> 82e32447
         const wrapper = getProviderWrapper();
 
         const { result } = renderHook(() => useIsRuleEditable('grafana', mockRulerGrafanaRule()), { wrapper });
@@ -80,12 +61,8 @@
       });
 
       it('Should forbid editing when the user has no alert rule update permission', () => {
-<<<<<<< HEAD
-        mockPermissions([]);
-=======
         mockUseFolder({ accessControl: {} });
 
->>>>>>> 82e32447
         const wrapper = getProviderWrapper();
 
         const { result } = renderHook(() => useIsRuleEditable('grafana', mockRulerGrafanaRule()), { wrapper });
@@ -95,12 +72,8 @@
       });
 
       it('Should forbid deleting when the user has no alert rule delete permission', () => {
-<<<<<<< HEAD
-        mockPermissions([]);
-=======
         mockUseFolder({ accessControl: {} });
 
->>>>>>> 82e32447
         const wrapper = getProviderWrapper();
 
         const { result } = renderHook(() => useIsRuleEditable('grafana', mockRulerGrafanaRule()), { wrapper });
@@ -109,11 +82,6 @@
         expect(result.current.isRemovable).toBe(false);
       });
 
-<<<<<<< HEAD
-      it('Should allow editing and deleting when the user has aler rule permissions but does not have folder canSave permission', () => {
-        mockPermissions([AccessControlAction.AlertingRuleUpdate, AccessControlAction.AlertingRuleDelete]);
-        mockUseFolder({ canSave: false });
-=======
       it('Should allow editing and deleting when the user has alert rule permissions but does not have folder canSave permission', () => {
         mockUseFolder({
           canSave: false,
@@ -123,7 +91,6 @@
           },
         });
 
->>>>>>> 82e32447
         const wrapper = getProviderWrapper();
 
         const { result } = renderHook(() => useIsRuleEditable('grafana', mockRulerGrafanaRule()), { wrapper });
