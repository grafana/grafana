import { countBy, isEqual } from 'lodash';
import { useMemo, useRef } from 'react';

import {
  AlertGroupTotals,
  AlertInstanceTotalState,
  AlertInstanceTotals,
  AlertingRule,
  CombinedRule,
  CombinedRuleGroup,
  CombinedRuleNamespace,
  Rule,
  RuleGroup,
  RuleNamespace,
  RulesSource,
} from 'app/types/unified-alerting';
import {
  PromAlertingRuleState,
  RulerRuleDTO,
  RulerRuleGroupDTO,
  RulerRulesConfigDTO,
} from 'app/types/unified-alerting-dto';

import { alertRuleApi } from '../api/alertRuleApi';
import { GRAFANA_RULER_CONFIG } from '../api/featureDiscoveryApi';
import { RULE_LIST_POLL_INTERVAL_MS } from '../utils/constants';
import {
  GRAFANA_RULES_SOURCE_NAME,
  getAllRulesSources,
  getRulesSourceByName,
  isCloudRulesSource,
  isGrafanaRulesSource,
} from '../utils/datasource';
import { hashQuery } from '../utils/rule-id';
import {
  isAlertingRule,
  isAlertingRulerRule,
  isGrafanaRulerRule,
  isRecordingRule,
  isRecordingRulerRule,
} from '../utils/rules';

import { useUnifiedAlertingSelector } from './useUnifiedAlertingSelector';

export interface CacheValue {
  promRules?: RuleNamespace[];
  rulerRules?: RulerRulesConfigDTO | null;
  result: CombinedRuleNamespace[];
}

// this little monster combines prometheus rules and ruler rules to produce a unified data structure
// can limit to a single rules source
export function useCombinedRuleNamespaces(
  rulesSourceName?: string,
  grafanaPromRuleNamespaces?: RuleNamespace[]
): CombinedRuleNamespace[] {
  const promRulesResponses = useUnifiedAlertingSelector((state) => state.promRules);
  const rulerRulesResponses = useUnifiedAlertingSelector((state) => state.rulerRules);

  // cache results per rules source, so we only recalculate those for which results have actually changed
  const cache = useRef<Record<string, CacheValue>>({});

  const rulesSources = useMemo((): RulesSource[] => {
    if (rulesSourceName) {
      const rulesSource = getRulesSourceByName(rulesSourceName);
      if (!rulesSource) {
        throw new Error(`Unknown rules source: ${rulesSourceName}`);
      }
      return [rulesSource];
    }
    return getAllRulesSources();
  }, [rulesSourceName]);

  return useMemo(() => {
    return rulesSources
      .map((rulesSource): CombinedRuleNamespace[] => {
        const rulesSourceName = isCloudRulesSource(rulesSource) ? rulesSource.name : rulesSource;
        const rulerRules = rulerRulesResponses[rulesSourceName]?.result;

        let promRules = promRulesResponses[rulesSourceName]?.result;
        if (rulesSourceName === GRAFANA_RULES_SOURCE_NAME && grafanaPromRuleNamespaces) {
          promRules = grafanaPromRuleNamespaces;
        }

        const cached = cache.current[rulesSourceName];
        if (cached && cached.promRules === promRules && cached.rulerRules === rulerRules) {
          return cached.result;
        }
        const namespaces: Record<string, CombinedRuleNamespace> = {};

        // first get all the ruler rules from the data source
        Object.entries(rulerRules || {}).forEach(([namespaceName, groups]) => {
          const namespace: CombinedRuleNamespace = {
            rulesSource,
            name: namespaceName,
            groups: [],
          };

          // We need to set the namespace_uid for grafana rules as it's required to obtain the rule's groups
          // All rules from all groups have the same namespace_uid so we're taking the first one.
          if (isGrafanaRulerRule(groups[0].rules[0])) {
            namespace.uid = groups[0].rules[0].grafana_alert.namespace_uid;
          }

          namespaces[namespaceName] = namespace;
          addRulerGroupsToCombinedNamespace(namespace, groups);
        });

        // then correlate with prometheus rules
        promRules?.forEach(({ name: namespaceName, groups }) => {
          const ns = (namespaces[namespaceName] = namespaces[namespaceName] || {
            rulesSource,
            name: namespaceName,
            groups: [],
          });

          addPromGroupsToCombinedNamespace(ns, groups);
        });

        const result = Object.values(namespaces);

        cache.current[rulesSourceName] = { promRules, rulerRules, result };
        return result;
      })
      .flat();
  }, [promRulesResponses, rulerRulesResponses, rulesSources, grafanaPromRuleNamespaces]);
}

export function combineRulesNamespace(
  rulesSource: RulesSource,
  promNamespaces: RuleNamespace[],
  rulerRules?: RulerRulesConfigDTO
): CombinedRuleNamespace[] {
  const namespaces: Record<string, CombinedRuleNamespace> = {};

  // first get all the ruler rules from the data source
  Object.entries(rulerRules || {}).forEach(([namespaceName, groups]) => {
    const namespace: CombinedRuleNamespace = {
      rulesSource,
      name: namespaceName,
      groups: [],
    };
    namespaces[namespaceName] = namespace;
    addRulerGroupsToCombinedNamespace(namespace, groups);
  });

  // then correlate with prometheus rules
  promNamespaces?.forEach(({ name: namespaceName, groups }) => {
    const ns = (namespaces[namespaceName] = namespaces[namespaceName] || {
      rulesSource,
      name: namespaceName,
      groups: [],
    });

    addPromGroupsToCombinedNamespace(ns, groups);
  });

  return Object.values(namespaces);
}

export function attachRulerRulesToCombinedRules(
  rulesSource: RulesSource,
  promNamespace: RuleNamespace,
  rulerGroups: RulerRuleGroupDTO[]
): CombinedRuleNamespace {
  const ns: CombinedRuleNamespace = {
    rulesSource: rulesSource,
    name: promNamespace.name,
    groups: [],
  };

  // The order is important. Adding Ruler rules overrides Prometheus rules.
  addRulerGroupsToCombinedNamespace(ns, rulerGroups);
  addPromGroupsToCombinedNamespace(ns, promNamespace.groups);

  // Remove ruler rules which does not have Prom rule counterpart
  // This function should only attach Ruler rules to existing Prom rules
  ns.groups.forEach((group) => {
    group.rules = group.rules.filter((rule) => rule.promRule);
  });

  return ns;
}

export function attachRulerRuleToCombinedRule(rule: CombinedRule, rulerGroup: RulerRuleGroupDTO): void {
  if (!rule.promRule) {
    return;
  }

  const combinedRulesFromRuler = rulerGroup.rules.map((rulerRule) =>
    rulerRuleToCombinedRule(rulerRule, rule.namespace, rule.group)
  );
  const existingRulerRulesByName = combinedRulesFromRuler.reduce((acc, rule) => {
    const sameNameRules = acc.get(rule.name);
    if (sameNameRules) {
      sameNameRules.push(rule);
    } else {
      acc.set(rule.name, [rule]);
    }
    return acc;
  }, new Map<string, CombinedRule[]>());

  const matchingRulerRule = getExistingRuleInGroup(rule.promRule, existingRulerRulesByName, rule.namespace.rulesSource);
  if (matchingRulerRule) {
    rule.rulerRule = matchingRulerRule.rulerRule;
    rule.query = matchingRulerRule.query;
    rule.labels = matchingRulerRule.labels;
    rule.annotations = matchingRulerRule.annotations;
  }
}

export function addCombinedPromAndRulerGroups(
  ns: CombinedRuleNamespace,
  promGroups: RuleGroup[],
  rulerGroups: RulerRuleGroupDTO[]
): CombinedRuleNamespace {
  addRulerGroupsToCombinedNamespace(ns, rulerGroups);
  addPromGroupsToCombinedNamespace(ns, promGroups);
  return ns;
}

// merge all groups in case of grafana managed, essentially treating namespaces (folders) as groups
export function flattenGrafanaManagedRules(namespaces: CombinedRuleNamespace[]) {
  return namespaces.map((namespace) => {
    const newNamespace: CombinedRuleNamespace = {
      ...namespace,
      groups: [],
    };

    // add default group with ungrouped rules
    newNamespace.groups.push({
      name: 'default',
      rules: sortRulesByName(namespace.groups.flatMap((group) => group.rules)),
      totals: calculateAllGroupsTotals(namespace.groups),
    });

    return newNamespace;
  });
}

export function sortRulesByName(rules: CombinedRule[]) {
  return rules.sort((a, b) => a.name.localeCompare(b.name));
}

export function addRulerGroupsToCombinedNamespace(
  namespace: CombinedRuleNamespace,
  groups: RulerRuleGroupDTO[] = []
): void {
  namespace.groups = groups.map((group) => {
    const numRecordingRules = group.rules.filter((rule) => isRecordingRulerRule(rule)).length;
    const numPaused = group.rules.filter((rule) => isGrafanaRulerRule(rule) && rule.grafana_alert.is_paused).length;

    const combinedGroup: CombinedRuleGroup = {
      name: group.name,
      interval: group.interval,
      source_tenants: group.source_tenants,
      rules: [],
      totals: {
        paused: numPaused,
        recording: numRecordingRules,
      },
    };
    combinedGroup.rules = group.rules.map((rule) => rulerRuleToCombinedRule(rule, namespace, combinedGroup));
    return combinedGroup;
  });
}

export function addPromGroupsToCombinedNamespace(namespace: CombinedRuleNamespace, groups: RuleGroup[]): void {
  const existingGroupsByName = new Map<string, CombinedRuleGroup>();
  namespace.groups.forEach((group) => existingGroupsByName.set(group.name, group));

  groups.forEach((group) => {
    let combinedGroup = existingGroupsByName.get(group.name);
    if (!combinedGroup) {
      combinedGroup = {
        name: group.name,
        rules: [],
        totals: calculateGroupTotals(group),
      };
      namespace.groups.push(combinedGroup);
      existingGroupsByName.set(group.name, combinedGroup);
    }

    // combine totals from ruler with totals from prometheus state API
    combinedGroup.totals = {
      ...combinedGroup.totals,
      ...calculateGroupTotals(group),
    };

    const combinedRulesByName = new Map<string, CombinedRule[]>();
    combinedGroup!.rules.forEach((r) => {
      // Prometheus rules do not have to be unique by name
      const existingRule = combinedRulesByName.get(r.name);
      existingRule ? existingRule.push(r) : combinedRulesByName.set(r.name, [r]);
    });

    (group.rules ?? []).forEach((rule) => {
      const existingRule = getExistingRuleInGroup(rule, combinedRulesByName, namespace.rulesSource);
      if (existingRule) {
        existingRule.promRule = rule;
        existingRule.instanceTotals = isAlertingRule(rule) ? calculateRuleTotals(rule) : {};
        existingRule.filteredInstanceTotals = isAlertingRule(rule) ? calculateRuleFilteredTotals(rule) : {};
      } else {
        combinedGroup!.rules.push(promRuleToCombinedRule(rule, namespace, combinedGroup!));
      }
    });
  });
}

export function calculateRuleTotals(rule: Pick<AlertingRule, 'alerts' | 'totals'>): AlertInstanceTotals {
  const result = countBy(rule.alerts, 'state');

  if (rule.totals) {
    const { normal, ...totals } = rule.totals;
    return { ...totals, inactive: normal };
  }

  return {
    alerting: result[AlertInstanceTotalState.Alerting] || result.firing,
    pending: result[AlertInstanceTotalState.Pending],
    inactive: result[AlertInstanceTotalState.Normal],
    nodata: result[AlertInstanceTotalState.NoData],
    error: result[AlertInstanceTotalState.Error] || result.err || undefined, // Prometheus uses "err" instead of "error"
  };
}

export function calculateRuleFilteredTotals(
  rule: Pick<AlertingRule, 'alerts' | 'totalsFiltered'>
): AlertInstanceTotals {
  if (rule.totalsFiltered) {
    const { normal, ...totals } = rule.totalsFiltered;
    return { ...totals, inactive: normal };
  }
  return {};
}

export function calculateGroupTotals(group: Pick<RuleGroup, 'rules' | 'totals'>): AlertGroupTotals {
  if (group.totals) {
    const { firing, ...totals } = group.totals;

    return {
      ...totals,
      alerting: firing,
    };
  }

  const countsByState = countBy(group.rules, (rule) => isAlertingRule(rule) && rule.state);
  const countsByHealth = countBy(group.rules, (rule) => rule.health);
  const recordingCount = group.rules.filter((rule) => isRecordingRule(rule)).length;

  return {
    alerting: countsByState[PromAlertingRuleState.Firing],
    error: countsByHealth.error,
    nodata: countsByHealth.nodata,
    inactive: countsByState[PromAlertingRuleState.Inactive],
    pending: countsByState[PromAlertingRuleState.Pending],
    recording: recordingCount,
  };
}

function calculateAllGroupsTotals(groups: CombinedRuleGroup[]): AlertGroupTotals {
  const totals: Record<string, number> = {};

  groups.forEach((group) => {
    const groupTotals = group.totals;
    Object.entries(groupTotals).forEach(([key, value]) => {
      if (!totals[key]) {
        totals[key] = 0;
      }

      if (value !== undefined && value !== null) {
        totals[key] += value;
      }
    });
  });

  return totals;
}

function promRuleToCombinedRule(rule: Rule, namespace: CombinedRuleNamespace, group: CombinedRuleGroup): CombinedRule {
  return {
    name: rule.name,
    query: rule.query,
    labels: rule.labels || {},
    annotations: isAlertingRule(rule) ? rule.annotations || {} : {},
    promRule: rule,
    namespace: namespace,
    group,
    instanceTotals: isAlertingRule(rule) ? calculateRuleTotals(rule) : {},
    filteredInstanceTotals: isAlertingRule(rule) ? calculateRuleFilteredTotals(rule) : {},
  };
}

function rulerRuleToCombinedRule(
  rule: RulerRuleDTO,
  namespace: CombinedRuleNamespace,
  group: CombinedRuleGroup
): CombinedRule {
  return isAlertingRulerRule(rule)
    ? {
        name: rule.alert,
        query: rule.expr,
        labels: rule.labels || {},
        annotations: rule.annotations || {},
        rulerRule: rule,
        namespace,
        group,
        instanceTotals: {},
        filteredInstanceTotals: {},
      }
    : isRecordingRulerRule(rule)
      ? {
          name: rule.record,
          query: rule.expr,
          labels: rule.labels || {},
          annotations: {},
          rulerRule: rule,
          namespace,
          group,
          instanceTotals: {},
          filteredInstanceTotals: {},
        }
      : {
          name: rule.grafana_alert.title,
          query: '',
          labels: rule.labels || {},
          annotations: rule.annotations || {},
          rulerRule: rule,
          namespace,
          group,
          instanceTotals: {},
          filteredInstanceTotals: {},
        };
}

// find existing rule in group that matches the given prom rule
function getExistingRuleInGroup(
  rule: Rule,
  existingCombinedRulesMap: Map<string, CombinedRule[]>,
  rulesSource: RulesSource
): CombinedRule | undefined {
  // Using Map of name-based rules is important performance optimization for the code below
  // Otherwise we would perform find method multiple times on (possibly) thousands of rules

  const nameMatchingRules = existingCombinedRulesMap.get(rule.name);
  if (!nameMatchingRules) {
    return undefined;
  }

  if (isGrafanaRulesSource(rulesSource)) {
    // assume grafana groups have only the one rule. check name anyway because paranoid
    return nameMatchingRules[0];
  }

  // try finding a rule that matches name, labels, annotations and query
  const strictlyMatchingRule = nameMatchingRules.find(
    (combinedRule) => !combinedRule.promRule && isCombinedRuleEqualToPromRule(combinedRule, rule, true)
  );
  if (strictlyMatchingRule) {
    return strictlyMatchingRule;
  }

  // if that fails, try finding a rule that only matches name, labels and annotations.
  // loki & prom can sometimes modify the query so it doesnt match, eg `2 > 1` becomes `1`
  const looselyMatchingRule = nameMatchingRules.find(
    (combinedRule) => !combinedRule.promRule && isCombinedRuleEqualToPromRule(combinedRule, rule, false)
  );
  if (looselyMatchingRule) {
    return looselyMatchingRule;
  }

  return undefined;
}

function isCombinedRuleEqualToPromRule(combinedRule: CombinedRule, rule: Rule, checkQuery = true): boolean {
  if (combinedRule.name === rule.name) {
    return isEqual(
      [checkQuery ? hashQuery(combinedRule.query) : '', combinedRule.labels, combinedRule.annotations],
      [checkQuery ? hashQuery(rule.query) : '', rule.labels || {}, isAlertingRule(rule) ? rule.annotations || {} : {}]
    );
  }
  return false;
}

/*
  This hook returns combined Grafana rules. Optionally, it can filter rules by dashboard UID and panel ID.
*/
export function useCombinedRules(
  dashboardUID?: string | null,
  panelId?: number,
  poll?: boolean
): {
  loading: boolean;
  result?: CombinedRuleNamespace[];
  error?: unknown;
} {
  const {
    currentData: promRuleNs,
    isLoading: isLoadingPromRules,
    error: promRuleNsError,
  } = alertRuleApi.endpoints.prometheusRuleNamespaces.useQuery(
    {
      ruleSourceName: GRAFANA_RULES_SOURCE_NAME,
      dashboardUid: dashboardUID ?? undefined,
      panelId,
    },
    {
      // "null" means the dashboard isn't saved yet, as opposed to "undefined" which means we don't want to filter by dashboard UID
      skip: dashboardUID === null,
      pollingInterval: poll ? RULE_LIST_POLL_INTERVAL_MS : undefined,
    }
  );

  const {
    currentData: rulerRules,
    isLoading: isLoadingRulerRules,
    error: rulerRulesError,
  } = alertRuleApi.endpoints.rulerRules.useQuery(
    {
<<<<<<< HEAD
      rulerConfig: grafanaRulerConfig,
=======
      rulerConfig: GRAFANA_RULER_CONFIG,
>>>>>>> 9e942dcb
      filter: { dashboardUID: dashboardUID ?? undefined, panelId },
    },
    {
      pollingInterval: poll ? RULE_LIST_POLL_INTERVAL_MS : undefined,
      skip: dashboardUID === null,
    }
  );

  //---------
  // cache results per rules source, so we only recalculate those for which results have actually changed
  const cache = useRef<Record<string, CacheValue>>({});

  const rulesSource = getRulesSourceByName(GRAFANA_RULES_SOURCE_NAME);

  const rules = useMemo(() => {
    if (!rulesSource) {
      return [];
    }

    const cached = cache.current[GRAFANA_RULES_SOURCE_NAME];
    if (cached && cached.promRules === promRuleNs && cached.rulerRules === rulerRules) {
      return cached.result;
    }
    const namespaces: Record<string, CombinedRuleNamespace> = {};

    // first get all the ruler rules from the data source
    Object.entries(rulerRules || {}).forEach(([namespaceName, groups]) => {
      const namespace: CombinedRuleNamespace = {
        rulesSource,
        name: namespaceName,
        groups: [],
      };

      // We need to set the namespace_uid for grafana rules as it's required to obtain the rule's groups
      // All rules from all groups have the same namespace_uid so we're taking the first one.
      if (isGrafanaRulerRule(groups[0].rules[0])) {
        namespace.uid = groups[0].rules[0].grafana_alert.namespace_uid;
      }

      namespaces[namespaceName] = namespace;
      addRulerGroupsToCombinedNamespace(namespace, groups);
    });

    // then correlate with prometheus rules
    promRuleNs?.forEach(({ name: namespaceName, groups }) => {
      const ns = (namespaces[namespaceName] = namespaces[namespaceName] || {
        rulesSource,
        name: namespaceName,
        groups: [],
      });

      addPromGroupsToCombinedNamespace(ns, groups);
    });

    const result = Object.values(namespaces);

    cache.current[GRAFANA_RULES_SOURCE_NAME] = { promRules: promRuleNs, rulerRules, result };
    return result;
  }, [promRuleNs, rulerRules, rulesSource]);

  return {
    loading: isLoadingPromRules || isLoadingRulerRules,
    error: promRuleNsError ?? rulerRulesError,
    result: rules,
  };
}<|MERGE_RESOLUTION|>--- conflicted
+++ resolved
@@ -517,11 +517,7 @@
     error: rulerRulesError,
   } = alertRuleApi.endpoints.rulerRules.useQuery(
     {
-<<<<<<< HEAD
-      rulerConfig: grafanaRulerConfig,
-=======
       rulerConfig: GRAFANA_RULER_CONFIG,
->>>>>>> 9e942dcb
       filter: { dashboardUID: dashboardUID ?? undefined, panelId },
     },
     {
