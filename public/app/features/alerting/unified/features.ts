--- conflicted
+++ resolved
@@ -4,11 +4,8 @@
 
 export enum AlertingFeature {
   NotificationPoliciesV2MatchingInstances = 'notification-policies.v2.matching-instances',
-<<<<<<< HEAD
   DetailsViewV2 = 'details-view.v2',
-=======
   ContactPointsV2 = 'contact-points.v2',
->>>>>>> d00f455f
 }
 
 const FEATURES: FeatureDescription[] = [
@@ -17,11 +14,11 @@
     defaultValue: config.featureToggles.alertingNotificationsPoliciesMatchingInstances,
   },
   {
-<<<<<<< HEAD
+    name: AlertingFeature.ContactPointsV2,
+    defaultValue: false,
+  },
+  {
     name: AlertingFeature.DetailsViewV2,
-=======
-    name: AlertingFeature.ContactPointsV2,
->>>>>>> d00f455f
     defaultValue: false,
   },
 ];
