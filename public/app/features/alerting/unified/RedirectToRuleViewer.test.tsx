--- conflicted
+++ resolved
@@ -1,28 +1,15 @@
 import { render, screen } from '@testing-library/react';
 import React from 'react';
-<<<<<<< HEAD
-import { Provider } from 'react-redux';
-import { MemoryRouter } from 'react-router-dom';
-import { useLocation } from 'react-use';
-
-import { DataSourceJsonData, PluginMeta } from '@grafana/data';
-import { configureStore } from 'app/store/configureStore';
-=======
 import { useLocation } from 'react-use';
 import { TestProvider } from 'test/helpers/TestProvider';
 
 import { DataSourceJsonData, PluginMeta } from '@grafana/data';
 import { locationService } from '@grafana/runtime';
->>>>>>> ae830f68
 
 import { CombinedRule, Rule } from '../../../types/unified-alerting';
 import { PromRuleType } from '../../../types/unified-alerting-dto';
 
 import { RedirectToRuleViewer } from './RedirectToRuleViewer';
-<<<<<<< HEAD
-import { useCombinedRulesMatching } from './hooks/useCombinedRule';
-=======
->>>>>>> ae830f68
 import * as combinedRuleHooks from './hooks/useCombinedRule';
 import { getRulesSourceByName } from './utils/datasource';
 
@@ -35,18 +22,6 @@
 
 jest.mock('react-use');
 
-<<<<<<< HEAD
-const store = configureStore();
-const renderRedirectToRuleViewer = (pathname: string) => {
-  jest.mocked(useLocation).mockReturnValue({ pathname, trigger: '' });
-
-  return render(
-    <Provider store={store}>
-      <MemoryRouter initialEntries={[pathname]}>
-        <RedirectToRuleViewer />
-      </MemoryRouter>
-    </Provider>
-=======
 const renderRedirectToRuleViewer = (pathname: string, search?: string) => {
   jest.mocked(useLocation).mockReturnValue({ pathname, trigger: '', search });
 
@@ -56,7 +31,6 @@
     <TestProvider>
       <RedirectToRuleViewer />
     </TestProvider>
->>>>>>> ae830f68
   );
 };
 
@@ -104,43 +78,6 @@
     });
     mockRuleSourceByName();
     renderRedirectToRuleViewer('/alerting/test prom/prom alert/find');
-<<<<<<< HEAD
-    expect(screen.getByText('Redirected')).toBeInTheDocument();
-  });
-
-  it('should properly decode rule name', () => {
-    const rulesMatchingSpy = jest.spyOn(combinedRuleHooks, 'useCombinedRulesMatching').mockReturnValue({
-      result: [mockedRules[0]],
-      loading: false,
-      dispatched: true,
-      requestId: 'A',
-      error: undefined,
-    });
-
-    const ruleName = 'cloud rule++ !@#$%^&*()-/?';
-
-    renderRedirectToRuleViewer(`/alerting/prom-db/${encodeURIComponent(ruleName)}/find`);
-
-    expect(rulesMatchingSpy).toHaveBeenCalledWith(ruleName, 'prom-db');
-    expect(screen.getByText('Redirected')).toBeInTheDocument();
-  });
-
-  it('should properly decode source name', () => {
-    const rulesMatchingSpy = jest.spyOn(combinedRuleHooks, 'useCombinedRulesMatching').mockReturnValue({
-      result: [mockedRules[0]],
-      loading: false,
-      dispatched: true,
-      requestId: 'A',
-      error: undefined,
-    });
-
-    const sourceName = 'prom<|>++ !@#$%^&*()-/?';
-
-    renderRedirectToRuleViewer(`/alerting/${encodeURIComponent(sourceName)}/prom alert/find`);
-
-    expect(rulesMatchingSpy).toHaveBeenCalledWith('prom alert', sourceName);
-=======
->>>>>>> ae830f68
     expect(screen.getByText('Redirected')).toBeInTheDocument();
   });
 
