import { RequestHandler } from 'msw';

import { PluginMeta, PluginType } from '@grafana/data';
import { config, setPluginExtensionsHook } from '@grafana/runtime';

<<<<<<< HEAD
import { getPluginsHandler } from '../mocks/server/handlers/plugins';
=======
import { mockPluginLinkExtension } from '../mocks';
import { pluginsHandler } from '../mocks/plugins';
>>>>>>> 9f543fa8

export function setupPlugins(plugins: PluginMeta[]): { apiHandlers: RequestHandler[] } {
  plugins.forEach((plugin) => {
    config.apps[plugin.id] = {
      id: plugin.id,
      path: plugin.baseUrl,
      preload: true,
      version: plugin.info.version,
      angular: plugin.angular ?? { detected: false, hideDeprecation: false },
    };
  });

  return {
    apiHandlers: [getPluginsHandler(plugins)],
  };
}

export function setupPluginsExtensionsHook() {
  setPluginExtensionsHook(() => ({
    extensions: plugins.map((plugin) =>
      mockPluginLinkExtension({
        pluginId: plugin.id,
        title: plugin.name,
        path: `/a/${plugin.id}`,
      })
    ),
    isLoading: false,
  }));
}

export const plugins: PluginMeta[] = [
  {
    id: 'grafana-slo-app',
    name: 'SLO dashboard',
    type: PluginType.app,
    enabled: true,
    info: {
      author: {
        name: 'Grafana Labs',
        url: '',
      },
      description: 'Create and manage Service Level Objectives',
      links: [],
      logos: {
        small: 'public/plugins/grafana-slo-app/img/logo.svg',
        large: 'public/plugins/grafana-slo-app/img/logo.svg',
      },
      screenshots: [],
      version: 'local-dev',
      updated: '2024-04-09',
    },
    module: 'public/plugins/grafana-slo-app/module.js',
    baseUrl: 'public/plugins/grafana-slo-app',
  },
  {
    id: 'grafana-incident-app',
    name: 'Incident management',
    type: PluginType.app,
    enabled: true,
    info: {
      author: {
        name: 'Grafana Labs',
        url: '',
      },
      description: 'Incident management',
      links: [],
      logos: {
        small: 'public/plugins/grafana-incident-app/img/logo.svg',
        large: 'public/plugins/grafana-incident-app/img/logo.svg',
      },
      screenshots: [],
      version: 'local-dev',
      updated: '2024-04-09',
    },
    module: 'public/plugins/grafana-incident-app/module.js',
    baseUrl: 'public/plugins/grafana-incident-app',
  },
  {
    id: 'grafana-asserts-app',
    name: 'Asserts',
    type: PluginType.app,
    enabled: true,
    info: {
      author: {
        name: 'Grafana Labs',
        url: '',
      },
      description: 'Asserts',
      links: [],
      logos: {
        small: 'public/plugins/grafana-asserts-app/img/logo.svg',
        large: 'public/plugins/grafana-asserts-app/img/logo.svg',
      },
      screenshots: [],
      version: 'local-dev',
      updated: '2024-04-09',
    },
    module: 'public/plugins/grafana-asserts-app/module.js',
    baseUrl: 'public/plugins/grafana-asserts-app',
  },
  {
    id: 'grafana-oncall-app',
    name: 'OnCall',
    type: PluginType.app,
    enabled: true,
    info: {
      author: {
        name: 'Grafana Labs',
        url: '',
      },
      description: 'OnCall',
      links: [],
      logos: {
        small: '',
        large: '',
      },
      screenshots: [],
      version: 'local-dev',
      updated: '2024-04-09',
    },
    module: 'public/plugins/grafana-oncall-app/module.js',
    baseUrl: 'public/plugins/grafana-oncall-app',
  },
];<|MERGE_RESOLUTION|>--- conflicted
+++ resolved
@@ -3,12 +3,8 @@
 import { PluginMeta, PluginType } from '@grafana/data';
 import { config, setPluginExtensionsHook } from '@grafana/runtime';
 
-<<<<<<< HEAD
+import { mockPluginLinkExtension } from '../mocks';
 import { getPluginsHandler } from '../mocks/server/handlers/plugins';
-=======
-import { mockPluginLinkExtension } from '../mocks';
-import { pluginsHandler } from '../mocks/plugins';
->>>>>>> 9f543fa8
 
 export function setupPlugins(plugins: PluginMeta[]): { apiHandlers: RequestHandler[] } {
   plugins.forEach((plugin) => {
