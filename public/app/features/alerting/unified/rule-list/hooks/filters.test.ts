--- conflicted
+++ resolved
@@ -1,3 +1,5 @@
+import { testWithFeatureToggles } from 'test/test-utils';
+
 import { PromAlertingRuleState, PromRuleGroupDTO, PromRuleType } from 'app/types/unified-alerting-dto';
 
 import { mockGrafanaPromAlertingRule, mockPromAlertingRule, mockPromRecordingRule } from '../../mocks';
@@ -74,43 +76,8 @@
       const { ruleMatches } = getDatasourceFilter(getFilter({ freeFormWords: ['cpu'] }));
       expect(ruleMatches(rule)).toBe(true);
 
-<<<<<<< HEAD
       const { ruleMatches: ruleMatches2 } = getDatasourceFilter(getFilter({ freeFormWords: ['memory'] }));
       expect(ruleMatches2(rule)).toBe(false);
-=======
-  describe('backendFiltered parameter for backend filtering', () => {
-    it('should skip title filtering when backendFiltered is true', () => {
-      const rule = mockPromAlertingRule({ name: 'High CPU Usage' });
-
-      // When backendFiltered is true, title search should be skipped (already filtered by backend)
-      expect(ruleFilter(rule, getFilter({ freeFormWords: ['memory'] }), true)).toBe(true);
-      expect(ruleFilter(rule, getFilter({ ruleName: 'memory' }), true)).toBe(true);
-    });
-
-    it('should perform title filtering when backendFiltered is false', () => {
-      const rule = mockPromAlertingRule({ name: 'High CPU Usage' });
-
-      // When backendFiltered is false, title search should be performed client-side
-      expect(ruleFilter(rule, getFilter({ freeFormWords: ['cpu'] }), false)).toBe(true);
-      expect(ruleFilter(rule, getFilter({ freeFormWords: ['memory'] }), false)).toBe(false);
-      expect(ruleFilter(rule, getFilter({ ruleName: 'cpu' }), false)).toBe(true);
-      expect(ruleFilter(rule, getFilter({ ruleName: 'memory' }), false)).toBe(false);
-    });
-
-    it('should perform title filtering when backendFiltered is not specified (backward compatibility)', () => {
-      const rule = mockPromAlertingRule({ name: 'High CPU Usage' });
-
-      // When backendFiltered is not provided, should perform client-side filtering (default behavior)
-      expect(ruleFilter(rule, getFilter({ freeFormWords: ['cpu'] }))).toBe(true);
-      expect(ruleFilter(rule, getFilter({ freeFormWords: ['memory'] }))).toBe(false);
-    });
-  });
-
-  it('should filter by labels', () => {
-    const rule = mockPromAlertingRule({
-      labels: { severity: 'critical', team: 'ops' },
-      alerts: [],
->>>>>>> 5717da4b
     });
 
     it('should filter by rule name', () => {
@@ -593,4 +560,95 @@
       expect(backendFilter.contactPoint).toBeUndefined();
     });
   });
+
+  describe('backend filtering with alertingUIUseBackendFilters feature toggle', () => {
+    describe('when alertingUIUseBackendFilters is enabled', () => {
+      testWithFeatureToggles({ enable: ['alertingUIUseBackendFilters'] });
+
+      it('should include title in backend filter when freeFormWords are provided', () => {
+        const { backendFilter } = getGrafanaFilter(getFilter({ freeFormWords: ['cpu', 'usage'] }));
+
+        expect(backendFilter.title).toBe('cpu usage');
+      });
+
+      it('should include title in backend filter when ruleName is provided', () => {
+        const { backendFilter } = getGrafanaFilter(getFilter({ ruleName: 'high cpu' }));
+
+        expect(backendFilter.title).toBe('high cpu');
+      });
+
+      it('should combine ruleName and freeFormWords in title', () => {
+        const { backendFilter } = getGrafanaFilter(getFilter({ ruleName: 'alert', freeFormWords: ['cpu'] }));
+
+        expect(backendFilter.title).toBe('alert cpu');
+      });
+
+      it('should not include title when no title filters are provided', () => {
+        const { backendFilter } = getGrafanaFilter(getFilter({ ruleState: PromAlertingRuleState.Firing }));
+
+        expect(backendFilter.title).toBeUndefined();
+      });
+
+      it('should skip freeFormWords filtering on frontend when backend filtering is enabled', () => {
+        const rule = mockGrafanaPromAlertingRule({ name: 'High CPU Usage' });
+
+        const { frontendFilter } = getGrafanaFilter(getFilter({ freeFormWords: ['memory'] }));
+        // Should return true because freeFormWords filter is null (handled by backend)
+        expect(frontendFilter.ruleMatches(rule)).toBe(true);
+      });
+
+      it('should skip ruleName filtering on frontend when backend filtering is enabled', () => {
+        const rule = mockGrafanaPromAlertingRule({ name: 'High CPU Usage' });
+
+        const { frontendFilter } = getGrafanaFilter(getFilter({ ruleName: 'memory' }));
+        // Should return true because ruleName filter is null (handled by backend)
+        expect(frontendFilter.ruleMatches(rule)).toBe(true);
+      });
+
+      it('should still apply other frontend filters', () => {
+        const rule = mockGrafanaPromAlertingRule({
+          name: 'High CPU Usage',
+          labels: { severity: 'critical', team: 'ops' },
+          alerts: [],
+        });
+
+        // Label filter should still work on frontend
+        const { frontendFilter } = getGrafanaFilter(getFilter({ labels: ['severity=warning'] }));
+        expect(frontendFilter.ruleMatches(rule)).toBe(false);
+
+        const { frontendFilter: frontendFilter2 } = getGrafanaFilter(getFilter({ labels: ['severity=critical'] }));
+        expect(frontendFilter2.ruleMatches(rule)).toBe(true);
+      });
+    });
+
+    describe('when alertingUIUseBackendFilters is disabled', () => {
+      testWithFeatureToggles({ disable: ['alertingUIUseBackendFilters'] });
+
+      it('should not include title in backend filter', () => {
+        const { backendFilter } = getGrafanaFilter(getFilter({ freeFormWords: ['cpu'] }));
+
+        expect(backendFilter.title).toBeUndefined();
+      });
+
+      it('should perform freeFormWords filtering on frontend', () => {
+        const rule = mockGrafanaPromAlertingRule({ name: 'High CPU Usage' });
+
+        const { frontendFilter } = getGrafanaFilter(getFilter({ freeFormWords: ['cpu'] }));
+        expect(frontendFilter.ruleMatches(rule)).toBe(true);
+
+        const { frontendFilter: frontendFilter2 } = getGrafanaFilter(getFilter({ freeFormWords: ['memory'] }));
+        expect(frontendFilter2.ruleMatches(rule)).toBe(false);
+      });
+
+      it('should perform ruleName filtering on frontend', () => {
+        const rule = mockGrafanaPromAlertingRule({ name: 'High CPU Usage' });
+
+        const { frontendFilter } = getGrafanaFilter(getFilter({ ruleName: 'cpu' }));
+        expect(frontendFilter.ruleMatches(rule)).toBe(true);
+
+        const { frontendFilter: frontendFilter2 } = getGrafanaFilter(getFilter({ ruleName: 'memory' }));
+        expect(frontendFilter2.ruleMatches(rule)).toBe(false);
+      });
+    });
+  });
 });