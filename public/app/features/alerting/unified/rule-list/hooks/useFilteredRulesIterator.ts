--- conflicted
+++ resolved
@@ -80,26 +80,10 @@
 
     const hasDataSourceFilterActive = Boolean(filterState.dataSourceNames.length);
 
-<<<<<<< HEAD
     const { backendFilter, frontendFilter } = getGrafanaFilter(filterState);
 
     const grafanaRulesGenerator: AsyncIterableX<RuleWithOrigin> = from(
       grafanaGroupsGenerator(groupLimit, backendFilter)
-=======
-    const titleSearch = useBackendFilters ? buildTitleSearch(filterState) : undefined;
-    const ruleType = useBackendFilters ? filterState.ruleType : undefined;
-    const dashboardUid = useBackendFilters ? filterState.dashboardUid : undefined;
-
-    const grafanaRulesGenerator: AsyncIterableX<RuleWithOrigin> = from(
-      grafanaGroupsGenerator(groupLimit, {
-        contactPoint: filterState.contactPoint ?? undefined,
-        health: filterState.ruleHealth ? [filterState.ruleHealth] : [],
-        state: filterState.ruleState ? [filterState.ruleState] : [],
-        title: titleSearch,
-        type: ruleType,
-        dashboardUid,
-      })
->>>>>>> 64c61c69
     ).pipe(
       withAbort(abortController.signal),
       concatMap((groups) =>
