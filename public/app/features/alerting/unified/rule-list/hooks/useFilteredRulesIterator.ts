--- conflicted
+++ resolved
@@ -79,34 +79,18 @@
     const abortController = new AbortController();
 
     const hasDataSourceFilterActive = Boolean(filterState.dataSourceNames.length);
-    const useBackendFilters = shouldUseBackendFilters();
-
-    const titleSearch = useBackendFilters ? buildTitleSearch(filterState) : undefined;
 
     const { backendFilter, frontendFilter } = getGrafanaFilter(filterState);
 
     const grafanaRulesGenerator: AsyncIterableX<RuleWithOrigin> = from(
-<<<<<<< HEAD
       grafanaGroupsGenerator(groupLimit, backendFilter)
-=======
-      grafanaGroupsGenerator(groupLimit, {
-        contactPoint: filterState.contactPoint ?? undefined,
-        health: filterState.ruleHealth ? [filterState.ruleHealth] : [],
-        state: filterState.ruleState ? [filterState.ruleState] : [],
-        title: titleSearch,
-      })
->>>>>>> 5717da4b
     ).pipe(
       withAbort(abortController.signal),
       concatMap((groups) =>
         groups
           .filter((group) => frontendFilter.groupMatches(group))
           .flatMap((group) => group.rules.map((rule) => ({ group, rule })))
-<<<<<<< HEAD
           .filter(({ rule }) => frontendFilter.ruleMatches(rule))
-=======
-          .filter(({ rule }) => ruleFilter(rule, normalizedFilterState, useBackendFilters))
->>>>>>> 5717da4b
           .map(({ group, rule }) => mapGrafanaRuleToRuleWithOrigin(group, rule))
       ),
       catchError(() => empty())
@@ -133,11 +117,7 @@
             groups
               .filter((group) => groupMatches(group))
               .flatMap((group) => group.rules.map((rule, index) => ({ group, rule, index })))
-<<<<<<< HEAD
               .filter(({ rule }) => ruleMatches(rule))
-=======
-              .filter(({ rule }) => ruleFilter(rule, normalizedFilterState, false))
->>>>>>> 5717da4b
               .map(({ group, rule, index }) => mapRuleToRuleWithOrigin(dataSourceIdentifier, group, rule, index))
           ),
           catchError(() => empty())
@@ -182,30 +162,6 @@
     Boolean(filterState.dashboardUid) ||
     filterState.ruleSource === RuleSource.DataSource
   );
-}
-
-export function buildTitleSearch(filterState: RulesFilter): string | undefined {
-  const titleParts: string[] = [];
-
-  const ruleName = filterState.ruleName?.trim();
-  if (ruleName) {
-    titleParts.push(ruleName);
-  }
-
-  const freeFormSegment = filterState.freeFormWords
-    .map((word) => word.trim())
-    .filter(Boolean)
-    .join(' ');
-
-  if (freeFormSegment) {
-    titleParts.push(freeFormSegment);
-  }
-
-  if (titleParts.length === 0) {
-    return undefined;
-  }
-
-  return titleParts.join(' ');
 }
 
 function mergeIterables(iterables: Array<AsyncIterableX<RuleWithOrigin>>): AsyncIterableX<RuleWithOrigin> {
