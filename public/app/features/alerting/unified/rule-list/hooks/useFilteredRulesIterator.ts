--- conflicted
+++ resolved
@@ -80,43 +80,15 @@
 
     const hasDataSourceFilterActive = Boolean(filterState.dataSourceNames.length);
 
-<<<<<<< HEAD
-    const titleSearch = useBackendFilters ? buildTitleSearch(filterState) : undefined;
-    const ruleType = useBackendFilters ? filterState.ruleType : undefined;
-    const dashboardUid = useBackendFilters ? filterState.dashboardUid : undefined;
-    const searchGroupName = useBackendFilters ? filterState.groupName : undefined;
-
-    const grafanaRulesGenerator: AsyncIterableX<RuleWithOrigin> = from(
-      grafanaGroupsGenerator(groupLimit, {
-        contactPoint: filterState.contactPoint ?? undefined,
-        health: filterState.ruleHealth ? [filterState.ruleHealth] : [],
-        state: filterState.ruleState ? [filterState.ruleState] : [],
-        title: titleSearch,
-        searchGroupName: searchGroupName,
-        type: ruleType,
-        dashboardUid,
-      })
-=======
     const { backendFilter, frontendFilter } = getGrafanaFilter(filterState);
 
     const grafanaRulesGenerator: AsyncIterableX<RuleWithOrigin> = from(
       grafanaGroupsGenerator(groupLimit, backendFilter)
->>>>>>> a5103784
     ).pipe(
       withAbort(abortController.signal),
       concatMap((groups) =>
         groups
-<<<<<<< HEAD
-          .filter((group) =>
-            groupFilter(group, {
-              namespace: normalizedFilterState.namespace,
-              // Skip client-side groupName filtering if backend filters are enabled
-              groupName: useBackendFilters ? undefined : normalizedFilterState.groupName,
-            })
-          )
-=======
           .filter((group) => frontendFilter.groupMatches(group))
->>>>>>> a5103784
           .flatMap((group) => group.rules.map((rule) => ({ group, rule })))
           .filter(({ rule }) => frontendFilter.ruleMatches(rule))
           .map(({ group, rule }) => mapGrafanaRuleToRuleWithOrigin(group, rule))
