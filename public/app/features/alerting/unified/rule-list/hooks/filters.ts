--- conflicted
+++ resolved
@@ -5,6 +5,7 @@
 import { PromRuleDTO, PromRuleGroupDTO } from 'app/types/unified-alerting-dto';
 
 import { GrafanaPromRulesOptions } from '../../api/prometheusApi';
+import { shouldUseBackendFilters } from '../../featureToggles';
 import { RulesFilter } from '../../search/rulesSearchParser';
 import { labelsMatchMatchers } from '../../utils/alertmanager';
 import { Annotation } from '../../utils/constants';
@@ -29,16 +30,22 @@
 
 export function getGrafanaFilter(filterState: RulesFilter) {
   const normalizedFilterState = normalizeFilterState(filterState);
+  const useBackendFilters = shouldUseBackendFilters();
+
+  // Build title search for backend filtering
+  const titleSearch = useBackendFilters ? buildTitleSearch(normalizedFilterState) : undefined;
 
   const backendFilter: GrafanaPromRulesOptions = {
     state: normalizedFilterState.ruleState ? [normalizedFilterState.ruleState] : [],
     health: normalizedFilterState.ruleHealth ? [normalizedFilterState.ruleHealth] : [],
     contactPoint: normalizedFilterState.contactPoint ?? undefined,
+    title: titleSearch,
   };
 
   const grafanaFilterProcessingConfig: RuleFilterConfig = {
-    freeFormWords: freeFormFilter,
-    ruleName: ruleNameFilter,
+    // When backend filtering is enabled, these filters are handled by the backend
+    freeFormWords: useBackendFilters ? null : freeFormFilter,
+    ruleName: useBackendFilters ? null : ruleNameFilter,
     ruleState: null,
     ruleType: ruleTypeFilter,
     dataSourceNames: dataSourceNamesFilter,
@@ -127,9 +134,7 @@
 
 /**
  * @returns True if the rule matches the filter, false otherwise
- * @param backendFiltered - If true, title search is skipped (already filtered by backend)
  */
-<<<<<<< HEAD
 function ruleMatches(rule: PromRuleDTO, filterState: RulesFilter, filterConfig: RuleFilterConfig) {
   if (filterConfig.freeFormWords && filterConfig.freeFormWords(rule, filterState) === false) {
     return false;
@@ -177,28 +182,16 @@
 function freeFormFilter(rule: PromRuleDTO, filterState: RulesFilter): boolean {
   if (filterState.freeFormWords.length > 0) {
     const nameMatches = fuzzyMatches(rule.name, filterState.freeFormWords.join(' '));
-=======
-export function ruleFilter(rule: PromRuleDTO, filterState: RulesFilter, backendFiltered?: boolean) {
-  const { name, labels = {}, health, type } = rule;
-
-  if (filterState.freeFormWords.length > 0 && !backendFiltered) {
-    const nameMatches = fuzzyMatches(name, filterState.freeFormWords.join(' '));
->>>>>>> 5717da4b
     if (!nameMatches) {
       return false;
     }
   }
 
-<<<<<<< HEAD
   return true;
 }
 
 function ruleNameFilter(rule: PromRuleDTO, filterState: RulesFilter): boolean {
   if (filterState.ruleName && !fuzzyMatches(rule.name, filterState.ruleName)) {
-=======
-  // Rule name search: Backend-supported for backend-filtered rules, client-side otherwise
-  if (filterState.ruleName && !backendFiltered && !fuzzyMatches(name, filterState.ruleName)) {
->>>>>>> 5717da4b
     return false;
   }
 
@@ -339,6 +332,34 @@
 );
 
 /**
+ * Build title search parameter for backend filtering
+ * Combines ruleName and freeFormWords into a single search string
+ */
+export function buildTitleSearch(filterState: RulesFilter): string | undefined {
+  const titleParts: string[] = [];
+
+  const ruleName = filterState.ruleName?.trim();
+  if (ruleName) {
+    titleParts.push(ruleName);
+  }
+
+  const freeFormSegment = filterState.freeFormWords
+    .map((word) => word.trim())
+    .filter(Boolean)
+    .join(' ');
+
+  if (freeFormSegment) {
+    titleParts.push(freeFormSegment);
+  }
+
+  if (titleParts.length === 0) {
+    return undefined;
+  }
+
+  return titleParts.join(' ');
+}
+
+/**
  * Normalize filter state for case-insensitive matching
  * Lowercase free form words, rule name, group name and namespace
  */
