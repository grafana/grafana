import { groupBy, isEmpty } from 'lodash';
import { useEffect, useMemo, useRef } from 'react';

import { Trans } from '@grafana/i18n';
import { config } from '@grafana/runtime';
import { Icon, LinkButton, Stack, Text } from '@grafana/ui';
import { GrafanaRuleGroupIdentifier, GrafanaRulesSourceSymbol } from 'app/types/unified-alerting';
import { GrafanaPromRuleGroupDTO } from 'app/types/unified-alerting-dto';

import { FolderBulkActionsButton } from '../components/folder-actions/FolderActionsButton';
<<<<<<< HEAD
import { GrafanaNoRulesCTA } from '../components/rules/NoRulesCTA';
=======
>>>>>>> 082b4606
import { GRAFANA_RULES_SOURCE_NAME } from '../utils/datasource';
import { makeFolderLink } from '../utils/misc';
import { groups } from '../utils/navigation';

import { GrafanaGroupLoader } from './GrafanaGroupLoader';
import { DataSourceSection } from './components/DataSourceSection';
import { ListGroup } from './components/ListGroup';
import { ListSection } from './components/ListSection';
<<<<<<< HEAD
import { toIndividualRuleGroups, useGrafanaGroupsGenerator } from './hooks/prometheusGroupsGenerator';
import { useLazyLoadPrometheusGroups } from './hooks/usePaginatedPrometheusGroups';
=======
import { LoadMoreButton } from './components/LoadMoreButton';
import { toIndividualRuleGroups, useGrafanaGroupsGenerator } from './hooks/prometheusGroupsGenerator';
import { useLazyLoadPrometheusGroups } from './hooks/useLazyLoadPrometheusGroups';
>>>>>>> 082b4606

export const GRAFANA_GROUP_PAGE_SIZE = 40;

export function PaginatedGrafanaLoader() {
  const grafanaGroupsGenerator = useGrafanaGroupsGenerator({ populateCache: true });

  const groupsGenerator = useRef(toIndividualRuleGroups(grafanaGroupsGenerator(GRAFANA_GROUP_PAGE_SIZE)));

  useEffect(() => {
    const currentGenerator = groupsGenerator.current;
    return () => {
      currentGenerator.return();
    };
  }, []);

  const { isLoading, groups, hasMoreGroups, fetchMoreGroups } = useLazyLoadPrometheusGroups(
    groupsGenerator.current,
    GRAFANA_GROUP_PAGE_SIZE
  );

  const groupsByFolder = useMemo(() => groupBy(groups, 'folderUid'), [groups]);
<<<<<<< HEAD
  const hasNoRules = isEmpty(groups) && !isLoading;
=======
>>>>>>> 082b4606

  const isFolderBulkActionsEnabled = config.featureToggles.alertingBulkActionsInUI;

  return (
    <DataSourceSection name="Grafana" application="grafana" uid={GrafanaRulesSourceSymbol} isLoading={isLoading}>
      <Stack direction="column" gap={0}>
        {Object.entries(groupsByFolder).map(([folderUid, groups]) => {
          // Groups are grouped by folder, so we can use the first group to get the folder name
          const folderName = groups[0].file;
          const folderUrl = makeFolderLink(folderUid);

          return (
            <ListSection
              key={folderUid}
              title={
                <Stack direction="row" gap={1} alignItems="center">
                  <Icon name="folder" />{' '}
                  <Text variant="body" element="h3">
                    {folderName}
                  </Text>
                </Stack>
              }
              actions={
                <>
                  <LinkButton variant="secondary" fill="text" size="sm" href={folderUrl}>
                    <Trans i18nKey="alerting.folder-bulk-actions.view.folder">View folder</Trans>
                  </LinkButton>
                  {isFolderBulkActionsEnabled ? <FolderBulkActionsButton folderUID={folderUid} /> : null}
                </>
              }
            >
              {groups.map((group) => (
                <GrafanaRuleGroupListItem
                  key={`grafana-ns-${folderUid}-${group.name}`}
                  group={group}
                  namespaceName={folderName}
                />
              ))}
            </ListSection>
          );
        })}
<<<<<<< HEAD
        {hasNoRules && <GrafanaNoRulesCTA />}
        {hasMoreGroups && (
          // this div will make the button not stretch
          <div>
            <LazyPagination loadMore={fetchMoreGroups} />
=======
        {hasMoreGroups && (
          // this div will make the button not stretch
          <div>
            <LoadMoreButton onClick={fetchMoreGroups} />
>>>>>>> 082b4606
          </div>
        )}
      </Stack>
    </DataSourceSection>
  );
}

interface GrafanaRuleGroupListItemProps {
  group: GrafanaPromRuleGroupDTO;
  namespaceName: string;
}

export function GrafanaRuleGroupListItem({ group, namespaceName }: GrafanaRuleGroupListItemProps) {
  const groupIdentifier: GrafanaRuleGroupIdentifier = useMemo(
    () => ({
      groupName: group.name,
      namespace: {
        uid: group.folderUid,
      },
      groupOrigin: 'grafana',
    }),
    [group.name, group.folderUid]
  );

  return (
    <ListGroup
      key={group.name}
      name={group.name}
      href={groups.detailsPageLink(GRAFANA_RULES_SOURCE_NAME, group.folderUid, group.name)}
      isOpen={false}
    >
      <GrafanaGroupLoader groupIdentifier={groupIdentifier} namespaceName={namespaceName} />
    </ListGroup>
  );
}<|MERGE_RESOLUTION|>--- conflicted
+++ resolved
@@ -8,10 +8,7 @@
 import { GrafanaPromRuleGroupDTO } from 'app/types/unified-alerting-dto';
 
 import { FolderBulkActionsButton } from '../components/folder-actions/FolderActionsButton';
-<<<<<<< HEAD
 import { GrafanaNoRulesCTA } from '../components/rules/NoRulesCTA';
-=======
->>>>>>> 082b4606
 import { GRAFANA_RULES_SOURCE_NAME } from '../utils/datasource';
 import { makeFolderLink } from '../utils/misc';
 import { groups } from '../utils/navigation';
@@ -20,14 +17,9 @@
 import { DataSourceSection } from './components/DataSourceSection';
 import { ListGroup } from './components/ListGroup';
 import { ListSection } from './components/ListSection';
-<<<<<<< HEAD
-import { toIndividualRuleGroups, useGrafanaGroupsGenerator } from './hooks/prometheusGroupsGenerator';
-import { useLazyLoadPrometheusGroups } from './hooks/usePaginatedPrometheusGroups';
-=======
 import { LoadMoreButton } from './components/LoadMoreButton';
 import { toIndividualRuleGroups, useGrafanaGroupsGenerator } from './hooks/prometheusGroupsGenerator';
 import { useLazyLoadPrometheusGroups } from './hooks/useLazyLoadPrometheusGroups';
->>>>>>> 082b4606
 
 export const GRAFANA_GROUP_PAGE_SIZE = 40;
 
@@ -49,10 +41,7 @@
   );
 
   const groupsByFolder = useMemo(() => groupBy(groups, 'folderUid'), [groups]);
-<<<<<<< HEAD
   const hasNoRules = isEmpty(groups) && !isLoading;
-=======
->>>>>>> 082b4606
 
   const isFolderBulkActionsEnabled = config.featureToggles.alertingBulkActionsInUI;
 
@@ -94,18 +83,11 @@
             </ListSection>
           );
         })}
-<<<<<<< HEAD
         {hasNoRules && <GrafanaNoRulesCTA />}
         {hasMoreGroups && (
           // this div will make the button not stretch
           <div>
-            <LazyPagination loadMore={fetchMoreGroups} />
-=======
-        {hasMoreGroups && (
-          // this div will make the button not stretch
-          <div>
             <LoadMoreButton onClick={fetchMoreGroups} />
->>>>>>> 082b4606
           </div>
         )}
       </Stack>
