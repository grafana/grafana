import { groupBy, isEmpty } from 'lodash';
import { useEffect, useMemo, useRef } from 'react';

import { Trans } from '@grafana/i18n';
import { config } from '@grafana/runtime';
import { Icon, LinkButton, Stack, Text } from '@grafana/ui';
import { GrafanaRuleGroupIdentifier, GrafanaRulesSourceSymbol } from 'app/types/unified-alerting';
import { GrafanaPromRuleGroupDTO } from 'app/types/unified-alerting-dto';

<<<<<<< HEAD
import { FolderBulkActionsButton } from '../components/folder-actions/FolderActionsButton';
=======
import { FolderBulkActionsButton } from '../components/folder-bulk-actions/FolderBulkActionsButton';
import { GrafanaNoRulesCTA } from '../components/rules/NoRulesCTA';
>>>>>>> a8ab0441
import { GRAFANA_RULES_SOURCE_NAME } from '../utils/datasource';
import { makeFolderLink } from '../utils/misc';
import { groups } from '../utils/navigation';

import { GrafanaGroupLoader } from './GrafanaGroupLoader';
import { DataSourceSection } from './components/DataSourceSection';
import { LazyPagination } from './components/LazyPagination';
import { ListGroup } from './components/ListGroup';
import { ListSection } from './components/ListSection';
import { toIndividualRuleGroups, useGrafanaGroupsGenerator } from './hooks/prometheusGroupsGenerator';
import { useLazyLoadPrometheusGroups } from './hooks/usePaginatedPrometheusGroups';

export const GRAFANA_GROUP_PAGE_SIZE = 40;

export function PaginatedGrafanaLoader() {
  const grafanaGroupsGenerator = useGrafanaGroupsGenerator({ populateCache: true });

  const groupsGenerator = useRef(toIndividualRuleGroups(grafanaGroupsGenerator(GRAFANA_GROUP_PAGE_SIZE)));

  useEffect(() => {
    const currentGenerator = groupsGenerator.current;
    return () => {
      currentGenerator.return();
    };
  }, []);

  const { isLoading, groups, hasMoreGroups, fetchMoreGroups } = useLazyLoadPrometheusGroups(
    groupsGenerator.current,
    GRAFANA_GROUP_PAGE_SIZE
  );

  const groupsByFolder = useMemo(() => groupBy(groups, 'folderUid'), [groups]);

  const isFolderBulkActionsEnabled = config.featureToggles.alertingBulkActionsInUI;

  const hasNoRules = isEmpty(groupsByFolder) && !isLoading;

  return (
    <DataSourceSection name="Grafana" application="grafana" uid={GrafanaRulesSourceSymbol} isLoading={isLoading}>
      <Stack direction="column" gap={0}>
        {Object.entries(groupsByFolder).map(([folderUid, groups]) => {
          // Groups are grouped by folder, so we can use the first group to get the folder name
          const folderName = groups[0].file;
          const folderUrl = makeFolderLink(folderUid);

          return (
            <ListSection
              key={folderUid}
              title={
                <Stack direction="row" gap={1} alignItems="center">
                  <Icon name="folder" />{' '}
                  <Text variant="body" element="h3">
                    {folderName}
                  </Text>
                </Stack>
              }
              actions={
                <>
                  <LinkButton variant="secondary" fill="text" size="sm" href={folderUrl}>
                    <Trans i18nKey="alerting.folder-bulk-actions.view.folder">View folder</Trans>
                  </LinkButton>
                  {isFolderBulkActionsEnabled ? <FolderBulkActionsButton folderUID={folderUid} /> : null}
                </>
              }
            >
              {groups.map((group) => (
                <GrafanaRuleGroupListItem
                  key={`grafana-ns-${folderUid}-${group.name}`}
                  group={group}
                  namespaceName={folderName}
                />
              ))}
            </ListSection>
          );
        })}
<<<<<<< HEAD
        {hasMoreGroups && (
          // this div will make the button not stretch
          <div>
            <LazyPagination loadMore={fetchMoreGroups} />
          </div>
=======
        {hasNoRules && <GrafanaNoRulesCTA />}
        {!hasNoRules && (
          <LazyPagination
            nextPage={nextPage}
            previousPage={previousPage}
            canMoveForward={canMoveForward}
            canMoveBackward={canMoveBackward}
          />
>>>>>>> a8ab0441
        )}
      </Stack>
    </DataSourceSection>
  );
}

interface GrafanaRuleGroupListItemProps {
  group: GrafanaPromRuleGroupDTO;
  namespaceName: string;
}

export function GrafanaRuleGroupListItem({ group, namespaceName }: GrafanaRuleGroupListItemProps) {
  const groupIdentifier: GrafanaRuleGroupIdentifier = useMemo(
    () => ({
      groupName: group.name,
      namespace: {
        uid: group.folderUid,
      },
      groupOrigin: 'grafana',
    }),
    [group.name, group.folderUid]
  );

  return (
    <ListGroup
      key={group.name}
      name={group.name}
      href={groups.detailsPageLink(GRAFANA_RULES_SOURCE_NAME, group.folderUid, group.name)}
      isOpen={false}
    >
      <GrafanaGroupLoader groupIdentifier={groupIdentifier} namespaceName={namespaceName} />
    </ListGroup>
  );
}<|MERGE_RESOLUTION|>--- conflicted
+++ resolved
@@ -7,12 +7,8 @@
 import { GrafanaRuleGroupIdentifier, GrafanaRulesSourceSymbol } from 'app/types/unified-alerting';
 import { GrafanaPromRuleGroupDTO } from 'app/types/unified-alerting-dto';
 
-<<<<<<< HEAD
 import { FolderBulkActionsButton } from '../components/folder-actions/FolderActionsButton';
-=======
-import { FolderBulkActionsButton } from '../components/folder-bulk-actions/FolderBulkActionsButton';
 import { GrafanaNoRulesCTA } from '../components/rules/NoRulesCTA';
->>>>>>> a8ab0441
 import { GRAFANA_RULES_SOURCE_NAME } from '../utils/datasource';
 import { makeFolderLink } from '../utils/misc';
 import { groups } from '../utils/navigation';
@@ -45,10 +41,9 @@
   );
 
   const groupsByFolder = useMemo(() => groupBy(groups, 'folderUid'), [groups]);
+  const hasNoRules = isEmpty(groups) && !isLoading;
 
   const isFolderBulkActionsEnabled = config.featureToggles.alertingBulkActionsInUI;
-
-  const hasNoRules = isEmpty(groupsByFolder) && !isLoading;
 
   return (
     <DataSourceSection name="Grafana" application="grafana" uid={GrafanaRulesSourceSymbol} isLoading={isLoading}>
@@ -88,22 +83,12 @@
             </ListSection>
           );
         })}
-<<<<<<< HEAD
+        {hasNoRules && <GrafanaNoRulesCTA />}
         {hasMoreGroups && (
           // this div will make the button not stretch
           <div>
             <LazyPagination loadMore={fetchMoreGroups} />
           </div>
-=======
-        {hasNoRules && <GrafanaNoRulesCTA />}
-        {!hasNoRules && (
-          <LazyPagination
-            nextPage={nextPage}
-            previousPage={previousPage}
-            canMoveForward={canMoveForward}
-            canMoveBackward={canMoveBackward}
-          />
->>>>>>> a8ab0441
         )}
       </Stack>
     </DataSourceSection>
