import { css, cx } from '@emotion/css';
import * as React from 'react';
import SVG from 'react-inlinesvg';

import { GrafanaTheme2 } from '@grafana/data';
import { Trans, useTranslate } from '@grafana/i18n';
import { Stack, Text, TextLink, useStyles2, useTheme2 } from '@grafana/ui';
<<<<<<< HEAD
=======
import { Trans, t } from 'app/core/internationalization';
import atAGlanceDarkSvg from 'img/alerting/at_a_glance_dark.svg';
import atAGlanceLightSvg from 'img/alerting/at_a_glance_light.svg';
>>>>>>> 46f437db

export default function GettingStarted() {
  const theme = useTheme2();
  const styles = useStyles2(getWelcomePageStyles);

  const atAGlanceImage = theme.name === 'dark' ? atAGlanceDarkSvg : atAGlanceLightSvg;

  return (
    <div className={styles.grid}>
      <ContentBox>
        <Stack direction="column" gap={1}>
          <Text element="h3">
            <Trans i18nKey="alerting.getting-started.how-it-works">How it works</Trans>
          </Text>
          <ul className={styles.list}>
            <li>
              <Trans i18nKey="alerting.getting-started.periodically-queries-data-sources">
                Grafana alerting periodically queries data sources and evaluates the condition defined in the alert rule
              </Trans>
            </li>
            <li>
              <Trans i18nKey="alerting.getting-started.condition-breached-alert-instance-fires">
                If the condition is breached, an alert instance fires
              </Trans>
            </li>
            <li>
              <Trans i18nKey="alerting.getting-started.firing-instances-routed-notification-policies">
                Firing instances are routed to notification policies based on matching labels
              </Trans>
            </li>
            <li>
              <Trans i18nKey="alerting.getting-started.notification-policies-contact-points">
                Notifications are sent out to the contact points specified in the notification policy
              </Trans>
            </li>
          </ul>
          <div className={styles.svgContainer}>
            <Stack justifyContent={'center'}>
              <SVG src={atAGlanceImage} width={undefined} height={undefined} />
            </Stack>
          </div>
        </Stack>
      </ContentBox>
      <ContentBox>
        <Stack direction="column" gap={1}>
          <Text element="h3">
            <Trans i18nKey="alerting.getting-started.get-started">Get started</Trans>
          </Text>
          <ul className={styles.list}>
            <li>
              <Trans i18nKey="alerting.getting-started.create-alert-rule">
                <Text weight="bold">Create an alert rule</Text> to query a data source and evaluate the condition
                defined in the alert rule
              </Trans>
            </li>
            <li>
              <Trans i18nKey="alerting.getting-started.route-alert-notifications">
                <Text weight="bold">Route alert notifications</Text> either directly to a contact point or through
                notification policies for more flexibility
              </Trans>
            </li>
            <li>
              <Trans i18nKey="alerting.getting-started.monitor-alert-rules">
                <Text weight="bold">Monitor</Text> your alert rules using dashboards and visualizations
              </Trans>
            </li>
          </ul>
          <p>
            <Trans i18nKey="alerting.getting-stared.learn-more">
              For a hands-on introduction, refer to our{' '}
              <TextLink href="https://grafana.com/tutorials/alerting-get-started/" inline={true} external>
                tutorial to get started with Grafana Alerting
              </TextLink>
            </Trans>
          </p>
        </Stack>
      </ContentBox>
    </div>
  );
}

const getWelcomePageStyles = (theme: GrafanaTheme2) => ({
  grid: css({
    display: 'grid',
    gridTemplateRows: 'min-content auto auto',
    gridTemplateColumns: '1fr',
    gap: theme.spacing(2),
    width: '100%',

    [theme.breakpoints.up('lg')]: {
      gridTemplateColumns: '3fr 2fr',
    },
  }),
  ctaContainer: css({
    gridColumn: '1 / span 5',
  }),
  svgContainer: css({
    '& svg': {
      maxWidth: '900px',
      flex: 1,
    },
  }),
  list: css({
    margin: theme.spacing(0, 2),
    '& > li': {
      marginBottom: theme.spacing(1),
    },
  }),
});

export function WelcomeHeader({ className }: { className?: string }) {
  const styles = useStyles2(getWelcomeHeaderStyles);
  const { t } = useTranslate();
  return (
    <Stack gap={2} direction="column">
      <ContentBox className={cx(styles.ctaContainer, className)}>
        <WelcomeCTABox
          title={t('alerting.welcome-header.title-alert-rules', 'Alert rules')}
          description={t(
            'alerting.welcome-header.description-alert-rules',
            'Define the condition that must be met before an alert rule fires'
          )}
          href="/alerting/list"
          hrefText="Manage alert rules"
        />
        <div className={styles.separator} />
        <WelcomeCTABox
          title={t('alerting.welcome-header.title-contact-points', 'Contact points')}
          description={t(
            'alerting.welcome-header.description-configure-receives-notifications',
            'Configure who receives notifications and how they are sent'
          )}
          href="/alerting/notifications"
          hrefText="Manage contact points"
        />
        <div className={styles.separator} />
        <WelcomeCTABox
          title={t('alerting.welcome-header.title-notification-policies', 'Notification policies')}
          description={t(
            'alerting.welcome-header.description-configure-firing-alert-instances-routed-contact',
            'Configure how firing alert instances are routed to contact points'
          )}
          href="/alerting/routes"
          hrefText="Manage notification policies"
        />
      </ContentBox>
    </Stack>
  );
}

const getWelcomeHeaderStyles = (theme: GrafanaTheme2) => ({
  ctaContainer: css({
    padding: theme.spacing(2),
    display: 'flex',
    gap: theme.spacing(4),
    justifyContent: 'space-between',
    flexWrap: 'wrap',

    [theme.breakpoints.down('lg')]: {
      flexDirection: 'column',
    },
  }),
  separator: css({
    width: '1px',
    backgroundColor: theme.colors.border.medium,

    [theme.breakpoints.down('lg')]: {
      display: 'none',
    },
  }),
});

interface WelcomeCTABoxProps {
  title: string;
  description: string;
  href: string;
  hrefText: string;
}

function WelcomeCTABox({ title, description, href, hrefText }: WelcomeCTABoxProps) {
  const styles = useStyles2(getWelcomeCTAButtonStyles);

  return (
    <div className={styles.container}>
      <Text element="h2" variant="h3">
        {title}
      </Text>
      <div className={styles.desc}>{description}</div>
      <div className={styles.actionRow}>
        <TextLink href={href} inline={false}>
          {hrefText}
        </TextLink>
      </div>
    </div>
  );
}

const getWelcomeCTAButtonStyles = (theme: GrafanaTheme2) => ({
  container: css({
    color: theme.colors.text.primary,
    flex: 1,
    minWidth: '240px',
    display: 'grid',
    rowGap: theme.spacing(1),
    gridTemplateColumns: 'min-content 1fr 1fr 1fr',
    gridTemplateRows: 'min-content auto min-content',

    '& h2': {
      marginBottom: 0,
      gridColumn: '2 / span 3',
      gridRow: 1,
    },
  }),

  desc: css({
    gridColumn: '2 / span 3',
    gridRow: 2,
  }),

  actionRow: css({
    gridColumn: '2 / span 3',
    gridRow: 3,
    maxWidth: '240px',
  }),
});

function ContentBox({ children, className }: React.PropsWithChildren<{ className?: string }>) {
  const styles = useStyles2(getContentBoxStyles);

  return <div className={cx(styles.box, className)}>{children}</div>;
}

const getContentBoxStyles = (theme: GrafanaTheme2) => ({
  box: css({
    padding: theme.spacing(2),
    backgroundColor: theme.colors.background.secondary,
    borderRadius: theme.shape.radius.default,
  }),
});<|MERGE_RESOLUTION|>--- conflicted
+++ resolved
@@ -5,12 +5,8 @@
 import { GrafanaTheme2 } from '@grafana/data';
 import { Trans, useTranslate } from '@grafana/i18n';
 import { Stack, Text, TextLink, useStyles2, useTheme2 } from '@grafana/ui';
-<<<<<<< HEAD
-=======
-import { Trans, t } from 'app/core/internationalization';
 import atAGlanceDarkSvg from 'img/alerting/at_a_glance_dark.svg';
 import atAGlanceLightSvg from 'img/alerting/at_a_glance_light.svg';
->>>>>>> 46f437db
 
 export default function GettingStarted() {
   const theme = useTheme2();
