--- conflicted
+++ resolved
@@ -1,12 +1,9 @@
 {
   "plugins": ["testing-library"],
   "rules": {
-<<<<<<< HEAD
     "dot-notation": "error",
-=======
     "prefer-const": "error",
     "react/no-unused-prop-types": "error",
->>>>>>> 500ae2ff
   },
   "overrides": [
     {
