--- conflicted
+++ resolved
@@ -1,11 +1,8 @@
 {
   "plugins": ["testing-library"],
   "rules": {
-<<<<<<< HEAD
     "prefer-const": "error",
-=======
     "react/no-unused-prop-types": "error",
->>>>>>> e7715004
   },
   "overrides": [
     {
