<<<<<<< HEAD
<topnav title="Organization" icon="fa fa-fw fa-users" subnav="true">
	<ul class="nav">
		<li class="active"><a href="org/new">新建公司</a></li>
	</ul>
</topnav>

<div class="page-container">
	<div class="page">

		<h2 style="margin-top: 30px;">新增公司</h2>

		<form name="form">
			<div class="tight-form-container">
        <div class="tight-form">
          <ul class="tight-form-list">
            <li class="tight-form-item" style="width: 100px;">
              <strong>公司名称</strong>
            </li>
            <li>
              <input type="text" ng-model="newOrg.name" required class="input-xxlarge tight-form-input last" placeholder="公司名称">
            </li>
            <div class="clearfix"></div>
          </ul>
        </div>

        <h3 style="margin-top: 30px;">子系统</h3>
        <div class="tight-form" ng-repeat="system in newSystems">
          <ul class="tight-form-list">
            <li class="tight-form-item" style="width: 100px;">
              <strong>系统名称</strong>
            </li>
            <li>
              <input type="text" ng-model="system.name" required class="input-xxlarge tight-form-input last" placeholder="如:办公自动化系统">
            </li>

            <div class="clearfix"></div>
          </ul>
        </div>
			</div>

      <div style="text-align: left; margin-top: 6px;">
        <a ng-click="addSystem()">+ 增加子系统</a>
      </div>

			<br>
			<button class="btn btn-success pull-right" ng-click="createOrg()">Create</button>
		</form>
=======
<navbar title="Organization" icon="icon-gf icon-gf-users">
</navbar>

<div class="page-container" ng-form="playlistEditForm">
	<div class="page-header">
		<h1>New Organization</h1>
	</div>

	<p class="playlist-description">Each organization contains their own dashboards, data sources and configuration, and cannot be shared between orgs. While users may belong to more than one, mutiple organization are most frequently used in multi-tenant deployments. </p>
>>>>>>> 2bf305b1

	<div class="gf-form-group">
		<div class="gf-form">
			<span class="gf-form-label width-10">Org. name</span>
			<input type="text" ng-model="newOrg.name" required class="gf-form-input max-width-21" placeholder="organization name">
		</div>
		<br>
		<div class="gf-form-buttons-row">
			<button class="btn btn-success" ng-click="createOrg()">Create</button>
		</div>
	</div>
</div><|MERGE_RESOLUTION|>--- conflicted
+++ resolved
@@ -1,71 +1,30 @@
-<<<<<<< HEAD
-<topnav title="Organization" icon="fa fa-fw fa-users" subnav="true">
-	<ul class="nav">
-		<li class="active"><a href="org/new">新建公司</a></li>
-	</ul>
-</topnav>
-
-<div class="page-container">
-	<div class="page">
-
-		<h2 style="margin-top: 30px;">新增公司</h2>
-
-		<form name="form">
-			<div class="tight-form-container">
-        <div class="tight-form">
-          <ul class="tight-form-list">
-            <li class="tight-form-item" style="width: 100px;">
-              <strong>公司名称</strong>
-            </li>
-            <li>
-              <input type="text" ng-model="newOrg.name" required class="input-xxlarge tight-form-input last" placeholder="公司名称">
-            </li>
-            <div class="clearfix"></div>
-          </ul>
-        </div>
-
-        <h3 style="margin-top: 30px;">子系统</h3>
-        <div class="tight-form" ng-repeat="system in newSystems">
-          <ul class="tight-form-list">
-            <li class="tight-form-item" style="width: 100px;">
-              <strong>系统名称</strong>
-            </li>
-            <li>
-              <input type="text" ng-model="system.name" required class="input-xxlarge tight-form-input last" placeholder="如:办公自动化系统">
-            </li>
-
-            <div class="clearfix"></div>
-          </ul>
-        </div>
-			</div>
-
-      <div style="text-align: left; margin-top: 6px;">
-        <a ng-click="addSystem()">+ 增加子系统</a>
-      </div>
-
-			<br>
-			<button class="btn btn-success pull-right" ng-click="createOrg()">Create</button>
-		</form>
-=======
 <navbar title="Organization" icon="icon-gf icon-gf-users">
 </navbar>
 
 <div class="page-container" ng-form="playlistEditForm">
 	<div class="page-header">
-		<h1>New Organization</h1>
+		<h1>新增公司</h1>
 	</div>
 
 	<p class="playlist-description">Each organization contains their own dashboards, data sources and configuration, and cannot be shared between orgs. While users may belong to more than one, mutiple organization are most frequently used in multi-tenant deployments. </p>
->>>>>>> 2bf305b1
 
 	<div class="gf-form-group">
 		<div class="gf-form">
-			<span class="gf-form-label width-10">Org. name</span>
+			<span class="gf-form-label width-10">公司名称</span>
 			<input type="text" ng-model="newOrg.name" required class="gf-form-input max-width-21" placeholder="organization name">
 		</div>
+
+        <br>
+        <div class="gf-form" ng-repeat="system in newSystems">
+            <span class="gf-form-label width-10">系统名称</span>
+            <input type="text" ng-model="system.name" required class="input-xxlarge tight-form-input last" placeholder="如:办公自动化系统">
+        </div>
+        <div style="text-align: left; margin-top: 6px;">
+            <a ng-click="addSystem()">+ 增加子系统</a>
+        </div>
 		<br>
 		<div class="gf-form-buttons-row">
-			<button class="btn btn-success" ng-click="createOrg()">Create</button>
+			<button class="btn btn-success" ng-click="createOrg()">新增</button>
 		</div>
 	</div>
 </div>