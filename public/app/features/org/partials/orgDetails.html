--- conflicted
+++ resolved
@@ -1,199 +1,95 @@
-<<<<<<< HEAD
-<topnav icon="fa fa-fw fa-users" title="公司" subnav="true">
-	<ul class="nav">
-		<li class="active"><a href="org">信息</a></li>
-	</ul>
-</topnav>
-=======
-<navbar icon="icon-gf icon-gf-users" title="Organization" title-url="org">
+<navbar icon="icon-gf icon-gf-users" title="公司" title-url="org">
 </navbar>
->>>>>>> 2bf305b1
 
 <div class="page-container">
 	<div class="page-header">
-		<h1>Org Preferences</h1>
+		<h1>公司</h1>
 	</div>
 
-<<<<<<< HEAD
-		<h2>公司</h2>
-
-		<div class="tight-form-section">
-			<h5>信息</h5>
-
-			<form name="orgForm">
-				<div class="tight-form last">
-					<ul class="tight-form-list">
-						<li class="tight-form-item" style="width: 100px">
-							公司名称
-						</li>
-						<li>
-							<input type="text" required ng-model="org.name" class="tight-form-input last" style="width: 475px">
-						</li>
-					</ul>
-					<div class="clearfix"></div>
-				</div>
-
-				<br>
-				<button type="submit" class="pull-right btn btn-success" ng-click="update()">更新</button>
-			</form>
-		</div>
-
-		<div class="tight-form-section">
-			<h5>公司地址</h5>
-
-			<form name="addressForm">
-				<div class="tight-form">
-					<ul class="tight-form-list">
-						<li class="tight-form-item" style="width: 100px">
-							地址 1
-						</li>
-						<li>
-							<input type="text" ng-model="address.address1" class="tight-form-input" style="width:193px">
-						</li>
-						<li class="tight-form-item" style="width: 75px">
-							地址 2
-						</li>
-						<li>
-							<input type="text" ng-model="address.address2" class="tight-form-input last" style="width:193px">
-						</li>
-					</ul>
-					<div class="clearfix"></div>
-				</div>
-				<div class="tight-form">
-					<ul class="tight-form-list">
-						<li class="tight-form-item" style="width: 100px">
-							城市
-						</li>
-						<li>
-							<input type="text" ng-model="address.city" class="tight-form-input" style="width: 193px">
-						</li>
-						<li class="tight-form-item" style="width: 75px">
-              邮政编码
-            </li>
-						<li>
-							<input type="text" ng-model="address.zipCode" class="input-medium tight-form-input last" style="width: 193px">
-						</li>
-					</ul>
-					<div class="clearfix"></div>
-				</div>
-				<div class="tight-form last">
-					<ul class="tight-form-list">
-						<li class="tight-form-item" style="width: 100px">
-							省
-						</li>
-						<li>
-							<input type="text" ng-model="address.state" class="tight-form-input" style="width: 193px">
-						</li>
-						<li class="tight-form-item" style="width: 75px">
-							国家
-						</li>
-						<li>
-							<input type="text" ng-model="address.country" class="tight-form-input last" style="width: 193px">
-						</li>
-					</ul>
-					<div class="clearfix"></div>
-				</div>
-
-				<br>
-				<button type="submit" class="pull-right btn btn-success" ng-click="updateAddress()">更新</button>
-=======
-	<h3 class="page-heading">General</h3>
+	<h3 class="page-heading">信息</h3>
 	<form name="orgForm" class="gf-form-group">
 		<div class="gf-form-inline">
 			<div class="gf-form max-width-28">
-				<span class="gf-form-label width-6">Name</span>
+				<span class="gf-form-label width-6">公司名称</span>
 				<input class="gf-form-input" type="text" required ng-model="org.name">
 			</div>
 			<div class="gf-form">
-				<button type="submit" class="btn gf-form-btn btn-success" ng-click="update()">Update</button>
+				<button type="submit" class="btn gf-form-btn btn-success" ng-click="update()">更新</button>
 			</div>
 		</div>
 	</form>
 
 
-	<h3 class="page-heading">Address</h3>
+	<h3 class="page-heading">公司地址</h3>
 
 	<form name="addressForm" class="gf-form-group">
 		<div class="gf-form-inline">
 			<div class="gf-form max-width-28">
-				<span class="gf-form-label width-7">Address1</span>
+				<span class="gf-form-label width-7">地址 1</span>
 				<input class="gf-form-input" type="text" ng-model="address.address1">
 			</div>
 			<div class="gf-form max-width-28">
-				<span class="gf-form-label width-7">Address2</span>
+				<span class="gf-form-label width-7">地址 2</span>
 				<input class="gf-form-input" type="text" ng-model="address.address2">
 			</div>
 		</div>
 
 		<div class="gf-form-inline">
 			<div class="gf-form max-width-28">
-				<span class="gf-form-label width-7">City</span>
+				<span class="gf-form-label width-7">城市</span>
 				<input class="gf-form-input" type="text" ng-model="address.city">
 			</div>
 			<div class="gf-form max-width-28">
-				<span class="gf-form-label width-7">Postal code</span>
+				<span class="gf-form-label width-7">邮政编码</span>
 				<input class="gf-form-input" type="text" ng-model="address.zipCode">
 			</div>
 		</div>
 
 		<div class="gf-form-inline">
 			<div class="gf-form max-width-28">
-				<span class="gf-form-label width-7">State</span>
+				<span class="gf-form-label width-7">省</span>
 				<input class="gf-form-input" type="text" ng-model="address.state">
 			</div>
 			<div class="gf-form max-width-28">
-				<span class="gf-form-label width-7">Country</span>
+				<span class="gf-form-label width-7">国家</span>
 				<input class="gf-form-input" type="text" ng-model="address.country">
 			</div>
 		</div>
->>>>>>> 2bf305b1
 
 		<div class="gf-form-button-row">
-			<button type="submit" class="btn btn-success" ng-click="updateAddress()">Update</button>
+			<button type="submit" class="btn btn-success" ng-click="updateAddress()">更新</button>
 		</div>
 	</form>
 
-<<<<<<< HEAD
-        <div class="tight-form-section">
-          <h5>子系统</h5>
-          <form name="addOrgForm">
-            <div class="tight-form">
-              <ul class="tight-form-list">
-                <li class="tight-form-item" style="width:100px">
-                  新增子系统
-                </li>
-                <li>
-                  <input type="text" ng-model="newSystemName" required class="itight-form-input last" placeholder="如:办公自动化系统">
-                </li>
-                <li style="float: right">
-                  <button class="btn btn-success" ng-click="addSystem()"><i class="fa fa-plus-square"></i></button>
-                </li>
-                <div class="clearfix"></div>
-              </ul>
-            </div>
-          </form>
+	<h3 class="page-heading">子系统</h3>
+	<form name="addOrgForm" class="gf-form-group">
+		<div class="gf-form-inline">
+			<div class="gf-form max-width-28">
+				<span class="gf-form-label width-6">新增子系统</span>
+				<input type="text" ng-model="newSystemName" required class="itight-form-input last" placeholder="如:办公自动化系统">
+			</div>
+			<div class="gf-form">
+				<button type="submit" class="btn gf-form-btn btn-success" ng-click="addSystem()"><i class="fa fa-plus-square"></i></button>
+			</div>
+		</div>
+	</form>
 
-          <div  class="tight-form-section" ng-if="!systems.length">
-            <h4>没有子系统,请手动加入</h4>
-          </div>
-          <form name="orgForm" ng-if="systems.length > 0">
-            <div class="tight-form last" ng-repeat="system in systems">
-              <ul class="tight-form-list">
-                <li class="tight-form-item" style="width: 100px">
-                  子系统名称
-                </li>
-                <li>
-                  <input type="text" required ng-model="system.SystemsName" class="tight-form-input last" style="width: 475px">
-                </li>
-              </ul>
-              <div class="clearfix"></div>
-            </div>
+	<div class="gf-form-inline" ng-if="!systems.length">
+		<h4>没有子系统,请手动加入</h4>
+	</div>
+	<form name="addOrgForm" class="gf-form-group" ng-if="systems.length > 0">
+		<div class="gf-form-inline">
+			<div class="gf-form max-width-28" ng-repeat="system in systems">
+				<span class="gf-form-label width-6">子系统名称</span>
+				<input type="text" required ng-model="system.SystemsName" class="tight-form-input last" style="width: 475px">
+			</div>
+			<div class="gf-form">
+				<button type="submit" class="btn gf-form-btn btn-success" ng-click="updateSystems()">更新</button>
+			</div>
+		</div>
+	</form>
 
-            <br>
-            <button type="submit" class="pull-right btn btn-success" ng-click="updateSystems()">更新</button>
-          </form>
-        </div>
-=======
+
 	<h3 class="page-heading">Admin Pages</h3>
 	<div class="gf-form-group">
 		<div class="gf-form-inline">
@@ -203,7 +99,6 @@
 			<div class="gf-form">
 			<a href="org/apikeys" class="btn gf-form-btn btn-inverse">API Keys</a>
 		</div>
->>>>>>> 2bf305b1
 	</div>
 </div>
 
