<<<<<<< HEAD
import { ThunkAction } from 'redux-thunk';
import { Organization, StoreState } from 'app/types';
import { getBackendSrv } from '@grafana/runtime';
=======
import { Organization, ThunkResult } from 'app/types';
import { getBackendSrv } from 'app/core/services/backend_srv';
>>>>>>> 01a7c1f0

export enum ActionTypes {
  LoadOrganization = 'LOAD_ORGANIZATION',
  SetOrganizationName = 'SET_ORGANIZATION_NAME',
}

interface LoadOrganizationAction {
  type: ActionTypes.LoadOrganization;
  payload: Organization;
}

interface SetOrganizationNameAction {
  type: ActionTypes.SetOrganizationName;
  payload: string;
}

const organizationLoaded = (organization: Organization) => ({
  type: ActionTypes.LoadOrganization,
  payload: organization,
});

export const setOrganizationName = (orgName: string) => ({
  type: ActionTypes.SetOrganizationName,
  payload: orgName,
});

export type Action = LoadOrganizationAction | SetOrganizationNameAction;

export function loadOrganization(): ThunkResult<any> {
  return async dispatch => {
    const organizationResponse = await getBackendSrv().get('/api/org');
    dispatch(organizationLoaded(organizationResponse));

    return organizationResponse;
  };
}

export function updateOrganization(): ThunkResult<any> {
  return async (dispatch, getStore) => {
    const organization = getStore().organization.organization;

    await getBackendSrv().put('/api/org', { name: organization.name });

    dispatch(loadOrganization());
  };
}<|MERGE_RESOLUTION|>--- conflicted
+++ resolved
@@ -1,11 +1,5 @@
-<<<<<<< HEAD
-import { ThunkAction } from 'redux-thunk';
-import { Organization, StoreState } from 'app/types';
+import { Organization, ThunkResult } from 'app/types';
 import { getBackendSrv } from '@grafana/runtime';
-=======
-import { Organization, ThunkResult } from 'app/types';
-import { getBackendSrv } from 'app/core/services/backend_srv';
->>>>>>> 01a7c1f0
 
 export enum ActionTypes {
   LoadOrganization = 'LOAD_ORGANIZATION',
