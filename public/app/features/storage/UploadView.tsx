--- conflicted
+++ resolved
@@ -5,11 +5,7 @@
 import { GrafanaTheme2 } from '@grafana/data';
 import { Alert, Button, ButtonGroup, Checkbox, Field, FileDropzone, useStyles2 } from '@grafana/ui';
 
-<<<<<<< HEAD
-import { getGrafanaStorage } from './storage';
-=======
-import { filenameAlreadyExists, getGrafanaStorage } from './helper';
->>>>>>> 0ae98743
+import { filenameAlreadyExists, getGrafanaStorage } from './storage';
 import { UploadReponse } from './types';
 
 interface Props {
