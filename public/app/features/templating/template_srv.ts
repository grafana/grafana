--- conflicted
+++ resolved
@@ -17,16 +17,12 @@
   [key: string]: (obj: any) => any;
 }
 
-<<<<<<< HEAD
 interface TargetToken {
   value: any | any[];
   format?: string | Function;
   variable?: any;
 }
 
-export class TemplateSrv {
-  variables: any[];
-=======
 export interface TemplateSrvDependencies {
   getFilteredVariables: typeof getFilteredVariables;
   getVariables: typeof getVariables;
@@ -38,7 +34,6 @@
   getVariables,
   getVariableWithName,
 };
->>>>>>> 2f7ba215
 
 export class TemplateSrv implements BaseTemplateSrv {
   private _variables: any[];
