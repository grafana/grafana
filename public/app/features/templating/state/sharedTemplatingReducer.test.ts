--- conflicted
+++ resolved
@@ -14,12 +14,8 @@
 } from './actions';
 import { variableAdapters } from '../adapters';
 import { createQueryVariableAdapter } from '../query/adapter';
-<<<<<<< HEAD
-import { initialQueryVariableModelState, initialQueryVariablePickerState } from '../query/reducer';
+import { initialQueryVariableModelState } from '../query/reducer';
 import { variableEditorUnMounted } from '../editor/reducer';
-=======
-import { initialQueryVariableEditorState, initialQueryVariableModelState } from '../query/reducer';
->>>>>>> 4f431c32
 
 const getVariableState = (
   noOfVariables: number,
@@ -39,11 +35,6 @@
         label: `Label-${index}`,
         skipUrlSync: false,
       },
-<<<<<<< HEAD
-      picker: {},
-=======
-      editor,
->>>>>>> 4f431c32
     };
   }
 
@@ -58,11 +49,6 @@
         label: `Label-${emptyUuid}`,
         skipUrlSync: false,
       },
-<<<<<<< HEAD
-      picker: {},
-=======
-      editor: { ...initialVariableEditorState },
->>>>>>> 4f431c32
     };
   }
 
@@ -92,11 +78,6 @@
                 label: 'Label-0',
                 skipUrlSync: false,
               },
-<<<<<<< HEAD
-              picker: {},
-=======
-              editor: { ...initialVariableEditorState },
->>>>>>> 4f431c32
             },
             '2': {
               variable: {
@@ -108,77 +89,6 @@
                 label: 'Label-2',
                 skipUrlSync: false,
               },
-<<<<<<< HEAD
-              picker: {},
-=======
-              editor: { ...initialVariableEditorState },
-            },
-          },
-          uuidInEditor: null,
-        });
-    });
-  });
-
-  describe('when variableEditorMounted is dispatched', () => {
-    it('then state should be correct', () => {
-      const initialState: TemplatingState = {
-        variables: getVariableState(3),
-        uuidInEditor: null,
-      };
-      const datasources: DataSourceSelectItem[] = [
-        { name: 'ds1', sort: '', value: 'ds1-value', meta: ({} as unknown) as DataSourcePluginMeta },
-        { name: 'ds2', sort: '', value: 'ds2-value', meta: ({} as unknown) as DataSourcePluginMeta },
-      ];
-      const payload = toVariablePayload({ uuid: '1', type: 'query' }, datasources);
-      reducerTester<TemplatingState>()
-        .givenReducer(sharedTemplatingReducer, initialState)
-        .whenActionIsDispatched(variableEditorMounted(payload))
-        .thenStateShouldEqual({
-          variables: {
-            '0': {
-              variable: {
-                uuid: '0',
-                type: 'query',
-                name: 'Name-0',
-                hide: VariableHide.dontHide,
-                index: 0,
-                label: 'Label-0',
-                skipUrlSync: false,
-              },
-              editor: { ...initialVariableEditorState },
-            },
-            '1': {
-              variable: {
-                uuid: '1',
-                type: 'query',
-                name: 'Name-1',
-                hide: VariableHide.dontHide,
-                index: 1,
-                label: 'Label-1',
-                skipUrlSync: false,
-              },
-              editor: {
-                ...initialVariableEditorState,
-                name: 'Name-1',
-                type: 'query',
-                dataSources: [
-                  { name: 'ds1', sort: '', value: 'ds1-value', meta: ({} as unknown) as DataSourcePluginMeta },
-                  { name: 'ds2', sort: '', value: 'ds2-value', meta: ({} as unknown) as DataSourcePluginMeta },
-                ],
-              },
-            },
-            '2': {
-              variable: {
-                uuid: '2',
-                type: 'query',
-                name: 'Name-2',
-                hide: VariableHide.dontHide,
-                index: 2,
-                label: 'Label-2',
-                skipUrlSync: false,
-              },
-              editor: { ...initialVariableEditorState },
->>>>>>> 4f431c32
             },
           },
           uuidInEditor: null,
@@ -209,11 +119,6 @@
                 label: 'Label-0',
                 skipUrlSync: false,
               },
-<<<<<<< HEAD
-              picker: {},
-=======
-              editor: { ...initialVariableEditorState },
->>>>>>> 4f431c32
             },
             '1': {
               variable: {
@@ -224,13 +129,7 @@
                 index: 1,
                 label: 'Label-1',
                 skipUrlSync: false,
-<<<<<<< HEAD
-              }, //
-              picker: {},
-=======
-              },
-              editor: { ...initialQueryVariableEditorState },
->>>>>>> 4f431c32
+              },
             },
             '2': {
               variable: {
@@ -242,11 +141,6 @@
                 label: 'Label-2',
                 skipUrlSync: false,
               },
-<<<<<<< HEAD
-              picker: {},
-=======
-              editor: { ...initialVariableEditorState },
->>>>>>> 4f431c32
             },
           },
           uuidInEditor: null,
@@ -277,11 +171,6 @@
               label: 'Label-0',
               skipUrlSync: false,
             },
-<<<<<<< HEAD
-            picker: {},
-=======
-            editor: { ...initialVariableEditorState },
->>>>>>> 4f431c32
           },
           '1': {
             variable: {
@@ -292,13 +181,7 @@
               index: 1,
               label: 'Label-1',
               skipUrlSync: false,
-<<<<<<< HEAD
-            }, //
-            picker: {},
-=======
-            },
-            editor: { ...initialQueryVariableEditorState },
->>>>>>> 4f431c32
+            },
           },
           '2': {
             variable: {
@@ -310,11 +193,6 @@
               label: 'Label-2',
               skipUrlSync: false,
             },
-<<<<<<< HEAD
-            picker: {},
-=======
-            editor: { ...initialVariableEditorState },
->>>>>>> 4f431c32
           },
         },
         uuidInEditor: null,
@@ -329,286 +207,6 @@
     });
   });
 
-<<<<<<< HEAD
-=======
-  describe('when changeVariableLabel is dispatched', () => {
-    it('then state should be correct', () => {
-      const initialState: TemplatingState = {
-        variables: getVariableState(3, 1),
-        uuidInEditor: '1',
-      };
-      const payload = toVariablePayload({ uuid: '1', type: 'query' }, 'New label');
-      reducerTester<TemplatingState>()
-        .givenReducer(sharedTemplatingReducer, initialState)
-        .whenActionIsDispatched(changeVariableLabel(payload))
-        .thenStateShouldEqual({
-          variables: {
-            '0': {
-              variable: {
-                uuid: '0',
-                type: 'query',
-                name: 'Name-0',
-                hide: VariableHide.dontHide,
-                index: 0,
-                label: 'Label-0',
-                skipUrlSync: false,
-              },
-              editor: { ...initialVariableEditorState },
-            },
-            '1': {
-              variable: {
-                uuid: '1',
-                type: 'query',
-                name: 'Name-1',
-                hide: VariableHide.dontHide,
-                index: 1,
-                label: 'New label',
-                skipUrlSync: false,
-              },
-              editor: { ...initialVariableEditorState, name: 'Name-1' },
-            },
-            '2': {
-              variable: {
-                uuid: '2',
-                type: 'query',
-                name: 'Name-2',
-                hide: VariableHide.dontHide,
-                index: 2,
-                label: 'Label-2',
-                skipUrlSync: false,
-              },
-              editor: { ...initialVariableEditorState },
-            },
-          },
-          uuidInEditor: '1',
-        });
-    });
-  });
-
-  describe('when changeVariableHide is dispatched', () => {
-    it('then state should be correct', () => {
-      const initialState: TemplatingState = {
-        variables: getVariableState(3, 1),
-        uuidInEditor: '1',
-      };
-      const payload = toVariablePayload({ uuid: '1', type: 'query' }, VariableHide.hideVariable);
-      reducerTester<TemplatingState>()
-        .givenReducer(sharedTemplatingReducer, initialState)
-        .whenActionIsDispatched(changeVariableHide(payload))
-        .thenStateShouldEqual({
-          variables: {
-            '0': {
-              variable: {
-                uuid: '0',
-                type: 'query',
-                name: 'Name-0',
-                hide: VariableHide.dontHide,
-                index: 0,
-                label: 'Label-0',
-                skipUrlSync: false,
-              },
-              editor: { ...initialVariableEditorState },
-            },
-            '1': {
-              variable: {
-                uuid: '1',
-                type: 'query',
-                name: 'Name-1',
-                hide: VariableHide.hideVariable,
-                index: 1,
-                label: 'Label-1',
-                skipUrlSync: false,
-              },
-              editor: { ...initialVariableEditorState, name: 'Name-1' },
-            },
-            '2': {
-              variable: {
-                uuid: '2',
-                type: 'query',
-                name: 'Name-2',
-                hide: VariableHide.dontHide,
-                index: 2,
-                label: 'Label-2',
-                skipUrlSync: false,
-              },
-              editor: { ...initialVariableEditorState },
-            },
-          },
-          uuidInEditor: '1',
-        });
-    });
-  });
-
-  describe('when updateVariableStarting is dispatched', () => {
-    it('then state should be correct', () => {
-      const initialState: TemplatingState = {
-        variables: getVariableState(3, 1),
-        uuidInEditor: '1',
-      };
-      initialState.variables['1'].editor.isValid = false;
-      const payload = toVariablePayload({ uuid: '1', type: 'query' });
-      reducerTester<TemplatingState>()
-        .givenReducer(sharedTemplatingReducer, initialState)
-        .whenActionIsDispatched(updateVariableStarting(payload))
-        .thenStateShouldEqual({
-          variables: {
-            '0': {
-              variable: {
-                uuid: '0',
-                type: 'query',
-                name: 'Name-0',
-                hide: VariableHide.dontHide,
-                index: 0,
-                label: 'Label-0',
-                skipUrlSync: false,
-              },
-              editor: { ...initialVariableEditorState },
-            },
-            '1': {
-              variable: {
-                uuid: '1',
-                type: 'query',
-                name: 'Name-1',
-                hide: VariableHide.dontHide,
-                index: 1,
-                label: 'Label-1',
-                skipUrlSync: false,
-              },
-              editor: { ...initialVariableEditorState, name: 'Name-1', isValid: false },
-            },
-            '2': {
-              variable: {
-                uuid: '2',
-                type: 'query',
-                name: 'Name-2',
-                hide: VariableHide.dontHide,
-                index: 2,
-                label: 'Label-2',
-                skipUrlSync: false,
-              },
-              editor: { ...initialVariableEditorState },
-            },
-          },
-          uuidInEditor: '1',
-        });
-    });
-  });
-
-  describe('when updateVariableCompleted is dispatched', () => {
-    it('then state should be correct', () => {
-      const initialState: TemplatingState = {
-        variables: getVariableState(3, 1),
-        uuidInEditor: '1',
-      };
-      initialState.variables['1'].editor.isValid = false;
-      const payload = toVariablePayload({ uuid: '1', type: 'query' });
-      reducerTester<TemplatingState>()
-        .givenReducer(sharedTemplatingReducer, initialState)
-        .whenActionIsDispatched(updateVariableCompleted(payload))
-        .thenStateShouldEqual({
-          variables: {
-            '0': {
-              variable: {
-                uuid: '0',
-                type: 'query',
-                name: 'Name-0',
-                hide: VariableHide.dontHide,
-                index: 0,
-                label: 'Label-0',
-                skipUrlSync: false,
-              },
-              editor: { ...initialVariableEditorState },
-            },
-            '1': {
-              variable: {
-                uuid: '1',
-                type: 'query',
-                name: 'Name-1',
-                hide: VariableHide.dontHide,
-                index: 1,
-                label: 'Label-1',
-                skipUrlSync: false,
-              },
-              editor: { ...initialVariableEditorState, name: 'Name-1', isValid: false },
-            },
-            '2': {
-              variable: {
-                uuid: '2',
-                type: 'query',
-                name: 'Name-2',
-                hide: VariableHide.dontHide,
-                index: 2,
-                label: 'Label-2',
-                skipUrlSync: false,
-              },
-              editor: { ...initialVariableEditorState },
-            },
-          },
-          uuidInEditor: '1',
-        });
-    });
-  });
-
-  describe('when updateVariableFailed is dispatched', () => {
-    it('then state should be correct', () => {
-      const initialState: TemplatingState = {
-        variables: getVariableState(3, 1),
-        uuidInEditor: '1',
-      };
-      const payload = toVariablePayload({ uuid: '1', type: 'query' }, new Error('Test error'));
-      reducerTester<TemplatingState>()
-        .givenReducer(sharedTemplatingReducer, initialState)
-        .whenActionIsDispatched(updateVariableFailed(payload))
-        .thenStateShouldEqual({
-          variables: {
-            '0': {
-              variable: {
-                uuid: '0',
-                type: 'query',
-                name: 'Name-0',
-                hide: VariableHide.dontHide,
-                index: 0,
-                label: 'Label-0',
-                skipUrlSync: false,
-              },
-              editor: { ...initialVariableEditorState },
-            },
-            '1': {
-              variable: {
-                uuid: '1',
-                type: 'query',
-                name: 'Name-1',
-                hide: VariableHide.dontHide,
-                index: 1,
-                label: 'Label-1',
-                skipUrlSync: false,
-              },
-              editor: {
-                ...initialVariableEditorState,
-                name: 'Name-1',
-                isValid: false,
-                errors: { update: 'Test error' },
-              },
-            },
-            '2': {
-              variable: {
-                uuid: '2',
-                type: 'query',
-                name: 'Name-2',
-                hide: VariableHide.dontHide,
-                index: 2,
-                label: 'Label-2',
-                skipUrlSync: false,
-              },
-              editor: { ...initialVariableEditorState },
-            },
-          },
-          uuidInEditor: '1',
-        });
-    });
-  });
-
->>>>>>> 4f431c32
   describe('when duplicateVariable is dispatched', () => {
     it('then state should be correct', () => {
       variableAdapters.set('query', createQueryVariableAdapter());
@@ -632,11 +230,6 @@
                 label: 'Label-0',
                 skipUrlSync: false,
               },
-<<<<<<< HEAD
-              picker: {},
-=======
-              editor: { ...initialVariableEditorState },
->>>>>>> 4f431c32
             },
             '1': {
               variable: {
@@ -648,11 +241,6 @@
                 label: 'Label-1',
                 skipUrlSync: false,
               },
-<<<<<<< HEAD
-              picker: {},
-=======
-              editor: { ...initialVariableEditorState },
->>>>>>> 4f431c32
             },
             '2': {
               variable: {
@@ -664,11 +252,6 @@
                 label: 'Label-2',
                 skipUrlSync: false,
               },
-<<<<<<< HEAD
-              picker: {},
-=======
-              editor: { ...initialVariableEditorState },
->>>>>>> 4f431c32
             },
             '11': {
               variable: {
@@ -680,11 +263,6 @@
                 label: 'Label-1',
                 skipUrlSync: false,
               },
-<<<<<<< HEAD
-              picker: { ...initialQueryVariablePickerState },
-=======
-              editor: { ...initialQueryVariableEditorState },
->>>>>>> 4f431c32
             },
           },
           uuidInEditor: null,
@@ -714,11 +292,6 @@
                 label: 'Label-0',
                 skipUrlSync: false,
               },
-<<<<<<< HEAD
-              picker: {},
-=======
-              editor: { ...initialVariableEditorState },
->>>>>>> 4f431c32
             },
             '1': {
               variable: {
@@ -730,11 +303,6 @@
                 label: 'Label-1',
                 skipUrlSync: false,
               },
-<<<<<<< HEAD
-              picker: {},
-=======
-              editor: { ...initialVariableEditorState },
->>>>>>> 4f431c32
             },
             '2': {
               variable: {
@@ -746,11 +314,6 @@
                 label: 'Label-2',
                 skipUrlSync: false,
               },
-<<<<<<< HEAD
-              picker: {},
-=======
-              editor: { ...initialVariableEditorState },
->>>>>>> 4f431c32
             },
           },
           uuidInEditor: null,
@@ -781,11 +344,6 @@
                 label: 'Label-0',
                 skipUrlSync: false,
               },
-<<<<<<< HEAD
-              picker: {},
-=======
-              editor: { ...initialVariableEditorState },
->>>>>>> 4f431c32
             },
             '1': {
               variable: {
@@ -797,11 +355,6 @@
                 label: 'Label-1',
                 skipUrlSync: false,
               },
-<<<<<<< HEAD
-              picker: {},
-=======
-              editor: { ...initialVariableEditorState },
->>>>>>> 4f431c32
             },
             '2': {
               variable: {
@@ -813,11 +366,6 @@
                 label: 'Label-2',
                 skipUrlSync: false,
               },
-<<<<<<< HEAD
-              picker: {},
-=======
-              editor: { ...initialVariableEditorState },
->>>>>>> 4f431c32
             },
             [emptyUuid]: {
               variable: {
@@ -829,11 +377,6 @@
                 label: `Label-${emptyUuid}`,
                 skipUrlSync: false,
               },
-<<<<<<< HEAD
-              picker: {},
-=======
-              editor: { ...initialVariableEditorState },
->>>>>>> 4f431c32
             },
             [11]: {
               variable: {
@@ -845,11 +388,6 @@
                 label: `Label-${emptyUuid}`,
                 skipUrlSync: false,
               },
-<<<<<<< HEAD
-              picker: { ...initialQueryVariablePickerState },
-=======
-              editor: { ...initialQueryVariableEditorState },
->>>>>>> 4f431c32
             },
           },
           uuidInEditor: null,
@@ -881,11 +419,6 @@
                   label: 'Label-0',
                   skipUrlSync: false,
                 },
-<<<<<<< HEAD
-                picker: {},
-=======
-                editor: { ...initialVariableEditorState },
->>>>>>> 4f431c32
               },
               '1': {
                 variable: {
@@ -897,11 +430,6 @@
                   label: 'Label-1',
                   skipUrlSync: false,
                 },
-<<<<<<< HEAD
-                picker: {},
-=======
-                editor: { ...initialVariableEditorState },
->>>>>>> 4f431c32
               },
               '2': {
                 variable: {
@@ -913,11 +441,6 @@
                   label: 'Label-2',
                   skipUrlSync: false,
                 },
-<<<<<<< HEAD
-                picker: {},
-=======
-                editor: { ...initialVariableEditorState },
->>>>>>> 4f431c32
               },
               [emptyUuid]: {
                 variable: {
@@ -930,11 +453,6 @@
                   label: null,
                   skipUrlSync: false,
                 },
-<<<<<<< HEAD
-                picker: { ...initialQueryVariablePickerState },
-=======
-                editor: { ...initialQueryVariableEditorState },
->>>>>>> 4f431c32
               },
             },
             uuidInEditor: emptyUuid,
@@ -965,11 +483,6 @@
                   label: 'Label-0',
                   skipUrlSync: false,
                 },
-<<<<<<< HEAD
-                picker: {},
-=======
-                editor: { ...initialVariableEditorState },
->>>>>>> 4f431c32
               },
               '1': {
                 variable: {
@@ -981,11 +494,6 @@
                   label: 'Label-1',
                   skipUrlSync: false,
                 },
-<<<<<<< HEAD
-                picker: {},
-=======
-                editor: { ...initialVariableEditorState },
->>>>>>> 4f431c32
               },
               '2': {
                 variable: {
@@ -997,11 +505,6 @@
                   label: 'Label-2',
                   skipUrlSync: false,
                 },
-<<<<<<< HEAD
-                picker: {},
-=======
-                editor: { ...initialVariableEditorState },
->>>>>>> 4f431c32
               },
             },
             uuidInEditor: '1',
@@ -1034,11 +537,6 @@
                   label: 'Label-0',
                   skipUrlSync: false,
                 },
-<<<<<<< HEAD
-                picker: {},
-=======
-                editor: { ...initialVariableEditorState },
->>>>>>> 4f431c32
               },
               '1': {
                 variable: {
@@ -1050,11 +548,6 @@
                   label: 'Label-1',
                   skipUrlSync: false,
                 },
-<<<<<<< HEAD
-                picker: {},
-=======
-                editor: { ...initialVariableEditorState },
->>>>>>> 4f431c32
               },
               '2': {
                 variable: {
@@ -1066,11 +559,6 @@
                   label: 'Label-2',
                   skipUrlSync: false,
                 },
-<<<<<<< HEAD
-                picker: {},
-=======
-                editor: { ...initialVariableEditorState },
->>>>>>> 4f431c32
               },
             },
             uuidInEditor: null,
