--- conflicted
+++ resolved
@@ -597,11 +597,7 @@
 
   describe('date formating', () => {
     beforeEach(() => {
-<<<<<<< HEAD
-      initTemplateSrv([{ type: 'query', name: 'test', current: { value: 'A\'A"A,BB\\B,CCC' } }], {
-=======
-      _templateSrv = initTemplateSrv([], {
->>>>>>> eee4f924
+      _templateSrv = initTemplateSrv([{ type: 'query', name: 'test', current: { value: 'A\'A"A,BB\\B,CCC' } }], {
         from: dateTime(1594671549254),
         to: dateTime(1595237229747),
       } as TimeRange);
