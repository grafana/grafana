--- conflicted
+++ resolved
@@ -6,32 +6,8 @@
 import { initialTemplatingState } from '../state/reducers';
 import { Deferred } from '../deferred';
 import { createCustomOptionsFromQuery } from './actions';
-import { applyStateChanges } from '../state/applyStateChanges';
 
-<<<<<<< HEAD
-export interface CustomVariablePickerState {
-  showDropDown: boolean;
-  selectedValues: VariableOption[];
-  highlightIndex: number;
-  options: VariableOption[];
-  oldVariableText: string | string[] | null;
-  searchQuery: string | null;
-}
-
-export interface CustomVariableState extends VariableState<CustomVariablePickerState, CustomVariableModel> {}
-
-export const initialCustomVariablePickerState: CustomVariablePickerState = {
-  highlightIndex: -1,
-  searchQuery: null,
-  selectedValues: [],
-  showDropDown: false,
-  options: [],
-  oldVariableText: null,
-};
-=======
-export interface CustomVariableEditorState extends VariableEditorState {}
-export interface CustomVariableState extends VariableState<CustomVariableEditorState, CustomVariableModel> {}
->>>>>>> 4f431c32
+export interface CustomVariableState extends VariableState<CustomVariableModel> {}
 
 export const initialCustomVariableModelState: CustomVariableModel = {
   uuid: emptyUuid,
@@ -52,11 +28,6 @@
 };
 
 export const initialCustomVariableState: CustomVariableState = {
-<<<<<<< HEAD
-  picker: initialCustomVariablePickerState,
-=======
-  editor: initialCustomVariableEditorState,
->>>>>>> 4f431c32
   variable: initialCustomVariableModelState,
 };
 
@@ -121,42 +92,4 @@
         return option;
       });
     })
-);
-
-<<<<<<< HEAD
-const updateOldVariableText = (state: CustomVariableState): CustomVariableState => {
-  state.picker.oldVariableText = state.variable.current.text;
-  return state;
-};
-
-const updateSelectedValues = (state: CustomVariableState): CustomVariableState => {
-  state.picker.selectedValues = state.variable.options.filter(o => o.selected);
-  return state;
-};
-
-const updateOptions = (state: CustomVariableState): CustomVariableState => {
-  state.picker.options = state.variable.options.slice(0, Math.min(state.variable.options.length, 1000));
-=======
-const updateEditorErrors = (state: CustomVariableState): CustomVariableState => {
-  let errorText = null;
-  if (
-    typeof state.variable.query === 'string' &&
-    state.variable.query.match(new RegExp('\\$' + state.variable.name + '(/| |$)'))
-  ) {
-    errorText = 'TODO: add better error message and validation..';
-  }
-
-  if (!errorText) {
-    delete state.editor.errors.query;
-    return state;
-  }
-
-  state.editor.errors.query = errorText;
-  return state;
-};
-
-const updateEditorIsValid = (state: CustomVariableState): CustomVariableState => {
-  state.editor.isValid = Object.keys(state.editor.errors).length === 0;
->>>>>>> 4f431c32
-  return state;
-};+);