define([
  'angular',
  'lodash',
  './editorCtrl',
  './templateValuesSrv',
],
function (angular, _) {
  'use strict';

  var module = angular.module('grafana.services');

  module.service('templateSrv', function() {
    var self = this;

    this._regex = /\$(\w+)|\[\[([\s\S]+?)\]\]/g;
    this._values = {};
    this._texts = {};
    this._grafanaVariables = {};

    this.init = function(variables) {
      this.variables = variables;
      this.updateTemplateData();
    };

    this.updateTemplateData = function() {
      this._values = {};
      this._texts = {};

      _.each(this.variables, function(variable) {
<<<<<<< HEAD
        if (!variable.current || !variable.current.value) { return; }
        console.log(variable);
=======
        if (!variable.current || !variable.current.isNone && !variable.current.value) { return; }

>>>>>>> 66ba19b7
        this._values[variable.name] = this.renderVariableValue(variable);
        this._texts[variable.name] = variable.current.text;
      }, this);
    };

    this.renderVariableValue = function(variable) {
      var value = variable.current.value;
      if (_.isString(value)) {
        return value;
      } else {
        if (variable.multiFormat === 'regex values') {
          return '(' + value.join('|') + ')';
        }
        return '{' + value.join(',') + '}';
      }
    };

    this.setGrafanaVariable = function (name, value) {
      this._grafanaVariables[name] = value;
    };

    this.variableExists = function(expression) {
      this._regex.lastIndex = 0;
      var match = this._regex.exec(expression);
      return match && (self._values[match[1] || match[2]] !== void 0);
    };

    this.containsVariable = function(str, variableName) {
      if (!str) {
        return false;
      }
      return str.indexOf('$' + variableName) !== -1 || str.indexOf('[[' + variableName + ']]') !== -1;
    };

    this.highlightVariablesAsHtml = function(str) {
      if (!str || !_.isString(str)) { return str; }

      this._regex.lastIndex = 0;
      return str.replace(this._regex, function(match, g1, g2) {
        if (self._values[g1 || g2]) {
          return '<span class="template-variable">' + match + '</span>';
        }
        return match;
      });
    };

    this.replace = function(target, scopedVars) {
      if (!target) { return target; }

      var value;
      this._regex.lastIndex = 0;

      return target.replace(this._regex, function(match, g1, g2) {
        if (scopedVars) {
          value = scopedVars[g1 || g2];
          if (value) { return value.value; }
        }

        value = self._values[g1 || g2];
        if (!value) { return match; }

        return self._grafanaVariables[value] || value;
      });
    };

    this.replaceWithText = function(target, scopedVars) {
      if (!target) { return target; }

      var value;
      var text;
      this._regex.lastIndex = 0;

      return target.replace(this._regex, function(match, g1, g2) {
        if (scopedVars) {
          var option = scopedVars[g1 || g2];
          if (option) { return option.text; }
        }

        value = self._values[g1 || g2];
        text = self._texts[g1 || g2];
        if (!value) { return match; }

        return self._grafanaVariables[value] || text;
      });
    };

    this.fillVariableValuesForUrl = function(params) {
      var toUrlVal = function(current) {
        if (current.text === 'All') {
          return 'All';
        } else {
          return current.value;
        }
      };

      _.each(this.variables, function(variable) {
        params['var-' + variable.name] = toUrlVal(variable.current);
      });
    };

  });

});<|MERGE_RESOLUTION|>--- conflicted
+++ resolved
@@ -27,13 +27,8 @@
       this._texts = {};
 
       _.each(this.variables, function(variable) {
-<<<<<<< HEAD
-        if (!variable.current || !variable.current.value) { return; }
-        console.log(variable);
-=======
         if (!variable.current || !variable.current.isNone && !variable.current.value) { return; }
 
->>>>>>> 66ba19b7
         this._values[variable.name] = this.renderVariableValue(variable);
         this._texts[variable.name] = variable.current.text;
       }, this);
