import _ from 'lodash';
import {
  assignModelProperties,
  CustomVariableModel,
  VariableActions,
  VariableHide,
  VariableOption,
  VariableType,
  variableTypes,
} from './variable';
import { VariableSrv } from './variable_srv';

<<<<<<< HEAD
export interface OptionMapping {
  __text: string;
  __value: string;
}

export class CustomVariable implements Variable {
=======
export class CustomVariable implements CustomVariableModel, VariableActions {
  type: VariableType;
  name: string;
  label: string;
  hide: VariableHide;
  skipUrlSync: boolean;
>>>>>>> a0d43de7
  query: string;
  options: VariableOption[];
  includeAll: boolean;
  multi: boolean;
  current: VariableOption;
  allValue: string;

  defaults: CustomVariableModel = {
    type: 'custom',
    name: '',
    label: '',
    hide: VariableHide.dontHide,
    skipUrlSync: false,
    query: '',
    options: [],
    includeAll: false,
    multi: false,
    current: {} as VariableOption,
    allValue: null,
  };

  /** @ngInject */
  constructor(private model: any, private variableSrv: VariableSrv) {
    assignModelProperties(this, model, this.defaults);
  }

  setValue(option: any) {
    return this.variableSrv.setOptionAsCurrent(this, option);
  }

  getSaveModel() {
    assignModelProperties(this.model, this, this.defaults);
    return this.model;
  }

  updateOptions() {
<<<<<<< HEAD
    try {
      // content is a json ? read text and value
      const mappings: OptionMapping[] = JSON.parse(this.query);
      this.options = mappings.map(mapping => ({ text: mapping.__text, value: mapping.__value }));
    } catch (e) {
      // extract options in comma separated string (use backslash to escape wanted commas)
      this.options = _.map(this.query.match(/(?:\\,|[^,])+/g), text => {
        text = text.replace(/\\,/g, ',');
        return { text: text.trim(), value: text.trim() };
      });
    }
=======
    // extract options in comma separated string (use backslash to escape wanted commas)
    this.options = _.map(this.query.match(/(?:\\,|[^,])+/g), text => {
      text = text.replace(/\\,/g, ',');
      return { text: text.trim(), value: text.trim(), selected: false };
    });
>>>>>>> a0d43de7

    if (this.includeAll) {
      this.addAllOption();
    }

    return this.variableSrv.validateVariableSelectionState(this);
  }

  addAllOption() {
    this.options.unshift({ text: 'All', value: '$__all', selected: false });
  }

  dependsOn(variable: any) {
    return false;
  }

  setValueFromUrl(urlValue: string[]) {
    return this.variableSrv.setOptionFromUrl(this, urlValue);
  }

  getValueForUrl() {
    if (this.current.text === 'All') {
      return 'All';
    }
    return this.current.value;
  }
}

variableTypes['custom'] = {
  name: 'Custom',
  ctor: CustomVariable,
  description: 'Define variable values manually',
  supportsMulti: true,
};<|MERGE_RESOLUTION|>--- conflicted
+++ resolved
@@ -10,21 +10,17 @@
 } from './variable';
 import { VariableSrv } from './variable_srv';
 
-<<<<<<< HEAD
 export interface OptionMapping {
   __text: string;
   __value: string;
 }
 
-export class CustomVariable implements Variable {
-=======
 export class CustomVariable implements CustomVariableModel, VariableActions {
   type: VariableType;
   name: string;
   label: string;
   hide: VariableHide;
   skipUrlSync: boolean;
->>>>>>> a0d43de7
   query: string;
   options: VariableOption[];
   includeAll: boolean;
@@ -61,25 +57,17 @@
   }
 
   updateOptions() {
-<<<<<<< HEAD
     try {
       // content is a json ? read text and value
       const mappings: OptionMapping[] = JSON.parse(this.query);
-      this.options = mappings.map(mapping => ({ text: mapping.__text, value: mapping.__value }));
+      this.options = mappings.map(mapping => ({ text: mapping.__text, value: mapping.__value, selected: false }));
     } catch (e) {
       // extract options in comma separated string (use backslash to escape wanted commas)
       this.options = _.map(this.query.match(/(?:\\,|[^,])+/g), text => {
         text = text.replace(/\\,/g, ',');
-        return { text: text.trim(), value: text.trim() };
+        return { text: text.trim(), value: text.trim(), selected: false };
       });
     }
-=======
-    // extract options in comma separated string (use backslash to escape wanted commas)
-    this.options = _.map(this.query.match(/(?:\\,|[^,])+/g), text => {
-      text = text.replace(/\\,/g, ',');
-      return { text: text.trim(), value: text.trim(), selected: false };
-    });
->>>>>>> a0d43de7
 
     if (this.includeAll) {
       this.addAllOption();
