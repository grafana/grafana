--- conflicted
+++ resolved
@@ -57,13 +57,6 @@
   initLock: null,
 };
 
-<<<<<<< HEAD
-export const initialQueryVariableState: QueryVariableState = {
-  variable: initialQueryVariableModelState,
-};
-
-=======
->>>>>>> 315c793c
 const sortVariableValues = (options: any[], sortOrder: VariableSort) => {
   if (sortOrder === VariableSort.disabled) {
     return options;
