import { Field, FieldType, PanelOptionsEditorBuilder, DataFrame } from '@grafana/data';
import { t } from '@grafana/i18n';
import { FrameGeometrySource, FrameGeometrySourceMode } from '@grafana/schema';
import { GazetteerPathEditor } from 'app/features/geo/editor/GazetteerPathEditor';

import { LocationModeEditor } from './locationModeEditor';

export function addLocationFields<TOptions>(
  title: string,
  prefix: string,
  builder: PanelOptionsEditorBuilder<TOptions>, // ??? Perhaps pass in the filtered data?
  source?: FrameGeometrySource,
  data?: DataFrame[]
) {
  builder.addCustomEditor({
    id: 'modeEditor',
    path: `${prefix}mode`,
    name: t('geo.location-editor.name-location-mode', 'Location Mode'),
    editor: LocationModeEditor,
    settings: { data, source },
  });

  // TODO apply data filter to field pickers
  switch (source?.mode) {
    case FrameGeometrySourceMode.Coords:
      builder
        .addFieldNamePicker({
          path: `${prefix}latitude`,
          name: t('geo.location-editor.name-latitude-field', 'Latitude field'),
          settings: {
            filter: (f: Field) => f.type === FieldType.number,
<<<<<<< HEAD
            noFieldsMessage: t(
              'geo.add-location-fields.noFieldsMessage.no-numeric-fields-found',
              'No numeric fields found'
            ),
=======
            noFieldsMessage: t('geo.location-editor.latitude-field.no-fields-message', 'No numeric fields found'),
>>>>>>> 6ce2fac2
          },
        })
        .addFieldNamePicker({
          path: `${prefix}longitude`,
          name: t('geo.location-editor.name-longitude-field', 'Longitude field'),
          settings: {
            filter: (f: Field) => f.type === FieldType.number,
<<<<<<< HEAD
            noFieldsMessage: t(
              'geo.add-location-fields.noFieldsMessage.no-numeric-fields-found',
              'No numeric fields found'
            ),
=======
            noFieldsMessage: t('geo.location-editor.longitude-field.no-fields-message', 'No numeric fields found'),
>>>>>>> 6ce2fac2
          },
        });
      break;

    case FrameGeometrySourceMode.Geohash:
      builder.addFieldNamePicker({
        path: `${prefix}geohash`,
        name: t('geo.location-editor.name-geohash-field', 'Geohash field'),
        settings: {
          filter: (f: Field) => f.type === FieldType.string,
<<<<<<< HEAD
          noFieldsMessage: t(
            'geo.add-location-fields.noFieldsMessage.no-strings-fields-found',
            'No strings fields found'
          ),
=======
          noFieldsMessage: t('geo.location-editor.geohash-field.no-fields-message', 'No strings fields found'),
>>>>>>> 6ce2fac2
        },
      });
      break;

    case FrameGeometrySourceMode.Lookup:
      builder
        .addFieldNamePicker({
          path: `${prefix}lookup`,
          name: t('geo.location-editor.name-lookup-field', 'Lookup field'),
          settings: {
            filter: (f: Field) => f.type === FieldType.string,
<<<<<<< HEAD
            noFieldsMessage: t(
              'geo.add-location-fields.noFieldsMessage.no-strings-fields-found',
              'No strings fields found'
            ),
=======
            noFieldsMessage: t('geo.location-editor.lookup-field.no-fields-message', 'No strings fields found'),
>>>>>>> 6ce2fac2
          },
        })
        .addCustomEditor({
          id: 'gazetteer',
          path: `${prefix}gazetteer`,
          name: t('geo.location-editor.name-gazetteer', 'Gazetteer'),
          editor: GazetteerPathEditor,
        });
  }
}<|MERGE_RESOLUTION|>--- conflicted
+++ resolved
@@ -29,14 +29,7 @@
           name: t('geo.location-editor.name-latitude-field', 'Latitude field'),
           settings: {
             filter: (f: Field) => f.type === FieldType.number,
-<<<<<<< HEAD
-            noFieldsMessage: t(
-              'geo.add-location-fields.noFieldsMessage.no-numeric-fields-found',
-              'No numeric fields found'
-            ),
-=======
             noFieldsMessage: t('geo.location-editor.latitude-field.no-fields-message', 'No numeric fields found'),
->>>>>>> 6ce2fac2
           },
         })
         .addFieldNamePicker({
@@ -44,14 +37,7 @@
           name: t('geo.location-editor.name-longitude-field', 'Longitude field'),
           settings: {
             filter: (f: Field) => f.type === FieldType.number,
-<<<<<<< HEAD
-            noFieldsMessage: t(
-              'geo.add-location-fields.noFieldsMessage.no-numeric-fields-found',
-              'No numeric fields found'
-            ),
-=======
             noFieldsMessage: t('geo.location-editor.longitude-field.no-fields-message', 'No numeric fields found'),
->>>>>>> 6ce2fac2
           },
         });
       break;
@@ -62,14 +48,7 @@
         name: t('geo.location-editor.name-geohash-field', 'Geohash field'),
         settings: {
           filter: (f: Field) => f.type === FieldType.string,
-<<<<<<< HEAD
-          noFieldsMessage: t(
-            'geo.add-location-fields.noFieldsMessage.no-strings-fields-found',
-            'No strings fields found'
-          ),
-=======
           noFieldsMessage: t('geo.location-editor.geohash-field.no-fields-message', 'No strings fields found'),
->>>>>>> 6ce2fac2
         },
       });
       break;
@@ -81,14 +60,7 @@
           name: t('geo.location-editor.name-lookup-field', 'Lookup field'),
           settings: {
             filter: (f: Field) => f.type === FieldType.string,
-<<<<<<< HEAD
-            noFieldsMessage: t(
-              'geo.add-location-fields.noFieldsMessage.no-strings-fields-found',
-              'No strings fields found'
-            ),
-=======
             noFieldsMessage: t('geo.location-editor.lookup-field.no-fields-message', 'No strings fields found'),
->>>>>>> 6ce2fac2
           },
         })
         .addCustomEditor({
