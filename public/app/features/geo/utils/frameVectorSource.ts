--- conflicted
+++ resolved
@@ -1,12 +1,8 @@
-<<<<<<< HEAD
-import { DataFrame, Field } from '@grafana/data';
-=======
->>>>>>> f82264c2
 import { Feature } from 'ol';
 import { Geometry, LineString, Point } from 'ol/geom';
 import VectorSource from 'ol/source/Vector';
 
-import { DataFrame } from '@grafana/data';
+import { DataFrame, Field } from '@grafana/data';
 
 import { getGeometryField, LocationFieldMatchers } from './location';
 
@@ -48,12 +44,12 @@
     }
 
     const field = info.field as Field<Point>;
-    const geometry = new LineString(field.values.toArray().map((p) => p.getCoordinates()));
+    const geometry = new LineString(field.values.toArray().map((p) => p.getCoordinates())) as Geometry;
     this.addFeatureInternal(
       new Feature({
         frame,
         rowIndex: 0,
-        geometry,
+        geometry: geometry as T,
       })
     );
 
