--- conflicted
+++ resolved
@@ -7,18 +7,9 @@
 import { getGeometryField, LocationFieldMatchers } from './location';
 
 export interface FrameVectorSourceOptions {
-  groupBy?: string; // Campo per il raggruppamento
+  groupBy?: string;
 }
 
-export interface FrameVectorSourceOptions {}
-
-<<<<<<< HEAD
-export class FrameVectorSource<T extends Geometry = Geometry> extends VectorSource<T> {
-  constructor(
-    public location: LocationFieldMatchers,
-    options: FrameVectorSourceOptions = {}
-  ) {
-=======
 // Helper function to create properly typed Features
 function createFeature<T extends Geometry>(properties: {
   frame: DataFrame;
@@ -30,8 +21,10 @@
 }
 
 export class FrameVectorSource<T extends Geometry = Geometry> extends VectorSource<Feature<T>> {
-  constructor(public location: LocationFieldMatchers) {
->>>>>>> a4dabc31
+  constructor(
+    public location: LocationFieldMatchers,
+    options: FrameVectorSourceOptions = {}
+  ) {
     super({});
   }
 
@@ -57,7 +50,6 @@
     // only call this at the end
     this.changed();
   }
-<<<<<<< HEAD
 
   updateLineString(frame: DataFrame) {
     this.clear(true);
@@ -136,6 +128,4 @@
 
     this.changed();
   }
-=======
->>>>>>> a4dabc31
 }