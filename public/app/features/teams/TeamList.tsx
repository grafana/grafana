import React, { useEffect, useMemo, useState } from 'react';
import { connect, ConnectedProps } from 'react-redux';

import {
  LinkButton,
  FilterInput,
  InlineField,
  CellProps,
  DeleteButton,
  InteractiveTable,
  Icon,
  Tooltip,
  Column,
  HorizontalGroup,
  Pagination,
  VerticalGroup,
} from '@grafana/ui';
import EmptyListCTA from 'app/core/components/EmptyListCTA/EmptyListCTA';
import { Page } from 'app/core/components/Page/Page';
import { fetchRoleOptions } from 'app/core/components/RolePicker/api';
import { contextSrv } from 'app/core/services/context_srv';
import { AccessControlAction, Role, StoreState, Team } from 'app/types';

import { TeamRolePicker } from '../../core/components/RolePicker/TeamRolePicker';
import { Avatar } from '../admin/Users/Avatar';

<<<<<<< HEAD
import { deleteTeam, loadTeams, changePage, changeQuery } from './state/actions';
=======
import { deleteTeam, loadTeams, changePage, changeQuery, changeSort } from './state/actions';
import { isPermissionTeamAdmin } from './state/selectors';
>>>>>>> 0ea047cc

type Cell<T extends keyof Team = keyof Team> = CellProps<Team, Team[T]>;
export interface OwnProps {}

export interface State {
  roleOptions: Role[];
}

export const TeamList = ({
  teams,
  query,
  noTeams,
  hasFetched,
  loadTeams,
  deleteTeam,
  changeQuery,
  totalPages,
  page,
  changePage,
  changeSort,
}: Props) => {
  const [roleOptions, setRoleOptions] = useState<Role[]>([]);

  useEffect(() => {
    loadTeams(true);
  }, [loadTeams]);

  useEffect(() => {
    if (contextSrv.licensedAccessControlEnabled() && contextSrv.hasPermission(AccessControlAction.ActionRolesList)) {
      fetchRoleOptions().then((roles) => setRoleOptions(roles));
    }
  }, []);

  const canCreate = contextSrv.hasPermission(AccessControlAction.ActionTeamsCreate);
  const displayRolePicker = shouldDisplayRolePicker();

  const columns: Array<Column<Team>> = useMemo(
    () => [
      {
        id: 'avatarUrl',
        header: '',
        cell: ({ cell: { value } }: Cell<'avatarUrl'>) => <Avatar src={value} alt="User avatar" />,
      },
      {
        id: 'name',
        header: 'Name',
        cell: ({ cell: { value } }: Cell<'name'>) => value,
        sortType: 'string',
      },
      {
        id: 'email',
        header: 'Email',
        cell: ({ cell: { value } }: Cell<'email'>) => value,
        sortType: 'string',
      },
      {
        id: 'memberCount',
        header: 'Members',
        cell: ({ cell: { value } }: Cell<'memberCount'>) => value,
        sortType: 'number',
      },
      ...(displayRolePicker
        ? [
            {
              id: 'role',
              header: 'Role',
              cell: ({ cell: { value }, row: { original } }: Cell<'memberCount'>) => {
                const canSeeTeamRoles = contextSrv.hasAccessInMetadata(
                  AccessControlAction.ActionTeamsRolesList,
                  original,
                  false
                );
                return canSeeTeamRoles && <TeamRolePicker teamId={original.id} roleOptions={roleOptions} />;
              },
            },
          ]
        : []),
      {
        id: 'edit',
        header: '',
        cell: ({ row: { original } }: Cell) => {
          const canReadTeam = contextSrv.hasPermissionInMetadata(AccessControlAction.ActionTeamsRead, original);
          return canReadTeam ? (
            <a href={`org/teams/edit/${original.id}`} aria-label={`Edit team ${original.name}`}>
              <Tooltip content={'Edit team'}>
                <Icon name={'pen'} />
              </Tooltip>
            </a>
          ) : null;
        },
      },
      {
        id: 'delete',
        header: '',
        cell: ({ row: { original } }: Cell) => {
          const canDelete = contextSrv.hasPermissionInMetadata(AccessControlAction.ActionTeamsDelete, original);

          return (
            <DeleteButton
              aria-label={`Delete team ${original.name}`}
              size="sm"
              disabled={!canDelete}
              onConfirm={() => deleteTeam(original.id)}
            />
          );
        },
      },
    ],
<<<<<<< HEAD
    [displayRolePicker, roleOptions, deleteTeam, enableSort]
=======
    [displayRolePicker, editorsCanAdmin, roleOptions, signedInUser, deleteTeam]
>>>>>>> 0ea047cc
  );

  return (
    <Page navId="teams">
      <Page.Contents isLoading={!hasFetched}>
        {noTeams ? (
          <EmptyListCTA
            title="You haven't created any teams yet."
            buttonIcon="users-alt"
            buttonLink="org/teams/new"
            buttonTitle=" New team"
            buttonDisabled={!contextSrv.hasPermission(AccessControlAction.ActionTeamsCreate)}
            proTip="Assign folder and dashboard permissions to teams instead of users to ease administration."
            proTipLink=""
            proTipLinkTitle=""
            proTipTarget="_blank"
          />
        ) : (
          <>
            <div className="page-action-bar">
              <InlineField grow>
                <FilterInput placeholder="Search teams" value={query} onChange={changeQuery} />
              </InlineField>

              <LinkButton href={canCreate ? 'org/teams/new' : '#'} disabled={!canCreate}>
                New Team
              </LinkButton>
            </div>
            <VerticalGroup spacing={'md'}>
              <InteractiveTable
                columns={columns}
                data={teams}
                getRowId={(team) => String(team.id)}
                fetchData={changeSort}
              />
              <HorizontalGroup justify="flex-end">
                <Pagination hideWhenSinglePage currentPage={page} numberOfPages={totalPages} onNavigate={changePage} />
              </HorizontalGroup>
            </VerticalGroup>
          </>
        )}
      </Page.Contents>
    </Page>
  );
};

function shouldDisplayRolePicker(): boolean {
  return (
    contextSrv.licensedAccessControlEnabled() &&
    contextSrv.hasPermission(AccessControlAction.ActionTeamsRolesList) &&
    contextSrv.hasPermission(AccessControlAction.ActionRolesList)
  );
}

function mapStateToProps(state: StoreState) {
  return {
    teams: state.teams.teams,
    query: state.teams.query,
    perPage: state.teams.perPage,
    page: state.teams.page,
    noTeams: state.teams.noTeams,
    totalPages: state.teams.totalPages,
    hasFetched: state.teams.hasFetched,
  };
}

const mapDispatchToProps = {
  loadTeams,
  deleteTeam,
  changePage,
  changeQuery,
  changeSort,
};

const connector = connect(mapStateToProps, mapDispatchToProps);
export type Props = OwnProps & ConnectedProps<typeof connector>;
export default connector(TeamList);<|MERGE_RESOLUTION|>--- conflicted
+++ resolved
@@ -24,12 +24,7 @@
 import { TeamRolePicker } from '../../core/components/RolePicker/TeamRolePicker';
 import { Avatar } from '../admin/Users/Avatar';
 
-<<<<<<< HEAD
-import { deleteTeam, loadTeams, changePage, changeQuery } from './state/actions';
-=======
 import { deleteTeam, loadTeams, changePage, changeQuery, changeSort } from './state/actions';
-import { isPermissionTeamAdmin } from './state/selectors';
->>>>>>> 0ea047cc
 
 type Cell<T extends keyof Team = keyof Team> = CellProps<Team, Team[T]>;
 export interface OwnProps {}
@@ -138,11 +133,7 @@
         },
       },
     ],
-<<<<<<< HEAD
-    [displayRolePicker, roleOptions, deleteTeam, enableSort]
-=======
-    [displayRolePicker, editorsCanAdmin, roleOptions, signedInUser, deleteTeam]
->>>>>>> 0ea047cc
+    [displayRolePicker, roleOptions, deleteTeam]
   );
 
   return (
