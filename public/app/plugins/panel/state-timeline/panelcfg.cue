--- conflicted
+++ resolved
@@ -21,11 +21,10 @@
 composableKinds: PanelCfg: {
 	maturity: "experimental"
 	lineage: {
-<<<<<<< HEAD
 		schemas: [{
 			version: [0, 0]
 			schema: {
-				PanelOptions: {
+				Options: {
 					ui.OptionsWithLegend
 					ui.OptionsWithTooltip
 					ui.OptionsWithTimezones
@@ -39,7 +38,7 @@
 					//Controls value alignment on the timelines
 					alignValue?: ui.TimelineValueAlignment & (*"left" | _)
 				} @cuetsy(kind="interface")
-				PanelFieldConfig: {
+				FieldConfig: {
 					ui.HideableFieldConfig
 					lineWidth?:   uint32 & <=10 | *0
 					fillOpacity?: uint32 & <=100 | *70
@@ -47,34 +46,5 @@
 			}
 		}]
 		lenses: []
-=======
-		seqs: [
-			{
-				schemas: [
-					{
-						Options: {
-							ui.OptionsWithLegend
-							ui.OptionsWithTooltip
-							ui.OptionsWithTimezones
-
-							//Show timeline values on chart
-							showValue: ui.VisibilityMode & (*"auto" | _)
-							//Controls the row height
-							rowHeight: float & <=1 | *0.9
-							//Merge equal consecutive values
-							mergeValues?: bool | *true
-							//Controls value alignment on the timelines
-							alignValue?: ui.TimelineValueAlignment & (*"left" | _)
-						} @cuetsy(kind="interface")
-						FieldConfig: {
-							ui.HideableFieldConfig
-							lineWidth?:   uint32 & <=10 | *0
-							fillOpacity?: uint32 & <=100 | *70
-						} @cuetsy(kind="interface")
-					},
-				]
-			},
-		]
->>>>>>> c4242b8c
 	}
 }