import React, { PureComponent } from 'react';
import {
  DisplayValueAlignmentFactors,
  FieldDisplay,
  getDisplayValueAlignmentFactors,
  getFieldDisplayValues,
  PanelProps,
<<<<<<< HEAD
  DisplayProcessor,
=======
  FieldConfig,
  DisplayValue,
>>>>>>> 26852ca7
} from '@grafana/data';
import { BarGauge, DataLinksContextMenu, VizRepeater, VizRepeaterRenderValueProps } from '@grafana/ui';

import { config } from 'app/core/config';
import { BarGaugeOptions } from './types';
import { DataLinksContextMenuApi } from '@grafana/ui/src/components/DataLinks/DataLinksContextMenu';
import { isNumber } from 'lodash';

export class BarGaugePanel extends PureComponent<PanelProps<BarGaugeOptions>> {
  renderComponent = (
    valueProps: VizRepeaterRenderValueProps<FieldDisplay, DisplayValueAlignmentFactors>,
    menuProps: DataLinksContextMenuApi
  ): JSX.Element => {
    const { options } = this.props;
    const { value, alignmentFactors, orientation, width, height, count } = valueProps;
    const { field, display, view, colIndex } = value;
    const { openMenu, targetClassName } = menuProps;

    let processor: DisplayProcessor | undefined = undefined;
    if (view && isNumber(colIndex)) {
      processor = view!.getFieldDisplayProcessor(colIndex as number);
    }

    return (
      <BarGauge
        value={clearNameForSingleSeries(count, field, display)}
        width={width}
        height={height}
        orientation={orientation}
        field={field}
        display={processor}
        theme={config.theme}
        itemSpacing={this.getItemSpacing()}
        displayMode={options.displayMode}
        onClick={openMenu}
        className={targetClassName}
        alignmentFactors={alignmentFactors}
        showUnfilled={options.showUnfilled}
      />
    );
  };

  renderValue = (valueProps: VizRepeaterRenderValueProps<FieldDisplay, DisplayValueAlignmentFactors>): JSX.Element => {
    const { value } = valueProps;
    const { hasLinks, getLinks } = value;

    if (hasLinks && getLinks) {
      return (
        <DataLinksContextMenu links={getLinks}>
          {api => {
            return this.renderComponent(valueProps, api);
          }}
        </DataLinksContextMenu>
      );
    }

    return this.renderComponent(valueProps, {});
  };

  getValues = (): FieldDisplay[] => {
    const { data, options, replaceVariables, fieldConfig, timeZone } = this.props;
    return getFieldDisplayValues({
      fieldConfig,
      reduceOptions: options.reduceOptions,
      replaceVariables,
      theme: config.theme,
      data: data.series,
      autoMinMax: true,
      timeZone,
    });
  };

  getItemSpacing(): number {
    if (this.props.options.displayMode === 'lcd') {
      return 2;
    }

    return 10;
  }

  render() {
    const { height, width, options, data, renderCounter } = this.props;

    return (
      <VizRepeater
        source={data}
        getAlignmentFactors={getDisplayValueAlignmentFactors}
        getValues={this.getValues}
        renderValue={this.renderValue}
        renderCounter={renderCounter}
        width={width}
        height={height}
        itemSpacing={this.getItemSpacing()}
        orientation={options.orientation}
      />
    );
  }
}

export function clearNameForSingleSeries(count: number, field: FieldConfig<any>, display: DisplayValue): DisplayValue {
  if (count === 1 && !field.displayName) {
    return {
      ...display,
      title: undefined,
    };
  }

  return display;
}<|MERGE_RESOLUTION|>--- conflicted
+++ resolved
@@ -5,12 +5,9 @@
   getDisplayValueAlignmentFactors,
   getFieldDisplayValues,
   PanelProps,
-<<<<<<< HEAD
+  FieldConfig,
   DisplayProcessor,
-=======
-  FieldConfig,
   DisplayValue,
->>>>>>> 26852ca7
 } from '@grafana/data';
 import { BarGauge, DataLinksContextMenu, VizRepeater, VizRepeaterRenderValueProps } from '@grafana/ui';
 
