--- conflicted
+++ resolved
@@ -55,8 +55,6 @@
     this.onDisplayOptionsChanged({
       ...this.props.options.fieldOptions,
       defaults: field,
-<<<<<<< HEAD
-=======
     });
   };
 
@@ -64,7 +62,6 @@
     this.onDefaultsChange({
       ...this.props.options.fieldOptions.defaults,
       links,
->>>>>>> ed0036fa
     });
   };
 
