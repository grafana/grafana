--- conflicted
+++ resolved
@@ -4,14 +4,17 @@
 // Types
 import { SingleStatOptions, SingleStatBaseOptions } from './types';
 
-<<<<<<< HEAD
-import { Sparkline } from '@grafana/ui/src/components/BigValue/BigValue';
-import { DisplayValue, PanelProps, processTimeSeries, NullValueMode, ColumnType } from '@grafana/ui';
-=======
-import { DisplayValue, PanelProps, NullValueMode, ColumnType, calculateStats } from '@grafana/ui';
->>>>>>> 0f0f76b6
+import { Sparkline, BigValue } from '@grafana/ui/src/components/BigValue/BigValue';
+import {
+  DisplayValue,
+  PanelProps,
+  processTimeSeries,
+  getDisplayProcessor,
+  NullValueMode,
+  ColumnType,
+  calculateStats,
+} from '@grafana/ui';
 import { config } from 'app/core/config';
-import { getDisplayProcessor, BigValue } from '@grafana/ui';
 import { ProcessedValuesRepeater } from './ProcessedValuesRepeater';
 
 export const getSingleStatValues = (props: PanelProps<SingleStatBaseOptions>): DisplayValue[] => {
