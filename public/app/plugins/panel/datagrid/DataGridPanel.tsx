--- conflicted
+++ resolved
@@ -10,11 +10,7 @@
 } from '@glideapps/glide-data-grid';
 import React, { useEffect, useReducer } from 'react';
 
-<<<<<<< HEAD
-import { ArrayVector, Field, MutableDataFrame, PanelProps, FieldType, DataFrame } from '@grafana/data';
-=======
-import { Field, PanelProps, FieldType } from '@grafana/data';
->>>>>>> 29d3b79a
+import { ArrayVector, Field, PanelProps, FieldType, DataFrame } from '@grafana/data';
 import { PanelDataErrorView } from '@grafana/runtime';
 import { usePanelContext, useTheme2 } from '@grafana/ui';
 
@@ -79,9 +75,18 @@
     return getGridCellKind(field, row, hasGridSelection(gridSelection));
   };
 
-  const onCellEdited = (cell: Item, newValue: EditableGridCell) => {
+  const onCellEdited = async (cell: Item, newValue: EditableGridCell) => {
     const [col, row] = cell;
-    const field: Field = frame.fields[col];
+    const frameCopy = {
+      ...frame,
+      fields: frame.fields.map((f) => {
+        return {
+          ...f,
+          values: new ArrayVector(f.values),
+        };
+      }),
+    };
+    const field: Field = frameCopy.fields[col];
 
     if (!field) {
       return;
@@ -90,51 +95,31 @@
     const values = field.values.toArray();
 
     values[row] = newValue.data;
-    field.values = values;
-
-<<<<<<< HEAD
+    field.values = new ArrayVector(values);
+
     if (onUpdateData && isDatagridEditEnabled()) {
       onUpdateData([frameCopy]);
     }
-=======
-    publishSnapshot(frame, id);
->>>>>>> 29d3b79a
   };
 
   const onColumnInputBlur = (columnName: string) => {
     const len = frame.length ?? 0;
-<<<<<<< HEAD
-    const newFrame = new MutableDataFrame(frame);
-
-    const field: Field = {
-      name: columnName,
-      type: FieldType.string,
-      config: {},
-      values: new ArrayVector(new Array(len).fill('')),
-    };
-
-    newFrame.addField(field);
-
     if (onUpdateData && isDatagridEditEnabled()) {
-      onUpdateData([newFrame]);
-    }
-=======
-    publishSnapshot(
-      {
-        ...frame,
-        fields: [
-          ...frame.fields,
-          {
-            name: columnName,
-            type: FieldType.string,
-            config: {},
-            values: new Array(len).fill(''),
-          },
-        ],
-      },
-      id
-    );
->>>>>>> 29d3b79a
+      onUpdateData([
+        {
+          ...frame,
+          fields: [
+            ...frame.fields,
+            {
+              name: columnName,
+              type: FieldType.string,
+              config: {},
+              values: new Array(len).fill(''),
+            },
+          ],
+        },
+      ]);
+    }
   };
 
   const addNewRow = () => {
@@ -143,14 +128,10 @@
       values.push(null);
       return { ...f, values };
     });
-<<<<<<< HEAD
-
-    if (onUpdateData && isDatagridEditEnabled()) {
-      onUpdateData([newFrame]);
-    }
-=======
-    publishSnapshot({ ...frame, fields, length: frame.length + 1 }, id);
->>>>>>> 29d3b79a
+
+    if (onUpdateData) {
+      onUpdateData([{ ...frame, fields, length: frame.length + 1 }]);
+    }
   };
 
   const onColumnResize = (column: GridColumn, width: number, columnIndex: number, newSizeWithGrow: number) => {
@@ -202,14 +183,10 @@
     fields.splice(to, 0, field);
 
     dispatch({ type: DatagridActionType.columnMove, payload: { from, to } });
-<<<<<<< HEAD
-
-    if (onUpdateData) {
-      onUpdateData([newFrame]);
-    }
-=======
-    publishSnapshot({ ...frame, fields }, id);
->>>>>>> 29d3b79a
+
+    if (onUpdateData) {
+      onUpdateData([{ ...frame, fields }]);
+    }
   };
 
   const onRowMove = (from: number, to: number) => {
@@ -221,13 +198,9 @@
       field.values.splice(to, 0, value);
     }
 
-<<<<<<< HEAD
-    if (onUpdateData) {
-      onUpdateData([newFrame]);
-    }
-=======
-    publishSnapshot({ ...frame, fields }, id);
->>>>>>> 29d3b79a
+    if (onUpdateData) {
+      onUpdateData([{ ...frame, fields }]);
+    }
   };
 
   const onColumnRename = () => {
@@ -239,14 +212,10 @@
     fields[columnIdx].name = columnName;
 
     dispatch({ type: DatagridActionType.hideColumnRenameInput });
-<<<<<<< HEAD
-
-    if (onUpdateData) {
-      onUpdateData([newFrame]);
-    }
-=======
-    publishSnapshot({ ...frame, fields }, id);
->>>>>>> 29d3b79a
+
+    if (onUpdateData) {
+      onUpdateData([{ ...frame, fields }]);
+    }
   };
 
   const onSearchClose = () => {
