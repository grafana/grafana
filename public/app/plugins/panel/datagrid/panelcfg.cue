--- conflicted
+++ resolved
@@ -18,28 +18,14 @@
 	maturity: "experimental"
 
 	lineage: {
-<<<<<<< HEAD
 		schemas: [{
 			version: [0, 0]
 			schema: {
-				PanelOptions: {
+				Options: {
 					selectedSeries: int32 & >=0 | *0
 				} @cuetsy(kind="interface")
 			}
 		}]
 		lenses: []
-=======
-		seqs: [
-			{
-				schemas: [
-					{
-						Options: {
-							selectedSeries: int32 & >=0 | *0
-						} @cuetsy(kind="interface")
-					},
-				]
-			},
-		]
->>>>>>> c4242b8c
 	}
 }