--- conflicted
+++ resolved
@@ -178,23 +178,6 @@
       nodesMap[edge.target].incoming++;
     }
 
-<<<<<<< HEAD
-    edgesMapped = edgeFields.id.values.toArray().map((id, index) => {
-      const target = edgeFields.target?.values.get(index);
-      const source = edgeFields.source?.values.get(index);
-      // We are adding incoming edges count so we can later on find out which nodes are the roots
-      nodesMap[target].incoming++;
-
-      return {
-        id,
-        dataFrameRowIndex: index,
-        source,
-        target,
-        mainStat: edgeFields.mainStat ? statToString(edgeFields.mainStat, index) : '',
-        secondaryStat: edgeFields.secondaryStat ? statToString(edgeFields.secondaryStat, index) : '',
-      };
-    });
-=======
     // It is expected for stats to be Field, so we have to create them.
     const nodes = normalizeStatsForNodes(nodesMap, edgeFields);
 
@@ -202,7 +185,6 @@
       nodes,
       edges: edgeDatums,
     };
->>>>>>> d6dd86d2
   }
 }
 
@@ -231,7 +213,7 @@
       secondaryStat: edgeFields.secondaryStat
         ? statToString(edgeFields.secondaryStat.config, edgeFields.secondaryStat.values.get(index))
         : '',
-    } as EdgeDatum;
+    };
   });
 }
 
