--- conflicted
+++ resolved
@@ -1,20 +1,9 @@
-<<<<<<< HEAD
 import { FormEvent } from 'react';
 
-import { t } from '@grafana/i18n';
-import { TableAutoCellOptions, TableColorTextCellOptions, TableColoredBackgroundCellOptions } from '@grafana/schema';
-import { Field, Input, Switch } from '@grafana/ui';
-
-import { TableCellEditorProps } from '../TableCellOptionEditor';
-
-export function AutoCellOptionsEditor<
-  P extends TableAutoCellOptions | TableColorTextCellOptions | TableColoredBackgroundCellOptions,
->({ cellOptions, onChange }: TableCellEditorProps<P>) {
-=======
 import { selectors } from '@grafana/e2e-selectors';
 import { t } from '@grafana/i18n';
 import { TableAutoCellOptions, TableColoredBackgroundCellOptions, TableColorTextCellOptions } from '@grafana/schema';
-import { Field, Switch } from '@grafana/ui';
+import { Field, Input, Switch } from '@grafana/ui';
 
 import { TableCellEditorProps } from '../TableCellOptionEditor';
 
@@ -23,7 +12,6 @@
   onChange,
 }: TableCellEditorProps<TableAutoCellOptions | TableColorTextCellOptions | TableColoredBackgroundCellOptions>) => {
   // Handle row coloring changes
->>>>>>> 0895d635
   const onWrapTextChange = () => {
     cellOptions.wrapText = !cellOptions.wrapText;
     onChange(cellOptions);
@@ -35,15 +23,19 @@
   };
 
   return (
-<<<<<<< HEAD
     <>
       <Field label={t('table.auto-cell-options-editor.label-wrap-text', 'Wrap text')}>
-        <Switch value={cellOptions.wrapText} onChange={onWrapTextChange} />
+        <Switch
+          label={selectors.components.PanelEditor.OptionsPane.fieldLabel(`Wrap text`)}
+          value={cellOptions.wrapText}
+          onChange={onWrapTextChange}
+        />
       </Field>
       {cellOptions.wrapText && (
         <Field label={t('table.auto-cell-options-editor.max-wrapped-lines', 'Wrap text line limit')}>
           <Input
             type="number"
+            label={selectors.components.PanelEditor.OptionsPane.fieldLabel(`Wrap text line limit`)}
             value={cellOptions.maxWrappedLines}
             onChange={onMaxWrappedLinesChange}
             min={1}
@@ -52,14 +44,5 @@
         </Field>
       )}
     </>
-=======
-    <Field label={t('table.auto-cell-options-editor.label-wrap-text', 'Wrap text')}>
-      <Switch
-        label={selectors.components.PanelEditor.OptionsPane.fieldLabel(`Wrap text`)}
-        value={cellOptions.wrapText}
-        onChange={onWrapTextChange}
-      />
-    </Field>
->>>>>>> 0895d635
   );
-}+};