--- conflicted
+++ resolved
@@ -137,22 +137,6 @@
   );
 };
 
-<<<<<<< HEAD
-=======
-let cellDisplayModeOptions: Array<SelectableValue<TableCellOptions>> = [
-  { value: { type: TableCellDisplayMode.Auto }, label: 'Auto' },
-  { value: { type: TableCellDisplayMode.Sparkline }, label: 'Sparkline' },
-  { value: { type: TableCellDisplayMode.ColorText }, label: 'Colored text' },
-  { value: { type: TableCellDisplayMode.ColorBackground }, label: 'Colored background' },
-  { value: { type: TableCellDisplayMode.Gauge }, label: 'Gauge' },
-  { value: { type: TableCellDisplayMode.DataLinks }, label: 'Data links' },
-  { value: { type: TableCellDisplayMode.JSONView }, label: 'JSON View' },
-  { value: { type: TableCellDisplayMode.Image }, label: 'Image' },
-  { value: { type: TableCellDisplayMode.Actions }, label: 'Actions' },
-  { value: { type: TableCellDisplayMode.Pill }, label: 'Pill' },
-];
-
->>>>>>> 68ee251c
 const getStyles = (theme: GrafanaTheme2) => ({
   fixBottomMargin: css({
     marginBottom: theme.spacing(-2),
