import { css } from '@emotion/css';
import { useMemo } from 'react';

import { createFieldConfigRegistry, SetFieldConfigOptionsArgs } from '@grafana/data';
import { GraphFieldConfig, TableSparklineCellOptions } from '@grafana/schema';
import { Field, useStyles2, Stack } from '@grafana/ui';
import { defaultSparklineCellConfig } from '@grafana/ui/internal';

import { getGraphFieldConfig } from '../../timeseries/config';
import { TableCellEditorProps } from '../TableCellOptionEditor';

type OptionKey = keyof TableSparklineCellOptions;

const optionIds: Array<keyof TableSparklineCellOptions> = [
  'hideValue',
  'drawStyle',
  'lineInterpolation',
  'barAlignment',
  'lineWidth',
  'fillOpacity',
  'gradientMode',
  'lineStyle',
  'spanNulls',
  'showPoints',
  'pointSize',
];

function getChartCellConfig(cfg: GraphFieldConfig): SetFieldConfigOptionsArgs<GraphFieldConfig> {
  const graphFieldConfig = getGraphFieldConfig(cfg);
  return {
    ...graphFieldConfig,
    useCustomConfig: (builder) => {
      graphFieldConfig.useCustomConfig?.(builder);
      builder.addBooleanSwitch({
        path: 'hideValue',
        name: 'Hide value',
      });
    },
  };
}

export const SparklineCellOptionsEditor = (props: TableCellEditorProps<TableSparklineCellOptions>) => {
  const { cellOptions, onChange } = props;

  const registry = useMemo(() => {
    const config = getChartCellConfig(defaultSparklineCellConfig);
    return createFieldConfigRegistry(config, 'ChartCell');
  }, []);

  const style = useStyles2(getStyles);

  const values = { ...defaultSparklineCellConfig, ...cellOptions };

  return (
    <Stack direction="column">
      {registry.list(optionIds.map((id) => `custom.${id}`)).map((item) => {
        if (item.showIf && !item.showIf(values)) {
          return null;
        }
        const Editor = item.editor;
        const path = item.path;

        return (
          <Field label={item.name} key={item.id} className={style.field}>
            <Editor
              onChange={(val) => onChange({ ...cellOptions, [path]: val })}
              value={(isOptionKey(path, values) ? values[path] : undefined) ?? item.defaultValue}
              item={item}
              context={{ data: [] }}
<<<<<<< HEAD
              id={`${htmlIdBase}-${item.id}`}
=======
>>>>>>> a1806019
            />
          </Field>
        );
      })}
    </Stack>
  );
};

// jumping through hoops to avoid using "any"
function isOptionKey(key: string, options: TableSparklineCellOptions): key is OptionKey {
  return key in options;
}

const getStyles = () => ({
  field: css({
    width: '100%',

    // @TODO don't show "scheme" option for custom gradient mode.
    // it needs thresholds to work, which are not supported
    // for area chart cell right now
    "[title='Use color scheme to define gradient']": {
      display: 'none',
    },
  }),
});<|MERGE_RESOLUTION|>--- conflicted
+++ resolved
@@ -67,10 +67,6 @@
               value={(isOptionKey(path, values) ? values[path] : undefined) ?? item.defaultValue}
               item={item}
               context={{ data: [] }}
-<<<<<<< HEAD
-              id={`${htmlIdBase}-${item.id}`}
-=======
->>>>>>> a1806019
             />
           </Field>
         );
