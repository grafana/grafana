import _ from 'lodash';
import {
  dateTime,
  escapeStringForRegex,
  formattedValueToString,
  getColorFromHexRgbOrName,
  getValueFormat,
  GrafanaThemeType,
  ScopedVars,
  stringStartsAsRegEx,
  stringToJsRegex,
  unEscapeStringFromRegex,
} from '@grafana/data';
import { TemplateSrv } from 'app/features/templating/template_srv';
import { ColumnRender, TableRenderModel, ColumnStyle } from './types';
import { ColumnOptionsCtrl } from './column_options';
import { sanitizeUrl } from 'app/core/utils/text';

export class TableRenderer {
  formatters: any[];
  colorState: any;

  constructor(
    private panel: { styles: ColumnStyle[]; pageSize: number },
    private table: TableRenderModel,
    private isUtc: boolean,
    private sanitize: (v: any) => any,
    private templateSrv: TemplateSrv,
    private theme?: GrafanaThemeType
  ) {
    this.initColumns();
  }

  setTable(table: TableRenderModel) {
    this.table = table;

    this.initColumns();
  }

  initColumns() {
    this.formatters = [];
    this.colorState = {};

    for (let colIndex = 0; colIndex < this.table.columns.length; colIndex++) {
      const column = this.table.columns[colIndex];
      column.title = column.text;

      for (let i = 0; i < this.panel.styles.length; i++) {
        const style = this.panel.styles[i];

        const escapedPattern = stringStartsAsRegEx(style.pattern)
          ? style.pattern
          : escapeStringForRegex(unEscapeStringFromRegex(style.pattern));
        const regex = stringToJsRegex(escapedPattern);
        if (column.text.match(regex)) {
          column.style = style;

          if (style.alias) {
            column.title = column.text.replace(regex, style.alias);
          }

          break;
        }
      }

      this.formatters[colIndex] = this.createColumnFormatter(column);
    }
  }

  getColorForValue(value: number, style: ColumnStyle) {
    if (!style.thresholds || !style.colors) {
      return null;
    }
    for (let i = style.thresholds.length; i > 0; i--) {
      if (value >= style.thresholds[i - 1]) {
        return getColorFromHexRgbOrName(style.colors[i], this.theme);
      }
    }
    return getColorFromHexRgbOrName(_.first(style.colors), this.theme);
  }

  defaultCellFormatter(v: any, style: ColumnStyle) {
    if (v === null || v === void 0 || v === undefined) {
      return '';
    }

    if (_.isArray(v)) {
      v = v.join(', ');
    }

    if (style && style.sanitize) {
      return this.sanitize(v);
    } else {
      return _.escape(v);
    }
  }

  createColumnFormatter(column: ColumnRender) {
    if (!column.style) {
      return this.defaultCellFormatter;
    }

    if (column.style.type === 'hidden') {
      return (v: any): undefined => undefined;
    }

    if (column.style.type === 'date') {
      return (v: any) => {
        if (v === undefined || v === null) {
          return '-';
        }

        if (_.isArray(v)) {
          v = v[0];
        }

        // if is an epoch (numeric string and len > 12)
        if (_.isString(v) && !isNaN(v as any) && v.length > 12) {
          v = parseInt(v, 10);
        }

        let date = dateTime(v);

        if (this.isUtc) {
          date = date.utc();
        }

        return date.format(column.style.dateFormat);
      };
    }

    if (column.style.type === 'string') {
      return (v: any): any => {
        if (_.isArray(v)) {
          v = v.join(', ');
        }

        const mappingType = column.style.mappingType || 0;

        if (mappingType === 1 && column.style.valueMaps) {
          for (let i = 0; i < column.style.valueMaps.length; i++) {
            const map = column.style.valueMaps[i];

            if (v === null) {
              if (map.value === 'null') {
                return map.text;
              }
              continue;
            }

            // Allow both numeric and string values to be mapped
            if ((!_.isString(v) && Number(map.value) === Number(v)) || map.value === v) {
              this.setColorState(v, column.style);
              return this.defaultCellFormatter(map.text, column.style);
            }
          }
        }

        if (mappingType === 2 && column.style.rangeMaps) {
          for (let i = 0; i < column.style.rangeMaps.length; i++) {
            const map = column.style.rangeMaps[i];

            if (v === null) {
              if (map.from === 'null' && map.to === 'null') {
                return map.text;
              }
              continue;
            }

            if (Number(map.from) <= Number(v) && Number(map.to) >= Number(v)) {
              this.setColorState(v, column.style);
              return this.defaultCellFormatter(map.text, column.style);
            }
          }
        }

        if (v === null || v === void 0) {
          return '-';
        }

        this.setColorState(v, column.style);
        return this.defaultCellFormatter(v, column.style);
      };
    }

    if (column.style.type === 'number') {
      const valueFormatter = getValueFormat(column.unit || column.style.unit);

      return (v: any): any => {
        if (v === null || v === void 0) {
          return '-';
        }

        if (isNaN(v) || _.isArray(v)) {
          return this.defaultCellFormatter(v, column.style);
        }

        this.setColorState(v, column.style);
        return formattedValueToString(valueFormatter(v, column.style.decimals, null));
      };
    }

    return (value: any) => {
      return this.defaultCellFormatter(value, column.style);
    };
  }

  setColorState(value: any, style: ColumnStyle) {
    if (!style.colorMode) {
      return;
    }

    if (value === null || value === void 0 || _.isArray(value)) {
      return;
    }

    const numericValue = Number(value);
    if (isNaN(numericValue)) {
      return;
    }

    this.colorState[style.colorMode] = this.getColorForValue(numericValue, style);
  }

  renderRowVariables(rowIndex: number) {
    const scopedVars: ScopedVars = {};
    let cellVariable;
    const row = this.table.rows[rowIndex];
    for (let i = 0; i < row.length; i++) {
      cellVariable = `__cell_${i}`;
      scopedVars[cellVariable] = { value: row[i], text: row[i] ? row[i].toString() : '' };
    }
    return scopedVars;
  }

  formatColumnValue(colIndex: number, value: any) {
    const fmt = this.formatters[colIndex];
    if (fmt) {
      return fmt(value);
    }
    return value;
  }

  renderCell(columnIndex: number, rowIndex: number, value: any, addWidthHack = false) {
    value = this.formatColumnValue(columnIndex, value);

    const column = this.table.columns[columnIndex];
    const cellStyles = [];
    let cellStyle = '';
    const cellClasses = [];
    let cellClass = '';

    if (this.colorState.cell) {
      cellStyles.push('background-color:' + this.colorState.cell);
      cellClasses.push('table-panel-color-cell');
      this.colorState.cell = null;
    } else if (this.colorState.value) {
      cellStyles.push('color:' + this.colorState.value);
      this.colorState.value = null;
    }
    // because of the fixed table headers css only solution
    // there is an issue if header cell is wider the cell
    // this hack adds header content to cell (not visible)
    let columnHtml = '';
    if (addWidthHack) {
      columnHtml = '<div class="table-panel-width-hack">' + this.table.columns[columnIndex].title + '</div>';
    }

    if (value === undefined) {
      cellStyles.push('display:none');
      column.hidden = true;
    } else {
      column.hidden = false;
    }

    if (column.hidden === true) {
      return '';
    }

    if (column.style && column.style.preserveFormat) {
      cellClasses.push('table-panel-cell-pre');
    }

    if (column.style && column.style.align) {
      const textAlign = _.find(ColumnOptionsCtrl.alignTypesEnum, ['text', column.style.align]);
      if (textAlign && textAlign['value']) {
        cellStyles.push(`text-align:${textAlign['value']}`);
      }
    }

    if (cellStyles.length) {
      cellStyle = ' style="' + cellStyles.join(';') + '"';
    }

    if (column.style && column.style.link) {
      // Render cell as link
      const scopedVars = this.renderRowVariables(rowIndex);
      scopedVars['__cell'] = { value: value, text: value ? value.toString() : '' };

      const cellLink = this.templateSrv.replace(column.style.linkUrl, scopedVars, encodeURIComponent);
      const sanitizedCellLink = sanitizeUrl(cellLink);

      const cellLinkTooltip = this.templateSrv.replace(column.style.linkTooltip, scopedVars);
      const cellTarget = column.style.linkTargetBlank ? '_blank' : '';

      cellClasses.push('table-panel-cell-link');

<<<<<<< HEAD
      columnHtml += `<a href="${cellLink}" target="${cellTarget}" data-link-tooltip data-original-title="${cellLinkTooltip}" data-placement="right"${cellStyle}>`;
      columnHtml += `${value}`;
      columnHtml += `</a>`;
=======
      columnHtml += `
        <a href="${sanitizedCellLink}" target="${cellTarget}" data-link-tooltip data-original-title="${cellLinkTooltip}" data-placement="right"${cellStyle}>
          ${value}
        </a>
      `;
>>>>>>> 261191ff
    } else {
      columnHtml += value;
    }

    if (column.filterable) {
      cellClasses.push('table-panel-cell-filterable');
      columnHtml += `<a class="table-panel-filter-link" data-link-tooltip data-original-title="Filter out value" data-placement="bottom"
           data-row="${rowIndex}" data-column="${columnIndex}" data-operator="!=">`;
      columnHtml += `<i class="fa fa-search-minus"></i>`;
      columnHtml += `</a>`;
      columnHtml += `<a class="table-panel-filter-link" data-link-tooltip data-original-title="Filter for value" data-placement="bottom"
           data-row="${rowIndex}" data-column="${columnIndex}" data-operator="=">`;
      columnHtml += `<i class="fa fa-search-plus"></i>`;
      columnHtml += `</a>`;
    }

    if (cellClasses.length) {
      cellClass = ' class="' + cellClasses.join(' ') + '"';
    }

    columnHtml = '<td' + cellClass + cellStyle + '>' + columnHtml + '</td>';
    return columnHtml;
  }

  render(page: number) {
    const pageSize = this.panel.pageSize || 100;
    const startPos = page * pageSize;
    const endPos = Math.min(startPos + pageSize, this.table.rows.length);
    let html = '';

    for (let y = startPos; y < endPos; y++) {
      const row = this.table.rows[y];
      let cellHtml = '';
      let rowStyle = '';
      const rowClasses = [];
      let rowClass = '';
      for (let i = 0; i < this.table.columns.length; i++) {
        cellHtml += this.renderCell(i, y, row[i], y === startPos);
      }

      if (this.colorState.row) {
        rowStyle = ' style="background-color:' + this.colorState.row + '"';
        rowClasses.push('table-panel-color-row');
        this.colorState.row = null;
      }

      if (rowClasses.length) {
        rowClass = ' class="' + rowClasses.join(' ') + '"';
      }

      html += '<tr ' + rowClass + rowStyle + '>' + cellHtml + '</tr>';
    }

    return html;
  }

  render_values() {
    const rows = [];
    const visibleColumns = this.table.columns.filter(column => !column.hidden);

    for (let y = 0; y < this.table.rows.length; y++) {
      const row = this.table.rows[y];
      const newRow = [];
      for (let i = 0; i < this.table.columns.length; i++) {
        if (!this.table.columns[i].hidden) {
          newRow.push(this.formatColumnValue(i, row[i]));
        }
      }
      rows.push(newRow);
    }
    return {
      columns: visibleColumns,
      rows: rows,
    };
  }
}<|MERGE_RESOLUTION|>--- conflicted
+++ resolved
@@ -305,17 +305,9 @@
 
       cellClasses.push('table-panel-cell-link');
 
-<<<<<<< HEAD
-      columnHtml += `<a href="${cellLink}" target="${cellTarget}" data-link-tooltip data-original-title="${cellLinkTooltip}" data-placement="right"${cellStyle}>`;
+      columnHtml += `<a href="${sanitizedCellLink}" target="${cellTarget}" data-link-tooltip data-original-title="${cellLinkTooltip}" data-placement="right"${cellStyle}>`;
       columnHtml += `${value}`;
       columnHtml += `</a>`;
-=======
-      columnHtml += `
-        <a href="${sanitizedCellLink}" target="${cellTarget}" data-link-tooltip data-original-title="${cellLinkTooltip}" data-placement="right"${cellStyle}>
-          ${value}
-        </a>
-      `;
->>>>>>> 261191ff
     } else {
       columnHtml += value;
     }
