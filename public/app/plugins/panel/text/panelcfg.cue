// Copyright 2021 Grafana Labs
//
// Licensed under the Apache License, Version 2.0 (the "License");
// you may not use this file except in compliance with the License.
// You may obtain a copy of the License at
//
//     http://www.apache.org/licenses/LICENSE-2.0
//
// Unless required by applicable law or agreed to in writing, software
// distributed under the License is distributed on an "AS IS" BASIS,
// WITHOUT WARRANTIES OR CONDITIONS OF ANY KIND, either express or implied.
// See the License for the specific language governing permissions and
// limitations under the License.

package grafanaplugin

composableKinds: PanelCfg: {
	maturity: "experimental"

	lineage: {
		schemas: [{
			version: [0, 0]
			schema: {
				TextMode: "html" | "markdown" | "code" @cuetsy(kind="enum",memberNames="HTML|Markdown|Code")

				CodeLanguage: "json" | "yaml" | "xml" | "typescript" | "sql" | "go" | "markdown" | "html" | *"plaintext" @cuetsy(kind="enum")

				CodeOptions: {
					// The language passed to monaco code editor
					language:        CodeLanguage
					showLineNumbers: bool | *false
					showMiniMap:     bool | *false
				} @cuetsy(kind="interface")

<<<<<<< HEAD
				PanelOptions: {
					mode:    TextMode & (*"markdown" | _)
					code?:   CodeOptions
					content: string | *"""
						# Title
=======
						Options: {
							mode:    TextMode & (*"markdown" | _)
							code?:   CodeOptions
							content: string | *"""
                    # Title
>>>>>>> c4242b8c

						For markdown syntax help: [commonmark.org/help](https://commonmark.org/help/)
						"""
				} @cuetsy(kind="interface")
			}
		}]
		lenses: []
	}
}<|MERGE_RESOLUTION|>--- conflicted
+++ resolved
@@ -32,19 +32,11 @@
 					showMiniMap:     bool | *false
 				} @cuetsy(kind="interface")
 
-<<<<<<< HEAD
-				PanelOptions: {
+				Options: {
 					mode:    TextMode & (*"markdown" | _)
 					code?:   CodeOptions
 					content: string | *"""
 						# Title
-=======
-						Options: {
-							mode:    TextMode & (*"markdown" | _)
-							code?:   CodeOptions
-							content: string | *"""
-                    # Title
->>>>>>> c4242b8c
 
 						For markdown syntax help: [commonmark.org/help](https://commonmark.org/help/)
 						"""
