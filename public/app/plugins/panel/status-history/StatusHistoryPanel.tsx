--- conflicted
+++ resolved
@@ -166,11 +166,8 @@
               )}
               {alignedFrame.fields[0].config.custom?.axisPlacement !== AxisPlacement.Hidden && (
                 <AnnotationsPlugin2
-<<<<<<< HEAD
+                  replaceVariables={replaceVariables}
                   annotationsConfig={options.annotations}
-=======
-                  replaceVariables={replaceVariables}
->>>>>>> 05dc9b2b
                   annotations={data.annotations ?? []}
                   config={builder}
                   timeZone={timeZone}
