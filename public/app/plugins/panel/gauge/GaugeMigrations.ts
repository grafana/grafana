--- conflicted
+++ resolved
@@ -1,64 +1,7 @@
-<<<<<<< HEAD
-import { fieldReducers, FieldConfig } from '@grafana/data';
-import { PanelModel, FieldDisplayOptions } from '@grafana/ui';
-=======
 import { PanelModel } from '@grafana/ui';
->>>>>>> e1b2d61c
 import { GaugeOptions } from './types';
 import { sharedSingleStatMigrationCheck } from '@grafana/ui/src/components/SingleStatShared/SingleStatBaseOptions';
 
 export const gaugePanelMigrationCheck = (panel: PanelModel<GaugeOptions>): Partial<GaugeOptions> => {
-<<<<<<< HEAD
-  if (!panel.options) {
-    // This happens on the first load or when migrating from angular
-    return {};
-  }
-
-  const previousVersion = panel.pluginVersion || '';
-  if (!previousVersion || previousVersion.startsWith('6.1')) {
-    const old = panel.options as any;
-    const { valueOptions } = old;
-
-    const options = {} as GaugeOptions;
-    options.showThresholdLabels = old.showThresholdLabels;
-    options.showThresholdMarkers = old.showThresholdMarkers;
-    options.orientation = old.orientation;
-
-    const fieldOptions = (options.fieldOptions = {} as FieldDisplayOptions);
-
-    const field = (fieldOptions.defaults = {} as FieldConfig);
-    field.mappings = old.valueMappings;
-    field.thresholds = migrateOldThresholds(old.thresholds);
-    field.unit = valueOptions.unit;
-    field.decimals = valueOptions.decimals;
-
-    // Make sure the stats have a valid name
-    if (valueOptions.stat) {
-      fieldOptions.calcs = [fieldReducers.get(valueOptions.stat).id];
-    }
-    field.min = old.minValue;
-    field.max = old.maxValue;
-
-    return options;
-  } else if (previousVersion.startsWith('6.2') || previousVersion.startsWith('6.3')) {
-    const old = panel.options as any;
-    const { fieldOptions } = old;
-    if (fieldOptions) {
-      const { mappings, thresholds, ...rest } = fieldOptions;
-      rest.default = {
-        mappings,
-        thresholds: migrateOldThresholds(thresholds),
-        ...rest.defaults,
-      };
-      return {
-        ...old.options,
-        fieldOptions: rest,
-      };
-    }
-  }
-
-  // Default to the standard migration path
-=======
->>>>>>> e1b2d61c
   return sharedSingleStatMigrationCheck(panel);
 };