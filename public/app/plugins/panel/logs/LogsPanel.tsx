<<<<<<< HEAD
import React, { useCallback, useMemo } from 'react';
import { LogRows, CustomScrollbar } from '@grafana/ui';
=======
import React from 'react';
import { css } from '@emotion/css';
import { LogRows, CustomScrollbar, useTheme2 } from '@grafana/ui';
>>>>>>> dcd4bf16
import { PanelProps, Field } from '@grafana/data';
import { Options } from './types';
import { dataFrameToLogsModel, dedupLogRows } from 'app/core/logs_model';
import { getFieldLinksForExplore } from 'app/features/explore/utils/links';

interface LogsPanelProps extends PanelProps<Options> {}

export const LogsPanel: React.FunctionComponent<LogsPanelProps> = ({
  data,
  timeZone,
  options: { showLabels, showTime, wrapLogMessage, sortOrder, dedupStrategy, enableLogDetails },
  title,
}) => {
<<<<<<< HEAD
  const [logRows, deduplicatedRows] = useMemo(() => {
    const newResults = data ? dataFrameToLogsModel(data.series, data.request?.intervalMs) : null;
    const logRows = newResults?.rows || [];
    const deduplicatedRows = dedupLogRows(logRows, dedupStrategy);
    return [logRows, deduplicatedRows];
  }, [data, dedupStrategy]);

  const getFieldLinks = useCallback(
    (field: Field, rowIndex: number) => {
      return getFieldLinksForExplore({ field, rowIndex, range: data.timeRange });
    },
    [data]
  );

=======
  const theme = useTheme2();
>>>>>>> dcd4bf16
  if (!data) {
    return (
      <div className="panel-empty">
        <p>No data found in response</p>
      </div>
    );
  }

<<<<<<< HEAD
  return (
    <CustomScrollbar autoHide>
      <LogRows
        logRows={logRows}
        deduplicatedRows={deduplicatedRows}
        dedupStrategy={dedupStrategy}
        showLabels={showLabels}
        showTime={showTime}
        wrapLogMessage={wrapLogMessage}
        timeZone={timeZone}
        getFieldLinks={getFieldLinks}
        logsSortOrder={sortOrder}
        enableLogDetails={enableLogDetails}
      />
=======
  const spacing = css`
    margin-bottom: ${theme.spacing(1.5)};
    //We can remove this hot-fix when we fix panel menu with no title overflowing top of all panels
    margin-top: ${theme.spacing(!title ? 2.5 : 0)};
  `;

  const newResults = data ? dataFrameToLogsModel(data.series, data.request?.intervalMs) : null;
  const logRows = newResults?.rows || [];
  const deduplicatedRows = dedupLogRows(logRows, dedupStrategy);

  const getFieldLinks = (field: Field, rowIndex: number) => {
    return getFieldLinksForExplore({ field, rowIndex, range: data.timeRange });
  };

  return (
    <CustomScrollbar autoHide>
      <div className={spacing}>
        <LogRows
          logRows={logRows}
          deduplicatedRows={deduplicatedRows}
          dedupStrategy={dedupStrategy}
          highlighterExpressions={[]}
          showLabels={showLabels}
          showTime={showTime}
          wrapLogMessage={wrapLogMessage}
          timeZone={timeZone}
          getFieldLinks={getFieldLinks}
          logsSortOrder={sortOrder}
          enableLogDetails={enableLogDetails}
        />
      </div>
>>>>>>> dcd4bf16
    </CustomScrollbar>
  );
};<|MERGE_RESOLUTION|>--- conflicted
+++ resolved
@@ -1,11 +1,6 @@
-<<<<<<< HEAD
 import React, { useCallback, useMemo } from 'react';
-import { LogRows, CustomScrollbar } from '@grafana/ui';
-=======
-import React from 'react';
 import { css } from '@emotion/css';
 import { LogRows, CustomScrollbar, useTheme2 } from '@grafana/ui';
->>>>>>> dcd4bf16
 import { PanelProps, Field } from '@grafana/data';
 import { Options } from './types';
 import { dataFrameToLogsModel, dedupLogRows } from 'app/core/logs_model';
@@ -19,7 +14,9 @@
   options: { showLabels, showTime, wrapLogMessage, sortOrder, dedupStrategy, enableLogDetails },
   title,
 }) => {
-<<<<<<< HEAD
+  const theme = useTheme2();
+
+  // Important to memoize stuff here, as panel rerenders a lot for example when resizing.
   const [logRows, deduplicatedRows] = useMemo(() => {
     const newResults = data ? dataFrameToLogsModel(data.series, data.request?.intervalMs) : null;
     const logRows = newResults?.rows || [];
@@ -34,9 +31,6 @@
     [data]
   );
 
-=======
-  const theme = useTheme2();
->>>>>>> dcd4bf16
   if (!data) {
     return (
       <div className="panel-empty">
@@ -45,35 +39,11 @@
     );
   }
 
-<<<<<<< HEAD
-  return (
-    <CustomScrollbar autoHide>
-      <LogRows
-        logRows={logRows}
-        deduplicatedRows={deduplicatedRows}
-        dedupStrategy={dedupStrategy}
-        showLabels={showLabels}
-        showTime={showTime}
-        wrapLogMessage={wrapLogMessage}
-        timeZone={timeZone}
-        getFieldLinks={getFieldLinks}
-        logsSortOrder={sortOrder}
-        enableLogDetails={enableLogDetails}
-      />
-=======
   const spacing = css`
     margin-bottom: ${theme.spacing(1.5)};
     //We can remove this hot-fix when we fix panel menu with no title overflowing top of all panels
     margin-top: ${theme.spacing(!title ? 2.5 : 0)};
   `;
-
-  const newResults = data ? dataFrameToLogsModel(data.series, data.request?.intervalMs) : null;
-  const logRows = newResults?.rows || [];
-  const deduplicatedRows = dedupLogRows(logRows, dedupStrategy);
-
-  const getFieldLinks = (field: Field, rowIndex: number) => {
-    return getFieldLinksForExplore({ field, rowIndex, range: data.timeRange });
-  };
 
   return (
     <CustomScrollbar autoHide>
@@ -82,7 +52,6 @@
           logRows={logRows}
           deduplicatedRows={deduplicatedRows}
           dedupStrategy={dedupStrategy}
-          highlighterExpressions={[]}
           showLabels={showLabels}
           showTime={showTime}
           wrapLogMessage={wrapLogMessage}
@@ -92,7 +61,6 @@
           enableLogDetails={enableLogDetails}
         />
       </div>
->>>>>>> dcd4bf16
     </CustomScrollbar>
   );
 };