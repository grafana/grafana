// Copyright 2023 Grafana Labs
//
// Licensed under the Apache License, Version 2.0 (the "License")
// you may not use this file except in compliance with the License.
// You may obtain a copy of the License at
//
//     http://www.apache.org/licenses/LICENSE-2.0
//
// Unless required by applicable law or agreed to in writing, software
// distributed under the License is distributed on an "AS IS" BASIS,
// WITHOUT WARRANTIES OR CONDITIONS OF ANY KIND, either express or implied.
// See the License for the specific language governing permissions and
// limitations under the License.

package grafanaplugin

import (
	"github.com/grafana/grafana/packages/grafana-schema/src/common"
)

composableKinds: PanelCfg: {
	maturity: "experimental"

	lineage: {
<<<<<<< HEAD
		schemas: [{
			version: [0, 0]
			schema: {
				PanelOptions: {
					showLabels:         bool
					showCommonLabels:   bool
					showTime:           bool
					wrapLogMessage:     bool
					prettifyLogMessage: bool
					enableLogDetails:   bool
					sortOrder:          common.LogsSortOrder
					dedupStrategy:      common.LogsDedupStrategy
				} @cuetsy(kind="interface")
			}
		}]
		lenses: []
=======
		seqs: [
			{
				schemas: [
					{
						Options: {
							showLabels:         bool
							showCommonLabels:   bool
							showTime:           bool
							wrapLogMessage:     bool
							prettifyLogMessage: bool
							enableLogDetails:   bool
							sortOrder:          common.LogsSortOrder
							dedupStrategy:      common.LogsDedupStrategy
						} @cuetsy(kind="interface")
					},
				]
			},
		]
>>>>>>> c4242b8c
	}
}<|MERGE_RESOLUTION|>--- conflicted
+++ resolved
@@ -22,11 +22,10 @@
 	maturity: "experimental"
 
 	lineage: {
-<<<<<<< HEAD
 		schemas: [{
 			version: [0, 0]
 			schema: {
-				PanelOptions: {
+				Options: {
 					showLabels:         bool
 					showCommonLabels:   bool
 					showTime:           bool
@@ -39,25 +38,5 @@
 			}
 		}]
 		lenses: []
-=======
-		seqs: [
-			{
-				schemas: [
-					{
-						Options: {
-							showLabels:         bool
-							showCommonLabels:   bool
-							showTime:           bool
-							wrapLogMessage:     bool
-							prettifyLogMessage: bool
-							enableLogDetails:   bool
-							sortOrder:          common.LogsSortOrder
-							dedupStrategy:      common.LogsDedupStrategy
-						} @cuetsy(kind="interface")
-					},
-				]
-			},
-		]
->>>>>>> c4242b8c
 	}
 }