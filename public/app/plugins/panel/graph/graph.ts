--- conflicted
+++ resolved
@@ -24,11 +24,7 @@
 import { GraphLegendProps, Legend } from './Legend/Legend';
 
 import { GraphCtrl } from './module';
-<<<<<<< HEAD
-import { ContextMenuGroup, ContextMenuItem, graphTimeFormat, graphTimeFormatter } from '@grafana/ui';
-=======
 import { ContextMenuGroup, ContextMenuItem, graphTimeFormat, graphTickFormatter } from '@grafana/ui';
->>>>>>> 91a83b71
 import { getCurrentTheme, provideTheme } from 'app/core/utils/ConfigProvider';
 import {
   DataFrame,
@@ -296,6 +292,7 @@
         this.contextMenu.setScrollContextElement(scrollContextElement);
         this.contextMenu.setSource(contextMenuSourceItem);
         this.contextMenu.setMenuItemsSupplier(this.getContextMenuItemsSupplier(pos, linksSupplier) as any);
+        this.contextMenu.toggleMenu(pos);
       });
     }
   }
