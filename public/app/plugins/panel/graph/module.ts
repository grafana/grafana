import './graph';
import './series_overrides_ctrl';
import './thresholds_form';
import './time_regions_form';

import template from './template';
import _ from 'lodash';

import { MetricsPanelCtrl } from 'app/plugins/sdk';
import { DataProcessor } from './data_processor';
import { axesEditorComponent } from './axes_editor';
import config from 'app/core/config';
import TimeSeries from 'app/core/time_series2';
import { getProcessedDataFrames } from 'app/features/dashboard/state/runRequest';
import { getColorFromHexRgbOrName, PanelEvents, PanelPlugin, DataFrame, FieldConfigProperty } from '@grafana/data';

import { GraphContextMenuCtrl } from './GraphContextMenuCtrl';
import { graphPanelMigrationHandler } from './GraphMigrations';
import { DataWarning, GraphPanelOptions, GraphFieldConfig } from './types';

import { auto } from 'angular';
import { AnnotationsSrv } from 'app/features/annotations/all';
import { CoreEvents } from 'app/types';
import { getLocationSrv } from '@grafana/runtime';
import { getDataTimeRange } from './utils';
import { changePanelPlugin } from 'app/features/dashboard/state/actions';
import { dispatch } from 'app/store/store';

<<<<<<< HEAD
import { ThresholdMapper } from 'app/features/alerting/state/ThresholdMapper';

class GraphCtrl extends MetricsPanelCtrl {
=======
export class GraphCtrl extends MetricsPanelCtrl {
>>>>>>> ba4a8256
  static template = template;

  renderError: boolean;
  hiddenSeries: any = {};
  hiddenSeriesTainted = false;
  seriesList: TimeSeries[] = [];
  dataList: DataFrame[] = [];
  annotations: any = [];
  alertState: any;

  annotationsPromise: any;
  dataWarning?: DataWarning;
  colors: any = [];
  subTabIndex: number;
  processor: DataProcessor;
  contextMenuCtrl: GraphContextMenuCtrl;

  panelDefaults: any = {
    // datasource name, null = default datasource
    datasource: null,
    // sets client side (flot) or native graphite png renderer (png)
    renderer: 'flot',
    yaxes: [
      {
        label: null,
        show: true,
        logBase: 1,
        min: null,
        max: null,
        format: 'short',
      },
      {
        label: null,
        show: true,
        logBase: 1,
        min: null,
        max: null,
        format: 'short',
      },
    ],
    xaxis: {
      show: true,
      mode: 'time',
      name: null,
      values: [],
      buckets: null,
    },
    yaxis: {
      align: false,
      alignLevel: null,
    },
    // show/hide lines
    lines: true,
    // fill factor
    fill: 1,
    // fill gradient
    fillGradient: 0,
    // line width in pixels
    linewidth: 1,
    // show/hide dashed line
    dashes: false,
    // show/hide line
    hiddenSeries: false,
    // length of a dash
    dashLength: 10,
    // length of space between two dashes
    spaceLength: 10,
    // show hide points
    points: false,
    // point radius in pixels
    pointradius: 2,
    // show hide bars
    bars: false,
    // enable/disable stacking
    stack: false,
    // stack percentage mode
    percentage: false,
    // legend options
    legend: {
      show: true, // disable/enable legend
      values: false, // disable/enable legend values
      min: false,
      max: false,
      current: false,
      total: false,
      avg: false,
    },
    // how null points should be handled
    nullPointMode: 'null',
    // staircase line mode
    steppedLine: false,
    // tooltip options
    tooltip: {
      value_type: 'individual',
      shared: true,
      sort: 0,
    },
    // time overrides
    timeFrom: null,
    timeShift: null,
    // metric queries
    targets: [{}],
    // series color overrides
    aliasColors: {},
    // other style overrides
    seriesOverrides: [],
    thresholds: [],
    timeRegions: [],
<<<<<<< HEAD
    options: {
      dataLinks: [],
      // show/hide alert threshold lines and fill
      alertThreshold: true,
    },
=======
    options: {},
>>>>>>> ba4a8256
  };

  /** @ngInject */
  constructor($scope: any, $injector: auto.IInjectorService, private annotationsSrv: AnnotationsSrv) {
    super($scope, $injector);

    _.defaults(this.panel, this.panelDefaults);
    _.defaults(this.panel.tooltip, this.panelDefaults.tooltip);
    _.defaults(this.panel.legend, this.panelDefaults.legend);
    _.defaults(this.panel.xaxis, this.panelDefaults.xaxis);
    _.defaults(this.panel.options, this.panelDefaults.options);

    this.useDataFrames = true;
    this.processor = new DataProcessor(this.panel);
    this.contextMenuCtrl = new GraphContextMenuCtrl($scope);

    this.events.on(PanelEvents.render, this.onRender.bind(this));
    this.events.on(PanelEvents.dataFramesReceived, this.onDataFramesReceived.bind(this));
    this.events.on(PanelEvents.dataSnapshotLoad, this.onDataSnapshotLoad.bind(this));
    this.events.on(PanelEvents.editModeInitialized, this.onInitEditMode.bind(this));
    this.events.on(PanelEvents.initPanelActions, this.onInitPanelActions.bind(this));

    this.annotationsPromise = Promise.resolve({ annotations: [] });
  }

  onInitEditMode() {
    this.addEditorTab('Display', 'public/app/plugins/panel/graph/tab_display.html');
    this.addEditorTab('Series overrides', 'public/app/plugins/panel/graph/tab_series_overrides.html');
    this.addEditorTab('Axes', axesEditorComponent);
    this.addEditorTab('Legend', 'public/app/plugins/panel/graph/tab_legend.html');
    this.addEditorTab('Thresholds', 'public/app/plugins/panel/graph/tab_thresholds.html');
    this.addEditorTab('Time regions', 'public/app/plugins/panel/graph/tab_time_regions.html');
    this.subTabIndex = 0;
    this.hiddenSeriesTainted = false;
  }

  onInitPanelActions(actions: any[]) {
    actions.push({ text: 'Toggle legend', click: 'ctrl.toggleLegend()', shortcut: 'p l' });
  }

  issueQueries(datasource: any) {
    this.annotationsPromise = this.annotationsSrv.getAnnotations({
      dashboard: this.dashboard,
      panel: this.panel,
      range: this.range,
    });

    /* Wait for annotationSrv requests to get datasources to
     * resolve before issuing queries. This allows the annotations
     * service to fire annotations queries before graph queries
     * (but not wait for completion). This resolves
     * issue 11806.
     */
    return this.annotationsSrv.datasourcePromises.then((r: any) => {
      return super.issueQueries(datasource);
    });
  }

  zoomOut(evt: any) {
    this.publishAppEvent(CoreEvents.zoomOut, 2);
  }

  onDataSnapshotLoad(snapshotData: any) {
    this.annotationsPromise = this.annotationsSrv.getAnnotations({
      dashboard: this.dashboard,
      panel: this.panel,
      range: this.range,
    });

    const frames = getProcessedDataFrames(snapshotData);
    this.onDataFramesReceived(frames);
  }

  onDataFramesReceived(data: DataFrame[]) {
    this.dataList = data;
    this.seriesList = this.processor.getSeriesList({
      dataList: this.dataList,
      range: this.range,
    });

    this.dataWarning = this.getDataWarning();

    this.annotationsPromise.then(
      (result: { alertState: any; annotations: any }) => {
        this.loading = false;
        this.alertState = result.alertState;
        this.annotations = result.annotations;

        // Temp alerting & react hack
        // Add it to the seriesList so react can access it
        if (this.alertState) {
          (this.seriesList as any).alertState = this.alertState.state;
        }

        this.render(this.seriesList);
      },
      () => {
        this.loading = false;
        this.render(this.seriesList);
      }
    );
  }

  getDataWarning(): DataWarning | undefined {
    const datapointsCount = this.seriesList.reduce((prev, series) => {
      return prev + series.datapoints.length;
    }, 0);

    if (datapointsCount === 0) {
      if (this.dataList) {
        for (const frame of this.dataList) {
          if (frame.length && frame.fields?.length) {
            return {
              title: 'Unable to graph data',
              tip: 'Data exists, but is not timeseries',
              actionText: 'Switch to table view',
              action: () => {
                console.log('Change from graph to table');
                dispatch(changePanelPlugin(this.panel, 'table'));
              },
            };
          }
        }
      }

      return {
        title: 'No data',
        tip: 'No data returned from query',
      };
    }

    // Look for data points outside time range
    for (const series of this.seriesList) {
      if (!series.isOutsideRange) {
        continue;
      }

      const dataWarning: DataWarning = {
        title: 'Data outside time range',
        tip: 'Can be caused by timezone mismatch or missing time filter in query',
      };

      const range = getDataTimeRange(this.dataList);

      if (range) {
        dataWarning.actionText = 'Zoom to data';
        dataWarning.action = () => {
          getLocationSrv().update({
            partial: true,
            query: {
              from: range.from,
              to: range.to,
            },
          });
        };
      }

      return dataWarning;
    }
    return undefined;
  }

  onRender() {
    if (!this.seriesList) {
      return;
    }

    ThresholdMapper.alertToGraphThresholds(this.panel);

    for (const series of this.seriesList) {
      series.applySeriesOverrides(this.panel.seriesOverrides);

      if (series.unit) {
        this.panel.yaxes[series.yaxis - 1].format = series.unit;
      }
      if (this.hiddenSeriesTainted === false && series.hiddenSeries === true) {
        this.hiddenSeries[series.alias] = true;
      }
    }
  }

  onColorChange = (series: any, color: string) => {
    series.setColor(getColorFromHexRgbOrName(color, config.theme.type));
    this.panel.aliasColors[series.alias] = color;
    this.render();
  };

  onToggleSeries = (hiddenSeries: any) => {
    this.hiddenSeriesTainted = true;
    this.hiddenSeries = hiddenSeries;
    this.render();
  };

  onToggleSort = (sortBy: any, sortDesc: any) => {
    this.panel.legend.sort = sortBy;
    this.panel.legend.sortDesc = sortDesc;
    this.render();
  };

  onToggleAxis = (info: { alias: any; yaxis: any }) => {
    let override: any = _.find(this.panel.seriesOverrides, { alias: info.alias });
    if (!override) {
      override = { alias: info.alias };
      this.panel.seriesOverrides.push(override);
    }
    override.yaxis = info.yaxis;
    this.render();
  };

  addSeriesOverride(override: any) {
    this.panel.seriesOverrides.push(override || {});
  }

  removeSeriesOverride(override: any) {
    this.panel.seriesOverrides = _.without(this.panel.seriesOverrides, override);
    this.render();
  }

  toggleLegend() {
    this.panel.legend.show = !this.panel.legend.show;
    this.render();
  }

  legendValuesOptionChanged() {
    const legend = this.panel.legend;
    legend.values = legend.min || legend.max || legend.avg || legend.current || legend.total;
    this.render();
  }

  onContextMenuClose = () => {
    this.contextMenuCtrl.toggleMenu();
  };

  getTimeZone = () => this.dashboard.getTimezone();

  getDataFrameByRefId = (refId: string) => {
    return this.dataList.filter(dataFrame => dataFrame.refId === refId)[0];
  };
}

// Use new react style configuration
export const plugin = new PanelPlugin<GraphPanelOptions, GraphFieldConfig>(null)
  .useFieldConfig({
    standardOptions: [
      FieldConfigProperty.DisplayName,
      FieldConfigProperty.Links, // previously saved as dataLinks on options
    ],
  })
  .setMigrationHandler(graphPanelMigrationHandler);

// Use the angular ctrt rather than a react one
plugin.angularPanelCtrl = GraphCtrl;<|MERGE_RESOLUTION|>--- conflicted
+++ resolved
@@ -26,13 +26,9 @@
 import { changePanelPlugin } from 'app/features/dashboard/state/actions';
 import { dispatch } from 'app/store/store';
 
-<<<<<<< HEAD
 import { ThresholdMapper } from 'app/features/alerting/state/ThresholdMapper';
 
-class GraphCtrl extends MetricsPanelCtrl {
-=======
 export class GraphCtrl extends MetricsPanelCtrl {
->>>>>>> ba4a8256
   static template = template;
 
   renderError: boolean;
@@ -141,15 +137,10 @@
     seriesOverrides: [],
     thresholds: [],
     timeRegions: [],
-<<<<<<< HEAD
     options: {
-      dataLinks: [],
       // show/hide alert threshold lines and fill
       alertThreshold: true,
     },
-=======
-    options: {},
->>>>>>> ba4a8256
   };
 
   /** @ngInject */
