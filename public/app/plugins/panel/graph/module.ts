--- conflicted
+++ resolved
@@ -12,35 +12,21 @@
 import config from 'app/core/config';
 import TimeSeries from 'app/core/time_series2';
 import { getProcessedDataFrames } from 'app/features/dashboard/state/runRequest';
-<<<<<<< HEAD
-import {
-  getColorFromHexRgbOrName,
-  PanelEvents,
-  DataFrame,
-  DataLink,
-  DateTimeInput,
-  VariableSuggestion,
-  PanelPlugin,
-} from '@grafana/data';
-=======
-import { getColorFromHexRgbOrName, PanelEvents, DataFrame, DataLink, VariableSuggestion } from '@grafana/data';
->>>>>>> ee5b8b3f
+import { getColorFromHexRgbOrName, PanelEvents, PanelPlugin, DataFrame, FieldConfigProperty } from '@grafana/data';
 
 import { GraphContextMenuCtrl } from './GraphContextMenuCtrl';
-import { getDataLinksVariableSuggestions } from 'app/features/panel/panellinks/link_srv';
 import { graphPanelMigrationHandler, graphPanelChangedHandler } from './GraphMigrations';
-import { GraphPanelOptions, GraphFieldConfig } from './types';
+import { DataWarning, GraphPanelOptions, GraphFieldConfig } from './types';
 
 import { auto } from 'angular';
 import { AnnotationsSrv } from 'app/features/annotations/all';
 import { CoreEvents } from 'app/types';
-import { DataWarning } from './types';
 import { getLocationSrv } from '@grafana/runtime';
 import { getDataTimeRange } from './utils';
 import { changePanelPlugin } from 'app/features/dashboard/state/actions';
 import { dispatch } from 'app/store/store';
 
-class GraphCtrl extends MetricsPanelCtrl {
+export class GraphCtrl extends MetricsPanelCtrl {
   static template = template;
 
   renderError: boolean;
@@ -57,7 +43,6 @@
   subTabIndex: number;
   processor: DataProcessor;
   contextMenuCtrl: GraphContextMenuCtrl;
-  linkVariableSuggestions: VariableSuggestion[] = [];
 
   panelDefaults: any = {
     // datasource name, null = default datasource
@@ -150,9 +135,7 @@
     seriesOverrides: [],
     thresholds: [],
     timeRegions: [],
-    options: {
-      dataLinks: [],
-    },
+    options: {},
   };
 
   /** @ngInject */
@@ -175,7 +158,6 @@
     this.events.on(PanelEvents.editModeInitialized, this.onInitEditMode.bind(this));
     this.events.on(PanelEvents.initPanelActions, this.onInitPanelActions.bind(this));
 
-    this.onDataLinksChange = this.onDataLinksChange.bind(this);
     this.annotationsPromise = Promise.resolve({ annotations: [] });
   }
 
@@ -186,7 +168,6 @@
     this.addEditorTab('Legend', 'public/app/plugins/panel/graph/tab_legend.html');
     this.addEditorTab('Thresholds', 'public/app/plugins/panel/graph/tab_thresholds.html');
     this.addEditorTab('Time regions', 'public/app/plugins/panel/graph/tab_time_regions.html');
-    this.addEditorTab('Data links', 'public/app/plugins/panel/graph/tab_drilldown_links.html');
     this.subTabIndex = 0;
     this.hiddenSeriesTainted = false;
   }
@@ -234,8 +215,6 @@
       dataList: this.dataList,
       range: this.range,
     });
-
-    this.linkVariableSuggestions = getDataLinksVariableSuggestions(data);
 
     this.dataWarning = this.getDataWarning();
 
@@ -364,13 +343,6 @@
     this.render();
   };
 
-  onDataLinksChange(dataLinks: DataLink[]) {
-    this.panel.updateOptions({
-      ...this.panel.options,
-      dataLinks,
-    });
-  }
-
   addSeriesOverride(override: any) {
     this.panel.seriesOverrides.push(override || {});
   }
@@ -404,79 +376,38 @@
 
 // Use new react style configuration
 export const plugin = new PanelPlugin<GraphPanelOptions, GraphFieldConfig>(null)
-  .useFieldConfig({})
-  .setPanelOptions(builder => {
-    builder
-      .addBooleanSwitch({
-        category: ['Draw Mode'],
-        path: 'bars',
-        name: 'Bars',
-        description: 'show bars',
-        defaultValue: false,
-      })
-      .addBooleanSwitch({
-        category: ['Draw Mode'],
-        path: 'lines',
-        name: 'Lines',
-        description: 'show bars',
-        defaultValue: true,
-      })
-      .addBooleanSwitch({
-        category: ['Draw Mode'],
-        path: 'points',
-        name: 'Points',
-        description: 'show bars',
-        defaultValue: false,
-      })
-      .addBooleanSwitch({
-        category: ['Legend'],
-        path: 'legend.isVisible',
-        name: 'Show',
-        description: 'Display the Y axis',
-        defaultValue: true,
-      })
-      .addBooleanSwitch({
-        category: ['Legend'],
-        path: 'legend.asTable',
-        name: 'As Table',
-        description: 'Show the legend as a table',
-        defaultValue: false,
-      });
+  .useFieldConfig({
+    standardOptions: [
+      FieldConfigProperty.DisplayName,
+      FieldConfigProperty.Links, // was saved on options
+    ],
   })
+  // .setPanelOptions(builder => {
+  //   builder
+  //     .addBooleanSwitch({
+  //       category: ['Draw Mode'],
+  //       path: 'bars',
+  //       name: 'Bars',
+  //       description: 'show bars',
+  //       defaultValue: false,
+  //     })
+  //     .addBooleanSwitch({
+  //       category: ['Draw Mode'],
+  //       path: 'lines',
+  //       name: 'Lines',
+  //       description: 'show bars',
+  //       defaultValue: true,
+  //     })
+  //     .addBooleanSwitch({
+  //       category: ['Draw Mode'],
+  //       path: 'points',
+  //       name: 'Points',
+  //       description: 'show bars',
+  //       defaultValue: false,
+  //     });
+  // })
   .setPanelChangeHandler(graphPanelChangedHandler)
   .setMigrationHandler(graphPanelMigrationHandler);
 
 // Use the angular ctrt rather than a react one
-plugin.angularPanelCtrl = GraphCtrl;
-
-// useCustomConfig: builder => {
-//   builder
-//     .addBooleanSwitch({
-//       path: 'showAxis',
-//       name: 'Show Axis',
-//       description: "Display the Y axis",
-//       defaultValue: true,
-//     })
-//     .addSelect({
-//       path: 'logBase',
-//       name: 'Scale',
-//       description: 'y axis display scaling',
-//       settings: {
-//         options: [
-//           { value: 1, label: 'linear' },
-//           { value: 2, label: 'log (base 2)' },
-//           { value: 3, label: 'log (base 10)' },
-//           { value: 4, label: 'log (base 32)' },
-//           { value: 5, label: 'log (base 1024)' },
-//         ],
-//       },
-//       defaultValue: 1,
-//     })
-//     .addTextInput({
-//       path: 'axisLabel',
-//       name: 'Axis Label',
-//       description: 'the Y axis label',
-//       settings: { },
-//     });
-//   },
-// })+plugin.angularPanelCtrl = GraphCtrl;