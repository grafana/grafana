import { css } from '@emotion/css';
import React, { useMemo, createRef } from 'react';
import { useAsync } from 'react-use';

import { PanelProps } from '@grafana/data';
import { getDataSourceSrv } from '@grafana/runtime';
import { TraceView } from 'app/features/explore/TraceView/TraceView';
import { SpanLinkFunc } from 'app/features/explore/TraceView/components';
import { transformDataFrames } from 'app/features/explore/TraceView/utils/transform';

const styles = {
  wrapper: css`
    height: 100%;
    overflow: scroll;
  `,
};

export interface TracesPanelOptions {
  createSpanLink?: SpanLinkFunc;
}

export const TracesPanel = ({ data, options, width }: PanelProps<TracesPanelOptions>) => {
  const topOfViewRef = createRef<HTMLDivElement>();
  const traceProp = useMemo(() => transformDataFrames(data.series[0]), [data.series]);
  const dataSource = useAsync(async () => {
    return await getDataSourceSrv().get(data.request?.targets[0].datasource?.uid);
  });

  if (!data || !data.series.length || !traceProp) {
    return (
      <div className="panel-empty">
        <p>No data found in response</p>
      </div>
    );
  }

  return (
    <div className={styles.wrapper}>
      <div ref={topOfViewRef}></div>
      <TraceView
        dataFrames={data.series}
        scrollElementClass={styles.wrapper}
        traceProp={traceProp}
        queryResponse={data}
        datasource={dataSource.value}
        topOfViewRef={topOfViewRef}
<<<<<<< HEAD
        topOfViewRefType={TopOfViewRefType.Panel}
        width={width}
=======
>>>>>>> 384e0249
        createSpanLink={options.createSpanLink}
      />
    </div>
  );
};<|MERGE_RESOLUTION|>--- conflicted
+++ resolved
@@ -44,11 +44,6 @@
         queryResponse={data}
         datasource={dataSource.value}
         topOfViewRef={topOfViewRef}
-<<<<<<< HEAD
-        topOfViewRefType={TopOfViewRefType.Panel}
-        width={width}
-=======
->>>>>>> 384e0249
         createSpanLink={options.createSpanLink}
       />
     </div>
