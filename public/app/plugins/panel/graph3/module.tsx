import { FieldColorModeId, FieldConfigProperty, PanelPlugin } from '@grafana/data';
import { LegendDisplayMode } from '@grafana/ui';
import {
  GraphFieldConfig,
  PointVisibility,
  DrawStyle,
  AxisPlacement,
  graphFieldOptions,
} from '@grafana/ui/src/components/uPlot/config';
import { GraphPanel } from './GraphPanel';
import { Options } from './types';

export const plugin = new PanelPlugin<Options, GraphFieldConfig>(GraphPanel)
  .useFieldConfig({
    standardOptions: {
      [FieldConfigProperty.Color]: {
        settings: {
          byValueSupport: false,
        },
        defaultValue: {
          mode: FieldColorModeId.PaletteClassic,
        },
      },
    },
    useCustomConfig: builder => {
      builder
        .addRadio({
          path: 'drawStyle',
          name: 'Style',
          defaultValue: graphFieldOptions.drawStyle[0].value,
          settings: {
            options: graphFieldOptions.drawStyle,
          },
        })
        .addRadio({
          path: 'lineInterpolation',
          name: 'Line interpolation',
          defaultValue: graphFieldOptions.lineInterpolation[0].value,
          settings: {
            options: graphFieldOptions.lineInterpolation,
          },
          showIf: c => c.drawStyle === DrawStyle.Line,
        })
        .addSliderInput({
          path: 'lineWidth',
          name: 'Line width',
          defaultValue: 1,
          settings: {
            min: 0,
            max: 10,
            step: 1,
          },
          showIf: c => c.drawStyle !== DrawStyle.Points,
        })
        .addSliderInput({
          path: 'fillOpacity',
          name: 'Fill area opacity',
          defaultValue: 0.1,
          settings: {
            min: 0,
            max: 1,
            step: 0.1,
          },
          showIf: c => c.drawStyle !== DrawStyle.Points,
        })
        .addRadio({
<<<<<<< HEAD
          path: 'showPoints',
          name: 'Show points',
          defaultValue: graphFieldOptions.showPoints[0].value,
=======
          path: 'spanNulls',
          name: 'Null values',
          defaultValue: false,
          settings: {
            options: [
              { label: 'Gaps', value: false },
              { label: 'Connected', value: true },
            ],
          },
          showIf: c => c.drawStyle === DrawStyle.Line,
        })
        .addRadio({
          path: 'points',
          name: 'Points',
          defaultValue: graphFieldOptions.points[0].value,
>>>>>>> 874f2faf
          settings: {
            options: graphFieldOptions.showPoints,
          },
        })
        .addSliderInput({
          path: 'pointSize',
          name: 'Point size',
          defaultValue: 5,
          settings: {
            min: 1,
            max: 10,
            step: 1,
          },
          showIf: c => c.showPoints !== PointVisibility.Never,
        })
        .addRadio({
          path: 'axisPlacement',
          name: 'Placement',
          category: ['Axis'],
          defaultValue: graphFieldOptions.axisPlacement[0].value,
          settings: {
            options: graphFieldOptions.axisPlacement,
          },
        })
        .addTextInput({
          path: 'axisLabel',
          name: 'Label',
          category: ['Axis'],
          defaultValue: '',
          settings: {
            placeholder: 'Optional text',
          },
          showIf: c => c.axisPlacement !== AxisPlacement.Hidden,
          // no matter what the field type is
          shouldApply: () => true,
        })
        .addNumberInput({
          path: 'axisWidth',
          name: 'Width',
          category: ['Axis'],
          settings: {
            placeholder: 'Auto',
          },
          showIf: c => c.axisPlacement !== AxisPlacement.Hidden,
        });
    },
  })
  .setPanelOptions(builder => {
    builder
      .addRadio({
        path: 'tooltipOptions.mode',
        name: 'Tooltip mode',
        description: '',
        defaultValue: 'single',
        settings: {
          options: [
            { value: 'single', label: 'Single' },
            { value: 'multi', label: 'All' },
            { value: 'none', label: 'Hidden' },
          ],
        },
      })
      .addRadio({
        path: 'legend.displayMode',
        name: 'Legend mode',
        description: '',
        defaultValue: LegendDisplayMode.List,
        settings: {
          options: [
            { value: LegendDisplayMode.List, label: 'List' },
            { value: LegendDisplayMode.Table, label: 'Table' },
            { value: LegendDisplayMode.Hidden, label: 'Hidden' },
          ],
        },
      })
      .addRadio({
        path: 'legend.placement',
        name: 'Legend placement',
        description: '',
        defaultValue: 'bottom',
        settings: {
          options: [
            { value: 'bottom', label: 'Bottom' },
            { value: 'right', label: 'Right' },
          ],
        },
        showIf: c => c.legend.displayMode !== LegendDisplayMode.Hidden,
      });
  });<|MERGE_RESOLUTION|>--- conflicted
+++ resolved
@@ -64,11 +64,6 @@
           showIf: c => c.drawStyle !== DrawStyle.Points,
         })
         .addRadio({
-<<<<<<< HEAD
-          path: 'showPoints',
-          name: 'Show points',
-          defaultValue: graphFieldOptions.showPoints[0].value,
-=======
           path: 'spanNulls',
           name: 'Null values',
           defaultValue: false,
@@ -81,10 +76,9 @@
           showIf: c => c.drawStyle === DrawStyle.Line,
         })
         .addRadio({
-          path: 'points',
-          name: 'Points',
-          defaultValue: graphFieldOptions.points[0].value,
->>>>>>> 874f2faf
+          path: 'showPoints',
+          name: 'Show points',
+          defaultValue: graphFieldOptions.showPoints[0].value,
           settings: {
             options: graphFieldOptions.showPoints,
           },
