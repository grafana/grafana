import {
  FieldColorModeId,
  FieldConfigProperty,
  FieldType,
  identityOverrideProcessor,
  PanelPlugin,
} from '@grafana/data';
import {
  AxisPlacement,
  DrawStyle,
  GraphFieldConfig,
  graphFieldOptions,
<<<<<<< HEAD
} from '@grafana/ui/src/components/uPlot/config';
import { SeriesConfigEditor } from './HideSeriesConfigEditor';
=======
  LegendDisplayMode,
  PointVisibility,
  ScaleDistribution,
  ScaleDistributionConfig,
} from '@grafana/ui';
>>>>>>> 92527c26
import { GraphPanel } from './GraphPanel';
import { graphPanelChangedHandler } from './migrations';
import { Options } from './types';
import { ScaleDistributionEditor } from './ScaleDistributionEditor';

export const plugin = new PanelPlugin<Options, GraphFieldConfig>(GraphPanel)
  .setPanelChangeHandler(graphPanelChangedHandler)
  .useFieldConfig({
    standardOptions: {
      [FieldConfigProperty.Color]: {
        settings: {
          byValueSupport: false,
        },
        defaultValue: {
          mode: FieldColorModeId.PaletteClassic,
        },
      },
    },
    useCustomConfig: builder => {
      builder
        .addRadio({
          path: 'drawStyle',
          name: 'Style',
          defaultValue: graphFieldOptions.drawStyle[0].value,
          settings: {
            options: graphFieldOptions.drawStyle,
          },
        })
        .addRadio({
          path: 'lineInterpolation',
          name: 'Line interpolation',
          defaultValue: graphFieldOptions.lineInterpolation[0].value,
          settings: {
            options: graphFieldOptions.lineInterpolation,
          },
          showIf: c => c.drawStyle === DrawStyle.Line,
        })
        .addSliderInput({
          path: 'lineWidth',
          name: 'Line width',
          defaultValue: 1,
          settings: {
            min: 0,
            max: 10,
            step: 1,
          },
          showIf: c => c.drawStyle !== DrawStyle.Points,
        })
        .addSliderInput({
          path: 'fillOpacity',
          name: 'Fill area opacity',
          defaultValue: 10,
          settings: {
            min: 0,
            max: 100,
            step: 1,
          },
          showIf: c => c.drawStyle !== DrawStyle.Points,
        })
        .addRadio({
          path: 'spanNulls',
          name: 'Null values',
          defaultValue: false,
          settings: {
            options: [
              { label: 'Gaps', value: false },
              { label: 'Connected', value: true },
            ],
          },
          showIf: c => c.drawStyle === DrawStyle.Line,
        })
        .addRadio({
          path: 'showPoints',
          name: 'Show points',
          defaultValue: graphFieldOptions.showPoints[0].value,
          settings: {
            options: graphFieldOptions.showPoints,
          },
        })
        .addSliderInput({
          path: 'pointSize',
          name: 'Point size',
          defaultValue: 5,
          settings: {
            min: 1,
            max: 40,
            step: 1,
          },
          showIf: c => c.showPoints !== PointVisibility.Never || c.drawStyle === DrawStyle.Points,
        })
        .addRadio({
          path: 'axisPlacement',
          name: 'Placement',
          category: ['Axis'],
          defaultValue: graphFieldOptions.axisPlacement[0].value,
          settings: {
            options: graphFieldOptions.axisPlacement,
          },
        })
        .addTextInput({
          path: 'axisLabel',
          name: 'Label',
          category: ['Axis'],
          defaultValue: '',
          settings: {
            placeholder: 'Optional text',
          },
          showIf: c => c.axisPlacement !== AxisPlacement.Hidden,
          // no matter what the field type is
          shouldApply: () => true,
        })
        .addNumberInput({
          path: 'axisWidth',
          name: 'Width',
          category: ['Axis'],
          settings: {
            placeholder: 'Auto',
          },
          showIf: c => c.axisPlacement !== AxisPlacement.Hidden,
        })
<<<<<<< HEAD
        .addCustomEditor({
          id: 'hideFrom',
          name: 'Hide in area',
          category: ['Series'],
          path: 'hideFrom',
          defaultValue: {
            tooltip: false,
            graph: false,
            legend: false,
          },
          editor: SeriesConfigEditor,
          override: SeriesConfigEditor,
          shouldApply: () => true,
          process: value => value,
=======
        .addCustomEditor<void, ScaleDistributionConfig>({
          id: 'scaleDistribution',
          path: 'scaleDistribution',
          name: 'Scale',
          category: ['Axis'],
          editor: ScaleDistributionEditor,
          override: ScaleDistributionEditor,
          defaultValue: { type: ScaleDistribution.Linear },
          shouldApply: f => f.type === FieldType.number,
          process: identityOverrideProcessor,
>>>>>>> 92527c26
        });
    },
  })
  .setPanelOptions(builder => {
    builder
      .addRadio({
        path: 'tooltipOptions.mode',
        name: 'Tooltip mode',
        description: '',
        defaultValue: 'single',
        settings: {
          options: [
            { value: 'single', label: 'Single' },
            { value: 'multi', label: 'All' },
            { value: 'none', label: 'Hidden' },
          ],
        },
      })
      .addRadio({
        path: 'legend.displayMode',
        name: 'Legend mode',
        description: '',
        defaultValue: LegendDisplayMode.List,
        settings: {
          options: [
            { value: LegendDisplayMode.List, label: 'List' },
            { value: LegendDisplayMode.Table, label: 'Table' },
            { value: LegendDisplayMode.Hidden, label: 'Hidden' },
          ],
        },
      })
      .addRadio({
        path: 'legend.placement',
        name: 'Legend placement',
        description: '',
        defaultValue: 'bottom',
        settings: {
          options: [
            { value: 'bottom', label: 'Bottom' },
            { value: 'right', label: 'Right' },
          ],
        },
        showIf: c => c.legend.displayMode !== LegendDisplayMode.Hidden,
      });
  });<|MERGE_RESOLUTION|>--- conflicted
+++ resolved
@@ -10,16 +10,12 @@
   DrawStyle,
   GraphFieldConfig,
   graphFieldOptions,
-<<<<<<< HEAD
-} from '@grafana/ui/src/components/uPlot/config';
-import { SeriesConfigEditor } from './HideSeriesConfigEditor';
-=======
   LegendDisplayMode,
   PointVisibility,
   ScaleDistribution,
   ScaleDistributionConfig,
 } from '@grafana/ui';
->>>>>>> 92527c26
+import { SeriesConfigEditor } from './HideSeriesConfigEditor';
 import { GraphPanel } from './GraphPanel';
 import { graphPanelChangedHandler } from './migrations';
 import { Options } from './types';
@@ -140,7 +136,17 @@
           },
           showIf: c => c.axisPlacement !== AxisPlacement.Hidden,
         })
-<<<<<<< HEAD
+        .addCustomEditor<void, ScaleDistributionConfig>({
+          id: 'scaleDistribution',
+          path: 'scaleDistribution',
+          name: 'Scale',
+          category: ['Axis'],
+          editor: ScaleDistributionEditor,
+          override: ScaleDistributionEditor,
+          defaultValue: { type: ScaleDistribution.Linear },
+          shouldApply: f => f.type === FieldType.number,
+          process: identityOverrideProcessor,
+        })
         .addCustomEditor({
           id: 'hideFrom',
           name: 'Hide in area',
@@ -155,18 +161,6 @@
           override: SeriesConfigEditor,
           shouldApply: () => true,
           process: value => value,
-=======
-        .addCustomEditor<void, ScaleDistributionConfig>({
-          id: 'scaleDistribution',
-          path: 'scaleDistribution',
-          name: 'Scale',
-          category: ['Axis'],
-          editor: ScaleDistributionEditor,
-          override: ScaleDistributionEditor,
-          defaultValue: { type: ScaleDistribution.Linear },
-          shouldApply: f => f.type === FieldType.number,
-          process: identityOverrideProcessor,
->>>>>>> 92527c26
         });
     },
   })
