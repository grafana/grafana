<<<<<<< HEAD
=======
import React, { useCallback } from 'react';
import { TooltipPlugin, ZoomPlugin, GraphNG, GraphNGLegendEvent } from '@grafana/ui';
>>>>>>> a6aa0024
import { PanelProps } from '@grafana/data';
import { GraphNG, TooltipPlugin, ZoomPlugin } from '@grafana/ui';
import React from 'react';
import { AnnotationsPlugin } from './plugins/AnnotationsPlugin';
<<<<<<< HEAD
=======
import { ExemplarsPlugin } from './plugins/ExemplarsPlugin';
import { hideSeriesConfigFactory } from './hideSeriesConfigFactory';
>>>>>>> a6aa0024
import { ContextMenuPlugin } from './plugins/ContextMenuPlugin';
import { ExemplarsPlugin } from './plugins/ExemplarsPlugin';
import { Options } from './types';

interface GraphPanelProps extends PanelProps<Options> {}

export const GraphPanel: React.FC<GraphPanelProps> = ({
  data,
  timeRange,
  timeZone,
  width,
  height,
  options,
  fieldConfig,
  onChangeTimeRange,
  onFieldConfigChange,
  replaceVariables,
}) => {
  const onLegendClick = useCallback(
    (event: GraphNGLegendEvent) => {
      onFieldConfigChange(hideSeriesConfigFactory(event, fieldConfig, data.series));
    },
    [fieldConfig, onFieldConfigChange, data.series]
  );

  return (
    <GraphNG
      data={data.series}
      timeRange={timeRange}
      timeZone={timeZone}
      width={width}
      height={height}
      legend={options.legend}
      onLegendClick={onLegendClick}
    >
      <TooltipPlugin mode={options.tooltipOptions.mode as any} timeZone={timeZone} />
      <ZoomPlugin onZoom={onChangeTimeRange} />
      <ContextMenuPlugin timeZone={timeZone} replaceVariables={replaceVariables} />
      {data.annotations ? <ExemplarsPlugin exemplars={data.annotations} timeZone={timeZone} /> : <></>}
      {data.annotations ? <AnnotationsPlugin annotations={data.annotations} timeZone={timeZone} /> : <></>}
    </GraphNG>
  );
};<|MERGE_RESOLUTION|>--- conflicted
+++ resolved
@@ -1,17 +1,8 @@
-<<<<<<< HEAD
-=======
+import { PanelProps } from '@grafana/data';
+import { GraphNG, GraphNGLegendEvent, TooltipPlugin, ZoomPlugin } from '@grafana/ui';
 import React, { useCallback } from 'react';
-import { TooltipPlugin, ZoomPlugin, GraphNG, GraphNGLegendEvent } from '@grafana/ui';
->>>>>>> a6aa0024
-import { PanelProps } from '@grafana/data';
-import { GraphNG, TooltipPlugin, ZoomPlugin } from '@grafana/ui';
-import React from 'react';
+import { hideSeriesConfigFactory } from './hideSeriesConfigFactory';
 import { AnnotationsPlugin } from './plugins/AnnotationsPlugin';
-<<<<<<< HEAD
-=======
-import { ExemplarsPlugin } from './plugins/ExemplarsPlugin';
-import { hideSeriesConfigFactory } from './hideSeriesConfigFactory';
->>>>>>> a6aa0024
 import { ContextMenuPlugin } from './plugins/ContextMenuPlugin';
 import { ExemplarsPlugin } from './plugins/ExemplarsPlugin';
 import { Options } from './types';
