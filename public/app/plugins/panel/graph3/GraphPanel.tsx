--- conflicted
+++ resolved
@@ -1,19 +1,11 @@
-<<<<<<< HEAD
 import React, { useCallback } from 'react';
-import { ContextMenuPlugin, TooltipPlugin, ZoomPlugin, GraphNG, GraphNGLegendEvent } from '@grafana/ui';
-=======
-import React from 'react';
-import { TooltipPlugin, ZoomPlugin, GraphNG } from '@grafana/ui';
->>>>>>> 683ce693
+import { TooltipPlugin, ZoomPlugin, GraphNG, GraphNGLegendEvent } from '@grafana/ui';
 import { PanelProps } from '@grafana/data';
 import { Options } from './types';
 import { AnnotationsPlugin } from './plugins/AnnotationsPlugin';
 import { ExemplarsPlugin } from './plugins/ExemplarsPlugin';
-<<<<<<< HEAD
 import { displayConfigFactory } from './configFactory';
-=======
 import { ContextMenuPlugin } from './plugins/ContextMenuPlugin';
->>>>>>> 683ce693
 
 interface GraphPanelProps extends PanelProps<Options> {}
 
@@ -26,11 +18,8 @@
   options,
   fieldConfig,
   onChangeTimeRange,
-<<<<<<< HEAD
   onFieldConfigChange,
-=======
   replaceVariables,
->>>>>>> 683ce693
 }) => {
   const onLegendClick = useCallback(
     (event: GraphNGLegendEvent) => {
