--- conflicted
+++ resolved
@@ -1,9 +1,5 @@
-<<<<<<< HEAD
-import { PieChartType, StatID, VizOrientation, SingleStatBaseOptions } from '@grafana/ui';
+import { PieChartType, ReducerID, VizOrientation, SingleStatBaseOptions } from '@grafana/ui';
 import { standardFieldDisplayOptions } from '../singlestat2/types';
-=======
-import { PieChartType, ReducerID, VizOrientation, SingleStatBaseOptions } from '@grafana/ui';
->>>>>>> 493bf0c7
 
 export interface PieChartOptions extends SingleStatBaseOptions {
   pieType: PieChartType;
@@ -13,21 +9,10 @@
 export const defaults: PieChartOptions = {
   pieType: PieChartType.PIE,
   strokeWidth: 1,
-<<<<<<< HEAD
-=======
-  valueOptions: {
-    unit: 'short',
-    stat: ReducerID.last,
-    suffix: '',
-    prefix: '',
-  },
-  valueMappings: [],
-  thresholds: [],
->>>>>>> 493bf0c7
   orientation: VizOrientation.Auto,
   fieldOptions: {
     ...standardFieldDisplayOptions,
-    calcs: [StatID.last],
+    calcs: [ReducerID.last],
     defaults: {
       unit: 'short',
     },
