// Copyright 2022 Grafana Labs
//
// Licensed under the Apache License, Version 2.0 (the "License");
// you may not use this file except in compliance with the License.
// You may obtain a copy of the License at
//
//     http://www.apache.org/licenses/LICENSE-2.0
//
// Unless required by applicable law or agreed to in writing, software
// distributed under the License is distributed on an "AS IS" BASIS,
// WITHOUT WARRANTIES OR CONDITIONS OF ANY KIND, either express or implied.
// See the License for the specific language governing permissions and
// limitations under the License.

package grafanaplugin

import (
	"github.com/grafana/grafana/packages/grafana-schema/src/common"
)

composableKinds: PanelCfg: {
	maturity: "experimental"

	lineage: {
		schemas: [{
			version: [0, 0]
			schema:
			// v0.0
			{
<<<<<<< HEAD
				// Select the pie chart display style.
				PieChartType: "pie" | "donut" @cuetsy(kind="enum")
				// Select labels to display on the pie chart.
				//  - Name - The series or field name.
				//  - Percent - The percentage of the whole.
				//  - Value - The raw numerical value.
				PieChartLabels: "name" | "value" | "percent" @cuetsy(kind="enum")
				// Select values to display in the legend.
				//  - Percent: The percentage of the whole.
				//  - Value: The raw numerical value.
				PieChartLegendValues: "value" | "percent" @cuetsy(kind="enum")
				PieChartLegendOptions: {
					common.VizLegendOptions
					values: [...PieChartLegendValues]
				} @cuetsy(kind="interface")
				PanelOptions: {
					common.OptionsWithTooltip
					common.SingleStatBaseOptions
					pieType: PieChartType
					displayLabels: [...PieChartLabels]
					legend: PieChartLegendOptions
				} @cuetsy(kind="interface")
				PanelFieldConfig: common.HideableFieldConfig @cuetsy(kind="interface")
			}
		}]
		lenses: []
=======
				schemas: [
					// v0.0
					{
						// Select the pie chart display style.
						PieChartType: "pie" | "donut" @cuetsy(kind="enum")
						// Select labels to display on the pie chart.
						//  - Name - The series or field name.
						//  - Percent - The percentage of the whole.
						//  - Value - The raw numerical value.
						PieChartLabels: "name" | "value" | "percent" @cuetsy(kind="enum")
						// Select values to display in the legend.
						//  - Percent: The percentage of the whole.
						//  - Value: The raw numerical value.
						PieChartLegendValues: "value" | "percent" @cuetsy(kind="enum")
						PieChartLegendOptions: {
							common.VizLegendOptions
							values: [...PieChartLegendValues]
						} @cuetsy(kind="interface")
						Options: {
							common.OptionsWithTooltip
							common.SingleStatBaseOptions
							pieType: PieChartType
							displayLabels: [...PieChartLabels]
							legend: PieChartLegendOptions
						} @cuetsy(kind="interface")
						FieldConfig: common.HideableFieldConfig @cuetsy(kind="interface")
					},
				]
			},
		]
>>>>>>> c4242b8c
	}
}<|MERGE_RESOLUTION|>--- conflicted
+++ resolved
@@ -27,7 +27,6 @@
 			schema:
 			// v0.0
 			{
-<<<<<<< HEAD
 				// Select the pie chart display style.
 				PieChartType: "pie" | "donut" @cuetsy(kind="enum")
 				// Select labels to display on the pie chart.
@@ -43,7 +42,7 @@
 					common.VizLegendOptions
 					values: [...PieChartLegendValues]
 				} @cuetsy(kind="interface")
-				PanelOptions: {
+				Options: {
 					common.OptionsWithTooltip
 					common.SingleStatBaseOptions
 					pieType: PieChartType
@@ -54,37 +53,5 @@
 			}
 		}]
 		lenses: []
-=======
-				schemas: [
-					// v0.0
-					{
-						// Select the pie chart display style.
-						PieChartType: "pie" | "donut" @cuetsy(kind="enum")
-						// Select labels to display on the pie chart.
-						//  - Name - The series or field name.
-						//  - Percent - The percentage of the whole.
-						//  - Value - The raw numerical value.
-						PieChartLabels: "name" | "value" | "percent" @cuetsy(kind="enum")
-						// Select values to display in the legend.
-						//  - Percent: The percentage of the whole.
-						//  - Value: The raw numerical value.
-						PieChartLegendValues: "value" | "percent" @cuetsy(kind="enum")
-						PieChartLegendOptions: {
-							common.VizLegendOptions
-							values: [...PieChartLegendValues]
-						} @cuetsy(kind="interface")
-						Options: {
-							common.OptionsWithTooltip
-							common.SingleStatBaseOptions
-							pieType: PieChartType
-							displayLabels: [...PieChartLabels]
-							legend: PieChartLegendOptions
-						} @cuetsy(kind="interface")
-						FieldConfig: common.HideableFieldConfig @cuetsy(kind="interface")
-					},
-				]
-			},
-		]
->>>>>>> c4242b8c
 	}
 }