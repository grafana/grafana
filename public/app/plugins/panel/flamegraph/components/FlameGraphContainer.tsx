import { css } from '@emotion/css';
import React, { useCallback, useEffect, useMemo, useState } from 'react';
import { useMeasure } from 'react-use';

import { DataFrame, DataFrameView, CoreApp, DataSourceApi } from '@grafana/data';
import { useStyles2 } from '@grafana/ui';

import { PhlareDataSource } from '../../../datasource/phlare/datasource';
import { PIXELS_PER_LEVEL } from '../constants';

import FlameGraph from './FlameGraph/FlameGraph';
import { Item, nestedSetToLevels } from './FlameGraph/dataTransform';
import FlameGraphHeader from './FlameGraphHeader';
import { GloblDataRanges, SourceCodeView } from './SourceCodeView';
import FlameGraphTopTableContainer from './TopTable/FlameGraphTopTableContainer';

type Props = {
  data?: DataFrame;
  app: CoreApp;
  datasource?: DataSourceApi | null;
  // Height for flame graph when not used in explore.
  // This needs to be different to explore flame graph height as we
  // use panels with user adjustable heights in dashboards etc.
  flameGraphHeight?: number;
};

const FlameGraphContainer = (props: Props) => {
  const [topLevelIndex, setTopLevelIndex] = useState(0);
  const [selectedBarIndex, setSelectedBarIndex] = useState(0);
  const [rangeMin, setRangeMin] = useState(0);
  const [rangeMax, setRangeMax] = useState(1);
  const [search, setSearch] = useState('');

  const [codeVisible, setCodeVisible] = useState(false);
  const [graphVisible, setGraphVisible] = useState(true);
  const [tableVisible, setTableVisible] = useState(true);

  useEffect(() => {
    if (!(codeVisible || graphVisible || tableVisible)) {
      // Make sure we always have something visible
      setGraphVisible(true);
    }
  }, [codeVisible, graphVisible, tableVisible]);

  const [sizeRef, { width: containerWidth }] = useMeasure<HTMLDivElement>();

  // State for the selected filename/func/line
  const [selectedLocation, setSelectedLocation] = useState<number>();

  const labelField = props.data?.fields.find((f) => f.name === 'label');

  // Label can actually be an enum field so depending on that we have to access it through display processor. This is
  // both a backward compatibility but also to allow using a simple dataFrame without enum config. This would allow
  // users to use this panel with correct query from data sources that do not return profiles natively....Leon: this should just be a transformation then and not handled here?
  const getLabelValue = useCallback(
    (label: string | number) => {
      const enumConfig = labelField?.config?.type?.enum;

<<<<<<< HEAD
  const getFileNameValue = useCallback(
    (label: string | number) => {
      if (typeof label === 'string') {
        return label;
      }
      const enumConfig = fileNameField?.config?.type?.enum;
      if (enumConfig) {
        return getEnumDisplayProcessor(theme, enumConfig)(label).text;
=======
      // console.log(label);

      if (enumConfig && typeof label === 'number') {
        return enumConfig.text![label];
>>>>>>> 6b4d187f
      } else {
        return label.toString();
      }
    },
    [labelField]
  );

  // Transform dataFrame with nested set format to array of levels. Each level contains all the bars for a particular
  // level of the flame graph. We do this temporary as in the end we should be able to render directly by iterating
  // over the dataFrame rows.
  const levels = useMemo(() => {
    if (!props.data) {
      return [];
    }
    const dataView = new DataFrameView<Item>(props.data);

    return nestedSetToLevels(dataView);
  }, [props.data]);

  const styles = useStyles2(() => getStyles(props.app, PIXELS_PER_LEVEL * levels.length));

  // If user resizes window with both as the selected view
  // useEffect(() => {
  //   if (
  //     containerWidth > 0 &&
  //     containerWidth < MIN_WIDTH_TO_SHOW_BOTH_TOPTABLE_AND_FLAMEGRAPH &&
  //     selectedView === SelectedView.Both
  //   ) {
  //     setSelectedView(SelectedView.FlameGraph);
  //   }
  // }, [selectedView, setSelectedView, containerWidth]);

  useEffect(() => {
    setTopLevelIndex(0);
    setSelectedBarIndex(0);
    setRangeMin(0);
    setRangeMax(1);
    setSelectedLocation(undefined);
  }, [props.data]);

  const globalDataRanges = useMemo<GloblDataRanges>(() => {
    let valuesFieldData = props.data?.fields.find((f) => f.name === 'value')?.values.toArray()!;
    let selfFieldData = props.data?.fields.find((f) => f.name === 'self')?.values.toArray()!;

    // to make sure we use the full color scale, we exclude the root total which
    // will eat up most of the high color range, since next size blocks are typically 30% or less
    // so we treat the next highest as the deepest red and everything else is relative to it
    let valuesFieldData2 = valuesFieldData.slice(1);
    let selfFieldData2 = selfFieldData.slice(1);

    let dataLen = props.data!.length;

    if (dataLen < 65e3) {
      return {
        value: [Math.min(...valuesFieldData2), Math.max(...valuesFieldData2)],
        self: [Math.min(...selfFieldData2), Math.max(...selfFieldData2)],
      };
    }

    return {
      value: [
        valuesFieldData2.reduce((acc, val) => (val < acc ? val : acc), Infinity),
        valuesFieldData2.reduce((acc, val) => (val > acc ? val : acc), 0),
      ],
      self: [
        selfFieldData2.reduce((acc, val) => (val < acc ? val : acc), Infinity),
        selfFieldData2.reduce((acc, val) => (val > acc ? val : acc), 0),
      ],
    };
  }, [props.data]);

  return (
    <>
      {props.data && (
        <div ref={sizeRef} className={styles.container}>
          <FlameGraphHeader
            app={props.app}
            setTopLevelIndex={setTopLevelIndex}
            setSelectedBarIndex={setSelectedBarIndex}
            setRangeMin={setRangeMin}
            setRangeMax={setRangeMax}
            search={search}
            setSearch={setSearch}
            containerWidth={containerWidth}
            codeVisible={codeVisible}
            graphVisible={graphVisible}
            tableVisible={tableVisible}
            toggleGraphVisible={() => setGraphVisible(!graphVisible)}
            toggleTableVisible={() => setTableVisible(!tableVisible)}
            toggleCodeVisible={() => setCodeVisible(!codeVisible)}
          />

<<<<<<< HEAD
          {selectedView !== SelectedView.FlameGraph && !selectedLocation && (
            <FlameGraphTopTableContainer
              data={props.data}
              app={props.app}
              totalLevels={levels.length}
              selectedView={selectedView}
              search={search}
              setSearch={setSearch}
              setTopLevelIndex={setTopLevelIndex}
              setSelectedBarIndex={setSelectedBarIndex}
              setRangeMin={setRangeMin}
              setRangeMax={setRangeMax}
              getLabelValue={getLabelValue}
              getFileNameValue={getFileNameValue}
              onSelectFilename={(name: string) => {
                setSelectedLocation({
                  fileName: name,
                });
              }}
            />
          )}

          {selectedView !== SelectedView.TopTable && (
            <FlameGraph
              className={SelectedView.Both || selectedLocation ? styles.flameGraphHalf : styles.flameGraphFull}
              data={props.data}
              app={props.app}
              flameGraphHeight={props.flameGraphHeight}
              levels={levels}
              topLevelIndex={topLevelIndex}
              selectedBarIndex={selectedBarIndex}
              rangeMin={rangeMin}
              rangeMax={rangeMax}
              search={search}
              setTopLevelIndex={setTopLevelIndex}
              setSelectedBarIndex={setSelectedBarIndex}
              setRangeMin={setRangeMin}
              setRangeMax={setRangeMax}
              selectedView={selectedView}
              getLabelValue={getLabelValue}
              setSelectedLocation={(index: number) => {
                const view = new DataFrameView<Item>(props.data!);
                const row = view.get(index);
                setSelectedLocation({
                  fileName: row.fileName,
                  func: row.label,
                  line: row.line,
                });
              }}
            />
          )}

          {selectedLocation && (
            <SourceCodeView
              location={selectedLocation}
              datasource={props.datasource! as PhlareDataSource}
              getLabelValue={getLabelValue}
              getFileNameValue={getFileNameValue}
            />
          )}
=======
          <div className={styles.panes}>
            {tableVisible && (
              <div className={styles.pane}>
                <FlameGraphTopTableContainer
                  data={props.data}
                  search={search}
                  setSearch={setSearch}
                  setTopLevelIndex={setTopLevelIndex}
                  setSelectedBarIndex={setSelectedBarIndex}
                  setRangeMin={setRangeMin}
                  setRangeMax={setRangeMax}
                  getLabelValue={getLabelValue}
                />
              </div>
            )}

            {graphVisible && (
              <div className={styles.pane}>
                <FlameGraph
                  data={props.data}
                  app={props.app}
                  flameGraphHeight={props.flameGraphHeight}
                  levels={levels}
                  topLevelIndex={topLevelIndex}
                  selectedBarIndex={selectedBarIndex}
                  rangeMin={rangeMin}
                  rangeMax={rangeMax}
                  search={search}
                  setTopLevelIndex={setTopLevelIndex}
                  setSelectedBarIndex={setSelectedBarIndex}
                  setRangeMin={setRangeMin}
                  setRangeMax={setRangeMax}
                  getLabelValue={getLabelValue}
                  setSelectedLocation={(location) => {
                    setSelectedLocation(location);
                    setCodeVisible(true);
                    setTableVisible(false);
                  }}
                />
              </div>
            )}

            {codeVisible && (
              <div className={styles.pane}>
                {selectedLocation ? (
                  <SourceCodeView
                    locationIdx={selectedLocation}
                    getLabelValue={getLabelValue}
                    datasource={props.datasource! as PhlareDataSource}
                    data={props.data}
                    globalDataRanges={globalDataRanges}
                  />
                ) : (
                  <div>No code to show</div>
                )}
              </div>
            )}
          </div>
>>>>>>> 6b4d187f
        </div>
      )}
    </>
  );
};

const getStyles = (app: CoreApp, height: number) => ({
  container: css`
    height: 100%;
  `,

  panes: css`
    display: flex;
  `,

  pane: css`
    flex: 1;
    min-width: 0;
  `,
});

export default FlameGraphContainer;<|MERGE_RESOLUTION|>--- conflicted
+++ resolved
@@ -46,17 +46,29 @@
 
   // State for the selected filename/func/line
   const [selectedLocation, setSelectedLocation] = useState<number>();
+  const [selectedFileName, setSelectedFileName] = useState<string>();
 
   const labelField = props.data?.fields.find((f) => f.name === 'label');
+  const fileNameField = props.data?.fields.find((f) => f.name === 'fileName');
 
   // Label can actually be an enum field so depending on that we have to access it through display processor. This is
   // both a backward compatibility but also to allow using a simple dataFrame without enum config. This would allow
   // users to use this panel with correct query from data sources that do not return profiles natively....Leon: this should just be a transformation then and not handled here?
   const getLabelValue = useCallback(
     (label: string | number) => {
+      if (typeof label === 'string') {
+        return label;
+      }
       const enumConfig = labelField?.config?.type?.enum;
-
-<<<<<<< HEAD
+      if (enumConfig) {
+        return enumConfig.text![label];
+      } else {
+        return label.toString();
+      }
+    },
+    [labelField]
+  );
+
   const getFileNameValue = useCallback(
     (label: string | number) => {
       if (typeof label === 'string') {
@@ -64,18 +76,12 @@
       }
       const enumConfig = fileNameField?.config?.type?.enum;
       if (enumConfig) {
-        return getEnumDisplayProcessor(theme, enumConfig)(label).text;
-=======
-      // console.log(label);
-
-      if (enumConfig && typeof label === 'number') {
         return enumConfig.text![label];
->>>>>>> 6b4d187f
       } else {
         return label.toString();
       }
     },
-    [labelField]
+    [fileNameField]
   );
 
   // Transform dataFrame with nested set format to array of levels. Each level contains all the bars for a particular
@@ -163,68 +169,6 @@
             toggleCodeVisible={() => setCodeVisible(!codeVisible)}
           />
 
-<<<<<<< HEAD
-          {selectedView !== SelectedView.FlameGraph && !selectedLocation && (
-            <FlameGraphTopTableContainer
-              data={props.data}
-              app={props.app}
-              totalLevels={levels.length}
-              selectedView={selectedView}
-              search={search}
-              setSearch={setSearch}
-              setTopLevelIndex={setTopLevelIndex}
-              setSelectedBarIndex={setSelectedBarIndex}
-              setRangeMin={setRangeMin}
-              setRangeMax={setRangeMax}
-              getLabelValue={getLabelValue}
-              getFileNameValue={getFileNameValue}
-              onSelectFilename={(name: string) => {
-                setSelectedLocation({
-                  fileName: name,
-                });
-              }}
-            />
-          )}
-
-          {selectedView !== SelectedView.TopTable && (
-            <FlameGraph
-              className={SelectedView.Both || selectedLocation ? styles.flameGraphHalf : styles.flameGraphFull}
-              data={props.data}
-              app={props.app}
-              flameGraphHeight={props.flameGraphHeight}
-              levels={levels}
-              topLevelIndex={topLevelIndex}
-              selectedBarIndex={selectedBarIndex}
-              rangeMin={rangeMin}
-              rangeMax={rangeMax}
-              search={search}
-              setTopLevelIndex={setTopLevelIndex}
-              setSelectedBarIndex={setSelectedBarIndex}
-              setRangeMin={setRangeMin}
-              setRangeMax={setRangeMax}
-              selectedView={selectedView}
-              getLabelValue={getLabelValue}
-              setSelectedLocation={(index: number) => {
-                const view = new DataFrameView<Item>(props.data!);
-                const row = view.get(index);
-                setSelectedLocation({
-                  fileName: row.fileName,
-                  func: row.label,
-                  line: row.line,
-                });
-              }}
-            />
-          )}
-
-          {selectedLocation && (
-            <SourceCodeView
-              location={selectedLocation}
-              datasource={props.datasource! as PhlareDataSource}
-              getLabelValue={getLabelValue}
-              getFileNameValue={getFileNameValue}
-            />
-          )}
-=======
           <div className={styles.panes}>
             {tableVisible && (
               <div className={styles.pane}>
@@ -237,6 +181,11 @@
                   setRangeMin={setRangeMin}
                   setRangeMax={setRangeMax}
                   getLabelValue={getLabelValue}
+                  getFileNameValue={getFileNameValue}
+                  onSelectFilename={(name: string) => {
+                    setSelectedFileName(name);
+                    setSelectedLocation(undefined);
+                  }}
                 />
               </div>
             )}
@@ -260,6 +209,7 @@
                   getLabelValue={getLabelValue}
                   setSelectedLocation={(location) => {
                     setSelectedLocation(location);
+                    setSelectedFileName(undefined);
                     setCodeVisible(true);
                     setTableVisible(false);
                   }}
@@ -269,9 +219,10 @@
 
             {codeVisible && (
               <div className={styles.pane}>
-                {selectedLocation ? (
+                {selectedLocation || selectedFileName ? (
                   <SourceCodeView
                     locationIdx={selectedLocation}
+                    fileName={selectedFileName}
                     getLabelValue={getLabelValue}
                     datasource={props.datasource! as PhlareDataSource}
                     data={props.data}
@@ -283,7 +234,6 @@
               </div>
             )}
           </div>
->>>>>>> 6b4d187f
         </div>
       )}
     </>
