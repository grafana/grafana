--- conflicted
+++ resolved
@@ -15,30 +15,17 @@
   }
 
   render() {
-<<<<<<< HEAD
-    const { panelData, options } = this.props;
+    const { data, options } = this.props;
     const { showToolbar } = options;
-=======
-    const { data, options } = this.props;
->>>>>>> dc4bc426
 
     if (data.length < 1) {
       return <div>No Table Data...</div>;
     }
 
-<<<<<<< HEAD
     if (showToolbar) {
-      const tables = [panelData.tableData];
-      return <Tables {...this.props} {...options} theme={config.theme} data={tables} />;
+      return <Tables {...this.props} {...options} theme={config.theme} data={data} />;
     }
 
-    return <Table {...this.props} {...options} theme={config.theme} data={panelData.tableData} />;
-=======
-    return (
-      <ThemeContext.Consumer>
-        {theme => <Table {...this.props} {...options} theme={theme} data={data[0]} />}
-      </ThemeContext.Consumer>
-    );
->>>>>>> dc4bc426
+    return <Table {...this.props} {...options} theme={config.theme} data={data[0]} />;
   }
 }