// Copyright 2022 Grafana Labs
//
// Licensed under the Apache License, Version 2.0 (the "License");
// you may not use this file except in compliance with the License.
// You may obtain a copy of the License at
//
//     http://www.apache.org/licenses/LICENSE-2.0
//
// Unless required by applicable law or agreed to in writing, software
// distributed under the License is distributed on an "AS IS" BASIS,
// WITHOUT WARRANTIES OR CONDITIONS OF ANY KIND, either express or implied.
// See the License for the specific language governing permissions and
// limitations under the License.

package grafanaplugin

composableKinds: PanelCfg: {
	maturity: "experimental"

	lineage: {
<<<<<<< HEAD
		schemas: [{
			version: [0, 0]
			schema: {
				PanelOptions: {
					onlyFromThisDashboard: bool | *false
					onlyInTimeRange:       bool | *false
					tags: [...string]
					limit:           uint32 | *10
					showUser:        bool | *true
					showTime:        bool | *true
					showTags:        bool | *true
					navigateToPanel: bool | *true
					navigateBefore:  string | *"10m"
					navigateAfter:   string | *"10m"
				} @cuetsy(kind="interface")
			}
		}]
		lenses: []
=======
		seqs: [
			{
				schemas: [
					{
						Options: {
							onlyFromThisDashboard: bool | *false
							onlyInTimeRange:       bool | *false
							tags: [...string]
							limit:           uint32 | *10
							showUser:        bool | *true
							showTime:        bool | *true
							showTags:        bool | *true
							navigateToPanel: bool | *true
							navigateBefore:  string | *"10m"
							navigateAfter:   string | *"10m"
						} @cuetsy(kind="interface")
					},
				]
			},
		]
>>>>>>> c4242b8c
	}
}<|MERGE_RESOLUTION|>--- conflicted
+++ resolved
@@ -18,11 +18,10 @@
 	maturity: "experimental"
 
 	lineage: {
-<<<<<<< HEAD
 		schemas: [{
 			version: [0, 0]
 			schema: {
-				PanelOptions: {
+				Options: {
 					onlyFromThisDashboard: bool | *false
 					onlyInTimeRange:       bool | *false
 					tags: [...string]
@@ -37,27 +36,5 @@
 			}
 		}]
 		lenses: []
-=======
-		seqs: [
-			{
-				schemas: [
-					{
-						Options: {
-							onlyFromThisDashboard: bool | *false
-							onlyInTimeRange:       bool | *false
-							tags: [...string]
-							limit:           uint32 | *10
-							showUser:        bool | *true
-							showTime:        bool | *true
-							showTags:        bool | *true
-							navigateToPanel: bool | *true
-							navigateBefore:  string | *"10m"
-							navigateAfter:   string | *"10m"
-						} @cuetsy(kind="interface")
-					},
-				]
-			},
-		]
->>>>>>> c4242b8c
 	}
 }