import uPlot, { Padding } from 'uplot';

import {
  DataFrame,
  Field,
  FieldType,
  formattedValueToString,
  getDisplayProcessor,
  getFieldColorModeForField,
  cacheFieldDisplayNames,
  getFieldSeriesColor,
  GrafanaTheme2,
  outerJoinDataFrames,
<<<<<<< HEAD
  reduceField,
=======
>>>>>>> ae830f68
  TimeZone,
  VizOrientation,
} from '@grafana/data';
import { maybeSortFrame } from '@grafana/data/src/transformations/transformers/joinDataFrames';
import {
  AxisColorMode,
  AxisPlacement,
  GraphTransform,
<<<<<<< HEAD
=======
  GraphTresholdsStyleMode,
>>>>>>> ae830f68
  ScaleDirection,
  ScaleDistribution,
  ScaleOrientation,
  StackingMode,
  VizLegendOptions,
} from '@grafana/schema';
import { FIXED_UNIT, measureText, UPlotConfigBuilder, UPlotConfigPrepFn, UPLOT_AXIS_FONT_SIZE } from '@grafana/ui';
import { AxisProps } from '@grafana/ui/src/components/uPlot/config/UPlotAxisBuilder';
import { getStackingGroups } from '@grafana/ui/src/components/uPlot/utils';
import { findField } from 'app/features/dimensions';

import { BarsOptions, getConfig } from './bars';
import { FieldConfig, Options, defaultFieldConfig } from './panelcfg.gen';
import { BarChartDisplayValues, BarChartDisplayWarning } from './types';

function getBarCharScaleOrientation(orientation: VizOrientation) {
  if (orientation === VizOrientation.Vertical) {
    return {
      xOri: ScaleOrientation.Horizontal,
      xDir: ScaleDirection.Right,
      yOri: ScaleOrientation.Vertical,
      yDir: ScaleDirection.Up,
    };
  }

  return {
    xOri: ScaleOrientation.Vertical,
    xDir: ScaleDirection.Down,
    yOri: ScaleOrientation.Horizontal,
    yDir: ScaleDirection.Right,
  };
}

export interface BarChartOptionsEX extends Options {
  rawValue: (seriesIdx: number, valueIdx: number) => number | null;
<<<<<<< HEAD
  getColor?: (seriesIdx: number, valueIdx: number, value: any) => string | null;
=======
  getColor?: (seriesIdx: number, valueIdx: number, value: unknown) => string | null;
>>>>>>> ae830f68
  timeZone?: TimeZone;
  fillOpacity?: number;
}

export const preparePlotConfigBuilder: UPlotConfigPrepFn<BarChartOptionsEX> = ({
  frame,
  theme,
  orientation,
  showValue,
  groupWidth,
  barWidth,
  barRadius = 0,
  stacking,
  text,
  rawValue,
  getColor,
  fillOpacity,
  allFrames,
  xTickLabelRotation,
  xTickLabelMaxLength,
  xTickLabelSpacing = 0,
  legend,
  timeZone,
<<<<<<< HEAD
=======
  fullHighlight,
>>>>>>> ae830f68
}) => {
  const builder = new UPlotConfigBuilder();

  const formatValue = (seriesIdx: number, value: unknown) => {
    return formattedValueToString(frame.fields[seriesIdx].display!(value));
  };

  const formatShortValue = (seriesIdx: number, value: unknown) => {
    return shortenValue(formatValue(seriesIdx, value), xTickLabelMaxLength);
  };

  // bar orientation -> x scale orientation & direction
  const vizOrientation = getBarCharScaleOrientation(orientation);

  // Use bar width when only one field
  if (frame.fields.length === 2) {
    groupWidth = barWidth;
    barWidth = 1;
  }

  const opts: BarsOptions = {
    xOri: vizOrientation.xOri,
    xDir: vizOrientation.xDir,
    groupWidth,
    barWidth,
    barRadius,
    stacking,
    rawValue,
    getColor,
    fillOpacity,
    formatValue,
<<<<<<< HEAD
=======
    formatShortValue,
>>>>>>> ae830f68
    timeZone,
    text,
    showValue,
    legend,
    xSpacing: xTickLabelSpacing,
    xTimeAuto: frame.fields[0]?.type === FieldType.time && !frame.fields[0].config.unit?.startsWith('time:'),
    negY: frame.fields.map((f) => f.config.custom?.transform === GraphTransform.NegativeY),
<<<<<<< HEAD
=======
    fullHighlight,
>>>>>>> ae830f68
  };

  const config = getConfig(opts, theme);

  builder.setCursor(config.cursor);

  builder.addHook('init', config.init);
  builder.addHook('drawClear', config.drawClear);
  builder.addHook('draw', config.draw);

  builder.setTooltipInterpolator(config.interpolateTooltip);

  if (xTickLabelRotation !== 0) {
    // these are the amount of space we already have available between plot edge and first label
    // TODO: removing these hardcoded value requires reading back uplot instance props
    let lftSpace = 50;
    let btmSpace = vizOrientation.xOri === ScaleOrientation.Horizontal ? 14 : 5;

    builder.setPadding(getRotationPadding(frame, xTickLabelRotation, xTickLabelMaxLength, lftSpace, btmSpace));
  }

  builder.setPrepData(config.prepData);

  builder.addScale({
    scaleKey: 'x',
    isTime: false,
    range: config.xRange,
    distribution: ScaleDistribution.Ordinal,
    orientation: vizOrientation.xOri,
    direction: vizOrientation.xDir,
  });

  const xFieldAxisPlacement =
    frame.fields[0].config.custom?.axisPlacement !== AxisPlacement.Hidden
      ? vizOrientation.xOri === ScaleOrientation.Horizontal
        ? AxisPlacement.Bottom
        : AxisPlacement.Left
      : AxisPlacement.Hidden;
  const xFieldAxisShow = frame.fields[0].config.custom?.axisPlacement !== AxisPlacement.Hidden;

  builder.addAxis({
    scaleKey: 'x',
    isTime: false,
    placement: xFieldAxisPlacement,
    label: frame.fields[0].config.custom?.axisLabel,
    splits: config.xSplits,
    filter: vizOrientation.xOri === 0 ? config.hFilter : undefined,
    values: config.xValues,
    timeZone,
    grid: { show: false },
    ticks: { show: false },
    gap: 15,
    tickLabelRotation: vizOrientation.xOri === 0 ? xTickLabelRotation * -1 : 0,
    theme,
    show: xFieldAxisShow,
  });

  let seriesIndex = 0;
  const legendOrdered = isLegendOrdered(legend);

  // iterate the y values
  for (let i = 1; i < frame.fields.length; i++) {
    const field = frame.fields[i];

    seriesIndex++;

    const customConfig: FieldConfig = { ...defaultFieldConfig, ...field.config.custom };

    const scaleKey = field.config.unit || FIXED_UNIT;
    const colorMode = getFieldColorModeForField(field);
    const scaleColor = getFieldSeriesColor(field, theme);
    const seriesColor = scaleColor.color;

    // make barcharts start at 0 unless explicitly overridden
    let softMin = customConfig.axisSoftMin;
    let softMax = customConfig.axisSoftMax;

    if (softMin == null && field.config.min == null) {
      softMin = 0;
    }

    if (softMax == null && field.config.max == null) {
      softMax = 0;
    }

    // Render thresholds in graph
    if (customConfig.thresholdsStyle && field.config.thresholds) {
      const thresholdDisplay = customConfig.thresholdsStyle.mode ?? GraphTresholdsStyleMode.Off;
      if (thresholdDisplay !== GraphTresholdsStyleMode.Off) {
        builder.addThresholds({
          config: customConfig.thresholdsStyle,
          thresholds: field.config.thresholds,
          scaleKey,
          theme,
          hardMin: field.config.min,
          hardMax: field.config.max,
          softMin: customConfig.axisSoftMin,
          softMax: customConfig.axisSoftMax,
        });
      }
    }

    builder.addSeries({
      scaleKey,
      pxAlign: true,
      lineWidth: customConfig.lineWidth,
      lineColor: seriesColor,
      fillOpacity: customConfig.fillOpacity,
      theme,
      colorMode,
      pathBuilder: config.barsBuilder,
      show: !customConfig.hideFrom?.viz,
      gradientMode: customConfig.gradientMode,
      thresholds: field.config.thresholds,
      hardMin: field.config.min,
      hardMax: field.config.max,
      softMin: customConfig.axisSoftMin,
      softMax: customConfig.axisSoftMax,

      // The following properties are not used in the uPlot config, but are utilized as transport for legend config
      // PlotLegend currently gets unfiltered DataFrame[], so index must be into that field array, not the prepped frame's which we're iterating here
      dataFrameFieldIndex: {
        fieldIndex: legendOrdered
          ? i
          : allFrames[0].fields.findIndex(
              (f) => f.type === FieldType.number && f.state?.seriesIndex === seriesIndex - 1
            ),
        frameIndex: 0,
      },
    });

    // The builder will manage unique scaleKeys and combine where appropriate
    builder.addScale({
      scaleKey,
      min: field.config.min,
      max: field.config.max,
      softMin,
      softMax,
      centeredZero: customConfig.axisCenteredZero,
      orientation: vizOrientation.yOri,
      direction: vizOrientation.yDir,
      distribution: customConfig.scaleDistribution?.type,
      log: customConfig.scaleDistribution?.log,
    });

    if (customConfig.axisPlacement !== AxisPlacement.Hidden) {
      let placement = customConfig.axisPlacement;
      if (!placement || placement === AxisPlacement.Auto) {
        placement = AxisPlacement.Left;
      }
      if (vizOrientation.xOri === 1) {
        if (placement === AxisPlacement.Left) {
          placement = AxisPlacement.Bottom;
        }
        if (placement === AxisPlacement.Right) {
          placement = AxisPlacement.Top;
        }
      }

      let axisOpts: AxisProps = {
        scaleKey,
        label: customConfig.axisLabel,
        size: customConfig.axisWidth,
        placement,
        formatValue: (v, decimals) => formattedValueToString(field.display!(v, decimals)),
        filter: vizOrientation.yOri === 0 ? config.hFilter : undefined,
        tickLabelRotation: vizOrientation.xOri === 1 ? xTickLabelRotation * -1 : 0,
        theme,
        grid: { show: customConfig.axisGridShow },
      };

      if (customConfig.axisBorderShow) {
        axisOpts.border = {
          show: true,
        };
      }

      if (customConfig.axisColorMode === AxisColorMode.Series) {
        axisOpts.color = seriesColor;
      }

      builder.addAxis(axisOpts);
    }
  }

  let stackingGroups = getStackingGroups(frame);

  builder.setStackingGroups(stackingGroups);

  return builder;
};

function shortenValue(value: string, length: number) {
  if (value.length > length) {
    return value.substring(0, length).concat('...');
  } else {
    return value;
  }
}

function getRotationPadding(
  frame: DataFrame,
  rotateLabel: number,
  valueMaxLength: number,
  lftSpace = 0,
  btmSpace = 0
): Padding {
  const values = frame.fields[0].values;
  const fontSize = UPLOT_AXIS_FONT_SIZE;
  const displayProcessor = frame.fields[0].display;
  const getProcessedValue = (i: number) => {
    return displayProcessor ? displayProcessor(values[i]) : values[i];
  };
  let maxLength = 0;
  for (let i = 0; i < values.length; i++) {
    let size = measureText(shortenValue(formattedValueToString(getProcessedValue(i)), valueMaxLength), fontSize);
    maxLength = size.width > maxLength ? size.width : maxLength;
  }

  // Add padding to the right if the labels are rotated in a way that makes the last label extend outside the graph.
  const paddingRight =
    rotateLabel > 0
      ? Math.cos((rotateLabel * Math.PI) / 180) *
        measureText(
          shortenValue(formattedValueToString(getProcessedValue(values.length - 1)), valueMaxLength),
          fontSize
        ).width
      : 0;

  // Add padding to the left if the labels are rotated in a way that makes the first label extend outside the graph.
  const paddingLeft =
    rotateLabel < 0
      ? Math.cos((rotateLabel * -1 * Math.PI) / 180) *
        measureText(shortenValue(formattedValueToString(getProcessedValue(0)), valueMaxLength), fontSize).width
      : 0;

  // Add padding to the bottom to avoid clipping the rotated labels.
  const paddingBottom =
    Math.sin(((rotateLabel >= 0 ? rotateLabel : rotateLabel * -1) * Math.PI) / 180) * maxLength - btmSpace;

  return [
    Math.round(UPLOT_AXIS_FONT_SIZE * uPlot.pxRatio),
    paddingRight,
    paddingBottom,
    Math.max(0, paddingLeft - lftSpace),
  ];
}

/** @internal */
export function prepareBarChartDisplayValues(
  series: DataFrame[],
  theme: GrafanaTheme2,
  options: Options
): BarChartDisplayValues | BarChartDisplayWarning {
  if (!series?.length) {
    return { warn: 'No data in response' };
  }

  cacheFieldDisplayNames(series);

  // Bar chart requires a single frame
  const frame =
    series.length === 1
      ? maybeSortFrame(
          series[0],
          series[0].fields.findIndex((f) => f.type === FieldType.time)
        )
      : outerJoinDataFrames({ frames: series });
  if (!frame) {
    return { warn: 'Unable to join data' };
  }

  // Color by a field different than the input
  let colorByField: Field | undefined = undefined;
  if (options.colorByField) {
    colorByField = findField(frame, options.colorByField);
    if (!colorByField) {
      return { warn: 'Color field not found' };
    }
  }

  let xField: Field | undefined = undefined;
  if (options.xField) {
    xField = findField(frame, options.xField);
    if (!xField) {
      return { warn: 'Configured x field not found' };
    }
  }

  let stringField: Field | undefined = undefined;
  let timeField: Field | undefined = undefined;
  let fields: Field[] = [];
  for (const field of frame.fields) {
    if (field === xField) {
      continue;
    }

    switch (field.type) {
      case FieldType.string:
        if (!stringField) {
          stringField = field;
        }
        break;

      case FieldType.time:
        if (!timeField) {
          timeField = field;
        }
        break;

      case FieldType.number: {
        const copy = {
          ...field,
          state: {
            ...field.state,
            seriesIndex: fields.length, // off by one?
          },
          config: {
            ...field.config,
            custom: {
              ...field.config.custom,
              stacking: {
                group: '_',
                mode: options.stacking,
              },
            },
          },
          values: field.values.map((v) => {
            if (!(Number.isFinite(v) || v == null)) {
              return null;
            }
            return v;
          }),
        };

        if (options.stacking === StackingMode.Percent) {
          copy.config.unit = 'percentunit';
          copy.display = getDisplayProcessor({ field: copy, theme });
        }

        fields.push(copy);
      }
    }
  }

  let firstField = xField;
  if (!firstField) {
    firstField = stringField || timeField;
  }

  if (!firstField) {
    return {
      warn: 'Bar charts requires a string or time field',
    };
  }

  if (!fields.length) {
    return {
      warn: 'No numeric fields found',
    };
  }

  // Show the first number value
  if (colorByField && fields.length > 1) {
    const firstNumber = fields.find((f) => f !== colorByField);
    if (firstNumber) {
      fields = [firstNumber];
    }
  }

  let legendFields: Field[] = fields;
  if (options.stacking === StackingMode.Percent) {
    legendFields = fields.map((field) => {
      const alignedFrameField = frame.fields.find((f) => f.state?.displayName === field.state?.displayName)!;

      const copy = {
        ...field,
        config: {
          ...alignedFrameField.config,
        },
        values: field.values,
      };

      copy.display = getDisplayProcessor({ field: copy, theme });

      return copy;
    });

    legendFields.unshift(firstField);
  }

  // String field is first
  fields.unshift(firstField);

  return {
    aligned: frame,
    colorByField,
    viz: [
      {
        length: firstField.values.length,
        fields: fields, // ideally: fields.filter((f) => !Boolean(f.config.custom?.hideFrom?.viz)),
      },
    ],
    legend: {
      fields: legendFields,
      length: firstField.values.length,
    },
  };
}

export const isLegendOrdered = (options: VizLegendOptions) => Boolean(options?.sortBy && options.sortDesc !== null);<|MERGE_RESOLUTION|>--- conflicted
+++ resolved
@@ -11,10 +11,6 @@
   getFieldSeriesColor,
   GrafanaTheme2,
   outerJoinDataFrames,
-<<<<<<< HEAD
-  reduceField,
-=======
->>>>>>> ae830f68
   TimeZone,
   VizOrientation,
 } from '@grafana/data';
@@ -23,10 +19,7 @@
   AxisColorMode,
   AxisPlacement,
   GraphTransform,
-<<<<<<< HEAD
-=======
   GraphTresholdsStyleMode,
->>>>>>> ae830f68
   ScaleDirection,
   ScaleDistribution,
   ScaleOrientation,
@@ -62,11 +55,7 @@
 
 export interface BarChartOptionsEX extends Options {
   rawValue: (seriesIdx: number, valueIdx: number) => number | null;
-<<<<<<< HEAD
-  getColor?: (seriesIdx: number, valueIdx: number, value: any) => string | null;
-=======
   getColor?: (seriesIdx: number, valueIdx: number, value: unknown) => string | null;
->>>>>>> ae830f68
   timeZone?: TimeZone;
   fillOpacity?: number;
 }
@@ -90,10 +79,7 @@
   xTickLabelSpacing = 0,
   legend,
   timeZone,
-<<<<<<< HEAD
-=======
   fullHighlight,
->>>>>>> ae830f68
 }) => {
   const builder = new UPlotConfigBuilder();
 
@@ -125,10 +111,7 @@
     getColor,
     fillOpacity,
     formatValue,
-<<<<<<< HEAD
-=======
     formatShortValue,
->>>>>>> ae830f68
     timeZone,
     text,
     showValue,
@@ -136,10 +119,7 @@
     xSpacing: xTickLabelSpacing,
     xTimeAuto: frame.fields[0]?.type === FieldType.time && !frame.fields[0].config.unit?.startsWith('time:'),
     negY: frame.fields.map((f) => f.config.custom?.transform === GraphTransform.NegativeY),
-<<<<<<< HEAD
-=======
     fullHighlight,
->>>>>>> ae830f68
   };
 
   const config = getConfig(opts, theme);
