import uPlot, { Padding } from 'uplot';

import {
  DataFrame,
  Field,
  FieldConfigSource,
  FieldType,
  GrafanaTheme2,
  cacheFieldDisplayNames,
  formattedValueToString,
  getDisplayProcessor,
  getFieldColorModeForField,
  getFieldSeriesColor,
  outerJoinDataFrames,
} from '@grafana/data';
import { decoupleHideFromState } from '@grafana/data/internal';
import { t } from '@grafana/i18n';
import {
  AxisColorMode,
  AxisPlacement,
  FieldColorModeId,
  GraphThresholdsStyleMode,
  GraphTransform,
  ScaleDistribution,
  TimeZone,
  TooltipDisplayMode,
  VizOrientation,
} from '@grafana/schema';
import {
  FIXED_UNIT,
  ScaleDirection,
  ScaleOrientation,
  StackingMode,
  UPlotConfigBuilder,
  measureText,
} from '@grafana/ui';
import { AxisProps, UPLOT_AXIS_FONT_SIZE, getStackingGroups } from '@grafana/ui/internal';

import { setClassicPaletteIdxs } from '../timeseries/utils';

import { BarsOptions, getConfig } from './bars';
import { FieldConfig, Options, defaultFieldConfig } from './panelcfg.gen';
// import { isLegendOrdered } from './utils';

interface BarSeries {
  series: DataFrame[];
  _rest: Field[];
  color?: Field | null;
  warn?: string | null;
}


export function prepSeries(
  frames: DataFrame[],
  fieldConfig: FieldConfigSource,
  stacking: StackingMode,
  clusteredStacking: StackingMode,
  theme: GrafanaTheme2,
  xFieldName?: string,
  colorFieldName?: string,
  groupByField?: string
): BarSeries {
  // this allows PanelDataErrorView to show the default noValue message
  if (frames.length === 0 || frames.every((fr) => fr.length === 0)) {
    return {
      warn: '',
      series: [],
      _rest: [],
    };
  }

  cacheFieldDisplayNames(frames);
  decoupleHideFromState(frames, fieldConfig);

  let frame: DataFrame | undefined = { ...frames[0] };
  const groupByFieldIdx = getFieldIdx(frames, groupByField)

  if (clusteredStacking !== StackingMode.None) {
    const clusters = getClustersFromArray(Array.from(frames[0].fields[groupByFieldIdx === -1 ? 0 : groupByFieldIdx].values), groupByField);
    prepareClusterData(frames, clusters, groupByField);
    frame = { ...frames[0] };
  }

  // auto-sort and/or join on first time field (if any)
  // TODO: should this always join on the xField (if supplied?)
  const timeFieldIdx = frame.fields.findIndex((f) => f.type === FieldType.time);

  if (timeFieldIdx >= 0 && frames.length > 1) {
    frame = outerJoinDataFrames({ frames, keepDisplayNames: true }) ?? frame;
  }
  
  const xField =
    // TODO: use matcher
    frame.fields.find((field) => field.state?.displayName === xFieldName || field.name === xFieldName) ??
    frame.fields.find((field) => field.type === FieldType.string) ??
    frame.fields[timeFieldIdx];

  if (xField != null) {
    const fields: Field[] = [xField];
    const _rest: Field[] = [];

    const colorField =
      colorFieldName == null
        ? undefined
        : frame.fields.find(
            // TODO: use matcher
            (field) => field.state?.displayName === colorFieldName || field.name === colorFieldName
          );

    frame.fields.forEach((field) => {
      if (field !== xField) {
        if (field.type === FieldType.number && !field.config.custom?.hideFrom?.viz) {
          const field2 = {
            ...field,
            values: field.values.map((v) => (Number.isFinite(v) ? v : null)),
            // TODO: stacking should be moved from panel opts to fieldConfig (like TimeSeries) so we dont have to do this
            config: {
              ...field.config,
              custom: {
                ...field.config.custom,
                stacking: {
                  group: '_',
                  mode: stacking,
                },
                clusteredStacking: {
                  cluster: '_',
                  mode: clusteredStacking,
                }
              },
            },
          };

          fields.push(field2);
        } else {
          _rest.push(field);
        }
      }
    });

    let warn: string | null = null;

    if (fields.length === 1) {
      warn = t('bar-chart.warn.missing-numeric', 'No numeric fields found');
    }

    frame.fields = fields;

    const series = [frame];

    setClassicPaletteIdxs(series, theme, 0);

    return {
      series,
      _rest,
      color: colorField,
      warn,
    };
  }

  return {
    series: [],
    _rest: [],
    color: null,
    warn: t('bar-chart.warn.missing-series', 'Bar charts require a string or time field'),
  };
}

export interface PrepConfigOpts {
  series: DataFrame[]; // series with hideFrom.viz: false
  totalSeries: number; // total series count (including hidden)
  color?: Field | null;
  orientation: VizOrientation;
  options: Options;
  timeZone: TimeZone;
  theme: GrafanaTheme2;
  groupByField?: string;
}

export const prepConfig = ({ series, totalSeries, color, orientation, options, timeZone, theme}: PrepConfigOpts) => {
  let {
    showValue,
    groupWidth,
    clusterWidth, 
    barWidth,
    barRadius = 0,
    stacking,
    clusteredStacking,
    text,
    tooltip,
    xTickLabelRotation,
    xTickLabelMaxLength,
    xTickLabelSpacing = 0,
    legend,
    fullHighlight,
    groupByField,
  } = options;
  // this and color is kept up to date by returned prepData()
  let frame = series[0];

  const builder = new UPlotConfigBuilder();

  const formatters = frame.fields.map((f, i) => {
    if (stacking === StackingMode.Percent) {
      return getDisplayProcessor({
        field: {
          ...f,
          config: {
            ...f.config,
            unit: 'percentunit',
          },
        },
        theme,
      });
    }

    return f.display!;
  });

  const formatValue = (seriesIdx: number, value: unknown) => {
    return formattedValueToString(formatters[seriesIdx](value));
  };

  const formatShortValue = (seriesIdx: number, value: unknown) => {
    return shortenValue(formatValue(seriesIdx, value), xTickLabelMaxLength);
  };

  // bar orientation -> x scale orientation & direction
  const vizOrientation = getScaleOrientation(orientation);

  // Use bar width when only one field
  if (frame.fields.length === 2 && stacking === StackingMode.None) {
    if (totalSeries === 1) {
      groupWidth = barWidth;
    }

    barWidth = 1;
  }

  const rawValue = (seriesIdx: number, valueIdx: number) => {
    return frame.fields[seriesIdx].values[valueIdx];
  };

  // Color by value
  let getColor: ((seriesIdx: number, valueIdx: number) => string) | undefined = undefined;

  let fillOpacity = 1;

  if (color != null) {
    const disp = color.display!;
    fillOpacity = (color.config.custom.fillOpacity ?? 100) / 100;
    // gradientMode? ignore?
    getColor = (seriesIdx: number, valueIdx: number) => disp(color!.values[valueIdx]).color!;
  } else {
    const hasPerBarColor = frame.fields.some((f) => {
      const fromThresholds = f.config.color?.mode === FieldColorModeId.Thresholds;

      return (
        fromThresholds ||
        f.config.mappings?.some((m) => {
          // ValueToText mappings have a different format, where all of them are grouped into an object keyed by value
          if (m.type === 'value') {
            // === MappingType.ValueToText
            return Object.values(m.options).some((result) => result.color != null);
          }
          return m.options.result.color != null;
        })
      );
    });

    if (hasPerBarColor) {
      // use opacity from first numeric field
      let opacityField = frame.fields.find((f) => f.type === FieldType.number)!;

      fillOpacity = (opacityField?.config?.custom?.fillOpacity ?? 100) / 100;

      getColor = (seriesIdx: number, valueIdx: number) => {
        let field = frame.fields[seriesIdx];
        return field.display!(field.values[valueIdx]).color!;
      };
    }
  }

  const opts: BarsOptions = {
    xOri: vizOrientation.xOri,
    xDir: vizOrientation.xDir,
    groupWidth,
    clusterWidth,
    barWidth,
    barRadius,
    stacking,
    clusteredStacking,
    groupByField,
    rawValue,
    getColor,
    fillOpacity,
    formatValue,
    formatShortValue,
    timeZone,
    text,
    showValue,
    legend,
    xSpacing: xTickLabelSpacing,
    xTimeAuto: frame.fields[0]?.type === FieldType.time && !frame.fields[0].config.unit?.startsWith('time:'),
    negY: frame.fields.map((f) => f.config.custom?.transform === GraphTransform.NegativeY),
    fullHighlight,
    hoverMulti: tooltip.mode === TooltipDisplayMode.Multi,
  };

  // const clusters = getClustersFromField(series, groupByField);
  const groupByFieldIdx = getFieldIdx(series, groupByField)

  const config = getConfig(opts, theme, groupByFieldIdx);

  builder.setCursor(config.cursor);

  builder.addHook('init', config.init);
  builder.addHook('drawClear', config.drawClear);
  builder.addHook('draw', config.draw);

  if (xTickLabelRotation !== 0) {
    // these are the amount of space we already have available between plot edge and first label
    // TODO: removing these hardcoded value requires reading back uplot instance props
    let lftSpace = 50;
    let btmSpace = vizOrientation.xOri === ScaleOrientation.Horizontal ? 14 : 5;

    builder.setPadding(getRotationPadding(frame, xTickLabelRotation, xTickLabelMaxLength, lftSpace, btmSpace));
  }

  builder.setPrepData(config.prepData);

  builder.addScale({
    scaleKey: 'x',
    isTime: false,
    // range: config.xAxisRange,
    range: config.xRange,
    distribution: ScaleDistribution.Ordinal,
    orientation: vizOrientation.xOri,
    direction: vizOrientation.xDir,
  });

  builder.addScale({ // fake x scale for the x-axis
    scaleKey: 'x-fake',
    isTime: false,
    range: config.xAxisRange,
    distribution: ScaleDistribution.Ordinal,
    orientation: vizOrientation.xOri,
    direction: vizOrientation.xDir,
  });

  const xFieldAxisPlacement =
    frame.fields[0]?.config.custom?.axisPlacement !== AxisPlacement.Hidden
      ? vizOrientation.xOri === ScaleOrientation.Horizontal
        ? AxisPlacement.Bottom
        : AxisPlacement.Left
      : AxisPlacement.Hidden;
  const xFieldAxisShow = frame.fields[0]?.config.custom?.axisPlacement !== AxisPlacement.Hidden;

  builder.addAxis({
    scaleKey: 'x-fake',
    isTime: false,
    placement: xFieldAxisPlacement,
    label: frame.fields[0]?.config.custom?.axisLabel,
    splits: config.xSplits,
    filter: vizOrientation.xOri === 0 ? config.hFilter : undefined,
    values: config.xValues,
    timeZone,
    grid: { show: false },
    ticks: { show: false },
    gap: 15,
    tickLabelRotation: vizOrientation.xOri === 0 ? xTickLabelRotation * -1 : 0,
    theme,
    show: xFieldAxisShow,
  });

  // let seriesIndex = 0;
  // const legendOrdered = isLegendOrdered(legend);

  // iterate the y values
  for (let i = 1; i < frame.fields.length; i++) {
    const field = frame.fields[i];

    // seriesIndex++;

    const customConfig: FieldConfig = { ...defaultFieldConfig, ...field.config.custom };

    const scaleKey = field.config.unit || FIXED_UNIT;
    const colorMode = getFieldColorModeForField(field);
    const scaleColor = getFieldSeriesColor(field, theme);
    const seriesColor = scaleColor.color;

    // make barcharts start at 0 unless explicitly overridden
    let softMin = customConfig.axisSoftMin;
    // let softMax = customConfig.axisSoftMax;
    let softMax = 3;

    if (softMin == null && field.config.min == null) {
      softMin = 0;
    }

    if (softMax == null && field.config.max == null) {
      softMax = 0;
    }

    // Render thresholds in graph
    if (customConfig.thresholdsStyle && field.config.thresholds) {
      const thresholdDisplay = customConfig.thresholdsStyle.mode ?? GraphThresholdsStyleMode.Off;
      if (thresholdDisplay !== GraphThresholdsStyleMode.Off) {
        builder.addThresholds({
          config: customConfig.thresholdsStyle,
          thresholds: field.config.thresholds,
          scaleKey,
          theme,
          hardMin: field.config.min,
          hardMax: field.config.max,
          softMin: customConfig.axisSoftMin,
          softMax: customConfig.axisSoftMax,
        });
      }
    }

    builder.addSeries({
      scaleKey,
      pxAlign: true,
      lineWidth: customConfig.lineWidth,
      lineColor: seriesColor,
      fillOpacity: customConfig.fillOpacity,
      theme,
      colorMode,
      pathBuilder: config.barsBuilder,
      show: !customConfig.hideFrom?.viz,
      gradientMode: customConfig.gradientMode,
      thresholds: field.config.thresholds,
      hardMin: field.config.min,
      hardMax: field.config.max,
      softMin: customConfig.axisSoftMin,
      softMax: customConfig.axisSoftMax,

      // The following properties are not used in the uPlot config, but are utilized as transport for legend config
      // PlotLegend currently gets unfiltered DataFrame[], so index must be into that field array, not the prepped frame's which we're iterating here
      // dataFrameFieldIndex: {
      //   fieldIndex: legendOrdered
      //     ? i
      //     : allFrames[0].fields.findIndex(
      //         (f) => f.type === FieldType.number && f.state?.seriesIndex === seriesIndex - 1
      //       ),
      //   frameIndex: 0,
      // },
    });

    // The builder will manage unique scaleKeys and combine where appropriate
    builder.addScale({
      scaleKey,
      min: field.config.min,
      max: field.config.max,
      softMin,
      softMax,
      centeredZero: customConfig.axisCenteredZero,
      orientation: vizOrientation.yOri,
      direction: vizOrientation.yDir,
      distribution: customConfig.scaleDistribution?.type,
      log: customConfig.scaleDistribution?.log,
      decimals: field.config.decimals,
    });

    if (customConfig.axisPlacement !== AxisPlacement.Hidden) {
      let placement = customConfig.axisPlacement;
      if (!placement || placement === AxisPlacement.Auto) {
        placement = AxisPlacement.Left;
      }
      if (vizOrientation.xOri === 1) {
        if (placement === AxisPlacement.Left) {
          placement = AxisPlacement.Bottom;
        }
        if (placement === AxisPlacement.Right) {
          placement = AxisPlacement.Top;
        }
      }

      let axisOpts: AxisProps = {
        scaleKey,
        label: customConfig.axisLabel,
        size: customConfig.axisWidth,
        placement,
        formatValue: (v, decimals) => formattedValueToString(field.display!(v, decimals)),
        filter: vizOrientation.yOri === 0 ? config.hFilter : undefined,
        tickLabelRotation: vizOrientation.xOri === 1 ? xTickLabelRotation * -1 : 0,
        theme,
        grid: { show: customConfig.axisGridShow },
        decimals: field.config.decimals,
      };

      if (customConfig.axisBorderShow) {
        axisOpts.border = {
          show: true,
        };
      }

      if (customConfig.axisColorMode === AxisColorMode.Series) {
        axisOpts.color = seriesColor;
      }

      builder.addAxis(axisOpts);
    }
  }

  let stackingGroups = getStackingGroups(frame);

  builder.setStackingGroups(stackingGroups);

  return {
    builder,
    prepData: (_series: DataFrame[], _color?: Field | null) => {
      series = _series;
      frame = series[0];
      color = _color;

      return builder.prepData!(series);
    },
  };
};

<<<<<<< HEAD

export function prepareClusterData(frames: DataFrame[], clusters: number[], groupByField: string | undefined): void {
  if (!frames.length || !groupByField) {
    return;
  }

  const frame = frames[0];

  // TODO should work for other field names
  const xField = frame.fields.find(f => f.name === 'X');
  const catField = frame.fields.find(f => f.name === groupByField);
  const yField = frame.fields.find(f => f.name === 'Y');
  
  if (!xField || !catField || !yField) {
    return;
  }

  const xVals = xField.values;
  const catVals = catField.values;
  const yVals = yField.values;

  const newX: any[] = [];
  const newCat: any[] = [];
  const newY: number[] = [];

  const newFields: Field[] = [];

  let rowIdx = 0;

  clusters.forEach(clusterSize => {
    const clusterLabel = String(catVals[rowIdx]);

    newX.push(xVals[rowIdx]);
    newCat.push(clusterLabel);
    newY.push(yVals[rowIdx]);

    for (let k = 1; k < clusterSize; k++) {
      const v = yVals[rowIdx + k];

      const field: Field = {
        name: `${clusterLabel}_${k}`,
        type: FieldType.number,
        config: yField ? yField.config : {},
        values: Array(clusters.length).fill(0),
        display: yField.display,
      };

      // place absorbed value into this cluster’s slot
      field.values[newX.length - 1] = v ?? 0;

      newFields.push(field);
    }

    rowIdx += clusterSize;
  });

  xField.values = newX;
  catField.values = newCat;
  yField.values = newY;

  frame.fields.push(...newFields);
}

// returns an array of ints, where each number n represents the size of the nth cluster
export function getClustersFromField(series: DataFrame[], groupByField: string | undefined): number[] {
  const fieldValues = getFieldValuesFromData(series, groupByField);
  const clusters = [];
  let clustersIdx = -1;
  let currentValue: any = undefined;
  for (let i = 0; i < fieldValues.length; i++) {
    if (fieldValues[i] !== currentValue) {
      currentValue = fieldValues[i];
      clusters.push(0);
      clustersIdx++;
    }
    if (clustersIdx === -1) { return [] };
    clusters[clustersIdx]++;
  }
  return clusters;
}
=======
>>>>>>> ea6ea888

// returns an array of ints, where each number n represents the size of the nth cluster
export function getClustersFromArray(fieldValues: any[], groupByField: string | undefined): number[] {
  if (!fieldValues) { return []; }
  const fallbackClusters = Array(fieldValues.length).fill(1); // cluster for each group
  if (!groupByField) { return fallbackClusters; }
  const clusters = [];
  let clustersIdx = -1;
  let currentValue: any = undefined;
  for (let i = 0; i < fieldValues.length; i++) {
    if (fieldValues[i] !== currentValue) {
      currentValue = fieldValues[i];
      clusters.push(0);
      clustersIdx++;
    }
    if (clustersIdx === -1) { return fallbackClusters; };
    clusters[clustersIdx]++;
  }
  return clusters;
}

function getFieldIdx(data: DataFrame[], groupByFieldName: string | undefined): number {
  if (!groupByFieldName || !data || data.length === 0 || data[0].length === 0) { return -1 };
  return data[0].fields.findIndex((field) => field.name === groupByFieldName);
}


function shortenValue(value: string, length: number) {
  if (value.length > length) {
    return value.substring(0, length).concat('...');
  } else {
    return value;
  }
}

function getRotationPadding(
  frame: DataFrame,
  rotateLabel: number,
  valueMaxLength: number,
  lftSpace = 0,
  btmSpace = 0
): Padding {
  const values = frame.fields[0].values;
  const fontSize = UPLOT_AXIS_FONT_SIZE;
  const displayProcessor = frame.fields[0].display;
  const getProcessedValue = (i: number) => {
    return displayProcessor ? displayProcessor(values[i]) : values[i];
  };
  let maxLength = 0;
  for (let i = 0; i < values.length; i++) {
    let size = measureText(shortenValue(formattedValueToString(getProcessedValue(i)), valueMaxLength), fontSize);
    maxLength = size.width > maxLength ? size.width : maxLength;
  }

  // Add padding to the right if the labels are rotated in a way that makes the last label extend outside the graph.
  const paddingRight =
    rotateLabel > 0
      ? Math.cos((rotateLabel * Math.PI) / 180) *
        measureText(
          shortenValue(formattedValueToString(getProcessedValue(values.length - 1)), valueMaxLength),
          fontSize
        ).width
      : 0;

  // Add padding to the left if the labels are rotated in a way that makes the first label extend outside the graph.
  const paddingLeft =
    rotateLabel < 0
      ? Math.cos((rotateLabel * -1 * Math.PI) / 180) *
        measureText(shortenValue(formattedValueToString(getProcessedValue(0)), valueMaxLength), fontSize).width
      : 0;

  // Add padding to the bottom to avoid clipping the rotated labels.
  const paddingBottom =
    Math.sin(((rotateLabel >= 0 ? rotateLabel : rotateLabel * -1) * Math.PI) / 180) * maxLength - btmSpace;

  return [
    Math.round(UPLOT_AXIS_FONT_SIZE * uPlot.pxRatio),
    paddingRight,
    paddingBottom,
    Math.max(0, paddingLeft - lftSpace),
  ];
}

function getScaleOrientation(orientation: VizOrientation) {
  if (orientation === VizOrientation.Vertical) {
    return {
      xOri: ScaleOrientation.Horizontal,
      xDir: ScaleDirection.Right,
      yOri: ScaleOrientation.Vertical,
      yDir: ScaleDirection.Up,
    };
  }

  return {
    xOri: ScaleOrientation.Vertical,
    xDir: ScaleDirection.Down,
    yOri: ScaleOrientation.Horizontal,
    yDir: ScaleDirection.Right,
  };
}<|MERGE_RESOLUTION|>--- conflicted
+++ resolved
@@ -519,7 +519,6 @@
   };
 };
 
-<<<<<<< HEAD
 
 export function prepareClusterData(frames: DataFrame[], clusters: number[], groupByField: string | undefined): void {
   if (!frames.length || !groupByField) {
@@ -583,25 +582,6 @@
   frame.fields.push(...newFields);
 }
 
-// returns an array of ints, where each number n represents the size of the nth cluster
-export function getClustersFromField(series: DataFrame[], groupByField: string | undefined): number[] {
-  const fieldValues = getFieldValuesFromData(series, groupByField);
-  const clusters = [];
-  let clustersIdx = -1;
-  let currentValue: any = undefined;
-  for (let i = 0; i < fieldValues.length; i++) {
-    if (fieldValues[i] !== currentValue) {
-      currentValue = fieldValues[i];
-      clusters.push(0);
-      clustersIdx++;
-    }
-    if (clustersIdx === -1) { return [] };
-    clusters[clustersIdx]++;
-  }
-  return clusters;
-}
-=======
->>>>>>> ea6ea888
 
 // returns an array of ints, where each number n represents the size of the nth cluster
 export function getClustersFromArray(fieldValues: any[], groupByField: string | undefined): number[] {
