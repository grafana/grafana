import { orderBy } from 'lodash';
import { Padding } from 'uplot';

import {
  ArrayVector,
  DataFrame,
  Field,
  FieldType,
  formattedValueToString,
  getDisplayProcessor,
  getFieldColorModeForField,
  getFieldSeriesColor,
  GrafanaTheme2,
  outerJoinDataFrames,
  reduceField,
  VizOrientation,
} from '@grafana/data';
import { maybeSortFrame } from '@grafana/data/src/transformations/transformers/joinDataFrames';
import {
  AxisPlacement,
  ScaleDirection,
  ScaleDistribution,
  ScaleOrientation,
  StackingMode,
  VizLegendOptions,
} from '@grafana/schema';
import { FIXED_UNIT, measureText, UPlotConfigBuilder, UPlotConfigPrepFn, UPLOT_AXIS_FONT_SIZE } from '@grafana/ui';
import { getStackingGroups } from '@grafana/ui/src/components/uPlot/utils';
import { findField } from 'app/features/dimensions';

import { BarsOptions, getConfig } from './bars';
import { BarChartFieldConfig, PanelOptions, defaultBarChartFieldConfig } from './models.gen';
import { BarChartDisplayValues, BarChartDisplayWarning } from './types';

function getBarCharScaleOrientation(orientation: VizOrientation) {
  if (orientation === VizOrientation.Vertical) {
    return {
      xOri: ScaleOrientation.Horizontal,
      xDir: ScaleDirection.Right,
      yOri: ScaleOrientation.Vertical,
      yDir: ScaleDirection.Up,
    };
  }

  return {
    xOri: ScaleOrientation.Vertical,
    xDir: ScaleDirection.Down,
    yOri: ScaleOrientation.Horizontal,
    yDir: ScaleDirection.Right,
  };
}

export interface BarChartOptionsEX extends PanelOptions {
  rawValue: (seriesIdx: number, valueIdx: number) => number | null;
  getColor?: (seriesIdx: number, valueIdx: number, value: any) => string | null;
  fillOpacity?: number;
}

export const preparePlotConfigBuilder: UPlotConfigPrepFn<BarChartOptionsEX> = ({
  frame,
  theme,
  orientation,
  showValue,
  groupWidth,
  barWidth,
  barRadius = 0,
  stacking,
  text,
  rawValue,
  getColor,
  fillOpacity,
  allFrames,
  xTickLabelRotation,
  xTickLabelMaxLength,
  xTickLabelSpacing = 0,
  legend,
}) => {
  const builder = new UPlotConfigBuilder();
  const defaultValueFormatter = (seriesIdx: number, value: any) => {
    return shortenValue(formattedValueToString(frame.fields[seriesIdx].display!(value)), xTickLabelMaxLength);
  };

  // bar orientation -> x scale orientation & direction
  const vizOrientation = getBarCharScaleOrientation(orientation);

  const formatValue = defaultValueFormatter;

  // Use bar width when only one field
  if (frame.fields.length === 2) {
    groupWidth = barWidth;
    barWidth = 1;
  }

  const opts: BarsOptions = {
    xOri: vizOrientation.xOri,
    xDir: vizOrientation.xDir,
    groupWidth,
    barWidth,
    barRadius,
    stacking,
    rawValue,
    getColor,
    fillOpacity,
    formatValue,
    text,
    showValue,
    legend,
    xSpacing: xTickLabelSpacing,
    xTimeAuto: frame.fields[0]?.type === FieldType.time && !frame.fields[0].config.unit?.startsWith('time:'),
  };

  const config = getConfig(opts, theme);

  builder.setCursor(config.cursor);

  builder.addHook('init', config.init);
  builder.addHook('drawClear', config.drawClear);
  builder.addHook('draw', config.draw);

  builder.setTooltipInterpolator(config.interpolateTooltip);

  if (vizOrientation.xOri === ScaleOrientation.Horizontal && xTickLabelRotation !== 0) {
    builder.setPadding(getRotationPadding(frame, xTickLabelRotation, xTickLabelMaxLength));
  }

  builder.setPrepData(config.prepData);

  builder.addScale({
    scaleKey: 'x',
    isTime: false,
    range: config.xRange,
    distribution: ScaleDistribution.Ordinal,
    orientation: vizOrientation.xOri,
    direction: vizOrientation.xDir,
  });

  const xFieldAxisPlacement =
    frame.fields[0].config.custom?.axisPlacement !== AxisPlacement.Hidden
      ? vizOrientation.xOri === ScaleOrientation.Horizontal
        ? AxisPlacement.Bottom
        : AxisPlacement.Left
      : AxisPlacement.Hidden;
  const xFieldAxisShow = frame.fields[0].config.custom?.axisPlacement !== AxisPlacement.Hidden;

  builder.addAxis({
    scaleKey: 'x',
    isTime: false,
    placement: xFieldAxisPlacement,
    label: frame.fields[0].config.custom?.axisLabel,
    splits: config.xSplits,
    values: config.xValues,
    grid: { show: false },
    ticks: { show: false },
    gap: 15,
    tickLabelRotation: xTickLabelRotation * -1,
    theme,
    show: xFieldAxisShow,
  });

  let seriesIndex = 0;
  const legendOrdered = isLegendOrdered(legend);

  // iterate the y values
  for (let i = 1; i < frame.fields.length; i++) {
    const field = frame.fields[i];

    seriesIndex++;

    const customConfig: BarChartFieldConfig = { ...defaultBarChartFieldConfig, ...field.config.custom };

    const scaleKey = field.config.unit || FIXED_UNIT;
    const colorMode = getFieldColorModeForField(field);
    const scaleColor = getFieldSeriesColor(field, theme);
    const seriesColor = scaleColor.color;

    builder.addSeries({
      scaleKey,
      pxAlign: true,
      lineWidth: customConfig.lineWidth,
      lineColor: seriesColor,
      fillOpacity: customConfig.fillOpacity,
      theme,
      colorMode,
      pathBuilder: config.barsBuilder,
      show: !customConfig.hideFrom?.viz,
      gradientMode: customConfig.gradientMode,
      thresholds: field.config.thresholds,
      hardMin: field.config.min,
      hardMax: field.config.max,
      softMin: customConfig.axisSoftMin,
      softMax: customConfig.axisSoftMax,

      // The following properties are not used in the uPlot config, but are utilized as transport for legend config
      // PlotLegend currently gets unfiltered DataFrame[], so index must be into that field array, not the prepped frame's which we're iterating here
      dataFrameFieldIndex: {
        fieldIndex: legendOrdered
          ? i
          : allFrames[0].fields.findIndex(
              (f) => f.type === FieldType.number && f.state?.seriesIndex === seriesIndex - 1
            ),
        frameIndex: 0,
      },
    });

    // The builder will manage unique scaleKeys and combine where appropriate
    builder.addScale({
      scaleKey,
      min: field.config.min,
      max: field.config.max,
      softMin: customConfig.axisSoftMin,
      softMax: customConfig.axisSoftMax,
      orientation: vizOrientation.yOri,
      direction: vizOrientation.yDir,
      distribution: customConfig.scaleDistribution?.type,
      log: customConfig.scaleDistribution?.log,
    });

    if (customConfig.axisPlacement !== AxisPlacement.Hidden) {
      let placement = customConfig.axisPlacement;
      if (!placement || placement === AxisPlacement.Auto) {
        placement = AxisPlacement.Left;
      }
      if (vizOrientation.xOri === 1) {
        if (placement === AxisPlacement.Left) {
          placement = AxisPlacement.Bottom;
        }
        if (placement === AxisPlacement.Right) {
          placement = AxisPlacement.Top;
        }
      }

      builder.addAxis({
        scaleKey,
        label: customConfig.axisLabel,
        size: customConfig.axisWidth,
        placement,
        formatValue: (v) => formattedValueToString(field.display!(v)),
        theme,
        grid: { show: customConfig.axisGridShow },
      });
    }
  }

<<<<<<< HEAD
  if (stackingGroups.size !== 0) {
    for (const [_, seriesIds] of stackingGroups.entries()) {
      const seriesIdxs = orderIdsByCalcs({ ids: seriesIds, legend, frame });
      for (let j = seriesIdxs.length - 1; j > 0; j--) {
        builder.addBand({
          series: [seriesIdxs[j], seriesIdxs[j - 1]],
        });
      }
    }
  }
=======
  let stackingGroups = getStackingGroups(frame);

  builder.setStackingGroups(stackingGroups);
>>>>>>> 0ca4ccfa

  return builder;
};

function shortenValue(value: string, length: number) {
  if (value.length > length) {
    return value.substring(0, length).concat('...');
  } else {
    return value;
  }
}

function getRotationPadding(frame: DataFrame, rotateLabel: number, valueMaxLength: number): Padding {
  const values = frame.fields[0].values;
  const fontSize = UPLOT_AXIS_FONT_SIZE;
  const displayProcessor = frame.fields[0].display ?? ((v) => v);
  let maxLength = 0;
  for (let i = 0; i < values.length; i++) {
    let size = measureText(
      shortenValue(formattedValueToString(displayProcessor(values.get(i))), valueMaxLength),
      fontSize
    );
    maxLength = size.width > maxLength ? size.width : maxLength;
  }

  // Add padding to the right if the labels are rotated in a way that makes the last label extend outside the graph.
  const paddingRight =
    rotateLabel > 0
      ? Math.cos((rotateLabel * Math.PI) / 180) *
        measureText(
          shortenValue(formattedValueToString(displayProcessor(values.get(values.length - 1))), valueMaxLength),
          fontSize
        ).width
      : 0;

  // Add padding to the left if the labels are rotated in a way that makes the first label extend outside the graph.
  const paddingLeft =
    rotateLabel < 0
      ? Math.cos((rotateLabel * -1 * Math.PI) / 180) *
        measureText(shortenValue(formattedValueToString(displayProcessor(values.get(0))), valueMaxLength), fontSize)
          .width
      : 0;

  // Add padding to the bottom to avoid clipping the rotated labels.
  const paddingBottom = Math.sin(((rotateLabel >= 0 ? rotateLabel : rotateLabel * -1) * Math.PI) / 180) * maxLength;

  return [0, paddingRight, paddingBottom, paddingLeft];
}

/** @internal */
export function prepareBarChartDisplayValues(
  series: DataFrame[],
  theme: GrafanaTheme2,
<<<<<<< HEAD
  options: BarChartOptions
): DataFrame[] | null {
=======
  options: PanelOptions
): BarChartDisplayValues | BarChartDisplayWarning {
>>>>>>> 0ca4ccfa
  if (!series?.length) {
    return null;
  }

  // Bar chart requires a single frame
  const frame =
    series.length === 1
      ? maybeSortFrame(
          series[0],
          series[0].fields.findIndex((f) => f.type === FieldType.time)
        )
      : outerJoinDataFrames({ frames: series });
  if (!frame) {
    return { warn: 'Unable to join data' };
  }

<<<<<<< HEAD
  if (!firstFrame.fields.some((f) => f.type === FieldType.string)) {
    return null;
  }

  if (!firstFrame.fields.some((f) => f.type === FieldType.number)) {
    return null;
=======
  // Color by a field different than the input
  let colorByField: Field | undefined = undefined;
  if (options.colorByField) {
    colorByField = findField(frame, options.colorByField);
    if (!colorByField) {
      return { warn: 'Color field not found' };
    }
  }

  let xField: Field | undefined = undefined;
  if (options.xField) {
    xField = findField(frame, options.xField);
    if (!xField) {
      return { warn: 'Configured x field not found' };
    }
>>>>>>> 0ca4ccfa
  }

  let stringField: Field | undefined = undefined;
  let timeField: Field | undefined = undefined;
  let fields: Field[] = [];
  for (const field of frame.fields) {
    if (field === xField) {
      continue;
    }

    switch (field.type) {
      case FieldType.string:
        if (!stringField) {
          stringField = field;
        }
        break;

      case FieldType.time:
        if (!timeField) {
          timeField = field;
        }
        break;

      case FieldType.number: {
        const copy = {
          ...field,
          state: {
            ...field.state,
            seriesIndex: fields.length, // off by one?
          },
          config: {
            ...field.config,
            custom: {
              ...field.config.custom,
              stacking: {
                group: '_',
                mode: options.stacking,
              },
            },
          },
          values: new ArrayVector(
            field.values.toArray().map((v) => {
              if (!(Number.isFinite(v) || v == null)) {
                return null;
              }
              return v;
            })
          ),
        };

        if (options.stacking === StackingMode.Percent) {
          copy.config.unit = 'percentunit';
          copy.display = getDisplayProcessor({ field: copy, theme });
        }

        fields.push(copy);
      }
    }
  }

  let firstField = xField;
  if (!firstField) {
    firstField = stringField || timeField;
  }

  if (!firstField) {
    return {
      warn: 'Bar charts requires a string or time field',
    };
  }

  if (!fields.length) {
    return {
      warn: 'No numeric fields found',
    };
  }

  // Show the first number value
  if (colorByField && fields.length > 1) {
    const firstNumber = fields.find((f) => f !== colorByField);
    if (firstNumber) {
      fields = [firstNumber];
    }
  }

  if (isLegendOrdered(options.legend)) {
    const sortKey = options.legend.sortBy!.toLowerCase();
    const reducers = options.legend.calcs ?? [sortKey];
    fields = orderBy(
      fields,
      (field) => {
        return reduceField({ field, reducers })[sortKey];
      },
      options.legend.sortDesc ? 'desc' : 'asc'
    );
  }

<<<<<<< HEAD
  return frames;
=======
  // String field is first
  fields.unshift(firstField);

  return {
    aligned: frame,
    colorByField,
    viz: [
      {
        length: firstField.values.length,
        fields: fields, // ideally: fields.filter((f) => !Boolean(f.config.custom?.hideFrom?.viz)),
      },
    ],
  };
>>>>>>> 0ca4ccfa
}

export const isLegendOrdered = (options: VizLegendOptions) => Boolean(options?.sortBy && options.sortDesc !== null);<|MERGE_RESOLUTION|>--- conflicted
+++ resolved
@@ -241,22 +241,9 @@
     }
   }
 
-<<<<<<< HEAD
-  if (stackingGroups.size !== 0) {
-    for (const [_, seriesIds] of stackingGroups.entries()) {
-      const seriesIdxs = orderIdsByCalcs({ ids: seriesIds, legend, frame });
-      for (let j = seriesIdxs.length - 1; j > 0; j--) {
-        builder.addBand({
-          series: [seriesIdxs[j], seriesIdxs[j - 1]],
-        });
-      }
-    }
-  }
-=======
   let stackingGroups = getStackingGroups(frame);
 
   builder.setStackingGroups(stackingGroups);
->>>>>>> 0ca4ccfa
 
   return builder;
 };
@@ -310,15 +297,10 @@
 export function prepareBarChartDisplayValues(
   series: DataFrame[],
   theme: GrafanaTheme2,
-<<<<<<< HEAD
-  options: BarChartOptions
-): DataFrame[] | null {
-=======
   options: PanelOptions
 ): BarChartDisplayValues | BarChartDisplayWarning {
->>>>>>> 0ca4ccfa
   if (!series?.length) {
-    return null;
+    return { warn: 'No data in response' };
   }
 
   // Bar chart requires a single frame
@@ -333,14 +315,6 @@
     return { warn: 'Unable to join data' };
   }
 
-<<<<<<< HEAD
-  if (!firstFrame.fields.some((f) => f.type === FieldType.string)) {
-    return null;
-  }
-
-  if (!firstFrame.fields.some((f) => f.type === FieldType.number)) {
-    return null;
-=======
   // Color by a field different than the input
   let colorByField: Field | undefined = undefined;
   if (options.colorByField) {
@@ -356,7 +330,6 @@
     if (!xField) {
       return { warn: 'Configured x field not found' };
     }
->>>>>>> 0ca4ccfa
   }
 
   let stringField: Field | undefined = undefined;
@@ -454,9 +427,6 @@
     );
   }
 
-<<<<<<< HEAD
-  return frames;
-=======
   // String field is first
   fields.unshift(firstField);
 
@@ -470,7 +440,6 @@
       },
     ],
   };
->>>>>>> 0ca4ccfa
 }
 
 export const isLegendOrdered = (options: VizLegendOptions) => Boolean(options?.sortBy && options.sortDesc !== null);