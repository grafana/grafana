--- conflicted
+++ resolved
@@ -1,10 +1,5 @@
 import uPlot, { Axis, AlignedData, Scale } from 'uplot';
-<<<<<<< HEAD
-import { pointWithin, Quadtree, Rect } from './quadtree';
-import { distribute, SPACE_BETWEEN } from './distribute';
-=======
-
->>>>>>> 0ca4ccfa
+
 import { DataFrame, GrafanaTheme2 } from '@grafana/data';
 import { alpha } from '@grafana/data/src/themes/colorManipulator';
 import {
@@ -136,31 +131,9 @@
   let hRect: Rect | null;
 
   const xSplits: Axis.Splits = (u: uPlot) => {
+    const dim = isXHorizontal ? u.bbox.width : u.bbox.height;
     const _dir = dir * (isXHorizontal ? 1 : -1);
 
-<<<<<<< HEAD
-    // for distr: 2 scales, the splits array should contain indices into data[0] rather than values
-    let splits = u.data[0].map((v, i) => i);
-
-    return _dir === 1 ? splits : splits.reverse();
-  };
-
-  // the splits passed into here are data[0] values looked up by the indices returned from splits()
-  const xValues: Axis.Values = (u, splits) => {
-    return splits.map((v) => formatValue(0, v));
-  };
-
-  // this expands the distr: 2 scale so that the indicies of each data[0] land at the proper justified positions
-  const xRange: Scale.Range = (u, min, max) => {
-    min = 0;
-    max = u.data[0].length - 1;
-
-    let pctOffset = 0;
-
-    // how far in is the first tick in % of full dimension
-    distribute(u.data[0].length, groupWidth, groupDistr, 0, (di, lftPct, widPct) => {
-      pctOffset = lftPct + widPct / 2;
-=======
     let dataLen = u.data[0].length;
     let lastIdx = dataLen - 1;
 
@@ -182,19 +155,11 @@
       if (!shouldSkip) {
         splits.push(i);
       }
->>>>>>> 0ca4ccfa
-    });
-
-    // expand scale range by equal amounts on both ends
-    let rn = max - min; // TODO: clamp to 1?
-
-    let upScale = 1 / (1 - pctOffset * 2);
-    let offset = (upScale * rn - rn) / 2;
-
-<<<<<<< HEAD
-    min -= offset;
-    max += offset;
-=======
+    });
+
+    return _dir === 1 ? splits : splits.reverse();
+  };
+
   // the splits passed into here are data[0] values looked up by the indices returned from splits()
   const xValues: Axis.Values = (u, splits, axisIdx, foundSpace, foundIncr) => {
     if (opts.xTimeAuto) {
@@ -243,7 +208,6 @@
       min -= offset;
       max += offset;
     }
->>>>>>> 0ca4ccfa
 
     return [min, max];
   };
