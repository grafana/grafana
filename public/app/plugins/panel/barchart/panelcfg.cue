// Copyright 2022 Grafana Labs
//
// Licensed under the Apache License, Version 2.0 (the "License");
// you may not use this file except in compliance with the License.
// You may obtain a copy of the License at
//
//     http://www.apache.org/licenses/LICENSE-2.0
//
// Unless required by applicable law or agreed to in writing, software
// distributed under the License is distributed on an "AS IS" BASIS,
// WITHOUT WARRANTIES OR CONDITIONS OF ANY KIND, either express or implied.
// See the License for the specific language governing permissions and
// limitations under the License.

package grafanaplugin

import (
	"github.com/grafana/grafana/packages/grafana-schema/src/common"
)

composableKinds: PanelCfg: {
	maturity: "experimental"

	lineage: {
<<<<<<< HEAD
		schemas: [{
			version: [0, 0]
			schema: {
				PanelOptions: {
					common.OptionsWithLegend
					common.OptionsWithTooltip
					common.OptionsWithTextFormatting

					// Manually select which field from the dataset to represent the x field.
					xField?: string
					// Use the color value for a sibling field to color each bar value.
					colorByField?: string
					// Controls the orientation of the bar chart, either vertical or horizontal.
					orientation: common.VizOrientation & (*"auto" | _)
					// Controls the radius of each bar.
					barRadius?: float64 & >=0 & <=0.5 | *0
					// Controls the rotation of the x axis labels.
					xTickLabelRotation: int32 & >=-90 & <=90 | *0
					// Sets the max length that a label can have before it is truncated.
					xTickLabelMaxLength: int32 & >=0
					// Controls the spacing between x axis labels.
					// negative values indicate backwards skipping behavior
					xTickLabelSpacing?: int32 | *0
					// Controls whether bars are stacked or not, either normally or in percent mode.
					stacking: common.StackingMode & (*"none" | _)
					// This controls whether values are shown on top or to the left of bars.
					showValue: common.VisibilityMode & (*"auto" | _)
					// Controls the width of bars. 1 = Max width, 0 = Min width.
					barWidth: float64 & >=0 & <=1 | *0.97
					// Controls the width of groups. 1 = max with, 0 = min width.
					groupWidth: float64 & >=0 & <=1 | *0.7
					// Enables mode which highlights the entire bar area and shows tooltip when cursor
					// hovers over highlighted area
					fullHighlight: bool | *false
				} @cuetsy(kind="interface")
				PanelFieldConfig: {
					common.AxisConfig
					common.HideableFieldConfig
=======
		seqs: [
			{
				schemas: [
					// v0.0
					{
						Options: {
							common.OptionsWithLegend
							common.OptionsWithTooltip
							common.OptionsWithTextFormatting

							// Manually select which field from the dataset to represent the x field.
							xField?: string
							// Use the color value for a sibling field to color each bar value.
							colorByField?: string
							// Controls the orientation of the bar chart, either vertical or horizontal.
							orientation: common.VizOrientation & (*"auto" | _)
							// Controls the radius of each bar.
							barRadius?: float64 & >=0 & <=0.5 | *0
							// Controls the rotation of the x axis labels.
							xTickLabelRotation: int32 & >=-90 & <=90 | *0
							// Sets the max length that a label can have before it is truncated.
							xTickLabelMaxLength: int32 & >=0
							// Controls the spacing between x axis labels.
							// negative values indicate backwards skipping behavior
							xTickLabelSpacing?: int32 | *0
							// Controls whether bars are stacked or not, either normally or in percent mode.
							stacking: common.StackingMode & (*"none" | _)
							// This controls whether values are shown on top or to the left of bars.
							showValue: common.VisibilityMode & (*"auto" | _)
							// Controls the width of bars. 1 = Max width, 0 = Min width.
							barWidth: float64 & >=0 & <=1 | *0.97
							// Controls the width of groups. 1 = max with, 0 = min width.
							groupWidth: float64 & >=0 & <=1 | *0.7
							// Enables mode which highlights the entire bar area and shows tooltip when cursor
							// hovers over highlighted area
							fullHighlight: bool | *false
						} @cuetsy(kind="interface")
						FieldConfig: {
							common.AxisConfig
							common.HideableFieldConfig
>>>>>>> c4242b8c

					// Controls line width of the bars.
					lineWidth?: int32 & >=0 & <=10 | *1
					// Controls the fill opacity of the bars.
					fillOpacity?: int32 & >=0 & <=100 | *80
					// Set the mode of the gradient fill. Fill gradient is based on the line color. To change the color, use the standard color scheme field option.
					// Gradient appearance is influenced by the Fill opacity setting.
					gradientMode?: common.GraphGradientMode & (*"none" | _)
					// Threshold rendering
					thresholdsStyle?: common.GraphThresholdsStyleConfig
				} @cuetsy(kind="interface")
			}
		}]
		lenses: []
	}
}<|MERGE_RESOLUTION|>--- conflicted
+++ resolved
@@ -22,11 +22,11 @@
 	maturity: "experimental"
 
 	lineage: {
-<<<<<<< HEAD
+
 		schemas: [{
 			version: [0, 0]
 			schema: {
-				PanelOptions: {
+				Options: {
 					common.OptionsWithLegend
 					common.OptionsWithTooltip
 					common.OptionsWithTextFormatting
@@ -58,51 +58,9 @@
 					// hovers over highlighted area
 					fullHighlight: bool | *false
 				} @cuetsy(kind="interface")
-				PanelFieldConfig: {
+				FieldConfig: {
 					common.AxisConfig
 					common.HideableFieldConfig
-=======
-		seqs: [
-			{
-				schemas: [
-					// v0.0
-					{
-						Options: {
-							common.OptionsWithLegend
-							common.OptionsWithTooltip
-							common.OptionsWithTextFormatting
-
-							// Manually select which field from the dataset to represent the x field.
-							xField?: string
-							// Use the color value for a sibling field to color each bar value.
-							colorByField?: string
-							// Controls the orientation of the bar chart, either vertical or horizontal.
-							orientation: common.VizOrientation & (*"auto" | _)
-							// Controls the radius of each bar.
-							barRadius?: float64 & >=0 & <=0.5 | *0
-							// Controls the rotation of the x axis labels.
-							xTickLabelRotation: int32 & >=-90 & <=90 | *0
-							// Sets the max length that a label can have before it is truncated.
-							xTickLabelMaxLength: int32 & >=0
-							// Controls the spacing between x axis labels.
-							// negative values indicate backwards skipping behavior
-							xTickLabelSpacing?: int32 | *0
-							// Controls whether bars are stacked or not, either normally or in percent mode.
-							stacking: common.StackingMode & (*"none" | _)
-							// This controls whether values are shown on top or to the left of bars.
-							showValue: common.VisibilityMode & (*"auto" | _)
-							// Controls the width of bars. 1 = Max width, 0 = Min width.
-							barWidth: float64 & >=0 & <=1 | *0.97
-							// Controls the width of groups. 1 = max with, 0 = min width.
-							groupWidth: float64 & >=0 & <=1 | *0.7
-							// Enables mode which highlights the entire bar area and shows tooltip when cursor
-							// hovers over highlighted area
-							fullHighlight: bool | *false
-						} @cuetsy(kind="interface")
-						FieldConfig: {
-							common.AxisConfig
-							common.HideableFieldConfig
->>>>>>> c4242b8c
 
 					// Controls line width of the bars.
 					lineWidth?: int32 & >=0 & <=10 | *1
