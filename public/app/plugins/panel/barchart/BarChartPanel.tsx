--- conflicted
+++ resolved
@@ -1,16 +1,5 @@
-<<<<<<< HEAD
-import React, { useMemo } from 'react';
-import { TooltipDisplayMode, StackingMode } from '@grafana/schema';
-import { PanelProps, TimeRange, VizOrientation } from '@grafana/data';
-import { measureText, TooltipPlugin, UPLOT_AXIS_FONT_SIZE, useTheme2 } from '@grafana/ui';
-import { BarChartOptions } from './types';
-import { BarChart } from './BarChart';
-import { prepareGraphableFrames } from './utils';
-import { PanelDataErrorView } from '@grafana/runtime';
-=======
 import { css } from '@emotion/css';
 import React, { useMemo, useRef, useState } from 'react';
->>>>>>> 0ca4ccfa
 
 import {
   CartesianCoords2D,
@@ -54,9 +43,6 @@
 /**
  * @alpha
  */
-<<<<<<< HEAD
-export const BarChartPanel: React.FunctionComponent<Props> = ({ data, options, width, height, timeZone, id }) => {
-=======
 export interface BarChartProps
   extends PanelOptions,
     Omit<GraphNGProps, 'prepConfig' | 'propsToDiff' | 'renderLegend' | 'theme'> {}
@@ -88,7 +74,6 @@
   timeZone,
   id,
 }) => {
->>>>>>> 0ca4ccfa
   const theme = useTheme2();
   const styles = useStyles2(getStyles);
   const { eventBus } = usePanelContext();
@@ -135,10 +120,6 @@
     return (data.structureRev ?? 0) + structureRef.current;
   }, [chartDisplay, data.structureRev]);
 
-<<<<<<< HEAD
-  const frames = useMemo(() => prepareGraphableFrames(data?.series, theme, options), [data, theme, options]);
-=======
->>>>>>> 0ca4ccfa
   const orientation = useMemo(() => {
     if (!options.orientation || options.orientation === VizOrientation.Auto) {
       return width < height ? VizOrientation.Horizontal : VizOrientation.Vertical;
@@ -182,10 +163,6 @@
       seriesIdx = info.aligned.fields.findIndex((f) => disp === getFieldDisplayName(f, info.aligned));
     }
 
-<<<<<<< HEAD
-  if (!frames) {
-    return <PanelDataErrorView panelId={id} data={data} needsStringField={true} needsNumberField={true} />;
-=======
     return (
       <>
         {shouldDisplayCloseButton && (
@@ -239,7 +216,6 @@
     fillOpacity = (colorByField.config.custom.fillOpacity ?? 100) / 100;
     // gradientMode? ignore?
     getColor = (seriesIdx: number, valueIdx: number) => disp(colorByField.values.get(valueIdx)).color!;
->>>>>>> 0ca4ccfa
   }
 
   const prepConfig = (alignedFrame: DataFrame, allFrames: DataFrame[], getTimeRange: () => TimeRange) => {
