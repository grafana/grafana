<<<<<<< HEAD
import { MapLayerOptions, SelectableValue } from '@grafana/data';
=======
import { MapLayerHandler, MapLayerOptions } from '@grafana/data';
import BaseLayer from 'ol/layer/Base';
>>>>>>> 45e17657
import { Units } from 'ol/proj/Units';
import { Style } from 'ol/style';
import { MapCenterID } from './view';

export interface ControlsOptions {
  // Zoom (upper left)
  showZoom?: boolean;

  // let the mouse wheel zoom
  mouseWheelZoom?: boolean;

  // Lower right
  showAttribution?: boolean;

  // Scale options
  showScale?: boolean;
  scaleUnits?: Units;

  // Show debug
  showDebug?: boolean;
}

export interface MapViewConfig {
  id: string; // placename > lookup
  lat?: number;
  lon?: number;
  zoom?: number;
  minZoom?: number;
  maxZoom?: number;
  shared?: boolean;
}

export const defaultView: MapViewConfig = {
  id: MapCenterID.Zero,
  lat: 0,
  lon: 0,
  zoom: 1,
};

export interface GeomapPanelOptions {
  view: MapViewConfig;
  controls: ControlsOptions;
  basemap: MapLayerOptions;
  layers: MapLayerOptions[];
}
export interface FeatureStyleConfig {
  fillColor: string; //eventually be ColorDimensionConfig
  strokeWidth?: number;
  rule?: FeatureRuleConfig;
}
export interface FeatureRuleConfig {
  property: string;
  operation: ComparisonOperation;
  value: string | boolean | number;
}

export enum ComparisonOperation {
  EQ = 'eq',
  LT = 'lt',
  LTE = 'lte',
  GT = 'gt',
  GTE = 'gte',
}

<<<<<<< HEAD
export interface GazetteerPathEditorConfigSettings {
  options?: Array<SelectableValue<string>>;
=======
//-------------------
// Runtime model
//-------------------
export interface MapLayerState<TConfig = any> {
  UID: string; // value changes with each initalization
  options: MapLayerOptions<TConfig>;
  handler: MapLayerHandler;
  layer: BaseLayer; // the openlayers instance
  onChange: (cfg: MapLayerOptions<TConfig>) => void;
  isBasemap?: boolean;
>>>>>>> 45e17657
}
export interface StyleMakerConfig {
  color: string;
  fillColor: string;
  size: number;
  markerPath?: string;
  text?: string;
}

export type StyleMaker = (config: StyleMakerConfig) => Style;<|MERGE_RESOLUTION|>--- conflicted
+++ resolved
@@ -1,9 +1,5 @@
-<<<<<<< HEAD
-import { MapLayerOptions, SelectableValue } from '@grafana/data';
-=======
-import { MapLayerHandler, MapLayerOptions } from '@grafana/data';
+import { MapLayerHandler, MapLayerOptions, SelectableValue } from '@grafana/data';
 import BaseLayer from 'ol/layer/Base';
->>>>>>> 45e17657
 import { Units } from 'ol/proj/Units';
 import { Style } from 'ol/style';
 import { MapCenterID } from './view';
@@ -68,10 +64,9 @@
   GTE = 'gte',
 }
 
-<<<<<<< HEAD
 export interface GazetteerPathEditorConfigSettings {
   options?: Array<SelectableValue<string>>;
-=======
+}
 //-------------------
 // Runtime model
 //-------------------
@@ -82,7 +77,6 @@
   layer: BaseLayer; // the openlayers instance
   onChange: (cfg: MapLayerOptions<TConfig>) => void;
   isBasemap?: boolean;
->>>>>>> 45e17657
 }
 export interface StyleMakerConfig {
   color: string;
