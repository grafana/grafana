--- conflicted
+++ resolved
@@ -281,15 +281,12 @@
       topRight = [<DebugOverlay key="debug" map={this.map} />];
     }
 
-<<<<<<< HEAD
+    let tooltip: ReactNode;
     if (options.showTooltip) {
-      overlayProps.tooltip = <Tooltip key="tooltip" map={this.map} />;
-    }
-
-    this.overlayProps = overlayProps;
-=======
+      tooltip = <Tooltip key="tooltip" map={this.map} />;
+    }
+
     this.setState({ topRight });
->>>>>>> e8ac802e
   }
 
   render() {
