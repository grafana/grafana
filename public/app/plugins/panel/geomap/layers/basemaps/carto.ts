--- conflicted
+++ resolved
@@ -48,13 +48,8 @@
       const scale = window.devicePixelRatio > 1 ? '@2x' : '';
       return new TileLayer({
         source: new XYZ({
-<<<<<<< HEAD
-          attributions: `<a href="https://carto.com/attribution/">© CARTO</a>`,
+          attributions: `<a href="https://carto.com/attribution/">©CARTO</a> <a href="https://www.openstreetmap.org/copyright">©OpenStreetMap</a> contributors`,
           url: `https://{1-4}.basemaps.cartocdn.com/${style}/{z}/{x}/{y}${scale}.png`,
-=======
-          attributions: `<a href="https://carto.com/attribution/">©CARTO</a> <a href="https://www.openstreetmap.org/copyright">©OpenStreetMap</a> contributors`,
-          url: `https://{1-4}.basemaps.cartocdn.com/${style}/{z}/{x}/{y}.png`,
->>>>>>> 71a60e27
         }),
       });
     },
