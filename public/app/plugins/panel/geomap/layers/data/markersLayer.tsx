import React, { ReactNode } from 'react';
import {
  MapLayerRegistryItem,
  MapLayerOptions,
  PanelData,
  GrafanaTheme2,
<<<<<<< HEAD
  FrameGeometrySourceMode
=======
  FrameGeometrySourceMode,
  EventBus,
>>>>>>> 3ac5dfec
} from '@grafana/data';
import Map from 'ol/Map';
import { FeatureLike } from 'ol/Feature';
import { getLocationMatchers } from 'app/features/geo/utils/location';
import { ObservablePropsWrapper } from '../../components/ObservablePropsWrapper';
import { MarkersLegend, MarkersLegendProps } from './MarkersLegend';
import { ReplaySubject } from 'rxjs';
import { defaultStyleConfig, StyleConfig } from '../../style/types';
import { StyleEditor } from './StyleEditor';
import { getStyleConfigState } from '../../style/utils';
import VectorLayer from 'ol/layer/Vector';
import { isNumber } from 'lodash';
import { FrameVectorSource } from 'app/features/geo/utils/frameVectorSource';
import { getStyleDimension} from '../../utils/utils';

// Configuration options for Circle overlays
export interface MarkersConfig {
  style: StyleConfig;
  showLegend?: boolean;
}

const defaultOptions: MarkersConfig = {
  style: defaultStyleConfig,
  showLegend: true,
};

export const MARKERS_LAYER_ID = 'markers';

// Used by default when nothing is configured
export const defaultMarkersConfig: MapLayerOptions<MarkersConfig> = {
  type: MARKERS_LAYER_ID,
  name: '', // will get replaced
  config: defaultOptions,
  location: {
    mode: FrameGeometrySourceMode.Auto,
  },
  tooltip: true,
};

/**
 * Map layer configuration for circle overlay
 */
export const markersLayer: MapLayerRegistryItem<MarkersConfig> = {
  id: MARKERS_LAYER_ID,
  name: 'Markers',
  description: 'Use markers to render each data point',
  isBaseMap: false,
  showLocation: true,
  hideOpacity: true,

  /**
   * Function that configures transformation and returns a transformer
   * @param map
   * @param options
   * @param theme
   */
  create: async (map: Map, options: MapLayerOptions<MarkersConfig>, eventBus: EventBus, theme: GrafanaTheme2) => {
    // Assert default values
    const config = {
      ...defaultOptions,
      ...options?.config,
    };

    const style = await getStyleConfigState(config.style);
    const location = await getLocationMatchers(options.location);
    const source = new FrameVectorSource(location);
    const vectorLayer = new VectorLayer({
      source,
    });

    const legendProps = new ReplaySubject<MarkersLegendProps>(1);
    let legend: ReactNode = null;
    if (config.showLegend) {
      legend = <ObservablePropsWrapper watch={legendProps} initialSubProps={{}} child={MarkersLegend} />;
    }

    if (!style.fields) {
      // Set a global style
      vectorLayer.setStyle(style.maker(style.base));
    } else {
      vectorLayer.setStyle((feature: FeatureLike) => {
        const idx = feature.get('rowIndex') as number;
        const dims = style.dims;
        if (!dims || !isNumber(idx)) {
          return style.maker(style.base);
        }

        const values = { ...style.base };

        if (dims.color) {
          values.color = dims.color.get(idx);
        }
        if (dims.size) {
          values.size = dims.size.get(idx);
        }
        if (dims.text) {
          values.text = dims.text.get(idx);
        }
        if (dims.rotation) {
          values.rotation = dims.rotation.get(idx);
        }
        return style.maker(values);
      });
    }

    return {
      init: () => vectorLayer,
      legend: legend,
      update: (data: PanelData) => {
        if (!data.series?.length) {
          source.clear();
          return; // ignore empty
        }

        for (const frame of data.series) {
          style.dims = getStyleDimension(frame, style, theme);

          // Post updates to the legend component
          if (legend) {
            legendProps.next({
              styleConfig: style,
              size: style.dims?.size,
              layerName: options.name,
              layer: vectorLayer,
            });
          }

          source.update(frame);
          break; // Only the first frame for now!
        }
      },

      // Marker overlay options
      registerOptionsUI: (builder) => {
        builder
          .addCustomEditor({
            id: 'config.style',
            path: 'config.style',
            name: 'Styles',
            editor: StyleEditor,
            settings: {
              displayRotation: true,
            },
            defaultValue: defaultOptions.style,
          })
          .addBooleanSwitch({
            path: 'config.showLegend',
            name: 'Show legend',
            description: 'Show map legend',
            defaultValue: defaultOptions.showLegend,
          });
      },
    };
  },

  // fill in the default values
  defaultOptions,
};<|MERGE_RESOLUTION|>--- conflicted
+++ resolved
@@ -4,12 +4,8 @@
   MapLayerOptions,
   PanelData,
   GrafanaTheme2,
-<<<<<<< HEAD
-  FrameGeometrySourceMode
-=======
   FrameGeometrySourceMode,
   EventBus,
->>>>>>> 3ac5dfec
 } from '@grafana/data';
 import Map from 'ol/Map';
 import { FeatureLike } from 'ol/Feature';
