import React, { FC, useCallback, useMemo } from 'react';
import { GrafanaTheme2, SelectableValue, StandardEditorProps } from '@grafana/data';
import { ComparisonOperation, FeatureStyleConfig } from '../types';
<<<<<<< HEAD
import { Button, ColorPicker, InlineField, InlineFieldRow, Select, useStyles2 } from '@grafana/ui';
import { css } from '@emotion/css';
import { NumberInput } from 'app/features/dimensions/editors/NumberInput';
import { Observable } from 'rxjs';
import { useObservable } from 'react-use';
import { FeatureLike } from 'ol/Feature';
=======
import { Button, InlineField, InlineFieldRow, Input, Select, useStyles2 } from '@grafana/ui';
import { css } from '@emotion/css';
import { StyleEditor } from '../layers/data/StyleEditor';
import { defaultStyleConfig, StyleConfig } from '../style/types';
import { DEFAULT_STYLE_RULE } from '../layers/data/geojsonLayer';
>>>>>>> 837e2683

export interface StyleRuleEditorSettings {
  options: SelectableValue[];
  features: Observable<FeatureLike[]>;
  properties: Observable<SelectableValue[]>;
}

export const StyleRuleEditor: FC<StandardEditorProps<FeatureStyleConfig, any, any, StyleRuleEditorSettings>> = (
  props
) => {
<<<<<<< HEAD
  const { value, onChange, item } = props;

=======
  const { value, onChange, item, context } = props;
>>>>>>> 837e2683
  const settings: StyleRuleEditorSettings = item.settings;
  const { options, features, properties } = settings;

  const propertyOptions = useObservable(properties);
  const feats = useObservable(features);

  const uniqueSelectables = useMemo(() => {
    const uniqueValues: SelectableValue[] = [];
    if (value?.rule?.property && feats) {
      const property = value.rule.property;
      const sorted = feats.sort((a, b) => (a.get(property) > b.get(property) ? 1 : -1));
      for (let v = 1; v < sorted.length; v++) {
        const currVal = sorted[v].get(property);
        if (sorted[v - 1].get(property) !== currVal) {
          uniqueValues.push({ value: currVal, label: `${currVal}` });
        }
      }
    }
    return uniqueValues;
  }, [feats, value]);

  const styles = useStyles2(getStyles);

  const LABEL_WIDTH = 10;

  const onChangeProperty = useCallback(
    (selection: SelectableValue) => {
      onChange({
        ...value,
<<<<<<< HEAD
        rule: {
          ...value.rule,
          property: selection.value,
          operation: value.rule?.operation ?? ComparisonOperation.EQ,
          value: value.rule?.value ?? '',
=======
        check: {
          ...value.check,
          property: e.currentTarget.value,
          operation: value.check?.operation ?? ComparisonOperation.EQ,
          value: value.check?.value ?? '',
>>>>>>> 837e2683
        },
      });
    },
    [onChange, value]
  );

  const onChangeComparison = useCallback(
    (selection: SelectableValue) => {
      onChange({
        ...value,
        check: {
          ...value.check,
          operation: selection.value ?? ComparisonOperation.EQ,
          property: value.check?.property ?? '',
          value: value.check?.value ?? '',
        },
      });
    },
    [onChange, value]
  );

  const onChangeValue = useCallback(
    (selection: SelectableValue) => {
      onChange({
        ...value,
<<<<<<< HEAD
        rule: {
          ...value.rule,
          value: selection.value,
          operation: value.rule?.operation ?? ComparisonOperation.EQ,
          property: value.rule?.property ?? '',
=======
        check: {
          ...value.check,
          value: e.currentTarget.value,
          operation: value.check?.operation ?? ComparisonOperation.EQ,
          property: value.check?.property ?? '',
>>>>>>> 837e2683
        },
      });
    },
    [onChange, value]
  );

  const onChangeStyle = useCallback(
    (style?: StyleConfig) => {
      onChange({ ...value, style });
    },
    [onChange, value]
  );

  const onDelete = useCallback(() => {
    onChange(undefined);
  }, [onChange]);

  const check = value.check ?? DEFAULT_STYLE_RULE.check!;

  return (
    <div className={styles.rule}>
      <InlineFieldRow className={styles.row}>
        <InlineField label="Rule" labelWidth={LABEL_WIDTH} grow={true}>
          <Select
            menuShouldPortal
            placeholder={'Feature property'}
<<<<<<< HEAD
            value={`${value?.rule?.property}`}
            options={propertyOptions}
            onChange={onChangeProperty}
=======
            value={check.property ?? ''}
            onChange={onChangeComparisonProperty}
>>>>>>> 837e2683
            aria-label={'Feature property'}
            isClearable={true}
            allowCustomValue={true}
          />
        </InlineField>
        <InlineField className={styles.inline} grow={true}>
          <Select
            menuShouldPortal
<<<<<<< HEAD
            value={`${value?.rule?.operation}` ?? ComparisonOperation.EQ}
            options={options}
=======
            value={check.operation ?? ComparisonOperation.EQ}
            options={settings.options}
>>>>>>> 837e2683
            onChange={onChangeComparison}
            aria-label={'Comparison operator'}
          />
        </InlineField>
        <InlineField className={styles.inline} grow={true}>
          <Select
            menuShouldPortal
            placeholder={'value'}
<<<<<<< HEAD
            value={`${value?.rule?.value}`}
            options={uniqueSelectables}
            onChange={onChangeValue}
=======
            value={`${check.value}` ?? ''}
            onChange={onChangeComparisonValue}
>>>>>>> 837e2683
            aria-label={'Comparison value'}
            isClearable={true}
            allowCustomValue={true}
          />
        </InlineField>
        <Button
          size="md"
          icon="trash-alt"
          onClick={() => onDelete()}
          variant="secondary"
          aria-label={'Delete style rule'}
          className={styles.button}
        ></Button>
      </InlineFieldRow>
      <div>
        <StyleEditor
          value={value.style ?? defaultStyleConfig}
          context={context}
          onChange={onChangeStyle}
          item={
            {
              settings: {
                simpleFixedValues: true,
              },
            } as any
          }
        />
      </div>
    </div>
  );
};

const getStyles = (theme: GrafanaTheme2) => ({
  rule: css`
    margin-bottom: ${theme.spacing(1)};
  `,
  row: css`
    display: flex;
    margin-bottom: 4px;
  `,
  inline: css`
    margin-bottom: 0;
    margin-left: 4px;
  `,
  button: css`
    margin-left: 4px;
  `,
});<|MERGE_RESOLUTION|>--- conflicted
+++ resolved
@@ -1,20 +1,14 @@
 import React, { FC, useCallback, useMemo } from 'react';
 import { GrafanaTheme2, SelectableValue, StandardEditorProps } from '@grafana/data';
 import { ComparisonOperation, FeatureStyleConfig } from '../types';
-<<<<<<< HEAD
-import { Button, ColorPicker, InlineField, InlineFieldRow, Select, useStyles2 } from '@grafana/ui';
-import { css } from '@emotion/css';
-import { NumberInput } from 'app/features/dimensions/editors/NumberInput';
-import { Observable } from 'rxjs';
-import { useObservable } from 'react-use';
-import { FeatureLike } from 'ol/Feature';
-=======
-import { Button, InlineField, InlineFieldRow, Input, Select, useStyles2 } from '@grafana/ui';
+import { Button, InlineField, InlineFieldRow, Select, useStyles2 } from '@grafana/ui';
 import { css } from '@emotion/css';
 import { StyleEditor } from '../layers/data/StyleEditor';
 import { defaultStyleConfig, StyleConfig } from '../style/types';
 import { DEFAULT_STYLE_RULE } from '../layers/data/geojsonLayer';
->>>>>>> 837e2683
+import { Observable } from 'rxjs';
+import { useObservable } from 'react-use';
+import { FeatureLike } from 'ol/Feature';
 
 export interface StyleRuleEditorSettings {
   options: SelectableValue[];
@@ -25,22 +19,17 @@
 export const StyleRuleEditor: FC<StandardEditorProps<FeatureStyleConfig, any, any, StyleRuleEditorSettings>> = (
   props
 ) => {
-<<<<<<< HEAD
-  const { value, onChange, item } = props;
-
-=======
   const { value, onChange, item, context } = props;
->>>>>>> 837e2683
   const settings: StyleRuleEditorSettings = item.settings;
-  const { options, features, properties } = settings;
+  const { features, properties } = settings;
 
   const propertyOptions = useObservable(properties);
   const feats = useObservable(features);
 
   const uniqueSelectables = useMemo(() => {
     const uniqueValues: SelectableValue[] = [];
-    if (value?.rule?.property && feats) {
-      const property = value.rule.property;
+    if (value?.check?.property && feats) {
+      const property = value.check.property;
       const sorted = feats.sort((a, b) => (a.get(property) > b.get(property) ? 1 : -1));
       for (let v = 1; v < sorted.length; v++) {
         const currVal = sorted[v].get(property);
@@ -60,19 +49,9 @@
     (selection: SelectableValue) => {
       onChange({
         ...value,
-<<<<<<< HEAD
-        rule: {
-          ...value.rule,
-          property: selection.value,
-          operation: value.rule?.operation ?? ComparisonOperation.EQ,
-          value: value.rule?.value ?? '',
-=======
         check: {
-          ...value.check,
-          property: e.currentTarget.value,
-          operation: value.check?.operation ?? ComparisonOperation.EQ,
-          value: value.check?.value ?? '',
->>>>>>> 837e2683
+          ...value.check!,
+          property: selection.value!,
         },
       });
     },
@@ -84,10 +63,8 @@
       onChange({
         ...value,
         check: {
-          ...value.check,
+          ...value.check!,
           operation: selection.value ?? ComparisonOperation.EQ,
-          property: value.check?.property ?? '',
-          value: value.check?.value ?? '',
         },
       });
     },
@@ -98,19 +75,9 @@
     (selection: SelectableValue) => {
       onChange({
         ...value,
-<<<<<<< HEAD
-        rule: {
-          ...value.rule,
+        check: {
+          ...value.check!,
           value: selection.value,
-          operation: value.rule?.operation ?? ComparisonOperation.EQ,
-          property: value.rule?.property ?? '',
-=======
-        check: {
-          ...value.check,
-          value: e.currentTarget.value,
-          operation: value.check?.operation ?? ComparisonOperation.EQ,
-          property: value.check?.property ?? '',
->>>>>>> 837e2683
         },
       });
     },
@@ -137,14 +104,9 @@
           <Select
             menuShouldPortal
             placeholder={'Feature property'}
-<<<<<<< HEAD
-            value={`${value?.rule?.property}`}
+            value={check.property ?? ''}
+            onChange={onChangeProperty}
             options={propertyOptions}
-            onChange={onChangeProperty}
-=======
-            value={check.property ?? ''}
-            onChange={onChangeComparisonProperty}
->>>>>>> 837e2683
             aria-label={'Feature property'}
             isClearable={true}
             allowCustomValue={true}
@@ -153,13 +115,8 @@
         <InlineField className={styles.inline} grow={true}>
           <Select
             menuShouldPortal
-<<<<<<< HEAD
-            value={`${value?.rule?.operation}` ?? ComparisonOperation.EQ}
-            options={options}
-=======
             value={check.operation ?? ComparisonOperation.EQ}
             options={settings.options}
->>>>>>> 837e2683
             onChange={onChangeComparison}
             aria-label={'Comparison operator'}
           />
@@ -168,14 +125,9 @@
           <Select
             menuShouldPortal
             placeholder={'value'}
-<<<<<<< HEAD
-            value={`${value?.rule?.value}`}
+            value={`${check.value}` ?? ''}
             options={uniqueSelectables}
             onChange={onChangeValue}
-=======
-            value={`${check.value}` ?? ''}
-            onChange={onChangeComparisonValue}
->>>>>>> 837e2683
             aria-label={'Comparison value'}
             isClearable={true}
             allowCustomValue={true}
