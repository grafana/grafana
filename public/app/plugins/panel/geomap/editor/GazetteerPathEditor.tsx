import React, { FC, useMemo } from 'react';
import { StandardEditorProps, SelectableValue, GrafanaTheme2 } from '@grafana/data';
import { Alert, Select, stylesFactory, useTheme2 } from '@grafana/ui';
import { COUNTRIES_GAZETTEER_PATH, getGazetteer } from '../gazetteer/gazetteer';
import { css } from '@emotion/css';
<<<<<<< HEAD
import { useAsync } from 'react-use';
=======
import { GazetteerPathEditorConfigSettings } from '../types';
>>>>>>> 7b7c1935

const defaultPaths: Array<SelectableValue<string>> = [
  {
    label: 'Countries',
    description: 'Lookup countries by name, two letter code, or three letter code',
    value: COUNTRIES_GAZETTEER_PATH,
  },
  {
    label: 'USA States',
    description: 'Lookup states by name or 2 ',
    value: 'public/gazetteer/usa-states.json',
  },
  {
    label: 'Airports',
    description: 'Lookup airports by id or code',
    value: 'public/gazetteer/airports.geojson',
  },
];

export const GazetteerPathEditor: FC<StandardEditorProps<string, any, any, GazetteerPathEditorConfigSettings>> = ({
  value,
  onChange,
  context,
  item,
}) => {
  const styles = getStyles(useTheme2());
<<<<<<< HEAD
  const gaz = useAsync(() => getGazetteer(value), [value]);

  const { current, options } = useMemo(() => {
    let options = [...paths];
    let current = options.find((f) => f.value === value);
    if (!current && value) {
=======
  const [gaz, setGaz] = useState<Gazetteer>();
  const settings = item.settings as any;

  useEffect(() => {
    async function fetchData() {
      const p = await getGazetteer(value);
      setGaz(p);
    }
    fetchData();
  }, [value, setGaz]);

  const { current, options } = useMemo(() => {
    let options = settings?.options ? [...settings.options] : [...defaultPaths];
    let current = options.find((f) => f.value === gaz?.path);
    if (!current && gaz) {
>>>>>>> 7b7c1935
      current = {
        label: value,
        value: value,
      };
      options.push(current);
    }
    return { options, current };
<<<<<<< HEAD
  }, [value]);
=======
  }, [gaz, settings.options]);
>>>>>>> 7b7c1935

  return (
    <>
      <Select
        menuShouldPortal
        value={current}
        options={options}
        onChange={(v) => onChange(v.value)}
        allowCustomValue={true}
        formatCreateLabel={(txt) => `Load from URL: ${txt}`}
        isLoading={gaz.loading}
      />
      {gaz?.value && (
        <>
          {gaz.value.error && <Alert title={gaz.value.error} severity={'warning'} />}
          {gaz.value.count && (
            <div className={styles.keys}>
              <b>({gaz.value.count})</b>
              {gaz.value.examples(10).map((k) => (
                <span key={k}>{k},</span>
              ))}
              {gaz.value.count > 10 && ' ...'}
            </div>
          )}
        </>
      )}
    </>
  );
};

const getStyles = stylesFactory((theme: GrafanaTheme2) => {
  return {
    keys: css`
      margin-top: 4px;
      text-overflow: ellipsis;
      overflow: hidden;
      white-space: nowrap;

      > span {
        margin-left: 4px;
      }
    `,
  };
});<|MERGE_RESOLUTION|>--- conflicted
+++ resolved
@@ -3,11 +3,8 @@
 import { Alert, Select, stylesFactory, useTheme2 } from '@grafana/ui';
 import { COUNTRIES_GAZETTEER_PATH, getGazetteer } from '../gazetteer/gazetteer';
 import { css } from '@emotion/css';
-<<<<<<< HEAD
 import { useAsync } from 'react-use';
-=======
 import { GazetteerPathEditorConfigSettings } from '../types';
->>>>>>> 7b7c1935
 
 const defaultPaths: Array<SelectableValue<string>> = [
   {
@@ -17,7 +14,7 @@
   },
   {
     label: 'USA States',
-    description: 'Lookup states by name or 2 ',
+    description: 'Lookup states by name or code',
     value: 'public/gazetteer/usa-states.json',
   },
   {
@@ -34,30 +31,12 @@
   item,
 }) => {
   const styles = getStyles(useTheme2());
-<<<<<<< HEAD
   const gaz = useAsync(() => getGazetteer(value), [value]);
 
   const { current, options } = useMemo(() => {
-    let options = [...paths];
+    let options = [...defaultPaths];
     let current = options.find((f) => f.value === value);
     if (!current && value) {
-=======
-  const [gaz, setGaz] = useState<Gazetteer>();
-  const settings = item.settings as any;
-
-  useEffect(() => {
-    async function fetchData() {
-      const p = await getGazetteer(value);
-      setGaz(p);
-    }
-    fetchData();
-  }, [value, setGaz]);
-
-  const { current, options } = useMemo(() => {
-    let options = settings?.options ? [...settings.options] : [...defaultPaths];
-    let current = options.find((f) => f.value === gaz?.path);
-    if (!current && gaz) {
->>>>>>> 7b7c1935
       current = {
         label: value,
         value: value,
@@ -65,11 +44,7 @@
       options.push(current);
     }
     return { options, current };
-<<<<<<< HEAD
   }, [value]);
-=======
-  }, [gaz, settings.options]);
->>>>>>> 7b7c1935
 
   return (
     <>
