--- conflicted
+++ resolved
@@ -1,19 +1,6 @@
-<<<<<<< HEAD
-import {
-  GraphSeriesXY,
-  colors,
-  getFlotPairs,
-  getColorFromHexRgbOrName,
-  getDisplayProcessor,
-  DisplayValue,
-  PanelData,
-} from '@grafana/ui';
-import { NullValueMode, FieldType, DataFrameHelper, reduceField } from '@grafana/data';
-=======
 import { colors, getFlotPairs, getColorFromHexRgbOrName, getDisplayProcessor, PanelData } from '@grafana/ui';
-import { NullValueMode, reduceField, FieldCache, FieldType, DisplayValue, GraphSeriesXY } from '@grafana/data';
+import { NullValueMode, reduceField, DataFrameHelper, FieldType, DisplayValue, GraphSeriesXY } from '@grafana/data';
 
->>>>>>> e1b2d61c
 import { SeriesOptions, GraphOptions } from './types';
 import { GraphLegendEditorLegendOptions } from './GraphLegendEditor';
 
