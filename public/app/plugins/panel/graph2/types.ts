import { LegendOptions } from '@grafana/ui';

export interface GraphOptions {
  showBars: boolean;
  showLines: boolean;
  showPoints: boolean;
<<<<<<< HEAD
  legend: LegendOptions;
}

export const defaults: GraphOptions = {
  showLines: true,
  showBars: false,
  showPoints: false,
  legend: {
    asTable: false,
    isVisible: false,
    placement: 'under',
  },
=======
}

export const defaults: Options = {
  showBars: false,
  showLines: true,
  showPoints: false,
>>>>>>> b48c18a1
};<|MERGE_RESOLUTION|>--- conflicted
+++ resolved
@@ -1,28 +1,14 @@
 import { LegendOptions } from '@grafana/ui';
 
-export interface GraphOptions {
+export interface Options {
   showBars: boolean;
   showLines: boolean;
   showPoints: boolean;
-<<<<<<< HEAD
-  legend: LegendOptions;
-}
-
-export const defaults: GraphOptions = {
-  showLines: true,
-  showBars: false,
-  showPoints: false,
-  legend: {
-    asTable: false,
-    isVisible: false,
-    placement: 'under',
-  },
-=======
+  legend?: LegendOptions;
 }
 
 export const defaults: Options = {
   showBars: false,
   showLines: true,
   showPoints: false,
->>>>>>> b48c18a1
 };