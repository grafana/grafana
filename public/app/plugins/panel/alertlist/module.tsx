import React from 'react';

import { DataSourceInstanceSettings, PanelPlugin } from '@grafana/data';
import { Button, Stack } from '@grafana/ui';
import { OldFolderPicker } from 'app/core/components/Select/OldFolderPicker';
import { DataSourcePicker } from 'app/features/datasources/components/picker/DataSourcePicker';
import { PermissionLevelString } from 'app/types';

import { GRAFANA_DATASOURCE_NAME } from '../../../features/alerting/unified/utils/datasource';

import { GroupBy } from './GroupByWithLoading';
import { UnifiedAlertListPanel } from './UnifiedAlertList';
<<<<<<< HEAD
import { AlertListSuggestionsSupplier } from './suggestions';
import { AlertListOptions, GroupMode, ShowOption, SortOrder, UnifiedAlertListOptions, ViewMode } from './types';

function showIfCurrentState(options: AlertListOptions) {
  return options.showOptions === ShowOption.Current;
}

const alertList = new PanelPlugin<AlertListOptions>(AlertList)
  .setPanelOptions((builder) => {
    builder
      .addSelect({
        name: 'Show',
        path: 'showOptions',
        settings: {
          options: [
            { label: 'Current state', value: ShowOption.Current },
            { label: 'Recent state changes', value: ShowOption.RecentChanges },
          ],
        },
        defaultValue: ShowOption.Current,
        category: ['Options'],
      })
      .addNumberInput({
        name: 'Max items',
        path: 'maxItems',
        defaultValue: 10,
        category: ['Options'],
      })
      .addSelect({
        name: 'Sort order',
        path: 'sortOrder',
        settings: {
          options: [
            { label: 'Alphabetical (asc)', value: SortOrder.AlphaAsc },
            { label: 'Alphabetical (desc)', value: SortOrder.AlphaDesc },
            { label: 'Importance', value: SortOrder.Importance },
            { label: 'Time (asc)', value: SortOrder.TimeAsc },
            { label: 'Time (desc)', value: SortOrder.TimeDesc },
          ],
        },
        defaultValue: SortOrder.AlphaAsc,
        category: ['Options'],
      })
      .addBooleanSwitch({
        path: 'dashboardAlerts',
        name: 'Alerts from this dashboard',
        defaultValue: false,
        category: ['Options'],
      })
      .addTextInput({
        path: 'alertName',
        name: 'Alert name',
        defaultValue: '',
        category: ['Filter'],
        showIf: showIfCurrentState,
      })
      .addTextInput({
        path: 'dashboardTitle',
        name: 'Dashboard title',
        defaultValue: '',
        category: ['Filter'],
        showIf: showIfCurrentState,
      })
      .addCustomEditor({
        path: 'folderId',
        name: 'Folder',
        id: 'folderId',
        defaultValue: null,
        editor: function RenderFolderPicker({ value, onChange }) {
          return (
            <ReadonlyFolderPicker
              initialFolderId={value}
              onChange={(folder) => onChange(folder?.id)}
              extraFolders={[ALL_FOLDER, GENERAL_FOLDER]}
            />
          );
        },
        category: ['Filter'],
        showIf: showIfCurrentState,
      })
      .addCustomEditor({
        id: 'tags',
        path: 'tags',
        name: 'Tags',
        description: '',
        defaultValue: [],
        editor(props) {
          return <TagsInput tags={props.value} onChange={props.onChange} />;
        },
        category: ['Filter'],
        showIf: showIfCurrentState,
      })
      .addBooleanSwitch({
        path: 'stateFilter.ok',
        name: 'Ok',
        defaultValue: false,
        category: ['State filter'],
        showIf: showIfCurrentState,
      })
      .addBooleanSwitch({
        path: 'stateFilter.paused',
        name: 'Paused',
        defaultValue: false,
        category: ['State filter'],
        showIf: showIfCurrentState,
      })
      .addBooleanSwitch({
        path: 'stateFilter.no_data',
        name: 'No data',
        defaultValue: false,
        category: ['State filter'],
        showIf: showIfCurrentState,
      })
      .addBooleanSwitch({
        path: 'stateFilter.execution_error',
        name: 'Execution error',
        defaultValue: false,
        category: ['State filter'],
        showIf: showIfCurrentState,
      })
      .addBooleanSwitch({
        path: 'stateFilter.alerting',
        name: 'Alerting',
        defaultValue: false,
        category: ['State filter'],
        showIf: showIfCurrentState,
      })
      .addBooleanSwitch({
        path: 'stateFilter.pending',
        name: 'Pending',
        defaultValue: false,
        category: ['State filter'],
        showIf: showIfCurrentState,
      });
  })
  .setMigrationHandler(alertListPanelMigrationHandler)
  .setSuggestionsSupplier(new AlertListSuggestionsSupplier());

=======
import { UnifiedAlertListOptions, ViewMode, GroupMode, SortOrder } from './types';

>>>>>>> 5b85c4c2
const unifiedAlertList = new PanelPlugin<UnifiedAlertListOptions>(UnifiedAlertListPanel).setPanelOptions((builder) => {
  builder
    .addRadio({
      path: 'viewMode',
      name: 'View mode',
      description: 'Toggle between list view and stat view',
      defaultValue: ViewMode.List,
      settings: {
        options: [
          { label: 'List', value: ViewMode.List },
          { label: 'Stat', value: ViewMode.Stat },
        ],
      },
      category: ['Options'],
    })
    .addRadio({
      path: 'groupMode',
      name: 'Group mode',
      description: 'How alert instances should be grouped',
      defaultValue: GroupMode.Default,
      settings: {
        options: [
          { value: GroupMode.Default, label: 'Default grouping' },
          { value: GroupMode.Custom, label: 'Custom grouping' },
        ],
      },
      category: ['Options'],
    })
    .addCustomEditor({
      path: 'groupBy',
      name: 'Group by',
      description: 'Filter alerts using label querying',
      id: 'groupBy',
      defaultValue: [],
      showIf: (options) => options.groupMode === GroupMode.Custom,
      category: ['Options'],
      editor: (props) => {
        return (
          <GroupBy
            id={props.id ?? 'groupBy'}
            defaultValue={props.value.map((value: string) => ({ label: value, value }))}
            onChange={props.onChange}
            dataSource={props.context.options.datasource}
          />
        );
      },
    })
    .addNumberInput({
      name: 'Max items',
      path: 'maxItems',
      description: 'Maximum alerts to display',
      defaultValue: 20,
      category: ['Options'],
    })
    .addSelect({
      name: 'Sort order',
      path: 'sortOrder',
      description: 'Sort order of alerts and alert instances',
      settings: {
        options: [
          { label: 'Alphabetical (asc)', value: SortOrder.AlphaAsc },
          { label: 'Alphabetical (desc)', value: SortOrder.AlphaDesc },
          { label: 'Importance', value: SortOrder.Importance },
          { label: 'Time (asc)', value: SortOrder.TimeAsc },
          { label: 'Time (desc)', value: SortOrder.TimeDesc },
        ],
      },
      defaultValue: SortOrder.AlphaAsc,
      category: ['Options'],
    })
    .addBooleanSwitch({
      path: 'dashboardAlerts',
      name: 'Alerts linked to this dashboard',
      description: 'Only show alerts linked to this dashboard',
      defaultValue: false,
      category: ['Options'],
    })
    .addTextInput({
      path: 'alertName',
      name: 'Alert name',
      description: 'Filter for alerts containing this text',
      defaultValue: '',
      category: ['Filter'],
    })
    .addTextInput({
      path: 'alertInstanceLabelFilter',
      name: 'Alert instance label',
      description: 'Filter alert instances using label querying, ex: {severity="critical", instance=~"cluster-us-.+"}',
      defaultValue: '',
      category: ['Filter'],
    })
    .addCustomEditor({
      path: 'datasource',
      name: 'Datasource',
      description: 'Filter from alert source',
      id: 'datasource',
      defaultValue: null,
      editor: function RenderDatasourcePicker(props) {
        return (
          <Stack gap={1}>
            <DataSourcePicker
              {...props}
              type={['prometheus', 'loki', 'grafana']}
              noDefault
              current={props.value}
              onChange={(ds: DataSourceInstanceSettings) => props.onChange(ds.name)}
            />
            <Button variant="secondary" onClick={() => props.onChange(null)}>
              Clear
            </Button>
          </Stack>
        );
      },
      category: ['Filter'],
    })
    .addCustomEditor({
      showIf: (options) => options.datasource === GRAFANA_DATASOURCE_NAME || !Boolean(options.datasource),
      path: 'folder',
      name: 'Folder',
      description: 'Filter for alerts in the selected folder (only for Grafana alerts)',
      id: 'folder',
      defaultValue: null,
      editor: function RenderFolderPicker(props) {
        return (
          <OldFolderPicker
            enableReset={true}
            showRoot={false}
            allowEmpty={true}
            initialTitle={props.value?.title}
            initialFolderUid={props.value?.uid}
            permissionLevel={PermissionLevelString.View}
            onClear={() => props.onChange('')}
            {...props}
          />
        );
      },
      category: ['Filter'],
    })
    .addBooleanSwitch({
      path: 'stateFilter.firing',
      name: 'Alerting / Firing',
      defaultValue: true,
      category: ['Alert state filter'],
    })
    .addBooleanSwitch({
      path: 'stateFilter.pending',
      name: 'Pending',
      defaultValue: true,
      category: ['Alert state filter'],
    })
    .addBooleanSwitch({
      path: 'stateFilter.noData',
      name: 'No Data',
      defaultValue: false,
      category: ['Alert state filter'],
    })
    .addBooleanSwitch({
      path: 'stateFilter.normal',
      name: 'Normal',
      defaultValue: false,
      category: ['Alert state filter'],
    })
    .addBooleanSwitch({
      path: 'stateFilter.error',
      name: 'Error',
      defaultValue: true,
      category: ['Alert state filter'],
    });
});

export const plugin = unifiedAlertList;<|MERGE_RESOLUTION|>--- conflicted
+++ resolved
@@ -10,149 +10,8 @@
 
 import { GroupBy } from './GroupByWithLoading';
 import { UnifiedAlertListPanel } from './UnifiedAlertList';
-<<<<<<< HEAD
-import { AlertListSuggestionsSupplier } from './suggestions';
-import { AlertListOptions, GroupMode, ShowOption, SortOrder, UnifiedAlertListOptions, ViewMode } from './types';
-
-function showIfCurrentState(options: AlertListOptions) {
-  return options.showOptions === ShowOption.Current;
-}
-
-const alertList = new PanelPlugin<AlertListOptions>(AlertList)
-  .setPanelOptions((builder) => {
-    builder
-      .addSelect({
-        name: 'Show',
-        path: 'showOptions',
-        settings: {
-          options: [
-            { label: 'Current state', value: ShowOption.Current },
-            { label: 'Recent state changes', value: ShowOption.RecentChanges },
-          ],
-        },
-        defaultValue: ShowOption.Current,
-        category: ['Options'],
-      })
-      .addNumberInput({
-        name: 'Max items',
-        path: 'maxItems',
-        defaultValue: 10,
-        category: ['Options'],
-      })
-      .addSelect({
-        name: 'Sort order',
-        path: 'sortOrder',
-        settings: {
-          options: [
-            { label: 'Alphabetical (asc)', value: SortOrder.AlphaAsc },
-            { label: 'Alphabetical (desc)', value: SortOrder.AlphaDesc },
-            { label: 'Importance', value: SortOrder.Importance },
-            { label: 'Time (asc)', value: SortOrder.TimeAsc },
-            { label: 'Time (desc)', value: SortOrder.TimeDesc },
-          ],
-        },
-        defaultValue: SortOrder.AlphaAsc,
-        category: ['Options'],
-      })
-      .addBooleanSwitch({
-        path: 'dashboardAlerts',
-        name: 'Alerts from this dashboard',
-        defaultValue: false,
-        category: ['Options'],
-      })
-      .addTextInput({
-        path: 'alertName',
-        name: 'Alert name',
-        defaultValue: '',
-        category: ['Filter'],
-        showIf: showIfCurrentState,
-      })
-      .addTextInput({
-        path: 'dashboardTitle',
-        name: 'Dashboard title',
-        defaultValue: '',
-        category: ['Filter'],
-        showIf: showIfCurrentState,
-      })
-      .addCustomEditor({
-        path: 'folderId',
-        name: 'Folder',
-        id: 'folderId',
-        defaultValue: null,
-        editor: function RenderFolderPicker({ value, onChange }) {
-          return (
-            <ReadonlyFolderPicker
-              initialFolderId={value}
-              onChange={(folder) => onChange(folder?.id)}
-              extraFolders={[ALL_FOLDER, GENERAL_FOLDER]}
-            />
-          );
-        },
-        category: ['Filter'],
-        showIf: showIfCurrentState,
-      })
-      .addCustomEditor({
-        id: 'tags',
-        path: 'tags',
-        name: 'Tags',
-        description: '',
-        defaultValue: [],
-        editor(props) {
-          return <TagsInput tags={props.value} onChange={props.onChange} />;
-        },
-        category: ['Filter'],
-        showIf: showIfCurrentState,
-      })
-      .addBooleanSwitch({
-        path: 'stateFilter.ok',
-        name: 'Ok',
-        defaultValue: false,
-        category: ['State filter'],
-        showIf: showIfCurrentState,
-      })
-      .addBooleanSwitch({
-        path: 'stateFilter.paused',
-        name: 'Paused',
-        defaultValue: false,
-        category: ['State filter'],
-        showIf: showIfCurrentState,
-      })
-      .addBooleanSwitch({
-        path: 'stateFilter.no_data',
-        name: 'No data',
-        defaultValue: false,
-        category: ['State filter'],
-        showIf: showIfCurrentState,
-      })
-      .addBooleanSwitch({
-        path: 'stateFilter.execution_error',
-        name: 'Execution error',
-        defaultValue: false,
-        category: ['State filter'],
-        showIf: showIfCurrentState,
-      })
-      .addBooleanSwitch({
-        path: 'stateFilter.alerting',
-        name: 'Alerting',
-        defaultValue: false,
-        category: ['State filter'],
-        showIf: showIfCurrentState,
-      })
-      .addBooleanSwitch({
-        path: 'stateFilter.pending',
-        name: 'Pending',
-        defaultValue: false,
-        category: ['State filter'],
-        showIf: showIfCurrentState,
-      });
-  })
-  .setMigrationHandler(alertListPanelMigrationHandler)
-  .setSuggestionsSupplier(new AlertListSuggestionsSupplier());
-
-=======
 import { UnifiedAlertListOptions, ViewMode, GroupMode, SortOrder } from './types';
 
->>>>>>> 5b85c4c2
 const unifiedAlertList = new PanelPlugin<UnifiedAlertListOptions>(UnifiedAlertListPanel).setPanelOptions((builder) => {
   builder
     .addRadio({
