import React from 'react';

import { DataSourceInstanceSettings, PanelPlugin } from '@grafana/data';
import { config } from '@grafana/runtime';
import { TagsInput } from '@grafana/ui';
import { OldFolderPicker } from 'app/core/components/Select/OldFolderPicker';
import {
  ALL_FOLDER,
  GENERAL_FOLDER,
  ReadonlyFolderPicker,
} from 'app/core/components/Select/ReadonlyFolderPicker/ReadonlyFolderPicker';
import { DataSourcePicker } from 'app/features/datasources/components/picker/DataSourcePicker';
import { PermissionLevelString } from 'app/types';

import { GRAFANA_DATASOURCE_NAME } from '../../../features/alerting/unified/utils/datasource';

import { AlertList } from './AlertList';
import { alertListPanelMigrationHandler } from './AlertListMigrationHandler';
import { GroupBy } from './GroupByWithLoading';
import { UnifiedAlertList } from './UnifiedAlertList';
import { AlertListSuggestionsSupplier } from './suggestions';
import { AlertListOptions, GroupMode, ShowOption, SortOrder, UnifiedAlertListOptions, ViewMode } from './types';

function showIfCurrentState(options: AlertListOptions) {
  return options.showOptions === ShowOption.Current;
}

const alertList = new PanelPlugin<AlertListOptions>(AlertList)
  .setPanelOptions((builder) => {
    builder
      .addSelect({
        name: 'Show',
        path: 'showOptions',
        settings: {
          options: [
            { label: 'Current state', value: ShowOption.Current },
            { label: 'Recent state changes', value: ShowOption.RecentChanges },
          ],
        },
        defaultValue: ShowOption.Current,
        category: ['Options'],
      })
      .addNumberInput({
        name: 'Max items',
        path: 'maxItems',
        defaultValue: 10,
        category: ['Options'],
      })
      .addSelect({
        name: 'Sort order',
        path: 'sortOrder',
        settings: {
          options: [
            { label: 'Alphabetical (asc)', value: SortOrder.AlphaAsc },
            { label: 'Alphabetical (desc)', value: SortOrder.AlphaDesc },
            { label: 'Importance', value: SortOrder.Importance },
            { label: 'Time (asc)', value: SortOrder.TimeAsc },
            { label: 'Time (desc)', value: SortOrder.TimeDesc },
          ],
        },
        defaultValue: SortOrder.AlphaAsc,
        category: ['Options'],
      })
      .addBooleanSwitch({
        path: 'dashboardAlerts',
        name: 'Alerts from this dashboard',
        defaultValue: false,
        category: ['Options'],
      })
      .addTextInput({
        path: 'alertName',
        name: 'Alert name',
        defaultValue: '',
        category: ['Filter'],
        showIf: showIfCurrentState,
      })
      .addTextInput({
        path: 'dashboardTitle',
        name: 'Dashboard title',
        defaultValue: '',
        category: ['Filter'],
        showIf: showIfCurrentState,
      })
      .addCustomEditor({
        path: 'folderId',
        name: 'Folder',
        id: 'folderId',
        defaultValue: null,
        editor: function RenderFolderPicker({ value, onChange }) {
          return (
            <ReadonlyFolderPicker
              initialFolderId={value}
              onChange={(folder) => onChange(folder?.id)}
              extraFolders={[ALL_FOLDER, GENERAL_FOLDER]}
            />
          );
        },
        category: ['Filter'],
        showIf: showIfCurrentState,
      })
      .addCustomEditor({
        id: 'tags',
        path: 'tags',
        name: 'Tags',
        description: '',
        defaultValue: [],
        editor(props) {
          return <TagsInput tags={props.value} onChange={props.onChange} />;
        },
        category: ['Filter'],
        showIf: showIfCurrentState,
      })
      .addBooleanSwitch({
        path: 'stateFilter.ok',
        name: 'Ok',
        defaultValue: false,
        category: ['State filter'],
        showIf: showIfCurrentState,
      })
      .addBooleanSwitch({
        path: 'stateFilter.paused',
        name: 'Paused',
        defaultValue: false,
        category: ['State filter'],
        showIf: showIfCurrentState,
      })
      .addBooleanSwitch({
        path: 'stateFilter.no_data',
        name: 'No data',
        defaultValue: false,
        category: ['State filter'],
        showIf: showIfCurrentState,
      })
      .addBooleanSwitch({
        path: 'stateFilter.execution_error',
        name: 'Execution error',
        defaultValue: false,
        category: ['State filter'],
        showIf: showIfCurrentState,
      })
      .addBooleanSwitch({
        path: 'stateFilter.alerting',
        name: 'Alerting',
        defaultValue: false,
        category: ['State filter'],
        showIf: showIfCurrentState,
      })
      .addBooleanSwitch({
        path: 'stateFilter.pending',
        name: 'Pending',
        defaultValue: false,
        category: ['State filter'],
        showIf: showIfCurrentState,
      });
  })
  .setMigrationHandler(alertListPanelMigrationHandler)
  .setSuggestionsSupplier(new AlertListSuggestionsSupplier());

const unifiedAlertList = new PanelPlugin<UnifiedAlertListOptions>(UnifiedAlertList).setPanelOptions((builder) => {
  builder
    .addRadio({
      path: 'viewMode',
      name: 'View mode',
      description: 'Toggle between list view and stat view',
      defaultValue: ViewMode.List,
      settings: {
        options: [
          { label: 'List', value: ViewMode.List },
          { label: 'Stat', value: ViewMode.Stat },
        ],
      },
      category: ['Options'],
    })
    .addRadio({
      path: 'groupMode',
      name: 'Group mode',
      description: 'How alert instances should be grouped',
      defaultValue: GroupMode.Default,
      settings: {
        options: [
          { value: GroupMode.Default, label: 'Default grouping' },
          { value: GroupMode.Custom, label: 'Custom grouping' },
        ],
      },
      category: ['Options'],
    })
    .addCustomEditor({
      path: 'groupBy',
      name: 'Group by',
      description: 'Filter alerts using label querying',
      id: 'groupBy',
      defaultValue: [],
      showIf: (options) => options.groupMode === GroupMode.Custom,
      category: ['Options'],
      editor: (props) => {
        return (
          <GroupBy
            id={props.id ?? 'groupBy'}
            defaultValue={props.value.map((value: string) => ({ label: value, value }))}
            onChange={props.onChange}
            dataSource={props.context.options.datasource}
          />
        );
      },
    })
    .addNumberInput({
      name: 'Max items',
      path: 'maxItems',
      description: 'Maximum alerts to display',
      defaultValue: 20,
      category: ['Options'],
    })
    .addSelect({
      name: 'Sort order',
      path: 'sortOrder',
      description: 'Sort order of alerts and alert instances',
      settings: {
        options: [
          { label: 'Alphabetical (asc)', value: SortOrder.AlphaAsc },
          { label: 'Alphabetical (desc)', value: SortOrder.AlphaDesc },
          { label: 'Importance', value: SortOrder.Importance },
          { label: 'Time (asc)', value: SortOrder.TimeAsc },
          { label: 'Time (desc)', value: SortOrder.TimeDesc },
        ],
      },
      defaultValue: SortOrder.AlphaAsc,
      category: ['Options'],
    })
    .addBooleanSwitch({
      path: 'dashboardAlerts',
      name: 'Alerts from this dashboard',
      description: 'Show alerts from this dashboard',
      defaultValue: false,
      category: ['Options'],
    })
    .addTextInput({
      path: 'alertName',
      name: 'Alert name',
      description: 'Filter for alerts containing this text',
      defaultValue: '',
      category: ['Filter'],
    })
    .addTextInput({
      path: 'alertInstanceLabelFilter',
      name: 'Alert instance label',
      description: 'Filter alert instances using label querying, ex: {severity="critical", instance=~"cluster-us-.+"}',
      defaultValue: '',
      category: ['Filter'],
    })
    .addCustomEditor({
<<<<<<< HEAD
      path: 'folder',
      name: 'Folder',
      description: 'Filter for alerts in the selected folder (only for Grafana alerts)',
      id: 'folder',
      defaultValue: null,
      editor: function RenderFolderPicker(props) {
        return (
          <FolderPicker
            enableReset={true}
            showRoot={false}
            allowEmpty={true}
            initialTitle={props.value?.title}
            initialFolderId={props.value?.id}
            permissionLevel={PermissionLevelString.View}
            onClear={() => props.onChange('')}
            {...props}
          />
        );
      },
      category: ['Filter'],
    })
    .addCustomEditor({
=======
>>>>>>> ae830f68
      path: 'datasource',
      name: 'Datasource',
      description: 'Filter alerts from selected datasource',
      id: 'datasource',
      defaultValue: null,
      editor: function RenderDatasourcePicker(props) {
        return (
          <DataSourcePicker
            {...props}
            type={['prometheus', 'loki', 'grafana']}
            noDefault
            current={props.value}
<<<<<<< HEAD
            onChange={(ds) => props.onChange(ds.name)}
            onClear={() => props.onChange(null)}
=======
            onChange={(ds: DataSourceInstanceSettings) => props.onChange(ds.name)}
            onClear={() => props.onChange(null)}
          />
        );
      },
      category: ['Filter'],
    })
    .addCustomEditor({
      showIf: (options) => options.datasource === GRAFANA_DATASOURCE_NAME || !Boolean(options.datasource),
      path: 'folder',
      name: 'Folder',
      description: 'Filter for alerts in the selected folder (only for Grafana alerts)',
      id: 'folder',
      defaultValue: null,
      editor: function RenderFolderPicker(props) {
        return (
          <OldFolderPicker
            enableReset={true}
            showRoot={false}
            allowEmpty={true}
            initialTitle={props.value?.title}
            initialFolderUid={props.value?.uid}
            permissionLevel={PermissionLevelString.View}
            onClear={() => props.onChange('')}
            {...props}
>>>>>>> ae830f68
          />
        );
      },
      category: ['Filter'],
    })
    .addBooleanSwitch({
      path: 'stateFilter.firing',
      name: 'Alerting / Firing',
      defaultValue: true,
      category: ['Alert state filter'],
    })
    .addBooleanSwitch({
      path: 'stateFilter.pending',
      name: 'Pending',
      defaultValue: true,
      category: ['Alert state filter'],
    })
    .addBooleanSwitch({
      path: 'stateFilter.noData',
      name: 'No Data',
      defaultValue: false,
      category: ['Alert state filter'],
    })
    .addBooleanSwitch({
      path: 'stateFilter.normal',
      name: 'Normal',
      defaultValue: false,
      category: ['Alert state filter'],
    })
    .addBooleanSwitch({
      path: 'stateFilter.error',
      name: 'Error',
      defaultValue: true,
      category: ['Alert state filter'],
    });
});

export const plugin = config.unifiedAlertingEnabled ? unifiedAlertList : alertList;<|MERGE_RESOLUTION|>--- conflicted
+++ resolved
@@ -248,31 +248,6 @@
       category: ['Filter'],
     })
     .addCustomEditor({
-<<<<<<< HEAD
-      path: 'folder',
-      name: 'Folder',
-      description: 'Filter for alerts in the selected folder (only for Grafana alerts)',
-      id: 'folder',
-      defaultValue: null,
-      editor: function RenderFolderPicker(props) {
-        return (
-          <FolderPicker
-            enableReset={true}
-            showRoot={false}
-            allowEmpty={true}
-            initialTitle={props.value?.title}
-            initialFolderId={props.value?.id}
-            permissionLevel={PermissionLevelString.View}
-            onClear={() => props.onChange('')}
-            {...props}
-          />
-        );
-      },
-      category: ['Filter'],
-    })
-    .addCustomEditor({
-=======
->>>>>>> ae830f68
       path: 'datasource',
       name: 'Datasource',
       description: 'Filter alerts from selected datasource',
@@ -285,10 +260,6 @@
             type={['prometheus', 'loki', 'grafana']}
             noDefault
             current={props.value}
-<<<<<<< HEAD
-            onChange={(ds) => props.onChange(ds.name)}
-            onClear={() => props.onChange(null)}
-=======
             onChange={(ds: DataSourceInstanceSettings) => props.onChange(ds.name)}
             onClear={() => props.onChange(null)}
           />
@@ -314,7 +285,6 @@
             permissionLevel={PermissionLevelString.View}
             onClear={() => props.onChange('')}
             {...props}
->>>>>>> ae830f68
           />
         );
       },
