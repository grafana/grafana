--- conflicted
+++ resolved
@@ -148,13 +148,6 @@
       }
     }
 
-<<<<<<< HEAD
-    return {
-      renderHeader,
-      items,
-    };
-  }, [defaultItems, data, timeZone, seriesIdx, dataIdx, replaceVariables]);
-=======
     // eslint-disable-next-line react/display-name
     renderHeader = () => (
       <GraphContextMenuHeader
@@ -165,7 +158,6 @@
       />
     );
   }
->>>>>>> 1380fe72
 
   return (
     <ContextMenu
