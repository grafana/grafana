import { css } from '@emotion/css';
import { useCallback, useEffect, useLayoutEffect, useMemo, useRef, useState, useReducer } from 'react';
import * as React from 'react';
import { createPortal } from 'react-dom';
import tinycolor from 'tinycolor2';
import uPlot from 'uplot';

<<<<<<< HEAD
import { arrayToDataFrame, colorManipulator, DataFrame, DataTopic } from '@grafana/data';
import { TimeZone, VizAnnotations } from '@grafana/schema';
import { DEFAULT_ANNOTATION_COLOR, getPortalContainer, UPlotConfigBuilder, useStyles2, useTheme2 } from '@grafana/ui';
=======
import { arrayToDataFrame, colorManipulator, DataFrame, DataTopic, InterpolateFunction } from '@grafana/data';
import { TimeZone } from '@grafana/schema';
import {
  DEFAULT_ANNOTATION_COLOR,
  getPortalContainer,
  UPlotConfigBuilder,
  usePanelContext,
  useStyles2,
  useTheme2,
} from '@grafana/ui';
>>>>>>> 05dc9b2b

import { AnnotationMarker2 } from './annotations2/AnnotationMarker2';
import { ANNOTATION_LANE_SIZE, getAnnotationFrames } from './utils';

// (copied from TooltipPlugin2)
interface TimeRange2 {
  from: number;
  to: number;
}

interface AnnotationsPluginProps {
  config: UPlotConfigBuilder;
  annotations: DataFrame[];
  timeZone: TimeZone;
  newRange: TimeRange2 | null;
  setNewRange: (newRage: TimeRange2 | null) => void;
  canvasRegionRendering?: boolean;
<<<<<<< HEAD
  annotationsConfig?: VizAnnotations;
=======
  replaceVariables: InterpolateFunction;
>>>>>>> 05dc9b2b
}

// TODO: batch by color, use Path2D objects
const renderLine = (ctx: CanvasRenderingContext2D, y0: number, y1: number, x: number, color: string) => {
  ctx.beginPath();
  ctx.moveTo(x, y0);
  ctx.lineTo(x, y1);
  ctx.strokeStyle = color;
  ctx.stroke();
};

// const renderUpTriangle = (ctx: CanvasRenderingContext2D, x: number, y: number, w: number, h: number, color: string) => {
//   ctx.beginPath();
//   ctx.moveTo(x - w/2, y + h/2);
//   ctx.lineTo(x + w/2, y + h/2);
//   ctx.lineTo(x, y);
//   ctx.closePath();
//   ctx.fillStyle = color;
//   ctx.fill();
// }

const DEFAULT_ANNOTATION_COLOR_HEX8 = tinycolor(DEFAULT_ANNOTATION_COLOR).toHex8String();

function getVals(frame: DataFrame) {
  let vals: Record<string, any[]> = {};
  frame.fields.forEach((f) => {
    vals[f.name] = f.values;
  });

  return vals;
}

export const AnnotationsPlugin2 = ({
  annotationsConfig,
  annotations,
  timeZone,
  config,
  newRange,
  setNewRange,
  replaceVariables,
  canvasRegionRendering = true,
}: AnnotationsPluginProps) => {
  const [plot, setPlot] = useState<uPlot>();

  const [portalRoot] = useState(() => getPortalContainer());

  const styles = useStyles2(getStyles);
  const getColorByName = useTheme2().visualization.getColorByName;

  const [_, forceUpdate] = useReducer((x) => x + 1, 0);

  const { canExecuteActions } = usePanelContext();
  const userCanExecuteActions = canExecuteActions?.() ?? false;

  const annos = useMemo(() => {
    let annos = getAnnotationFrames(annotations);

    if (newRange) {
      let isRegion = newRange.to > newRange.from;

      const wipAnnoFrame = arrayToDataFrame([
        {
          time: newRange.from,
          timeEnd: isRegion ? newRange.to : null,
          isRegion: isRegion,
          color: DEFAULT_ANNOTATION_COLOR_HEX8,
        },
      ]);

      wipAnnoFrame.meta = {
        dataTopic: DataTopic.Annotations,
        custom: {
          isWip: true,
        },
      };

      annos.push(wipAnnoFrame);
    }

    return annos;
  }, [annotations, newRange]);

  const exitWipEdit = useCallback(() => {
    setNewRange(null);
  }, [setNewRange]);

  const annoRef = useRef(annos);
  annoRef.current = annos;
  const newRangeRef = useRef(newRange);
  newRangeRef.current = newRange;

  const xAxisRef = useRef<HTMLDivElement>();

  useLayoutEffect(() => {
    config.addHook('ready', (u) => {
      let xAxisEl = u.root.querySelector<HTMLDivElement>('.u-axis')!;
      xAxisRef.current = xAxisEl;
      setPlot(u);
    });

    config.addHook('draw', (u) => {
      let annos = annoRef.current;

      const ctx = u.ctx;

      ctx.save();

      ctx.beginPath();
      ctx.rect(u.bbox.left, u.bbox.top, u.bbox.width, u.bbox.height);
      ctx.clip();

      // Multi-lane annotations do not support vertical lines or shaded regions

      annos.forEach((frame) => {
        let vals = getVals(frame);

        if (frame.name === 'xymark') {
          // xMin, xMax, yMin, yMax, color, lineWidth, lineStyle, fillOpacity, text

          let xKey = config.scales[0].props.scaleKey;
          let yKey = config.scales[1].props.scaleKey;

          for (let i = 0; i < frame.length; i++) {
            let color = getColorByName(vals.color?.[i] || DEFAULT_ANNOTATION_COLOR_HEX8);

            let x0 = u.valToPos(vals.xMin[i], xKey, true);
            let x1 = u.valToPos(vals.xMax[i], xKey, true);
            let y0 = u.valToPos(vals.yMax[i], yKey, true);
            let y1 = u.valToPos(vals.yMin[i], yKey, true);

            ctx.fillStyle = colorManipulator.alpha(color, vals.fillOpacity[i]);
            ctx.fillRect(x0, y0, x1 - x0, y1 - y0);

            ctx.lineWidth = Math.round(vals.lineWidth[i] * uPlot.pxRatio);

            if (vals.lineStyle[i] === 'dash') {
              // maybe extract this to vals.lineDash[i] in future?
              ctx.setLineDash([5, 5]);
            } else {
              // solid
              ctx.setLineDash([]);
            }

            ctx.strokeStyle = color;
            ctx.strokeRect(x0, y0, x1 - x0, y1 - y0);
          }
        } else {
          if (!annotationsConfig?.multiLane) {
            let y0 = u.bbox.top;
            let y1 = y0 + u.bbox.height;

            ctx.lineWidth = 2;
            ctx.setLineDash([5, 5]);

            for (let i = 0; i < vals.time.length; i++) {
              let color = getColorByName(vals.color?.[i] || DEFAULT_ANNOTATION_COLOR_HEX8);

              let x0 = u.valToPos(vals.time[i], 'x', true);
              renderLine(ctx, y0, y1, x0, color);

              // If dataframe does not have end times, let's omit rendering the region for now to prevent runtime error in valToPos
              // @todo do we want to fix isRegion to render a point (or use "to" as timeEnd) when we're missing timeEnd?
              if (vals.isRegion?.[i] && vals.timeEnd?.[i]) {
                let x1 = u.valToPos(vals.timeEnd[i], 'x', true);
                renderLine(ctx, y0, y1, x1, color);

                if (canvasRegionRendering) {
                  ctx.fillStyle = colorManipulator.alpha(color, 0.1);
                  ctx.fillRect(x0, y0, x1 - x0, u.bbox.height);
                }
              }
            }
          }
        }
      });

      ctx.restore();
    });
  }, [config, canvasRegionRendering, getColorByName, annotationsConfig]);

  // ensure annos are re-drawn whenever they change
  useEffect(() => {
    if (plot) {
      plot.redraw();

      // this forces a second redraw after uPlot is updated (in the Plot.tsx didUpdate) with new data/scales
      // and ensures the anno marker positions in the dom are re-rendered in correct places
      // (this is temp fix until uPlot integrtion is refactored)
      setTimeout(() => {
        forceUpdate();
      }, 0);
    }
  }, [annos, plot]);

  if (plot) {
    let markers = annos.flatMap((frame, frameIdx) => {
      let vals = getVals(frame);

      let markers: React.ReactNode[] = [];

      // Top offset for multi-lane annotations
      const top = annotationsConfig?.multiLane ? frameIdx * ANNOTATION_LANE_SIZE : undefined;
      for (let i = 0; i < vals.time.length; i++) {
        let color = getColorByName(vals.color?.[i] || DEFAULT_ANNOTATION_COLOR);
        let left = Math.round(plot.valToPos(vals.time[i], 'x')) || 0; // handles -0
        let style: React.CSSProperties | null = null;
        let className = '';
        let isVisible = true;

        if (vals.isRegion?.[i]) {
          let right = Math.round(plot.valToPos(vals.timeEnd?.[i], 'x')) || 0; // handles -0

          isVisible = left < plot.rect.width && right > 0;

          if (isVisible) {
            let clampedLeft = Math.max(0, left);
            let clampedRight = Math.min(plot.rect.width, right);

            style = { left: clampedLeft, background: color, width: clampedRight - clampedLeft, top };
            className = styles.annoRegion;
          }
        } else {
          isVisible = left >= 0 && left <= plot.rect.width;

          if (isVisible) {
            style = { left, borderBottomColor: color, top };
            className = styles.annoMarker;
          }
        }

        // @TODO: Reset newRange after annotation is saved
        if (isVisible) {
          let isWip = frame.meta?.custom?.isWip;

          markers.push(
            <AnnotationMarker2
              frame={frame}
              annoIdx={i}
              annoVals={vals}
              className={className}
              style={style}
              timeZone={timeZone}
              key={`${frameIdx}:${i}`}
              exitWipEdit={isWip ? exitWipEdit : null}
              portalRoot={portalRoot}
              canExecuteActions={userCanExecuteActions}
              replaceVariables={replaceVariables}
            />
          );
        }
      }

      return markers;
    });

    return createPortal(markers, xAxisRef.current!);
  }

  return null;
};

const getStyles = () => ({
  annoMarker: css({
    position: 'absolute',
    width: 0,
    height: 0,
    borderLeft: '5px solid transparent',
    borderRight: '5px solid transparent',
    borderBottomWidth: '5px',
    borderBottomStyle: 'solid',
    transform: 'translateX(-50%)',
    cursor: 'pointer',
    zIndex: 1,
  }),
  annoRegion: css({
    position: 'absolute',
    height: '5px',
    cursor: 'pointer',
    zIndex: 1,
  }),
});<|MERGE_RESOLUTION|>--- conflicted
+++ resolved
@@ -5,13 +5,8 @@
 import tinycolor from 'tinycolor2';
 import uPlot from 'uplot';
 
-<<<<<<< HEAD
-import { arrayToDataFrame, colorManipulator, DataFrame, DataTopic } from '@grafana/data';
+import { arrayToDataFrame, colorManipulator, DataFrame, DataTopic, InterpolateFunction } from '@grafana/data';
 import { TimeZone, VizAnnotations } from '@grafana/schema';
-import { DEFAULT_ANNOTATION_COLOR, getPortalContainer, UPlotConfigBuilder, useStyles2, useTheme2 } from '@grafana/ui';
-=======
-import { arrayToDataFrame, colorManipulator, DataFrame, DataTopic, InterpolateFunction } from '@grafana/data';
-import { TimeZone } from '@grafana/schema';
 import {
   DEFAULT_ANNOTATION_COLOR,
   getPortalContainer,
@@ -20,7 +15,6 @@
   useStyles2,
   useTheme2,
 } from '@grafana/ui';
->>>>>>> 05dc9b2b
 
 import { AnnotationMarker2 } from './annotations2/AnnotationMarker2';
 import { ANNOTATION_LANE_SIZE, getAnnotationFrames } from './utils';
@@ -38,11 +32,8 @@
   newRange: TimeRange2 | null;
   setNewRange: (newRage: TimeRange2 | null) => void;
   canvasRegionRendering?: boolean;
-<<<<<<< HEAD
+  replaceVariables: InterpolateFunction;
   annotationsConfig?: VizAnnotations;
-=======
-  replaceVariables: InterpolateFunction;
->>>>>>> 05dc9b2b
 }
 
 // TODO: batch by color, use Path2D objects
@@ -155,7 +146,6 @@
       ctx.clip();
 
       // Multi-lane annotations do not support vertical lines or shaded regions
-
       annos.forEach((frame) => {
         let vals = getVals(frame);
 
