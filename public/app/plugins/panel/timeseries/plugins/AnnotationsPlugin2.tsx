import { css } from '@emotion/css';
import * as React from 'react';
import { useCallback, useEffect, useLayoutEffect, useMemo, useReducer, useRef, useState } from 'react';
import { createPortal } from 'react-dom';
import tinycolor from 'tinycolor2';
import uPlot from 'uplot';

import {
  ActionModel,
  arrayToDataFrame,
  colorManipulator,
  DataFrame,
  DataTopic,
  Field,
  InterpolateFunction,
  LinkModel,
} from '@grafana/data';
import { TimeZone } from '@grafana/schema';
import {
  DEFAULT_ANNOTATION_COLOR,
  getPortalContainer,
  UPlotConfigBuilder,
  usePanelContext,
  useStyles2,
  useTheme2,
} from '@grafana/ui';

import { getDataLinks, getFieldActions } from '../../status-history/utils';

import { AnnotationMarker2 } from './annotations2/AnnotationMarker2';

// (copied from TooltipPlugin2)
interface TimeRange2 {
  from: number;
  to: number;
}

interface AnnotationsPluginProps {
  config: UPlotConfigBuilder;
  annotations: DataFrame[];
  timeZone: TimeZone;
  newRange: TimeRange2 | null;
  setNewRange: (newRage: TimeRange2 | null) => void;
  canvasRegionRendering?: boolean;
  replaceVariables: InterpolateFunction;
}

// TODO: batch by color, use Path2D objects
const renderLine = (ctx: CanvasRenderingContext2D, y0: number, y1: number, x: number, color: string) => {
  ctx.beginPath();
  ctx.moveTo(x, y0);
  ctx.lineTo(x, y1);
  ctx.strokeStyle = color;
  ctx.stroke();
};

// const renderUpTriangle = (ctx: CanvasRenderingContext2D, x: number, y: number, w: number, h: number, color: string) => {
//   ctx.beginPath();
//   ctx.moveTo(x - w/2, y + h/2);
//   ctx.lineTo(x + w/2, y + h/2);
//   ctx.lineTo(x, y);
//   ctx.closePath();
//   ctx.fillStyle = color;
//   ctx.fill();
// }

const DEFAULT_ANNOTATION_COLOR_HEX8 = tinycolor(DEFAULT_ANNOTATION_COLOR).toHex8String();

function getVals(frame: DataFrame) {
  let vals: Record<string, any[]> = {};
  frame.fields.forEach((f) => {
    vals[f.name] = f.values;
  });

  return vals;
}

export const AnnotationsPlugin2 = ({
  annotations,
  timeZone,
  config,
  newRange,
  setNewRange,
  replaceVariables,
  canvasRegionRendering = true,
}: AnnotationsPluginProps) => {
  const [plot, setPlot] = useState<uPlot>();

  const [portalRoot] = useState(() => getPortalContainer());

  const styles = useStyles2(getStyles);
  const getColorByName = useTheme2().visualization.getColorByName;

  const [_, forceUpdate] = useReducer((x) => x + 1, 0);

  const { canExecuteActions } = usePanelContext();
  const userCanExecuteActions = useMemo(() => canExecuteActions?.() ?? false, [canExecuteActions]);

  const annos = useMemo(() => {
    let annos = annotations.filter(
      (frame) => frame.name !== 'exemplar' && frame.length > 0 && frame.fields.some((f) => f.name === 'time')
    );

    if (newRange) {
      let isRegion = newRange.to > newRange.from;

      const wipAnnoFrame = arrayToDataFrame([
        {
          time: newRange.from,
          timeEnd: isRegion ? newRange.to : null,
          isRegion: isRegion,
          color: DEFAULT_ANNOTATION_COLOR_HEX8,
        },
      ]);

      wipAnnoFrame.meta = {
        dataTopic: DataTopic.Annotations,
        custom: {
          isWip: true,
        },
      };

      annos.push(wipAnnoFrame);
    }

    return annos;
  }, [annotations, newRange]);

  const exitWipEdit = useCallback(() => {
    setNewRange(null);
  }, [setNewRange]);

  const annoRef = useRef(annos);
  annoRef.current = annos;
  const newRangeRef = useRef(newRange);
  newRangeRef.current = newRange;
  const xAxisRef = useRef<HTMLDivElement>();

  useLayoutEffect(() => {
    config.addHook('ready', (u) => {
      let xAxisEl = u.root.querySelector<HTMLDivElement>('.u-axis')!;
      xAxisRef.current = xAxisEl;
      setPlot(u);
    });

    config.addHook('draw', (u) => {
      let annos = annoRef.current;

      const ctx = u.ctx;

      ctx.save();

      ctx.beginPath();
      ctx.rect(u.bbox.left, u.bbox.top, u.bbox.width, u.bbox.height);
      ctx.clip();

      annos.forEach((frame) => {
        let vals = getVals(frame);

        if (frame.name === 'xymark') {
          // xMin, xMax, yMin, yMax, color, lineWidth, lineStyle, fillOpacity, text

          let xKey = config.scales[0].props.scaleKey;
          let yKey = config.scales[1].props.scaleKey;

          for (let i = 0; i < frame.length; i++) {
            let color = getColorByName(vals.color?.[i] || DEFAULT_ANNOTATION_COLOR_HEX8);

            let x0 = u.valToPos(vals.xMin[i], xKey, true);
            let x1 = u.valToPos(vals.xMax[i], xKey, true);
            let y0 = u.valToPos(vals.yMax[i], yKey, true);
            let y1 = u.valToPos(vals.yMin[i], yKey, true);

            ctx.fillStyle = colorManipulator.alpha(color, vals.fillOpacity[i]);
            ctx.fillRect(x0, y0, x1 - x0, y1 - y0);

            ctx.lineWidth = Math.round(vals.lineWidth[i] * uPlot.pxRatio);

            if (vals.lineStyle[i] === 'dash') {
              // maybe extract this to vals.lineDash[i] in future?
              ctx.setLineDash([5, 5]);
            } else {
              // solid
              ctx.setLineDash([]);
            }

            ctx.strokeStyle = color;
            ctx.strokeRect(x0, y0, x1 - x0, y1 - y0);
          }
        } else {
          let y0 = u.bbox.top;
          let y1 = y0 + u.bbox.height;

          ctx.lineWidth = 2;
          ctx.setLineDash([5, 5]);

          for (let i = 0; i < vals.time.length; i++) {
            let color = getColorByName(vals.color?.[i] || DEFAULT_ANNOTATION_COLOR_HEX8);

            let x0 = u.valToPos(vals.time[i], 'x', true);
            renderLine(ctx, y0, y1, x0, color);

            if (vals.isRegion?.[i]) {
              let x1 = u.valToPos(vals.timeEnd[i], 'x', true);
              renderLine(ctx, y0, y1, x1, color);

              if (canvasRegionRendering) {
                ctx.fillStyle = colorManipulator.alpha(color, 0.1);
                ctx.fillRect(x0, y0, x1 - x0, u.bbox.height);
              }
            }
          }
        }
      });

      ctx.restore();
    });
  }, [config, canvasRegionRendering, getColorByName]);

  // ensure annos are re-drawn whenever they change
  useEffect(() => {
    if (plot) {
      plot.redraw();

      // this forces a second redraw after uPlot is updated (in the Plot.tsx didUpdate) with new data/scales
      // and ensures the anno marker positions in the dom are re-rendered in correct places
      // (this is temp fix until uPlot integrtion is refactored)
      setTimeout(() => {
        forceUpdate();
      }, 0);
    }
  }, [annos, plot]);

  if (plot) {
    let markers = annos.flatMap((frame, frameIdx) => {
      let vals = getVals(frame);

      let markers: React.ReactNode[] = [];

      for (let i = 0; i < vals.time.length; i++) {
        let color = getColorByName(vals.color?.[i] || DEFAULT_ANNOTATION_COLOR);
        let left = Math.round(plot.valToPos(vals.time[i], 'x')) || 0; // handles -0
        let style: React.CSSProperties | null = null;
        let className = '';
        let isVisible = true;

        if (vals.isRegion?.[i]) {
          let right = Math.round(plot.valToPos(vals.timeEnd?.[i], 'x')) || 0; // handles -0

          isVisible = left < plot.rect.width && right > 0;

          if (isVisible) {
            let clampedLeft = Math.max(0, left);
            let clampedRight = Math.min(plot.rect.width, right);

            style = { left: clampedLeft, background: color, width: clampedRight - clampedLeft };
            className = styles.annoRegion;
          }
        } else {
          isVisible = left >= 0 && left <= plot.rect.width;

          if (isVisible) {
            style = { left, borderBottomColor: color };
            className = styles.annoMarker;
          }
        }

        // @TODO: Reset newRange after annotation is saved
        if (isVisible) {
          let isWip = frame.meta?.custom?.isWip;
          const links: LinkModel[] = [];
          const actions: Array<ActionModel<Field>> = [];

          // @todo only grab links/actions from y-axis field, or from all fields?
          frame.fields.forEach((field: Field) => {
            // Get data links
            links.push(...getDataLinks(field, i));

            // Get actions
            if (userCanExecuteActions && field.state?.scopedVars) {
              actions.push(...getFieldActions(frame, field, replaceVariables, i));
            }
          });

          markers.push(
            <AnnotationMarker2
<<<<<<< HEAD
              actions={actions}
              links={links}
=======
              frame={frame}
>>>>>>> 0b9364d1
              annoIdx={i}
              annoVals={vals}
              className={className}
              style={style}
              timeZone={timeZone}
              key={`${frameIdx}:${i}`}
              exitWipEdit={isWip ? exitWipEdit : null}
              portalRoot={portalRoot}
            />
          );
        }
      }

      return markers;
    });

    return createPortal(markers, xAxisRef.current!);
  }

  return null;
};

const getStyles = () => ({
  annoMarker: css({
    position: 'absolute',
    width: 0,
    height: 0,
    borderLeft: '5px solid transparent',
    borderRight: '5px solid transparent',
    borderBottomWidth: '5px',
    borderBottomStyle: 'solid',
    transform: 'translateX(-50%)',
    cursor: 'pointer',
    zIndex: 1,
  }),
  annoRegion: css({
    position: 'absolute',
    height: '5px',
    cursor: 'pointer',
    zIndex: 1,
  }),
});<|MERGE_RESOLUTION|>--- conflicted
+++ resolved
@@ -1,20 +1,11 @@
 import { css } from '@emotion/css';
+import { useCallback, useEffect, useLayoutEffect, useMemo, useRef, useState, useReducer } from 'react';
 import * as React from 'react';
-import { useCallback, useEffect, useLayoutEffect, useMemo, useReducer, useRef, useState } from 'react';
 import { createPortal } from 'react-dom';
 import tinycolor from 'tinycolor2';
 import uPlot from 'uplot';
 
-import {
-  ActionModel,
-  arrayToDataFrame,
-  colorManipulator,
-  DataFrame,
-  DataTopic,
-  Field,
-  InterpolateFunction,
-  LinkModel,
-} from '@grafana/data';
+import { arrayToDataFrame, colorManipulator, DataFrame, DataTopic, InterpolateFunction } from '@grafana/data';
 import { TimeZone } from '@grafana/schema';
 import {
   DEFAULT_ANNOTATION_COLOR,
@@ -24,8 +15,6 @@
   useStyles2,
   useTheme2,
 } from '@grafana/ui';
-
-import { getDataLinks, getFieldActions } from '../../status-history/utils';
 
 import { AnnotationMarker2 } from './annotations2/AnnotationMarker2';
 
@@ -94,7 +83,7 @@
   const [_, forceUpdate] = useReducer((x) => x + 1, 0);
 
   const { canExecuteActions } = usePanelContext();
-  const userCanExecuteActions = useMemo(() => canExecuteActions?.() ?? false, [canExecuteActions]);
+  const userCanExecuteActions = canExecuteActions?.() ?? false;
 
   const annos = useMemo(() => {
     let annos = annotations.filter(
@@ -134,6 +123,7 @@
   annoRef.current = annos;
   const newRangeRef = useRef(newRange);
   newRangeRef.current = newRange;
+
   const xAxisRef = useRef<HTMLDivElement>();
 
   useLayoutEffect(() => {
@@ -268,28 +258,10 @@
         // @TODO: Reset newRange after annotation is saved
         if (isVisible) {
           let isWip = frame.meta?.custom?.isWip;
-          const links: LinkModel[] = [];
-          const actions: Array<ActionModel<Field>> = [];
-
-          // @todo only grab links/actions from y-axis field, or from all fields?
-          frame.fields.forEach((field: Field) => {
-            // Get data links
-            links.push(...getDataLinks(field, i));
-
-            // Get actions
-            if (userCanExecuteActions && field.state?.scopedVars) {
-              actions.push(...getFieldActions(frame, field, replaceVariables, i));
-            }
-          });
 
           markers.push(
             <AnnotationMarker2
-<<<<<<< HEAD
-              actions={actions}
-              links={links}
-=======
               frame={frame}
->>>>>>> 0b9364d1
               annoIdx={i}
               annoVals={vals}
               className={className}
@@ -298,6 +270,8 @@
               key={`${frameIdx}:${i}`}
               exitWipEdit={isWip ? exitWipEdit : null}
               portalRoot={portalRoot}
+              canExecuteActions={userCanExecuteActions}
+              replaceVariables={replaceVariables}
             />
           );
         }
