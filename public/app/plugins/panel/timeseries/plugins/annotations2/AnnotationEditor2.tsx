--- conflicted
+++ resolved
@@ -8,11 +8,7 @@
 import { Button, Field, Stack, TextArea, usePanelContext, useStyles2 } from '@grafana/ui';
 import { Form } from 'app/core/components/Form/Form';
 import { TagFilter } from 'app/core/components/TagFilter/TagFilter';
-<<<<<<< HEAD
-import { getAnnotations } from 'app/features/annotations/api';
-=======
 import { annotationServer } from 'app/features/annotations/api';
->>>>>>> 9887a418
 
 interface Props {
   annoVals: Record<string, any[]>;
@@ -113,11 +109,7 @@
                           allowCustomValue
                           placeholder={t('timeseries.annotation-editor2.placeholder-add-tags', 'Add tags')}
                           onChange={onChange}
-<<<<<<< HEAD
-                          tagOptions={getAnnotations().tags}
-=======
                           tagOptions={annotationServer().tags}
->>>>>>> 9887a418
                           tags={field.value}
                         />
                       );
