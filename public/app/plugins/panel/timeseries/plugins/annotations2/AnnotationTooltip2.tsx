import { css } from '@emotion/css';
import * as React from 'react';

<<<<<<< HEAD
import {
  GrafanaTheme2,
  dateTimeFormat,
  systemDateFormats,
  textUtil,
  LinkModel,
  ActionModel,
  Field,
} from '@grafana/data';
=======
import { GrafanaTheme2, dateTimeFormat, systemDateFormats, textUtil, LinkModel } from '@grafana/data';
>>>>>>> 0b9364d1
import { t } from '@grafana/i18n';
import { Stack, IconButton, Tag, usePanelContext, useStyles2 } from '@grafana/ui';
import { VizTooltipFooter } from '@grafana/ui/internal';
import alertDef from 'app/features/alerting/state/alertDef';

interface Props {
  annoVals: Record<string, any[]>;
  annoIdx: number;
  timeZone: string;
  onEdit: () => void;
<<<<<<< HEAD
  links: LinkModel[];
  actions: Array<ActionModel<Field>>;
=======
  links?: LinkModel[];
>>>>>>> 0b9364d1
}

const retFalse = () => false;

<<<<<<< HEAD
export const AnnotationTooltip2 = ({ annoVals, annoIdx, timeZone, onEdit, links, actions }: Props) => {
=======
export const AnnotationTooltip2 = ({ annoVals, annoIdx, timeZone, onEdit, links = [] }: Props) => {
>>>>>>> 0b9364d1
  const annoId = annoVals.id?.[annoIdx];

  const styles = useStyles2(getStyles);

  const { canEditAnnotations = retFalse, canDeleteAnnotations = retFalse, onAnnotationDelete } = usePanelContext();

  const dashboardUID = annoVals.dashboardUID?.[annoIdx];

  // grafana can be configured to load alert rules from loki. Those annotations cannot be edited or deleted. The id being 0 is the best indicator the annotation came from loki
  const canEdit = annoId !== 0 && canEditAnnotations(dashboardUID);
  const canDelete = annoId !== 0 && canDeleteAnnotations(dashboardUID) && onAnnotationDelete != null;

  const timeFormatter = (value: number) =>
    dateTimeFormat(value, {
      format: systemDateFormats.fullDate,
      timeZone,
    });

  let time = timeFormatter(annoVals.time[annoIdx]);
  let text = annoVals.text?.[annoIdx] ?? '';

  if (annoVals.isRegion?.[annoIdx]) {
    time += ' - ' + timeFormatter(annoVals.timeEnd[annoIdx]);
  }

  let avatar;
  if (annoVals.login?.[annoIdx] && annoVals.avatarUrl?.[annoIdx]) {
    avatar = <img className={styles.avatar} alt="Annotation avatar" src={annoVals.avatarUrl[annoIdx]} />;
  }

  let state: React.ReactNode | null = null;
  let alertText = '';

  if (annoVals.alertId?.[annoIdx] !== undefined && annoVals.newState?.[annoIdx]) {
    const stateModel = alertDef.getStateDisplayModel(annoVals.newState[annoIdx]);
    state = (
      <div className={styles.alertState}>
        <i className={stateModel.stateClass}>{stateModel.text}</i>
      </div>
    );

    alertText = annoVals.data?.[annoIdx] ? alertDef.getAlertAnnotationText(annoVals.data[annoIdx]) : '';
  } else if (annoVals.title?.[annoIdx]) {
    text = annoVals.title[annoIdx] + (text ? `<br />${text}` : '');
  }

  return (
    <div className={styles.wrapper}>
      <div className={styles.header}>
        <Stack gap={2} basis="100%" justifyContent="space-between" alignItems="center">
          <div className={styles.meta}>
            <span>
              {avatar}
              {state}
            </span>
            {time}
          </div>
          {(canEdit || canDelete) && (
            <div className={styles.editControls}>
              {canEdit && (
                <IconButton
                  name={'pen'}
                  size={'sm'}
                  onClick={onEdit}
                  tooltip={t('timeseries.annotation-tooltip2.tooltip-edit', 'Edit')}
                />
              )}
              {canDelete && (
                <IconButton
                  name={'trash-alt'}
                  size={'sm'}
                  onClick={() => onAnnotationDelete(annoId)}
                  tooltip={t('timeseries.annotation-tooltip2.tooltip-delete', 'Delete')}
                />
              )}
            </div>
          )}
        </Stack>
      </div>

      <div className={styles.body}>
        {text && <div className={styles.text} dangerouslySetInnerHTML={{ __html: textUtil.sanitize(text) }} />}
        {alertText}
        <div>
          <Stack gap={0.5} wrap={true}>
            {annoVals.tags?.[annoIdx]?.map((t: string, i: number) => (
              <Tag name={t} key={`${t}-${i}`} />
            ))}
          </Stack>
        </div>
      </div>
<<<<<<< HEAD
      <VizTooltipFooter dataLinks={links} actions={actions} />
=======

      {links.length > 0 && <VizTooltipFooter dataLinks={links} />}
>>>>>>> 0b9364d1
    </div>
  );
};

const getStyles = (theme: GrafanaTheme2) => ({
  wrapper: css({
    zIndex: theme.zIndex.tooltip,
    whiteSpace: 'initial',
    borderRadius: theme.shape.radius.default,
    background: theme.colors.background.elevated,
    border: `1px solid ${theme.colors.border.weak}`,
    boxShadow: theme.shadows.z3,
    userSelect: 'text',
  }),
  header: css({
    padding: theme.spacing(0.5, 1),
    borderBottom: `1px solid ${theme.colors.border.weak}`,
    fontWeight: theme.typography.fontWeightBold,
    fontSize: theme.typography.fontSize,
    color: theme.colors.text.primary,
    display: 'flex',
  }),
  meta: css({
    display: 'flex',
    color: theme.colors.text.primary,
    fontWeight: 400,
  }),
  editControls: css({
    display: 'flex',
    '> :last-child': {
      marginLeft: 0,
    },
  }),
  body: css({
    padding: theme.spacing(1),
    fontSize: theme.typography.bodySmall.fontSize,
    color: theme.colors.text.secondary,
    fontWeight: 400,
    a: {
      color: theme.colors.text.link,
      '&:hover': {
        textDecoration: 'underline',
      },
    },
  }),
  text: css({
    paddingBottom: theme.spacing(1),
  }),
  avatar: css({
    borderRadius: theme.shape.radius.circle,
    width: 16,
    height: 16,
    marginRight: theme.spacing(1),
  }),
  alertState: css({
    paddingRight: theme.spacing(1),
    fontWeight: theme.typography.fontWeightMedium,
  }),
});<|MERGE_RESOLUTION|>--- conflicted
+++ resolved
@@ -1,19 +1,7 @@
 import { css } from '@emotion/css';
 import * as React from 'react';
 
-<<<<<<< HEAD
-import {
-  GrafanaTheme2,
-  dateTimeFormat,
-  systemDateFormats,
-  textUtil,
-  LinkModel,
-  ActionModel,
-  Field,
-} from '@grafana/data';
-=======
 import { GrafanaTheme2, dateTimeFormat, systemDateFormats, textUtil, LinkModel } from '@grafana/data';
->>>>>>> 0b9364d1
 import { t } from '@grafana/i18n';
 import { Stack, IconButton, Tag, usePanelContext, useStyles2 } from '@grafana/ui';
 import { VizTooltipFooter } from '@grafana/ui/internal';
@@ -24,21 +12,12 @@
   annoIdx: number;
   timeZone: string;
   onEdit: () => void;
-<<<<<<< HEAD
-  links: LinkModel[];
-  actions: Array<ActionModel<Field>>;
-=======
   links?: LinkModel[];
->>>>>>> 0b9364d1
 }
 
 const retFalse = () => false;
 
-<<<<<<< HEAD
-export const AnnotationTooltip2 = ({ annoVals, annoIdx, timeZone, onEdit, links, actions }: Props) => {
-=======
 export const AnnotationTooltip2 = ({ annoVals, annoIdx, timeZone, onEdit, links = [] }: Props) => {
->>>>>>> 0b9364d1
   const annoId = annoVals.id?.[annoIdx];
 
   const styles = useStyles2(getStyles);
@@ -130,12 +109,8 @@
           </Stack>
         </div>
       </div>
-<<<<<<< HEAD
-      <VizTooltipFooter dataLinks={links} actions={actions} />
-=======
 
       {links.length > 0 && <VizTooltipFooter dataLinks={links} />}
->>>>>>> 0b9364d1
     </div>
   );
 };
