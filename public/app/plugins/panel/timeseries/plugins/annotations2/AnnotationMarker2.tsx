--- conflicted
+++ resolved
@@ -5,19 +5,11 @@
 import * as React from 'react';
 import { createPortal } from 'react-dom';
 
-<<<<<<< HEAD
-import { ActionModel, DataFrame, Field, GrafanaTheme2, InterpolateFunction, LinkModel } from '@grafana/data';
+import { ActionModel, DataFrame, GrafanaTheme2, InterpolateFunction, LinkModel } from '@grafana/data';
 import { selectors } from '@grafana/e2e-selectors';
 import { TimeZone } from '@grafana/schema';
 import { floatingUtils, useStyles2 } from '@grafana/ui';
 import { getDataLinks, getFieldActions } from 'app/plugins/panel/status-history/utils';
-=======
-import { DataFrame, GrafanaTheme2, LinkModel } from '@grafana/data';
-import { selectors } from '@grafana/e2e-selectors';
-import { TimeZone } from '@grafana/schema';
-import { floatingUtils, useStyles2 } from '@grafana/ui';
-import { getDataLinks } from 'app/plugins/panel/status-history/utils';
->>>>>>> def44929
 
 import { AnnotationEditor2 } from './AnnotationEditor2';
 import { AnnotationTooltip2 } from './AnnotationTooltip2';
@@ -64,21 +56,15 @@
   });
 
   const links: LinkModel[] = [];
-<<<<<<< HEAD
-  const actions: Array<ActionModel<Field>> = [];
-=======
->>>>>>> def44929
+  const actions: ActionModel[] = [];
 
   if (STATE_HOVERED) {
     frame.fields.forEach((field) => {
       links.push(...getDataLinks(field, annoIdx));
-<<<<<<< HEAD
 
       if (canExecuteActions) {
         actions.push(...getFieldActions(frame, field, replaceVariables, annoIdx));
       }
-=======
->>>>>>> def44929
     });
   }
 
