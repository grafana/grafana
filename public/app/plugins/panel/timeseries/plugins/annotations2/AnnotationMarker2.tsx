--- conflicted
+++ resolved
@@ -5,15 +5,11 @@
 import * as React from 'react';
 import { createPortal } from 'react-dom';
 
-<<<<<<< HEAD
-import { ActionModel, Field, GrafanaTheme2, LinkModel } from '@grafana/data';
-=======
-import { DataFrame, GrafanaTheme2, LinkModel } from '@grafana/data';
->>>>>>> 0b9364d1
+import { ActionModel, DataFrame, Field, GrafanaTheme2, InterpolateFunction, LinkModel } from '@grafana/data';
 import { selectors } from '@grafana/e2e-selectors';
 import { TimeZone } from '@grafana/schema';
 import { floatingUtils, useStyles2 } from '@grafana/ui';
-import { getDataLinks } from 'app/plugins/panel/status-history/utils';
+import { getDataLinks, getFieldActions } from 'app/plugins/panel/status-history/utils';
 
 import { AnnotationEditor2 } from './AnnotationEditor2';
 import { AnnotationTooltip2 } from './AnnotationTooltip2';
@@ -27,8 +23,8 @@
   timeZone: TimeZone;
   exitWipEdit?: null | (() => void);
   portalRoot: HTMLElement;
-  links: LinkModel[];
-  actions: Array<ActionModel<Field>>;
+  canExecuteActions: boolean;
+  replaceVariables: InterpolateFunction;
 }
 
 const STATE_DEFAULT = 0;
@@ -44,8 +40,8 @@
   exitWipEdit,
   timeZone,
   portalRoot,
-  links,
-  actions,
+  replaceVariables,
+  canExecuteActions,
 }: AnnoBoxProps) => {
   const styles = useStyles2(getStyles);
   const placement = 'bottom';
@@ -60,10 +56,15 @@
   });
 
   const links: LinkModel[] = [];
+  const actions: Array<ActionModel<Field>> = [];
 
   if (STATE_HOVERED) {
     frame.fields.forEach((field) => {
       links.push(...getDataLinks(field, annoIdx));
+
+      if (canExecuteActions) {
+        actions.push(...getFieldActions(frame, field, replaceVariables, annoIdx));
+      }
     });
   }
 
@@ -75,10 +76,6 @@
         timeZone={timeZone}
         onEdit={() => setState(STATE_EDITING)}
         links={links}
-<<<<<<< HEAD
-        actions={actions}
-=======
->>>>>>> 0b9364d1
       />
     ) : state === STATE_EDITING ? (
       <AnnotationEditor2
