--- conflicted
+++ resolved
@@ -6,10 +6,7 @@
   getDisplayProcessor,
   getLinksSupplier,
   GrafanaTheme2,
-<<<<<<< HEAD
-=======
   DataLinkPostProcessor,
->>>>>>> ae830f68
   InterpolateFunction,
   isBooleanUnit,
   SortedVector,
@@ -172,14 +169,6 @@
 
           fields.push(copy);
           break; // ok
-        case FieldType.string:
-          copy = {
-            ...field,
-            values: new ArrayVector(field.values.toArray()),
-          };
-
-          fields.push(copy);
-          break; // ok
         case FieldType.boolean:
           hasValueField = true;
           const custom: GraphFieldConfig = field.config?.custom ?? {};
@@ -280,12 +269,8 @@
   alignedDataFrame: DataFrame,
   frames: DataFrame[],
   replaceVariables: InterpolateFunction,
-<<<<<<< HEAD
-  timeZone: string
-=======
   timeZone: string,
   dataLinkPostProcessor?: DataLinkPostProcessor
->>>>>>> ae830f68
 ): DataFrame {
   alignedDataFrame.fields.forEach((field) => {
     if (field.state?.origin?.frameIndex === undefined || frames[field.state?.origin?.frameIndex] === undefined) {
@@ -314,9 +299,6 @@
       length: alignedDataFrame.fields.length + tempFields.length,
     };
 
-<<<<<<< HEAD
-    field.getLinks = getLinksSupplier(tempFrame, field, field.state!.scopedVars!, replaceVariables, timeZone);
-=======
     field.getLinks = getLinksSupplier(
       tempFrame,
       field,
@@ -325,7 +307,6 @@
       timeZone,
       dataLinkPostProcessor
     );
->>>>>>> ae830f68
   });
 
   return alignedDataFrame;
