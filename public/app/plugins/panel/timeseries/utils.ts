import {
  ArrayVector,
  DataFrame,
  Field,
  FieldType,
  getDisplayProcessor,
  getLinksSupplier,
  GrafanaTheme2,
  InterpolateFunction,
  isBooleanUnit,
  SortedVector,
  TimeRange,
} from '@grafana/data';
import { convertFieldType } from '@grafana/data/src/transformations/transformers/convertFieldType';
import { GraphFieldConfig, LineInterpolation } from '@grafana/schema';
import { applyNullInsertThreshold } from '@grafana/ui/src/components/GraphNG/nullInsertThreshold';
import { nullToValue } from '@grafana/ui/src/components/GraphNG/nullToValue';

/**
 * Returns null if there are no graphable fields
 */
export function prepareGraphableFields(
  series: DataFrame[],
  theme: GrafanaTheme2,
  timeRange?: TimeRange
): DataFrame[] | null {
  if (!series?.length) {
    return null;
  }

<<<<<<< HEAD
=======
  // some datasources simply tag the field as time, but don't convert to milli epochs
  // so we're stuck with doing the parsing here to avoid Moment slowness everywhere later
  // this mutates (once)
  for (let frame of series) {
    for (let field of frame.fields) {
      if (field.type === FieldType.time && typeof field.values.get(0) !== 'number') {
        field.values = convertFieldType(field, { destinationType: FieldType.time }).values;
      }
    }
  }

  if (series.every((df) => df.meta?.type === DataFrameType.TimeSeriesLong)) {
    series = prepareTimeSeriesLong(series);
  }

>>>>>>> fa740a8b
  let copy: Field;

  const frames: DataFrame[] = [];

  for (let frame of series) {
    const fields: Field[] = [];

    let hasTimeField = false;
    let hasValueField = false;

    let nulledFrame = applyNullInsertThreshold({
      frame,
      refFieldPseudoMin: timeRange?.from.valueOf(),
      refFieldPseudoMax: timeRange?.to.valueOf(),
    });

    for (const field of nullToValue(nulledFrame).fields) {
      switch (field.type) {
        case FieldType.time:
          hasTimeField = true;
          fields.push(field);
          break;
        case FieldType.number:
          hasValueField = true;
          copy = {
            ...field,
            values: new ArrayVector(
              field.values.toArray().map((v) => {
                if (!(Number.isFinite(v) || v == null)) {
                  return null;
                }
                return v;
              })
            ),
          };

          fields.push(copy);
          break; // ok
        case FieldType.string:
          copy = {
            ...field,
            values: new ArrayVector(field.values.toArray()),
          };

          fields.push(copy);
          break; // ok
        case FieldType.boolean:
          hasValueField = true;
          const custom: GraphFieldConfig = field.config?.custom ?? {};
          const config = {
            ...field.config,
            max: 1,
            min: 0,
            custom,
          };

          // smooth and linear do not make sense
          if (custom.lineInterpolation !== LineInterpolation.StepBefore) {
            custom.lineInterpolation = LineInterpolation.StepAfter;
          }

          copy = {
            ...field,
            config,
            type: FieldType.number,
            values: new ArrayVector(
              field.values.toArray().map((v) => {
                if (v == null) {
                  return v;
                }
                return Boolean(v) ? 1 : 0;
              })
            ),
          };

          if (!isBooleanUnit(config.unit)) {
            config.unit = 'bool';
            copy.display = getDisplayProcessor({ field: copy, theme });
          }

          fields.push(copy);
          break;
      }
    }

    if (hasTimeField && hasValueField) {
      frames.push({
        ...frame,
        length: nulledFrame.length,
        fields,
      });
    }
  }

  if (frames.length) {
    setClassicPaletteIdxs(frames, theme);
    return frames;
  }

  return null;
}

const setClassicPaletteIdxs = (frames: DataFrame[], theme: GrafanaTheme2) => {
  let seriesIndex = 0;

  frames.forEach((frame) => {
    frame.fields.forEach((field) => {
      // TODO: also add FieldType.enum type here after https://github.com/grafana/grafana/pull/60491
      if (field.type === FieldType.number || field.type === FieldType.boolean) {
        field.state = {
          ...field.state,
          seriesIndex: seriesIndex++, // TODO: skip this for fields with custom renderers (e.g. Candlestick)?
        };
        field.display = getDisplayProcessor({ field, theme });
      }
    });
  });
};

export function getTimezones(timezones: string[] | undefined, defaultTimezone: string): string[] {
  if (!timezones || !timezones.length) {
    return [defaultTimezone];
  }
  return timezones.map((v) => (v?.length ? v : defaultTimezone));
}

export function regenerateLinksSupplier(
  alignedDataFrame: DataFrame,
  frames: DataFrame[],
  replaceVariables: InterpolateFunction,
  timeZone: string
): DataFrame {
  alignedDataFrame.fields.forEach((field) => {
    if (field.state?.origin?.frameIndex === undefined || frames[field.state?.origin?.frameIndex] === undefined) {
      return;
    }

    /* check if field has sortedVector values
      if it does, sort all string fields in the original frame by the order array already used for the field
      otherwise just attach the fields to the temporary frame used to get the links
    */
    const tempFields: Field[] = [];
    for (const frameField of frames[field.state?.origin?.frameIndex].fields) {
      if (frameField.type === FieldType.string) {
        if (field.values instanceof SortedVector) {
          const copiedField = { ...frameField };
          copiedField.values = new SortedVector(frameField.values, field.values.getOrderArray());
          tempFields.push(copiedField);
        } else {
          tempFields.push(frameField);
        }
      }
    }

    const tempFrame: DataFrame = {
      fields: [...alignedDataFrame.fields, ...tempFields],
      length: alignedDataFrame.fields.length + tempFields.length,
    };

    field.getLinks = getLinksSupplier(tempFrame, field, field.state!.scopedVars!, replaceVariables, timeZone);
  });

  return alignedDataFrame;
}<|MERGE_RESOLUTION|>--- conflicted
+++ resolved
@@ -28,8 +28,6 @@
     return null;
   }
 
-<<<<<<< HEAD
-=======
   // some datasources simply tag the field as time, but don't convert to milli epochs
   // so we're stuck with doing the parsing here to avoid Moment slowness everywhere later
   // this mutates (once)
@@ -41,11 +39,6 @@
     }
   }
 
-  if (series.every((df) => df.meta?.type === DataFrameType.TimeSeriesLong)) {
-    series = prepareTimeSeriesLong(series);
-  }
-
->>>>>>> fa740a8b
   let copy: Field;
 
   const frames: DataFrame[] = [];
