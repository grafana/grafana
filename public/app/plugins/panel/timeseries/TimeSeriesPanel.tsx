<<<<<<< HEAD
import { DashboardCursorSync, Field, PanelProps } from '@grafana/data';
import {
  GraphNG,
  GraphNGLegendEvent,
  TooltipDisplayMode,
  TooltipPlugin,
  usePanelContext,
  ZoomPlugin,
} from '@grafana/ui';
=======
import { Field, PanelProps } from '@grafana/data';
import { TimeSeries, GraphNGLegendEvent, TooltipPlugin, ZoomPlugin } from '@grafana/ui';
>>>>>>> 1e3d19e4
import { getFieldLinksForExplore } from 'app/features/explore/utils/links';
import React, { useCallback } from 'react';
import { hideSeriesConfigFactory } from './overrides/hideSeriesConfigFactory';
import { AnnotationsPlugin } from './plugins/AnnotationsPlugin';
import { ContextMenuPlugin } from './plugins/ContextMenuPlugin';
import { ExemplarsPlugin } from './plugins/ExemplarsPlugin';
import { Options } from './types';

interface TimeSeriesPanelProps extends PanelProps<Options> {}

export const TimeSeriesPanel: React.FC<TimeSeriesPanelProps> = ({
  data,
  id,
  timeRange,
  timeZone,
  width,
  height,
  options,
  fieldConfig,
  onChangeTimeRange,
  onFieldConfigChange,
  replaceVariables,
}) => {
  const onLegendClick = useCallback(
    (event: GraphNGLegendEvent) => {
      onFieldConfigChange(hideSeriesConfigFactory(event, fieldConfig, data.series));
    },
    [fieldConfig, onFieldConfigChange, data.series]
  );

  const getFieldLinks = (field: Field, rowIndex: number) => {
    return getFieldLinksForExplore({ field, rowIndex, range: timeRange });
  };

  const { sync } = usePanelContext();

  if (!data || !data.series?.length) {
    return (
      <div className="panel-empty">
        <p>No data found in response</p>
      </div>
    );
  }

  return (
    <TimeSeries
      frames={data.series}
      structureRev={data.structureRev}
      timeRange={timeRange}
      timeZone={timeZone}
      width={width}
      height={height}
      legend={options.legend}
      onLegendClick={onLegendClick}
    >
      {(config, alignedDataFrame) => {
        return (
          <>
            <ZoomPlugin config={config} onZoom={onChangeTimeRange} />
            <TooltipPlugin
              data={alignedDataFrame}
              config={config}
              mode={sync === DashboardCursorSync.Tooltip ? TooltipDisplayMode.Multi : options.tooltipOptions.mode}
              timeZone={timeZone}
            />
            <ContextMenuPlugin
              data={alignedDataFrame}
              config={config}
              timeZone={timeZone}
              replaceVariables={replaceVariables}
            />
            {data.annotations && (
              <AnnotationsPlugin annotations={data.annotations} config={config} timeZone={timeZone} />
            )}

            {data.annotations && (
              <ExemplarsPlugin
                config={config}
                exemplars={data.annotations}
                timeZone={timeZone}
                getFieldLinks={getFieldLinks}
              />
            )}
          </>
        );
      }}
    </TimeSeries>
  );
};<|MERGE_RESOLUTION|>--- conflicted
+++ resolved
@@ -1,17 +1,12 @@
-<<<<<<< HEAD
 import { DashboardCursorSync, Field, PanelProps } from '@grafana/data';
 import {
-  GraphNG,
   GraphNGLegendEvent,
   TooltipDisplayMode,
   TooltipPlugin,
   usePanelContext,
   ZoomPlugin,
+  TimeSeries,
 } from '@grafana/ui';
-=======
-import { Field, PanelProps } from '@grafana/data';
-import { TimeSeries, GraphNGLegendEvent, TooltipPlugin, ZoomPlugin } from '@grafana/ui';
->>>>>>> 1e3d19e4
 import { getFieldLinksForExplore } from 'app/features/explore/utils/links';
 import React, { useCallback } from 'react';
 import { hideSeriesConfigFactory } from './overrides/hideSeriesConfigFactory';
