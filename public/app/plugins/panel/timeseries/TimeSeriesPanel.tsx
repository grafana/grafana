--- conflicted
+++ resolved
@@ -193,11 +193,8 @@
             {!isVerticallyOriented && (
               <>
                 <AnnotationsPlugin2
-<<<<<<< HEAD
+                  replaceVariables={replaceVariables}
                   annotationsConfig={options.annotations}
-=======
-                  replaceVariables={replaceVariables}
->>>>>>> 05dc9b2b
                   annotations={data.annotations ?? []}
                   config={uplotConfig}
                   timeZone={timeZone}
