import { Field, PanelProps } from '@grafana/data';
import { config } from '@grafana/runtime';
import { TooltipDisplayMode } from '@grafana/schema';
import { usePanelContext, TimeSeries, TooltipPlugin, ZoomPlugin } from '@grafana/ui';
import { getFieldLinksForExplore } from 'app/features/explore/utils/links';
import React, { useMemo } from 'react';
import { AnnotationsPlugin } from './plugins/AnnotationsPlugin';
import { ContextMenuPlugin } from './plugins/ContextMenuPlugin';
import { ExemplarsPlugin } from './plugins/ExemplarsPlugin';
import { TimeSeriesOptions } from './types';
import { prepareGraphableFields } from './utils';
import { AnnotationEditorPlugin } from './plugins/AnnotationEditorPlugin';
import { ThresholdControlsPlugin } from './plugins/ThresholdControlsPlugin';

interface TimeSeriesPanelProps extends PanelProps<TimeSeriesOptions> {}

export const TimeSeriesPanel: React.FC<TimeSeriesPanelProps> = ({
  data,
  timeRange,
  timeZone,
  width,
  height,
  options,
  fieldConfig,
  onChangeTimeRange,
  replaceVariables,
}) => {
<<<<<<< HEAD
  const { sync, canAddAnnotations, onThresholdsChange, canEditThresholds } = usePanelContext();
=======
  const { sync, canAddAnnotations, onSplitOpen } = usePanelContext();
>>>>>>> 88ad9aad

  const getFieldLinks = (field: Field, rowIndex: number) => {
    return getFieldLinksForExplore({ field, rowIndex, splitOpenFn: onSplitOpen, range: timeRange });
  };

  const { frames, warn } = useMemo(() => prepareGraphableFields(data?.series, config.theme2), [data]);

  if (!frames || warn) {
    return (
      <div className="panel-empty">
        <p>{warn ?? 'No data found in response'}</p>
      </div>
    );
  }

  const enableAnnotationCreation = Boolean(canAddAnnotations && canAddAnnotations());

  return (
    <TimeSeries
      frames={frames}
      structureRev={data.structureRev}
      timeRange={timeRange}
      timeZone={timeZone}
      width={width}
      height={height}
      legend={options.legend}
    >
      {(config, alignedDataFrame) => {
        return (
          <>
            <ZoomPlugin config={config} onZoom={onChangeTimeRange} />
            {options.tooltip.mode === TooltipDisplayMode.None || (
              <TooltipPlugin
                data={alignedDataFrame}
                config={config}
                mode={options.tooltip.mode}
                sync={sync}
                timeZone={timeZone}
              />
            )}
            {/* Renders annotation markers*/}
            {data.annotations && (
              <AnnotationsPlugin annotations={data.annotations} config={config} timeZone={timeZone} />
            )}
            {/* Enables annotations creation*/}
            <AnnotationEditorPlugin data={alignedDataFrame} timeZone={timeZone} config={config}>
              {({ startAnnotating }) => {
                return (
                  <ContextMenuPlugin
                    data={alignedDataFrame}
                    config={config}
                    timeZone={timeZone}
                    replaceVariables={replaceVariables}
                    defaultItems={
                      enableAnnotationCreation
                        ? [
                            {
                              items: [
                                {
                                  label: 'Add annotation',
                                  ariaLabel: 'Add annotation',
                                  icon: 'comment-alt',
                                  onClick: (e, p) => {
                                    if (!p) {
                                      return;
                                    }
                                    startAnnotating({ coords: p.coords });
                                  },
                                },
                              ],
                            },
                          ]
                        : []
                    }
                  />
                );
              }}
            </AnnotationEditorPlugin>
            {data.annotations && (
              <ExemplarsPlugin
                config={config}
                exemplars={data.annotations}
                timeZone={timeZone}
                getFieldLinks={getFieldLinks}
              />
            )}

            {canEditThresholds && onThresholdsChange && (
              <ThresholdControlsPlugin
                config={config}
                fieldConfig={fieldConfig}
                onThresholdsChange={onThresholdsChange}
              />
            )}
          </>
        );
      }}
    </TimeSeries>
  );
};<|MERGE_RESOLUTION|>--- conflicted
+++ resolved
@@ -25,11 +25,7 @@
   onChangeTimeRange,
   replaceVariables,
 }) => {
-<<<<<<< HEAD
-  const { sync, canAddAnnotations, onThresholdsChange, canEditThresholds } = usePanelContext();
-=======
-  const { sync, canAddAnnotations, onSplitOpen } = usePanelContext();
->>>>>>> 88ad9aad
+  const { sync, canAddAnnotations, onThresholdsChange, canEditThresholds, onSplitOpen } = usePanelContext();
 
   const getFieldLinks = (field: Field, rowIndex: number) => {
     return getFieldLinksForExplore({ field, rowIndex, splitOpenFn: onSplitOpen, range: timeRange });
