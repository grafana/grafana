import { useMemo, useState } from 'react';

import {
  PanelProps,
  DataFrameType,
  DashboardCursorSync,
  DataFrame,
  alignTimeRangeCompareData,
  shouldAlignTimeCompare,
} from '@grafana/data';
import { PanelDataErrorView } from '@grafana/runtime';
import { TooltipDisplayMode, VizOrientation } from '@grafana/schema';
import { EventBusPlugin, KeyboardPlugin, TooltipPlugin2, usePanelContext } from '@grafana/ui';
import { TimeRange2, TooltipHoverMode } from '@grafana/ui/internal';
import { TimeSeries } from 'app/core/components/TimeSeries/TimeSeries';
import { config } from 'app/core/config';

import { TimeSeriesTooltip } from './TimeSeriesTooltip';
import { Options } from './panelcfg.gen';
import { AnnotationsPlugin2 } from './plugins/AnnotationsPlugin2';
import { ExemplarsPlugin, getVisibleLabels } from './plugins/ExemplarsPlugin';
import { OutsideRangePlugin } from './plugins/OutsideRangePlugin';
import { ThresholdControlsPlugin } from './plugins/ThresholdControlsPlugin';
import { getPrepareTimeseriesSuggestion } from './suggestions';
import { getTimezones, prepareGraphableFields } from './utils';

interface TimeSeriesPanelProps extends PanelProps<Options> {}

export const TimeSeriesPanel = ({
  data,
  timeRange,
  timeZone,
  width,
  height,
  options,
  fieldConfig,
  onChangeTimeRange,
  replaceVariables,
  id,
}: TimeSeriesPanelProps) => {
  const {
    sync,
    eventsScope,
    canAddAnnotations,
    onThresholdsChange,
    canEditThresholds,
    showThresholds,
    dataLinkPostProcessor,
    eventBus,
    canExecuteActions,
  } = usePanelContext();

  const userCanExecuteActions = useMemo(() => canExecuteActions?.() ?? false, [canExecuteActions]);
  // Vertical orientation is not available for users through config.
  // It is simplified version of horizontal time series panel and it does not support all plugins.
  const isVerticallyOriented = options.orientation === VizOrientation.Vertical;
  const frames = useMemo(() => {
    let frames = prepareGraphableFields(data.series, config.theme2, timeRange);
    if (frames) {
      frames.forEach((frame: DataFrame) => {
        const tc = frame.meta?.timeCompare;
        if (tc?.isTimeShiftQuery && tc.diffMs != null) {
<<<<<<< HEAD
          alignTimeRangeCompareData(frame, tc.diffMs, config.theme2);
=======
          // Check if the compared frame needs time alignment
          // Apply alignment when time ranges match (no shift applied yet)
          const needsAlignment = shouldAlignTimeCompare(frame, frames);
          if (needsAlignment) {
            alignTimeRangeCompareData(frame, tc.diffMs, config.theme2.colors.text.disabled);
          }
>>>>>>> c4419fe6
        }
      });
    }
    return frames;
  }, [data.series, timeRange]);
  const timezones = useMemo(() => getTimezones(options.timezone, timeZone), [options.timezone, timeZone]);
  const suggestions = useMemo(() => {
    if (frames?.length && frames.every((df) => df.meta?.type === DataFrameType.TimeSeriesLong)) {
      const s = getPrepareTimeseriesSuggestion(id);
      return {
        message: 'Long data must be converted to wide',
        suggestions: s ? [s] : undefined,
      };
    }
    return undefined;
  }, [frames, id]);

  const enableAnnotationCreation = Boolean(canAddAnnotations && canAddAnnotations());
  const [newAnnotationRange, setNewAnnotationRange] = useState<TimeRange2 | null>(null);
  const cursorSync = sync?.() ?? DashboardCursorSync.Off;

  if (!frames || suggestions) {
    return (
      <PanelDataErrorView
        panelId={id}
        message={suggestions?.message}
        fieldConfig={fieldConfig}
        data={data}
        needsTimeField={true}
        needsNumberField={true}
        suggestions={suggestions?.suggestions}
      />
    );
  }

  return (
    <TimeSeries
      frames={frames}
      structureRev={data.structureRev}
      timeRange={timeRange}
      timeZone={timezones}
      width={width}
      height={height}
      legend={options.legend}
      options={options}
      replaceVariables={replaceVariables}
      dataLinkPostProcessor={dataLinkPostProcessor}
      cursorSync={cursorSync}
    >
      {(uplotConfig, alignedFrame) => {
        return (
          <>
            <KeyboardPlugin config={uplotConfig} />
            {cursorSync !== DashboardCursorSync.Off && (
              <EventBusPlugin config={uplotConfig} eventBus={eventBus} frame={alignedFrame} />
            )}
            {options.tooltip.mode !== TooltipDisplayMode.None && (
              <TooltipPlugin2
                config={uplotConfig}
                hoverMode={
                  options.tooltip.mode === TooltipDisplayMode.Single ? TooltipHoverMode.xOne : TooltipHoverMode.xAll
                }
                queryZoom={onChangeTimeRange}
                clientZoom={true}
                syncMode={cursorSync}
                syncScope={eventsScope}
                getDataLinks={(seriesIdx, dataIdx) =>
                  alignedFrame.fields[seriesIdx].getLinks?.({ valueRowIndex: dataIdx }) ?? []
                }
                render={(u, dataIdxs, seriesIdx, isPinned = false, dismiss, timeRange2, viaSync, dataLinks) => {
                  if (enableAnnotationCreation && timeRange2 != null) {
                    setNewAnnotationRange(timeRange2);
                    dismiss();
                    return;
                  }

                  const annotate = () => {
                    let xVal = u.posToVal(u.cursor.left!, 'x');

                    setNewAnnotationRange({ from: xVal, to: xVal });
                    dismiss();
                  };

                  return (
                    // not sure it header time here works for annotations, since it's taken from nearest datapoint index
                    <TimeSeriesTooltip
                      series={alignedFrame}
                      dataIdxs={dataIdxs}
                      seriesIdx={seriesIdx}
                      mode={viaSync ? TooltipDisplayMode.Multi : options.tooltip.mode}
                      sortOrder={options.tooltip.sort}
                      hideZeros={options.tooltip.hideZeros}
                      isPinned={isPinned}
                      annotate={enableAnnotationCreation ? annotate : undefined}
                      maxHeight={options.tooltip.maxHeight}
                      replaceVariables={replaceVariables}
                      dataLinks={dataLinks}
                      canExecuteActions={userCanExecuteActions}
                    />
                  );
                }}
                maxWidth={options.tooltip.maxWidth}
              />
            )}
            {!isVerticallyOriented && (
              <>
                <AnnotationsPlugin2
                  annotations={data.annotations ?? []}
                  config={uplotConfig}
                  timeZone={timeZone}
                  newRange={newAnnotationRange}
                  setNewRange={setNewAnnotationRange}
                />
                <OutsideRangePlugin config={uplotConfig} onChangeTimeRange={onChangeTimeRange} />
                {data.annotations && (
                  <ExemplarsPlugin
                    visibleSeries={getVisibleLabels(uplotConfig, frames)}
                    config={uplotConfig}
                    exemplars={data.annotations}
                    timeZone={timeZone}
                    maxHeight={options.tooltip.maxHeight}
                    maxWidth={options.tooltip.maxWidth}
                  />
                )}
                {((canEditThresholds && onThresholdsChange) || showThresholds) && (
                  <ThresholdControlsPlugin
                    config={uplotConfig}
                    fieldConfig={fieldConfig}
                    onThresholdsChange={canEditThresholds ? onThresholdsChange : undefined}
                  />
                )}
              </>
            )}
          </>
        );
      }}
    </TimeSeries>
  );
};<|MERGE_RESOLUTION|>--- conflicted
+++ resolved
@@ -60,16 +60,12 @@
       frames.forEach((frame: DataFrame) => {
         const tc = frame.meta?.timeCompare;
         if (tc?.isTimeShiftQuery && tc.diffMs != null) {
-<<<<<<< HEAD
-          alignTimeRangeCompareData(frame, tc.diffMs, config.theme2);
-=======
           // Check if the compared frame needs time alignment
           // Apply alignment when time ranges match (no shift applied yet)
           const needsAlignment = shouldAlignTimeCompare(frame, frames);
           if (needsAlignment) {
-            alignTimeRangeCompareData(frame, tc.diffMs, config.theme2.colors.text.disabled);
+            alignTimeRangeCompareData(frame, tc.diffMs, config.theme2);
           }
->>>>>>> c4419fe6
         }
       });
     }
