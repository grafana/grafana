import React, { useMemo, useState } from 'react';

import { PanelProps, DataFrameType, DashboardCursorSync } from '@grafana/data';
import { PanelDataErrorView } from '@grafana/runtime';
import { TooltipDisplayMode } from '@grafana/schema';
import { KeyboardPlugin, TooltipPlugin, TooltipPlugin2, usePanelContext, ZoomPlugin } from '@grafana/ui';
import { TooltipHoverMode } from '@grafana/ui/src/components/uPlot/plugins/TooltipPlugin2';
import { TimeSeries } from 'app/core/components/TimeSeries/TimeSeries';
import { config } from 'app/core/config';

import { TimeSeriesTooltip } from './TimeSeriesTooltip';
import { Options } from './panelcfg.gen';
import { AnnotationEditorPlugin } from './plugins/AnnotationEditorPlugin';
import { AnnotationsPlugin } from './plugins/AnnotationsPlugin';
import { AnnotationsPlugin2 } from './plugins/AnnotationsPlugin2';
import { ContextMenuPlugin } from './plugins/ContextMenuPlugin';
import { ExemplarsPlugin, getVisibleLabels } from './plugins/ExemplarsPlugin';
import { OutsideRangePlugin } from './plugins/OutsideRangePlugin';
import { ThresholdControlsPlugin } from './plugins/ThresholdControlsPlugin';
import { getPrepareTimeseriesSuggestion } from './suggestions';
import { getTimezones, prepareGraphableFields, regenerateLinksSupplier } from './utils';

// (copied from TooltipPlugin2)
interface TimeRange2 {
  from: number;
  to: number;
}

interface TimeSeriesPanelProps extends PanelProps<Options> {}

export const TimeSeriesPanel = ({
  data,
  timeRange,
  timeZone,
  width,
  height,
  options,
  fieldConfig,
  onChangeTimeRange,
  replaceVariables,
  id,
}: TimeSeriesPanelProps) => {
  const { sync, canAddAnnotations, onThresholdsChange, canEditThresholds, showThresholds, dataLinkPostProcessor } =
    usePanelContext();

  const frames = useMemo(() => prepareGraphableFields(data.series, config.theme2, timeRange), [data.series, timeRange]);
  const timezones = useMemo(() => getTimezones(options.timezone, timeZone), [options.timezone, timeZone]);
  const suggestions = useMemo(() => {
    if (frames?.length && frames.every((df) => df.meta?.type === DataFrameType.TimeSeriesLong)) {
      const s = getPrepareTimeseriesSuggestion(id);
      return {
        message: 'Long data must be converted to wide',
        suggestions: s ? [s] : undefined,
      };
    }
    return undefined;
  }, [frames, id]);

  const enableAnnotationCreation = Boolean(canAddAnnotations && canAddAnnotations());
  // temp range set for adding new annotation set by TooltipPlugin2, consumed by AnnotationPlugin2
  const [newAnnotationRange, setNewAnnotationRange] = useState<TimeRange2 | null>(null);

  if (!frames || suggestions) {
    return (
      <PanelDataErrorView
        panelId={id}
        message={suggestions?.message}
        fieldConfig={fieldConfig}
        data={data}
        needsTimeField={true}
        needsNumberField={true}
        suggestions={suggestions?.suggestions}
      />
    );
  }

<<<<<<< HEAD
  // which annotation are we editing?
  // are we adding a new annotation? is annotating?
  // console.log(data.annotations);

  // annotations plugin includes the editor and the renderer
  // its annotation state is managed here for now
  // tooltipplugin2 receives render with annotate range, callback should setstate here that gets passed to annotationsplugin as newAnnotaton or editAnnotation
=======
  const enableAnnotationCreation = Boolean(canAddAnnotations && canAddAnnotations());
  const showNewVizTooltips = config.featureToggles.newVizTooltips && sync && sync() === DashboardCursorSync.Off;
>>>>>>> 90d4704c

  return (
    <TimeSeries
      frames={frames}
      structureRev={data.structureRev}
      timeRange={timeRange}
      timeZone={timezones}
      width={width}
      height={height}
      legend={options.legend}
      options={options}
    >
      {(uplotConfig, alignedDataFrame) => {
        if (alignedDataFrame.fields.some((f) => Boolean(f.config.links?.length))) {
          alignedDataFrame = regenerateLinksSupplier(
            alignedDataFrame,
            frames,
            replaceVariables,
            timeZone,
            dataLinkPostProcessor
          );
        }

        return (
          <>
            <KeyboardPlugin config={uplotConfig} />
            {options.tooltip.mode === TooltipDisplayMode.None || (
              <>
                {showNewVizTooltips ? (
                  <TooltipPlugin2
                    config={uplotConfig}
                    hoverMode={
                      options.tooltip.mode === TooltipDisplayMode.Single ? TooltipHoverMode.xOne : TooltipHoverMode.xAll
                    }
                    queryZoom={onChangeTimeRange}
                    clientZoom={true}
                    render={(u, dataIdxs, seriesIdx, isPinned = false, dismiss, timeRange) => {
                      if (timeRange != null) {
                        setNewAnnotationRange(timeRange);
                        dismiss();
                        return;
                      }

                      return (
                        // not sure it header time here works for annotations, since it's taken from nearest datapoint index
                        <TimeSeriesTooltip
                          frames={frames}
                          seriesFrame={alignedDataFrame}
                          dataIdxs={dataIdxs}
                          seriesIdx={seriesIdx}
                          mode={options.tooltip.mode}
                          sortOrder={options.tooltip.sort}
                          isPinned={isPinned}
                          annotate={() => {
                            // this is the actual cursor timestamp
                            let xVal = u.posToVal(u.cursor.left!, 'x');

                            setNewAnnotationRange({ from: xVal, to: xVal });
                            dismiss();
                          }}
                        />
                      );
                    }}
                  />
                ) : (
                  <>
                    <ZoomPlugin config={uplotConfig} onZoom={onChangeTimeRange} withZoomY={true} />
                    <TooltipPlugin
                      frames={frames}
                      data={alignedDataFrame}
                      config={uplotConfig}
                      mode={options.tooltip.mode}
                      sortOrder={options.tooltip.sort}
                      sync={sync}
                      timeZone={timeZone}
                    />
                  </>
                )}
              </>
            )}
            {/* Renders annotation markers*/}
            {data.annotations && (
              // <AnnotationsPlugin annotations={data.annotations} config={uplotConfig} timeZone={timeZone} />
              <AnnotationsPlugin2
                annotations={data.annotations}
                config={uplotConfig}
                timeZone={timeZone}
                newRange={newAnnotationRange}
              />
            )}
            {/*Enables annotations creation*/}
            {!showNewVizTooltips ? (
              enableAnnotationCreation ? (
                <AnnotationEditorPlugin data={alignedDataFrame} timeZone={timeZone} config={uplotConfig}>
                  {({ startAnnotating }) => {
                    return (
                      <ContextMenuPlugin
                        data={alignedDataFrame}
                        config={uplotConfig}
                        timeZone={timeZone}
                        replaceVariables={replaceVariables}
                        defaultItems={[
                          {
                            items: [
                              {
                                label: 'Add annotation',
                                ariaLabel: 'Add annotation',
                                icon: 'comment-alt',
                                onClick: (e, p) => {
                                  if (!p) {
                                    return;
                                  }
                                  startAnnotating({ coords: p.coords });
                                },
                              },
                            ],
                          },
                        ]}
                      />
                    );
                  }}
                </AnnotationEditorPlugin>
              ) : (
                <ContextMenuPlugin
                  data={alignedDataFrame}
                  frames={frames}
                  config={uplotConfig}
                  timeZone={timeZone}
                  replaceVariables={replaceVariables}
                  defaultItems={[]}
                />
              )
            ) : undefined}
            {data.annotations && (
              <ExemplarsPlugin
                visibleSeries={getVisibleLabels(uplotConfig, frames)}
                config={uplotConfig}
                exemplars={data.annotations}
                timeZone={timeZone}
              />
            )}

            {((canEditThresholds && onThresholdsChange) || showThresholds) && (
              <ThresholdControlsPlugin
                config={uplotConfig}
                fieldConfig={fieldConfig}
                onThresholdsChange={canEditThresholds ? onThresholdsChange : undefined}
              />
            )}

            <OutsideRangePlugin config={uplotConfig} onChangeTimeRange={onChangeTimeRange} />
          </>
        );
      }}
    </TimeSeries>
  );
};<|MERGE_RESOLUTION|>--- conflicted
+++ resolved
@@ -57,6 +57,7 @@
   }, [frames, id]);
 
   const enableAnnotationCreation = Boolean(canAddAnnotations && canAddAnnotations());
+  const showNewVizTooltips = config.featureToggles.newVizTooltips && sync && sync() === DashboardCursorSync.Off;
   // temp range set for adding new annotation set by TooltipPlugin2, consumed by AnnotationPlugin2
   const [newAnnotationRange, setNewAnnotationRange] = useState<TimeRange2 | null>(null);
 
@@ -74,7 +75,6 @@
     );
   }
 
-<<<<<<< HEAD
   // which annotation are we editing?
   // are we adding a new annotation? is annotating?
   // console.log(data.annotations);
@@ -82,10 +82,6 @@
   // annotations plugin includes the editor and the renderer
   // its annotation state is managed here for now
   // tooltipplugin2 receives render with annotate range, callback should setstate here that gets passed to annotationsplugin as newAnnotaton or editAnnotation
-=======
-  const enableAnnotationCreation = Boolean(canAddAnnotations && canAddAnnotations());
-  const showNewVizTooltips = config.featureToggles.newVizTooltips && sync && sync() === DashboardCursorSync.Off;
->>>>>>> 90d4704c
 
   return (
     <TimeSeries
