--- conflicted
+++ resolved
@@ -15,13 +15,6 @@
 import { ThresholdControlsPlugin } from './plugins/ThresholdControlsPlugin';
 import { TimeSeriesOptions } from './types';
 import { prepareGraphableFields } from './utils';
-<<<<<<< HEAD
-import { AnnotationEditorPlugin } from './plugins/AnnotationEditorPlugin';
-import { ThresholdControlsPlugin } from './plugins/ThresholdControlsPlugin';
-import { config } from 'app/core/config';
-import { PanelDataErrorView } from '@grafana/runtime';
-=======
->>>>>>> 0ca4ccfa
 
 interface TimeSeriesPanelProps extends PanelProps<TimeSeriesOptions> {}
 
@@ -43,12 +36,6 @@
     return getFieldLinksForExplore({ field, rowIndex, splitOpenFn: onSplitOpen, range: timeRange });
   };
 
-<<<<<<< HEAD
-  const frames = useMemo(() => prepareGraphableFields(data.series, config.theme2), [data]);
-
-  if (!frames) {
-    return <PanelDataErrorView panelId={id} data={data} needsTimeField={true} needsNumberField={true} />;
-=======
   const frames = useMemo(() => prepareGraphableFields(data.series, config.theme2, timeRange), [data, timeRange]);
 
   if (!frames) {
@@ -61,7 +48,6 @@
         needsNumberField={true}
       />
     );
->>>>>>> 0ca4ccfa
   }
 
   const enableAnnotationCreation = Boolean(canAddAnnotations && canAddAnnotations());
