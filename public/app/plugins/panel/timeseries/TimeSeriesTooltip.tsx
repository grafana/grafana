import { css } from '@emotion/css';
import { ReactNode } from 'react';

import { DataFrame, Field, FieldType, formattedValueToString, InterpolateFunction } from '@grafana/data';
import { SortOrder, TooltipDisplayMode } from '@grafana/schema/dist/esm/common/common.gen';
import { VizTooltipContent } from '@grafana/ui/src/components/VizTooltip/VizTooltipContent';
import { VizTooltipFooter } from '@grafana/ui/src/components/VizTooltip/VizTooltipFooter';
import { VizTooltipHeader } from '@grafana/ui/src/components/VizTooltip/VizTooltipHeader';
import { VizTooltipItem } from '@grafana/ui/src/components/VizTooltip/types';
import { getContentItems } from '@grafana/ui/src/components/VizTooltip/utils';

<<<<<<< HEAD
import { getDataLinks, getFieldActions } from '../status-history/utils';
=======
import { VizTooltipWrapper } from '../../../../../packages/grafana-ui/src/components/VizTooltip/VizTooltipWrapper';
import { getDataLinks } from '../status-history/utils';
>>>>>>> 86faeae6
import { fmt } from '../xychart/utils';

import { isTooltipScrollable } from './utils';

// exemplar / annotation / time region hovering?
// add annotation UI / alert dismiss UI?

export interface TimeSeriesTooltipProps {
  // aligned series frame
  series: DataFrame;

  // aligned fields that are not series
  _rest?: Field[];

  // hovered points
  dataIdxs: Array<number | null>;
  // closest/hovered series
  seriesIdx?: number | null;
  mode?: TooltipDisplayMode;
  sortOrder?: SortOrder;

  isPinned: boolean;

  annotate?: () => void;
  maxHeight?: number;

  replaceVariables?: InterpolateFunction;
}

export const TimeSeriesTooltip = ({
  series,
  _rest,
  dataIdxs,
  seriesIdx,
  mode = TooltipDisplayMode.Single,
  sortOrder = SortOrder.None,
  isPinned,
  annotate,
  maxHeight,
  replaceVariables,
}: TimeSeriesTooltipProps) => {
  const xField = series.fields[0];
  const xVal = formattedValueToString(xField.display!(xField.values[dataIdxs[0]!]));

  const contentItems = getContentItems(
    series.fields,
    xField,
    dataIdxs,
    seriesIdx,
    mode,
    sortOrder,
    (field) => field.type === FieldType.number || field.type === FieldType.enum
  );

  _rest?.forEach((field) => {
    if (!field.config.custom?.hideFrom?.tooltip) {
      contentItems.push({
        label: field.state?.displayName ?? field.name,
        value: fmt(field, field.values[dataIdxs[0]!]),
      });
    }
  });

  let footer: ReactNode;

  if (isPinned && seriesIdx != null) {
    const field = series.fields[seriesIdx];
    const dataIdx = dataIdxs[seriesIdx]!;
    const links = getDataLinks(field, dataIdx);
    const actions = getFieldActions(series, field, replaceVariables!);

    footer = <VizTooltipFooter dataLinks={links} actions={actions} annotate={annotate} />;
  }

  const headerItem: VizTooltipItem | null = xField.config.custom?.hideFrom?.tooltip
    ? null
    : {
        label: xField.type === FieldType.time ? '' : (xField.state?.displayName ?? xField.name),
        value: xVal,
      };

  return (
    <VizTooltipWrapper>
      {headerItem != null && <VizTooltipHeader item={headerItem} isPinned={isPinned} />}
      <VizTooltipContent
        items={contentItems}
        isPinned={isPinned}
        scrollable={isTooltipScrollable({ mode, maxHeight })}
        maxHeight={maxHeight}
      />
      {footer}
    </VizTooltipWrapper>
  );
};

export const getStyles = () => ({
  wrapper: css({
    display: 'flex',
    flexDirection: 'column',
  }),
});<|MERGE_RESOLUTION|>--- conflicted
+++ resolved
@@ -1,4 +1,3 @@
-import { css } from '@emotion/css';
 import { ReactNode } from 'react';
 
 import { DataFrame, Field, FieldType, formattedValueToString, InterpolateFunction } from '@grafana/data';
@@ -9,12 +8,8 @@
 import { VizTooltipItem } from '@grafana/ui/src/components/VizTooltip/types';
 import { getContentItems } from '@grafana/ui/src/components/VizTooltip/utils';
 
-<<<<<<< HEAD
+import { VizTooltipWrapper } from '../../../../../packages/grafana-ui/src/components/VizTooltip/VizTooltipWrapper';
 import { getDataLinks, getFieldActions } from '../status-history/utils';
-=======
-import { VizTooltipWrapper } from '../../../../../packages/grafana-ui/src/components/VizTooltip/VizTooltipWrapper';
-import { getDataLinks } from '../status-history/utils';
->>>>>>> 86faeae6
 import { fmt } from '../xychart/utils';
 
 import { isTooltipScrollable } from './utils';
@@ -108,11 +103,4 @@
       {footer}
     </VizTooltipWrapper>
   );
-};
-
-export const getStyles = () => ({
-  wrapper: css({
-    display: 'flex',
-    flexDirection: 'column',
-  }),
-});+};