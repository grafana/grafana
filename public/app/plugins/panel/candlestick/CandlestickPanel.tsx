// this file is pretty much a copy-paste of TimeSeriesPanel.tsx :(
// with some extra renderers passed to the <TimeSeries> component

import { useMemo, useState } from 'react';
import uPlot from 'uplot';

import { Field, getDisplayProcessor, PanelProps, useDataLinksContext } from '@grafana/data';
import { PanelDataErrorView } from '@grafana/runtime';
import { DashboardCursorSync, TooltipDisplayMode } from '@grafana/schema';
import {
  EventBusPlugin,
  KeyboardPlugin,
  TooltipPlugin2,
  UPlotConfigBuilder,
  usePanelContext,
  useTheme2,
} from '@grafana/ui';
import { AxisProps, ScaleProps, TimeRange2, TooltipHoverMode } from '@grafana/ui/internal';
import { TimeSeries } from 'app/core/components/TimeSeries/TimeSeries';
import { config } from 'app/core/config';

import { TimeSeriesTooltip } from '../timeseries/TimeSeriesTooltip';
import { AnnotationsPlugin2 } from '../timeseries/plugins/AnnotationsPlugin2';
import { ExemplarsPlugin } from '../timeseries/plugins/ExemplarsPlugin';
import { OutsideRangePlugin } from '../timeseries/plugins/OutsideRangePlugin';
import { ThresholdControlsPlugin } from '../timeseries/plugins/ThresholdControlsPlugin';
import { getAnnotationFrames } from '../timeseries/plugins/utils';

import { prepareCandlestickFields } from './fields';
import { Options, defaultCandlestickColors, VizDisplayMode } from './types';
import { drawMarkers, FieldIndices } from './utils';

interface CandlestickPanelProps extends PanelProps<Options> {}

export const CandlestickPanel = ({
  data,
  id,
  timeRange,
  timeZone,
  width,
  height,
  options,
  fieldConfig,
  onChangeTimeRange,
  replaceVariables,
}: CandlestickPanelProps) => {
  const {
    sync,
    eventsScope,
    canAddAnnotations,
    onThresholdsChange,
    canEditThresholds,
    showThresholds,
    eventBus,
    canExecuteActions,
  } = usePanelContext();

  const { dataLinkPostProcessor } = useDataLinksContext();

  const userCanExecuteActions = useMemo(() => canExecuteActions?.() ?? false, [canExecuteActions]);

  const theme = useTheme2();

  const info = useMemo(() => {
    return prepareCandlestickFields(data.series, options, theme, timeRange);
  }, [data.series, options, theme, timeRange]);

  // temp range set for adding new annotation set by TooltipPlugin2, consumed by AnnotationPlugin2
  const [newAnnotationRange, setNewAnnotationRange] = useState<TimeRange2 | null>(null);
  const cursorSync = sync?.() ?? DashboardCursorSync.Off;

  const { renderers, tweakScale, tweakAxis, shouldRenderPrice } = useMemo(() => {
    let tweakScale = (opts: ScaleProps, forField: Field) => opts;
    let tweakAxis = (opts: AxisProps, forField: Field) => opts;

    let doNothing = {
      renderers: [],
      tweakScale,
      tweakAxis,
      shouldRenderPrice: false,
    };

    if (!info) {
      return doNothing;
    }

    // Un-encoding the already parsed special fields
    // This takes currently matched fields and saves the name so they can be looked up by name later
    // ¯\_(ツ)_/¯  someday this can make more sense!
    const fieldMap = info.names;

    if (!Object.keys(fieldMap).length) {
      return doNothing;
    }

    const { mode, candleStyle, colorStrategy } = options;
    const colors = { ...defaultCandlestickColors, ...options.colors };
    let { open, high, low, close, volume } = fieldMap; // names from matched fields

    if (open == null || close == null) {
      return doNothing;
    }

    let volumeAlpha = 0.5;

    let volumeIdx = -1;

    let shouldRenderVolume = false;

    // find volume field and set overrides
    if (volume != null && mode !== VizDisplayMode.Candles) {
      let volumeField = info.volume!;

      if (volumeField != null) {
        shouldRenderVolume = true;

        let { fillOpacity } = volumeField.config.custom;

        if (fillOpacity) {
          volumeAlpha = fillOpacity / 100;
        }

        // we only want to put volume on own shorter axis when rendered with price
        if (mode !== VizDisplayMode.Volume) {
          volumeField.config = { ...volumeField.config };
          volumeField.config.unit = 'short';
          volumeField.display = getDisplayProcessor({
            field: volumeField,
            theme: config.theme2,
          });

          tweakAxis = (opts: AxisProps, forField: Field) => {
            // we can't do forField === info.volume because of copies :(
            if (forField.name === info.volume?.name) {
              let filter = (u: uPlot, splits: number[]) => {
                let _splits = [];
                let max = u.series[volumeIdx].max;

                for (let i = 0; i < splits.length; i++) {
                  _splits.push(splits[i]);

                  if (max && splits[i] > max) {
                    break;
                  }
                }

                return _splits;
              };

              opts.space = 20; // reduce tick spacing
              opts.filter = filter; // hide tick labels
              opts.ticks = { ...opts.ticks, filter }; // hide tick marks
            }

            return opts;
          };

          tweakScale = (opts: ScaleProps, forField: Field) => {
            // we can't do forField === info.volume because of copies :(
            if (forField.name === info.volume?.name) {
              opts.range = (u: uPlot, min: number, max: number) => [0, max * 7];
            }

            return opts;
          };
        }
      }
    }

    let shouldRenderPrice = mode !== VizDisplayMode.Volume && high != null && low != null;

    if (!shouldRenderPrice && !shouldRenderVolume) {
      return doNothing;
    }

    let fields: Record<string, string> = {};
    let indicesOnly = [];

    if (shouldRenderPrice) {
      fields = { open, high: high!, low: low!, close };
    } else {
      // these fields should not be omitted from normal rendering if they arent rendered
      // as part of price markers. they're only here so we can get back their indicies in the
      // init callback below. TODO: remove this when field mapping happens in the panel instead of deep
      indicesOnly.push(open, close);
    }

    if (shouldRenderVolume) {
      fields.volume = volume!;
      fields.open = open;
      fields.close = close;
    }

    return {
      shouldRenderPrice,
      renderers: [
        {
          fieldMap: fields,
          indicesOnly,
          init: (builder: UPlotConfigBuilder, fieldIndices: FieldIndices) => {
            volumeIdx = fieldIndices.volume!;

            builder.addHook(
              'drawAxes',
              drawMarkers({
                mode,
                fields: fieldIndices,
                upColor: config.theme2.visualization.getColorByName(colors.up),
                downColor: config.theme2.visualization.getColorByName(colors.down),
                flatColor: config.theme2.visualization.getColorByName(colors.flat),
                volumeAlpha,
                colorStrategy,
                candleStyle,
                flatAsUp: true,
              })
            );
          },
        },
      ],
      tweakScale,
      tweakAxis,
    };
    // eslint-disable-next-line react-hooks/exhaustive-deps
  }, [options, data.structureRev, data.series.length]);

  if (!info) {
    return (
      <PanelDataErrorView
        panelId={id}
        fieldConfig={fieldConfig}
        data={data}
        needsTimeField={true}
        needsNumberField={true}
      />
    );
  }

  if (shouldRenderPrice) {
    // hide series from legend that are rendered as composite markers
    for (let key in renderers[0].fieldMap) {
      let field: Field = (info as any)[key];
      field.config = {
        ...field.config,
        custom: {
          ...field.config.custom,
          hideFrom: { legend: true, tooltip: false, viz: false },
        },
      };
    }
  }

  const enableAnnotationCreation = Boolean(canAddAnnotations?.());

  return (
    <TimeSeries
      frames={[info.frame]}
      structureRev={data.structureRev}
      timeRange={timeRange}
      timeZone={timeZone}
      width={width}
      height={height}
      legend={options.legend}
      renderers={renderers}
      tweakAxis={tweakAxis}
      tweakScale={tweakScale}
      options={options}
      replaceVariables={replaceVariables}
      dataLinkPostProcessor={dataLinkPostProcessor}
      cursorSync={cursorSync}
      annotationLanes={getAnnotationFrames(data.annotations).length}
    >
      {(uplotConfig, alignedFrame) => {
        return (
          <>
            <KeyboardPlugin config={uplotConfig} />
            {cursorSync !== DashboardCursorSync.Off && (
              <EventBusPlugin config={uplotConfig} eventBus={eventBus} frame={alignedFrame} />
            )}
            {options.tooltip.mode !== TooltipDisplayMode.None && (
              <TooltipPlugin2
                config={uplotConfig}
                hoverMode={
                  options.tooltip.mode === TooltipDisplayMode.Single ? TooltipHoverMode.xOne : TooltipHoverMode.xAll
                }
                queryZoom={onChangeTimeRange}
                clientZoom={true}
                syncMode={cursorSync}
                syncScope={eventsScope}
                getDataLinks={(seriesIdx, dataIdx) =>
                  alignedFrame.fields[seriesIdx].getLinks?.({ valueRowIndex: dataIdx }) ?? []
                }
                render={(u, dataIdxs, seriesIdx, isPinned = false, dismiss, timeRange2, viaSync, dataLinks) => {
                  if (enableAnnotationCreation && timeRange2 != null) {
                    setNewAnnotationRange(timeRange2);
                    dismiss();
                    return;
                  }

                  const annotate = () => {
                    let xVal = u.posToVal(u.cursor.left!, 'x');

                    setNewAnnotationRange({ from: xVal, to: xVal });
                    dismiss();
                  };

                  return (
                    <TimeSeriesTooltip
                      series={alignedFrame}
                      dataIdxs={dataIdxs}
                      seriesIdx={seriesIdx}
                      mode={viaSync ? TooltipDisplayMode.Multi : options.tooltip.mode}
                      sortOrder={options.tooltip.sort}
                      isPinned={isPinned}
                      annotate={enableAnnotationCreation ? annotate : undefined}
                      maxHeight={options.tooltip.maxHeight}
                      replaceVariables={replaceVariables}
                      dataLinks={dataLinks}
                      canExecuteActions={userCanExecuteActions}
                    />
                  );
                }}
                maxWidth={options.tooltip.maxWidth}
              />
            )}
            <AnnotationsPlugin2
<<<<<<< HEAD
              annotationsConfig={options.annotations}
=======
              replaceVariables={replaceVariables}
>>>>>>> 05dc9b2b
              annotations={data.annotations ?? []}
              config={uplotConfig}
              timeZone={timeZone}
              newRange={newAnnotationRange}
              setNewRange={setNewAnnotationRange}
            />
            <OutsideRangePlugin config={uplotConfig} onChangeTimeRange={onChangeTimeRange} />
            {data.annotations && (
              <ExemplarsPlugin
                config={uplotConfig}
                exemplars={data.annotations}
                timeZone={timeZone}
                maxHeight={options.tooltip.maxHeight}
                maxWidth={options.tooltip.maxWidth}
              />
            )}
            {((canEditThresholds && onThresholdsChange) || showThresholds) && (
              <ThresholdControlsPlugin
                config={uplotConfig}
                fieldConfig={fieldConfig}
                onThresholdsChange={canEditThresholds ? onThresholdsChange : undefined}
              />
            )}
          </>
        );
      }}
    </TimeSeries>
  );
};<|MERGE_RESOLUTION|>--- conflicted
+++ resolved
@@ -323,11 +323,8 @@
               />
             )}
             <AnnotationsPlugin2
-<<<<<<< HEAD
+              replaceVariables={replaceVariables}
               annotationsConfig={options.annotations}
-=======
-              replaceVariables={replaceVariables}
->>>>>>> 05dc9b2b
               annotations={data.annotations ?? []}
               config={uplotConfig}
               timeZone={timeZone}
