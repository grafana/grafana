import _ from 'lodash';
import $ from 'jquery';
import * as d3 from 'd3';
import { contextSrv } from 'app/core/core';
import * as ticksUtils from 'app/core/utils/ticks';
import { HeatmapTooltip } from './heatmap_tooltip';
import { mergeZeroBuckets } from './heatmap_data_converter';
import { getColorScale, getOpacityScale } from './color_scale';
import {
  toUtc,
  PanelEvents,
  getValueFormat,
  formattedValueToString,
  dateTimeFormat,
<<<<<<< HEAD
  LegacyGraphHoverEvent,
  LegacyGraphHoverClearEvent,
} from '@grafana/data';
import { graphTimeFormat } from '@grafana/ui';
=======
  getColorForTheme,
} from '@grafana/data';
import { graphTimeFormat } from '@grafana/ui';
import { CoreEvents } from 'app/types';
import { config } from 'app/core/config';
>>>>>>> d1ed163f

const MIN_CARD_SIZE = 1,
  CARD_PADDING = 1,
  CARD_ROUND = 0,
  DATA_RANGE_WIDING_FACTOR = 1.2,
  DEFAULT_X_TICK_SIZE_PX = 100,
  DEFAULT_Y_TICK_SIZE_PX = 22.5,
  X_AXIS_TICK_PADDING = 10,
  Y_AXIS_TICK_PADDING = 5,
  MIN_SELECTION_WIDTH = 2;

export default function rendering(scope: any, elem: any, attrs: any, ctrl: any) {
  return new HeatmapRenderer(scope, elem, attrs, ctrl);
}
export class HeatmapRenderer {
  width: number;
  height: number;
  yScale: any;
  xScale: any;
  chartWidth: number;
  chartHeight: number;
  chartTop: number;
  chartBottom: number;
  yAxisWidth: number;
  xAxisHeight: number;
  cardPadding: number;
  cardRound: number;
  cardWidth: number;
  cardHeight: number;
  colorScale: any;
  opacityScale: any;
  mouseUpHandler: any;
  data: any;
  panel: any;
  $heatmap: any;
  tooltip: HeatmapTooltip;
  heatmap: any;
  timeRange: any;

  selection: any;
  padding: any;
  margin: any;
  dataRangeWidingFactor: number;
  constructor(private scope: any, private elem: any, attrs: any, private ctrl: any) {
    // $heatmap is JQuery object, but heatmap is D3
    this.$heatmap = this.elem.find('.heatmap-panel');
    this.tooltip = new HeatmapTooltip(this.$heatmap, this.scope);

    this.selection = {
      active: false,
      x1: -1,
      x2: -1,
    };

    this.padding = { left: 0, right: 0, top: 0, bottom: 0 };
    this.margin = { left: 25, right: 15, top: 10, bottom: 20 };
    this.dataRangeWidingFactor = DATA_RANGE_WIDING_FACTOR;

    this.ctrl.events.on(PanelEvents.render, this.onRender.bind(this));

    this.ctrl.tickValueFormatter = this.tickValueFormatter.bind(this);

    /////////////////////////////
    // Selection and crosshair //
    /////////////////////////////

    // Shared crosshair and tooltip
    this.ctrl.dashboard.events.on(LegacyGraphHoverEvent.type, this.onGraphHover.bind(this), this.scope);
    this.ctrl.dashboard.events.on(LegacyGraphHoverClearEvent.type, this.onGraphHoverClear.bind(this), this.scope);

    // Register selection listeners
    this.$heatmap.on('mousedown', this.onMouseDown.bind(this));
    this.$heatmap.on('mousemove', this.onMouseMove.bind(this));
    this.$heatmap.on('mouseleave', this.onMouseLeave.bind(this));
  }

  onGraphHoverClear() {
    this.clearCrosshair();
  }

  onGraphHover(event: { pos: any }) {
    this.drawSharedCrosshair(event.pos);
  }

  onRender() {
    this.render();
    this.ctrl.renderingCompleted();
  }

  setElementHeight() {
    try {
      let height = this.ctrl.height || this.panel.height || this.ctrl.row.height;
      if (_.isString(height)) {
        height = parseInt(height.replace('px', ''), 10);
      }

      height -= this.panel.legend.show ? 28 : 11; // bottom padding and space for legend

      this.$heatmap.css('height', height + 'px');

      return true;
    } catch (e) {
      // IE throws errors sometimes
      return false;
    }
  }

  getYAxisWidth(elem: any) {
    const axisText = elem.selectAll('.axis-y text').nodes();
    const maxTextWidth = _.max(
      _.map(axisText, text => {
        // Use SVG getBBox method
        return text.getBBox().width;
      })
    );

    return maxTextWidth;
  }

  getXAxisHeight(elem: any) {
    const axisLine = elem.select('.axis-x line');
    if (!axisLine.empty()) {
      const axisLinePosition = parseFloat(elem.select('.axis-x line').attr('y2'));
      const canvasWidth = parseFloat(elem.attr('height'));
      return canvasWidth - axisLinePosition;
    } else {
      // Default height
      return 30;
    }
  }

  addXAxis() {
    this.scope.xScale = this.xScale = d3
      .scaleTime()
      .domain([this.timeRange.from, this.timeRange.to])
      .range([0, this.chartWidth]);

    const ticks = this.chartWidth / DEFAULT_X_TICK_SIZE_PX;
    const format = graphTimeFormat(ticks, this.timeRange.from.valueOf(), this.timeRange.to.valueOf());
    const timeZone = this.ctrl.dashboard.getTimezone();
    const formatter = (date: Date) =>
      dateTimeFormat(date.valueOf(), {
        format: format,
        timeZone: timeZone,
      });

    const xAxis = d3
      .axisBottom(this.xScale)
      .ticks(ticks)
      .tickFormat(formatter)
      .tickPadding(X_AXIS_TICK_PADDING)
      .tickSize(this.chartHeight);

    const posY = this.margin.top;
    const posX = this.yAxisWidth;
    this.heatmap
      .append('g')
      .attr('class', 'axis axis-x')
      .attr('transform', 'translate(' + posX + ',' + posY + ')')
      .call(xAxis);

    // Remove horizontal line in the top of axis labels (called domain in d3)
    this.heatmap
      .select('.axis-x')
      .select('.domain')
      .remove();
  }

  addYAxis() {
    let ticks = Math.ceil(this.chartHeight / DEFAULT_Y_TICK_SIZE_PX);
    let tickInterval = ticksUtils.tickStep(this.data.heatmapStats.min, this.data.heatmapStats.max, ticks);
    let { yMin, yMax } = this.wideYAxisRange(this.data.heatmapStats.min, this.data.heatmapStats.max, tickInterval);

    // Rewrite min and max if it have been set explicitly
    yMin = this.panel.yAxis.min !== null ? this.panel.yAxis.min : yMin;
    yMax = this.panel.yAxis.max !== null ? this.panel.yAxis.max : yMax;

    // Adjust ticks after Y range widening
    tickInterval = ticksUtils.tickStep(yMin, yMax, ticks);
    ticks = Math.ceil((yMax - yMin) / tickInterval);

    const decimalsAuto = ticksUtils.getPrecision(tickInterval);
    let decimals = this.panel.yAxis.decimals === null ? decimalsAuto : this.panel.yAxis.decimals;
    // Calculate scaledDecimals for log scales using tick size (as in jquery.flot.js)
    const flotTickSize = ticksUtils.getFlotTickSize(yMin, yMax, ticks, decimalsAuto);
    const scaledDecimals = ticksUtils.getScaledDecimals(decimals, flotTickSize);
    this.ctrl.decimals = decimals;
    this.ctrl.scaledDecimals = scaledDecimals;

    // Set default Y min and max if no data
    if (_.isEmpty(this.data.buckets)) {
      yMax = 1;
      yMin = -1;
      ticks = 3;
      decimals = 1;
    }

    this.data.yAxis = {
      min: yMin,
      max: yMax,
      ticks: ticks,
    };

    this.scope.yScale = this.yScale = d3
      .scaleLinear()
      .domain([yMin, yMax])
      .range([this.chartHeight, 0]);

    const yAxis = d3
      .axisLeft(this.yScale)
      .ticks(ticks)
      .tickFormat(this.tickValueFormatter(decimals, scaledDecimals))
      .tickSizeInner(0 - this.width)
      .tickSizeOuter(0)
      .tickPadding(Y_AXIS_TICK_PADDING);

    this.heatmap
      .append('g')
      .attr('class', 'axis axis-y')
      .call(yAxis);

    // Calculate Y axis width first, then move axis into visible area
    const posY = this.margin.top;
    const posX = this.getYAxisWidth(this.heatmap) + Y_AXIS_TICK_PADDING;
    this.heatmap.select('.axis-y').attr('transform', 'translate(' + posX + ',' + posY + ')');

    // Remove vertical line in the right of axis labels (called domain in d3)
    this.heatmap
      .select('.axis-y')
      .select('.domain')
      .remove();
  }

  // Wide Y values range and anjust to bucket size
  wideYAxisRange(min: number, max: number, tickInterval: number) {
    const yWiding = (max * (this.dataRangeWidingFactor - 1) - min * (this.dataRangeWidingFactor - 1)) / 2;
    let yMin, yMax;

    if (tickInterval === 0) {
      yMax = max * this.dataRangeWidingFactor;
      yMin = min - min * (this.dataRangeWidingFactor - 1);
    } else {
      yMax = Math.ceil((max + yWiding) / tickInterval) * tickInterval;
      yMin = Math.floor((min - yWiding) / tickInterval) * tickInterval;
    }

    // Don't wide axis below 0 if all values are positive
    if (min >= 0 && yMin < 0) {
      yMin = 0;
    }

    return { yMin, yMax };
  }

  addLogYAxis() {
    const logBase = this.panel.yAxis.logBase;
    let { yMin, yMax } = this.adjustLogRange(this.data.heatmapStats.minLog, this.data.heatmapStats.max, logBase);

    yMin =
      this.panel.yAxis.min && this.panel.yAxis.min !== '0' ? this.adjustLogMin(this.panel.yAxis.min, logBase) : yMin;
    yMax = this.panel.yAxis.max !== null ? this.adjustLogMax(this.panel.yAxis.max, logBase) : yMax;

    // Set default Y min and max if no data
    if (_.isEmpty(this.data.buckets)) {
      yMax = Math.pow(logBase, 2);
      yMin = 1;
    }

    this.scope.yScale = this.yScale = d3
      .scaleLog()
      .base(this.panel.yAxis.logBase)
      .domain([yMin, yMax])
      .range([this.chartHeight, 0]);

    const domain = this.yScale.domain();
    const tickValues = this.logScaleTickValues(domain, logBase);

    const decimalsAuto = ticksUtils.getPrecision(yMin);
    const decimals = this.panel.yAxis.decimals || decimalsAuto;

    // Calculate scaledDecimals for log scales using tick size (as in jquery.flot.js)
    const flotTickSize = ticksUtils.getFlotTickSize(yMin, yMax, tickValues.length, decimalsAuto);
    const scaledDecimals = ticksUtils.getScaledDecimals(decimals, flotTickSize);
    this.ctrl.decimals = decimals;
    this.ctrl.scaledDecimals = scaledDecimals;

    this.data.yAxis = {
      min: yMin,
      max: yMax,
      ticks: tickValues.length,
    };

    const yAxis = d3
      .axisLeft(this.yScale)
      .tickValues(tickValues)
      .tickFormat(this.tickValueFormatter(decimals, scaledDecimals))
      .tickSizeInner(0 - this.width)
      .tickSizeOuter(0)
      .tickPadding(Y_AXIS_TICK_PADDING);

    this.heatmap
      .append('g')
      .attr('class', 'axis axis-y')
      .call(yAxis);

    // Calculate Y axis width first, then move axis into visible area
    const posY = this.margin.top;
    const posX = this.getYAxisWidth(this.heatmap) + Y_AXIS_TICK_PADDING;
    this.heatmap.select('.axis-y').attr('transform', 'translate(' + posX + ',' + posY + ')');

    // Set first tick as pseudo 0
    if (yMin < 1) {
      this.heatmap
        .select('.axis-y')
        .select('.tick text')
        .text('0');
    }

    // Remove vertical line in the right of axis labels (called domain in d3)
    this.heatmap
      .select('.axis-y')
      .select('.domain')
      .remove();
  }

  addYAxisFromBuckets() {
    const tsBuckets = this.data.tsBuckets;
    let ticks = Math.ceil(this.chartHeight / DEFAULT_Y_TICK_SIZE_PX);

    this.scope.yScale = this.yScale = d3
      .scaleLinear()
      .domain([0, tsBuckets.length - 1])
      .range([this.chartHeight, 0]);

    const tickValues = _.map(tsBuckets, (b, i) => i);
    const decimalsAuto = _.max(_.map(tsBuckets, ticksUtils.getStringPrecision));
    const decimals = this.panel.yAxis.decimals === null ? decimalsAuto : this.panel.yAxis.decimals;
    this.ctrl.decimals = decimals;

    const tickValueFormatter = this.tickValueFormatter.bind(this);
    function tickFormatter(valIndex: string) {
      let valueFormatted = tsBuckets[valIndex];
      if (!_.isNaN(_.toNumber(valueFormatted)) && valueFormatted !== '') {
        // Try to format numeric tick labels
        valueFormatted = tickValueFormatter(decimals)(_.toNumber(valueFormatted));
      }
      return valueFormatted;
    }

    const tsBucketsFormatted = _.map(tsBuckets, (v, i) => tickFormatter(i));
    this.data.tsBucketsFormatted = tsBucketsFormatted;

    const yAxis = d3
      .axisLeft(this.yScale)
      .tickFormat(tickFormatter)
      .tickSizeInner(0 - this.width)
      .tickSizeOuter(0)
      .tickPadding(Y_AXIS_TICK_PADDING);
    if (tickValues && tickValues.length <= ticks) {
      yAxis.tickValues(tickValues);
    } else {
      yAxis.ticks(ticks);
    }

    this.heatmap
      .append('g')
      .attr('class', 'axis axis-y')
      .call(yAxis);

    // Calculate Y axis width first, then move axis into visible area
    const posY = this.margin.top;
    const posX = this.getYAxisWidth(this.heatmap) + Y_AXIS_TICK_PADDING;
    this.heatmap.select('.axis-y').attr('transform', 'translate(' + posX + ',' + posY + ')');

    if (this.panel.yBucketBound === 'middle' && tickValues && tickValues.length) {
      // Shift Y axis labels to the middle of bucket
      const tickShift = 0 - this.chartHeight / (tickValues.length - 1) / 2;
      this.heatmap.selectAll('.axis-y text').attr('transform', 'translate(' + 0 + ',' + tickShift + ')');
    }

    // Remove vertical line in the right of axis labels (called domain in d3)
    this.heatmap
      .select('.axis-y')
      .select('.domain')
      .remove();
  }

  // Adjust data range to log base
  adjustLogRange(min: number, max: number, logBase: number) {
    let yMin = this.data.heatmapStats.minLog;
    if (this.data.heatmapStats.minLog > 1 || !this.data.heatmapStats.minLog) {
      yMin = 1;
    } else {
      yMin = this.adjustLogMin(this.data.heatmapStats.minLog, logBase);
    }

    // Adjust max Y value to log base
    const yMax = this.adjustLogMax(this.data.heatmapStats.max, logBase);

    return { yMin, yMax };
  }

  adjustLogMax(max: number, base: number) {
    return Math.pow(base, Math.ceil(ticksUtils.logp(max, base)));
  }

  adjustLogMin(min: number, base: number) {
    return Math.pow(base, Math.floor(ticksUtils.logp(min, base)));
  }

  logScaleTickValues(domain: any[], base: number) {
    const domainMin = domain[0];
    const domainMax = domain[1];
    const tickValues = [];

    if (domainMin < 1) {
      const underOneTicks = Math.floor(ticksUtils.logp(domainMin, base));
      for (let i = underOneTicks; i < 0; i++) {
        const tickValue = Math.pow(base, i);
        tickValues.push(tickValue);
      }
    }

    const ticks = Math.ceil(ticksUtils.logp(domainMax, base));
    for (let i = 0; i <= ticks; i++) {
      const tickValue = Math.pow(base, i);
      tickValues.push(tickValue);
    }

    return tickValues;
  }

  tickValueFormatter(decimals: number, scaledDecimals: any = null) {
    const format = this.panel.yAxis.format;
    return (value: any) => {
      try {
        if (format !== 'none') {
          const v = getValueFormat(format)(value, decimals, scaledDecimals);
          return formattedValueToString(v);
        }
      } catch (err) {
        console.error(err.message || err);
      }
      return value;
    };
  }

  fixYAxisTickSize() {
    this.heatmap
      .select('.axis-y')
      .selectAll('.tick line')
      .attr('x2', this.chartWidth);
  }

  addAxes() {
    this.chartHeight = this.height - this.margin.top - this.margin.bottom;
    this.chartTop = this.margin.top;
    this.chartBottom = this.chartTop + this.chartHeight;
    if (this.panel.dataFormat === 'tsbuckets') {
      this.addYAxisFromBuckets();
    } else {
      if (this.panel.yAxis.logBase === 1) {
        this.addYAxis();
      } else {
        this.addLogYAxis();
      }
    }

    this.yAxisWidth = this.getYAxisWidth(this.heatmap) + Y_AXIS_TICK_PADDING;
    this.chartWidth = this.width - this.yAxisWidth - this.margin.right;
    this.fixYAxisTickSize();

    this.addXAxis();
    this.xAxisHeight = this.getXAxisHeight(this.heatmap);

    if (!this.panel.yAxis.show) {
      this.heatmap
        .select('.axis-y')
        .selectAll('line')
        .style('opacity', 0);
    }

    if (!this.panel.xAxis.show) {
      this.heatmap
        .select('.axis-x')
        .selectAll('line')
        .style('opacity', 0);
    }
  }

  addHeatmapCanvas() {
    const heatmapElem = this.$heatmap[0];

    this.width = Math.floor(this.$heatmap.width()) - this.padding.right;
    this.height = Math.floor(this.$heatmap.height()) - this.padding.bottom;

    this.cardPadding = this.panel.cards.cardPadding !== null ? this.panel.cards.cardPadding : CARD_PADDING;
    this.cardRound = this.panel.cards.cardRound !== null ? this.panel.cards.cardRound : CARD_ROUND;

    if (this.heatmap) {
      this.heatmap.remove();
    }

    this.heatmap = d3
      .select(heatmapElem)
      .append('svg')
      .attr('width', this.width)
      .attr('height', this.height);
  }

  addHeatmap() {
    this.addHeatmapCanvas();
    this.addAxes();

    if (this.panel.yAxis.logBase !== 1 && this.panel.dataFormat !== 'tsbuckets') {
      const logBase = this.panel.yAxis.logBase;
      const domain = this.yScale.domain();
      const tickValues = this.logScaleTickValues(domain, logBase);
      this.data.buckets = mergeZeroBuckets(this.data.buckets, _.min(tickValues)!);
    }

    const cardsData = this.data.cards;
    const cardStats = this.data.cardStats;
    const maxValueAuto = cardStats.max;
    const minValueAuto = Math.min(cardStats.min, 0);
    const maxValue = _.isNil(this.panel.color.max) ? maxValueAuto : this.panel.color.max;
    const minValue = _.isNil(this.panel.color.min) ? minValueAuto : this.panel.color.min;
    const colorScheme: any = _.find(this.ctrl.colorSchemes, {
      value: this.panel.color.colorScheme,
    });
    this.colorScale = getColorScale(colorScheme, contextSrv.user.lightTheme, maxValue, minValue);
    this.opacityScale = getOpacityScale(this.panel.color, maxValue, minValue);
    this.setCardSize();

    let cards = this.heatmap.selectAll('.heatmap-card').data(cardsData);
    cards.append('title');
    cards = cards
      .enter()
      .append('rect')
      .attr('x', this.getCardX.bind(this))
      .attr('width', this.getCardWidth.bind(this))
      .attr('y', this.getCardY.bind(this))
      .attr('height', this.getCardHeight.bind(this))
      .attr('rx', this.cardRound)
      .attr('ry', this.cardRound)
      .attr('class', 'bordered heatmap-card')
      .style('fill', this.getCardColor.bind(this))
      .style('stroke', this.getCardColor.bind(this))
      .style('stroke-width', 0)
      .style('opacity', this.getCardOpacity.bind(this));

    const $cards = this.$heatmap.find('.heatmap-card');
    $cards
      .on('mouseenter', (event: any) => {
        this.tooltip.mouseOverBucket = true;
        this.highlightCard(event);
      })
      .on('mouseleave', (event: any) => {
        this.tooltip.mouseOverBucket = false;
        this.resetCardHighLight(event);
      });
  }

  highlightCard(event: any) {
    const color = d3.select(event.target).style('fill');
    const highlightColor = d3.color(color)!.darker(2);
    const strokeColor = d3.color(color)!.brighter(4);
    const currentCard = d3.select(event.target);
    this.tooltip.originalFillColor = color;
    currentCard
      .style('fill', highlightColor.toString())
      .style('stroke', strokeColor.toString())
      .style('stroke-width', 1);
  }

  resetCardHighLight(event: any) {
    d3.select(event.target)
      .style('fill', this.tooltip.originalFillColor)
      .style('stroke', this.tooltip.originalFillColor)
      .style('stroke-width', 0);
  }

  setCardSize() {
    const xGridSize = Math.floor(this.xScale(this.data.xBucketSize) - this.xScale(0));
    let yGridSize = Math.floor(this.yScale(this.yScale.invert(0) - this.data.yBucketSize));

    if (this.panel.yAxis.logBase !== 1) {
      const base = this.panel.yAxis.logBase;
      const splitFactor = this.data.yBucketSize || 1;
      yGridSize = Math.floor((this.yScale(1) - this.yScale(base)) / splitFactor);
    }

    const cardWidth = xGridSize - this.cardPadding * 2;
    this.cardWidth = Math.max(cardWidth, MIN_CARD_SIZE);
    this.cardHeight = yGridSize ? yGridSize - this.cardPadding * 2 : 0;
  }

  getCardX(d: { x: any }) {
    let x;
    if (this.xScale(d.x) < 0) {
      // Cut card left to prevent overlay
      x = this.yAxisWidth + this.cardPadding;
    } else {
      x = this.xScale(d.x) + this.yAxisWidth + this.cardPadding;
    }

    return x;
  }

  getCardWidth(d: { x: any }) {
    let w = this.cardWidth;
    if (this.xScale(d.x) < 0) {
      // Cut card left to prevent overlay
      w = this.xScale(d.x) + this.cardWidth;
    } else if (this.xScale(d.x) + this.cardWidth > this.chartWidth) {
      // Cut card right to prevent overlay
      w = this.chartWidth - this.xScale(d.x) - this.cardPadding;
    }

    // Card width should be MIN_CARD_SIZE at least, but cut cards shouldn't be displayed
    w = w > 0 ? Math.max(w, MIN_CARD_SIZE) : 0;
    return w;
  }

  getCardY(d: { y: number }) {
    let y = this.yScale(d.y) + this.chartTop - this.cardHeight - this.cardPadding;
    if (this.panel.yAxis.logBase !== 1 && d.y === 0) {
      y = this.chartBottom - this.cardHeight - this.cardPadding;
    } else {
      if (y < this.chartTop) {
        y = this.chartTop;
      }
    }

    return y;
  }

  getCardHeight(d: { y: number }) {
    const y = this.yScale(d.y) + this.chartTop - this.cardHeight - this.cardPadding;
    let h = this.cardHeight;

    if (this.panel.yAxis.logBase !== 1 && d.y === 0) {
      return this.cardHeight;
    }

    // Cut card height to prevent overlay
    if (y < this.chartTop) {
      h = this.yScale(d.y) - this.cardPadding;
    } else if (this.yScale(d.y) > this.chartBottom) {
      h = this.chartBottom - y;
    } else if (y + this.cardHeight > this.chartBottom) {
      h = this.chartBottom - y;
    }

    // Height can't be more than chart height
    h = Math.min(h, this.chartHeight);
    // Card height should be MIN_CARD_SIZE at least
    h = Math.max(h, MIN_CARD_SIZE);

    return h;
  }

  getCardColor(d: { count: any }) {
    if (this.panel.color.mode === 'opacity') {
      return getColorForTheme(this.panel.color.cardColor, config.theme);
    } else {
      return this.colorScale(d.count);
    }
  }

  getCardOpacity(d: { count: any }) {
    if (this.panel.color.mode === 'opacity') {
      return this.opacityScale(d.count);
    } else {
      return 1;
    }
  }

  getEventOffset(event: any) {
    const elemOffset = this.$heatmap.offset();
    const x = Math.floor(event.clientX - elemOffset.left);
    const y = Math.floor(event.clientY - elemOffset.top);
    return { x, y };
  }

  onMouseDown(event: any) {
    const offset = this.getEventOffset(event);
    this.selection.active = true;
    this.selection.x1 = offset.x;

    this.mouseUpHandler = () => {
      this.onMouseUp();
    };

    $(document).one('mouseup', this.mouseUpHandler.bind(this));
  }

  onMouseUp() {
    $(document).unbind('mouseup', this.mouseUpHandler.bind(this));
    this.mouseUpHandler = null;
    this.selection.active = false;

    const selectionRange = Math.abs(this.selection.x2 - this.selection.x1);
    if (this.selection.x2 >= 0 && selectionRange > MIN_SELECTION_WIDTH) {
      const timeFrom = this.xScale.invert(Math.min(this.selection.x1, this.selection.x2) - this.yAxisWidth);
      const timeTo = this.xScale.invert(Math.max(this.selection.x1, this.selection.x2) - this.yAxisWidth);

      this.ctrl.timeSrv.setTime({
        from: toUtc(timeFrom),
        to: toUtc(timeTo),
      });
    }

    this.clearSelection();
  }

  onMouseLeave() {
    this.ctrl.dashboard.$emit(new LegacyGraphHoverClearEvent());
    this.clearCrosshair();
  }

  onMouseMove(event: any) {
    if (!this.heatmap) {
      return;
    }

    const offset = this.getEventOffset(event);
    if (this.selection.active) {
      // Clear crosshair and tooltip
      this.clearCrosshair();
      this.tooltip.destroy();

      this.selection.x2 = this.limitSelection(offset.x);
      this.drawSelection(this.selection.x1, this.selection.x2);
    } else {
      const pos = this.getEventPos(event, offset);
      this.drawCrosshair(offset.x);
      this.tooltip.show(pos, this.data);
      this.emitGraphHoverEvent(pos);
    }
  }

  getEventPos(event: { pageX: any; pageY: any }, offset: { x: any; y: any }) {
    const x = this.xScale.invert(offset.x - this.yAxisWidth).valueOf();
    const y = this.yScale.invert(offset.y - this.chartTop);
    const pos: any = {
      pageX: event.pageX,
      pageY: event.pageY,
      x: x,
      x1: x,
      y: y,
      y1: y,
      panelRelY: null,
      offset,
    };

    return pos;
  }

  emitGraphHoverEvent(pos: { panelRelY: number; offset: { y: number } }) {
    // Set minimum offset to prevent showing legend from another panel
    pos.panelRelY = Math.max(pos.offset.y / this.height, 0.001);
    // broadcast to other graph panels that we are hovering
    this.ctrl.dashboard.events.emit$(new LegacyGraphHoverEvent({ pos: pos, panel: this.panel }));
  }

  limitSelection(x2: number) {
    x2 = Math.max(x2, this.yAxisWidth);
    x2 = Math.min(x2, this.chartWidth + this.yAxisWidth);
    return x2;
  }

  drawSelection(posX1: number, posX2: number) {
    if (this.heatmap) {
      this.heatmap.selectAll('.heatmap-selection').remove();
      const selectionX = Math.min(posX1, posX2);
      const selectionWidth = Math.abs(posX1 - posX2);

      if (selectionWidth > MIN_SELECTION_WIDTH) {
        this.heatmap
          .append('rect')
          .attr('class', 'heatmap-selection')
          .attr('x', selectionX)
          .attr('width', selectionWidth)
          .attr('y', this.chartTop)
          .attr('height', this.chartHeight);
      }
    }
  }

  clearSelection() {
    this.selection.x1 = -1;
    this.selection.x2 = -1;

    if (this.heatmap) {
      this.heatmap.selectAll('.heatmap-selection').remove();
    }
  }

  drawCrosshair(position: number) {
    if (this.heatmap) {
      this.heatmap.selectAll('.heatmap-crosshair').remove();

      let posX = position;
      posX = Math.max(posX, this.yAxisWidth);
      posX = Math.min(posX, this.chartWidth + this.yAxisWidth);

      this.heatmap
        .append('g')
        .attr('class', 'heatmap-crosshair')
        .attr('transform', 'translate(' + posX + ',0)')
        .append('line')
        .attr('x1', 1)
        .attr('y1', this.chartTop)
        .attr('x2', 1)
        .attr('y2', this.chartBottom)
        .attr('stroke-width', 1);
    }
  }

  drawSharedCrosshair(pos: { x: any }) {
    if (this.heatmap && this.ctrl.dashboard.graphTooltip !== 0) {
      const posX = this.xScale(pos.x) + this.yAxisWidth;
      this.drawCrosshair(posX);
    }
  }

  clearCrosshair() {
    if (this.heatmap) {
      this.heatmap.selectAll('.heatmap-crosshair').remove();
    }
  }

  render() {
    this.data = this.ctrl.data;
    this.panel = this.ctrl.panel;
    this.timeRange = this.ctrl.range;

    if (!this.setElementHeight() || !this.data) {
      return;
    }

    // Draw default axes and return if no data
    if (_.isEmpty(this.data.buckets)) {
      this.addHeatmapCanvas();
      this.addAxes();
      return;
    }

    this.addHeatmap();
    this.scope.yAxisWidth = this.yAxisWidth;
    this.scope.xAxisHeight = this.xAxisHeight;
    this.scope.chartHeight = this.chartHeight;
    this.scope.chartWidth = this.chartWidth;
    this.scope.chartTop = this.chartTop;
  }
}<|MERGE_RESOLUTION|>--- conflicted
+++ resolved
@@ -12,18 +12,12 @@
   getValueFormat,
   formattedValueToString,
   dateTimeFormat,
-<<<<<<< HEAD
   LegacyGraphHoverEvent,
   LegacyGraphHoverClearEvent,
-} from '@grafana/data';
-import { graphTimeFormat } from '@grafana/ui';
-=======
   getColorForTheme,
 } from '@grafana/data';
 import { graphTimeFormat } from '@grafana/ui';
-import { CoreEvents } from 'app/types';
 import { config } from 'app/core/config';
->>>>>>> d1ed163f
 
 const MIN_CARD_SIZE = 1,
   CARD_PADDING = 1,
