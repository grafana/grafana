--- conflicted
+++ resolved
@@ -1,15 +1,11 @@
 import _ from 'lodash';
 import $ from 'jquery';
 import moment from 'moment';
-<<<<<<< HEAD
-import * as d3 from 'd3';
-=======
 import * as d3Axis from 'd3-axis';
 import * as d3Color from 'd3-color';
 import * as d3Scale from 'd3-scale';
 import * as d3Selection from 'd3-selection';
 import * as d3TimeFormat from 'd3-time-format';
->>>>>>> 701f83a5
 import kbn from 'app/core/utils/kbn';
 import {appEvents, contextSrv} from 'app/core/core';
 import {tickStep, getScaledDecimals, getFlotTickSize} from 'app/core/utils/ticks';
