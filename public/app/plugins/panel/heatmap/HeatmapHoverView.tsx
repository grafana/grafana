--- conflicted
+++ resolved
@@ -382,19 +382,13 @@
 
   return (
     <div className={styles.wrapper}>
-<<<<<<< HEAD
-      <VizTooltipHeader headerLabel={getHeaderLabel()} />
-      <VizTooltipContent contentLabelValue={getContentLabelValue()} customContent={getCustomContent()} />
-      {isPinned && <VizTooltipFooter dataLinks={links} />}
-=======
       <VizTooltipHeader headerLabel={getHeaderLabel()} isPinned={isPinned} />
       <VizTooltipContent
         contentLabelValue={getContentLabelValue()}
         customContent={getCustomContent()}
         isPinned={isPinned}
       />
-      {isPinned && <VizTooltipFooter dataLinks={links} canAnnotate={canAnnotate} />}
->>>>>>> 200c71f5
+      {isPinned && <VizTooltipFooter dataLinks={links} />}
     </div>
   );
 };
