--- conflicted
+++ resolved
@@ -26,14 +26,9 @@
 import { isHeatmapCellsDense, readHeatmapRowsCustomMeta } from 'app/features/transformers/calculateHeatmap/heatmap';
 import { DataHoverView } from 'app/features/visualization/data-hover/DataHoverView';
 
-import { renderHistogram } from './HeatmapHoverViewOld';
 import { HeatmapData } from './fields';
-<<<<<<< HEAD
+import { renderHistogram } from './renderHistogram';
 import { calculateSparseBucketMinMax, formatMilliseconds, getFieldFromData, getHoverCellColor } from './tooltip/utils';
-=======
-import { renderHistogram } from './renderHistogram';
-import { HeatmapHoverEvent } from './utils';
->>>>>>> 935615c1
 
 interface Props {
   dataIdxs: Array<number | null>;
@@ -262,7 +257,6 @@
           display={data.display}
           hoverValue={count}
         />
-<<<<<<< HEAD
       );
     }
 
@@ -328,33 +322,4 @@
     flexDirection: 'column',
     width: '280px',
   }),
-});
-=======
-      )}
-      <div>
-        {renderYBucket()}
-        <div>
-          {getFieldDisplayName(countField!, data.heatmap)}: {data.display!(count)}
-        </div>
-      </div>
-      {links.length > 0 && (
-        <VerticalGroup>
-          {links.map((link, i) => (
-            <LinkButton
-              key={i}
-              icon={'external-link-alt'}
-              target={link.target}
-              href={link.href}
-              onClick={link.onClick}
-              fill="text"
-              style={{ width: '100%' }}
-            >
-              {link.title}
-            </LinkButton>
-          ))}
-        </VerticalGroup>
-      )}
-    </>
-  );
-};
->>>>>>> 935615c1
+});