--- conflicted
+++ resolved
@@ -235,11 +235,8 @@
               />
             )}
             <AnnotationsPlugin2
-<<<<<<< HEAD
+              replaceVariables={replaceVariables}
               annotationsConfig={options.annotations}
-=======
-              replaceVariables={replaceVariables}
->>>>>>> 05dc9b2b
               annotations={data.annotations ?? []}
               config={builder}
               timeZone={timeZone}
