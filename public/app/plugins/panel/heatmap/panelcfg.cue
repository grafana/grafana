--- conflicted
+++ resolved
@@ -51,7 +51,6 @@
 			YAxisConfig: {
 				ui.AxisConfig
 
-<<<<<<< HEAD
 				// Sets the yAxis unit
 				unit?: string
 				// Reverses the yAxis
@@ -101,7 +100,7 @@
 				// Controls tick alignment when not calculating from data
 				layout?: ui.HeatmapCellLayout
 			} @cuetsy(kind="interface")
-			PanelOptions: {
+			Options: {
 				// Controls if the heatmap should be calculated from data
 				calculate?: bool | *false
 				// Calculation options for the heatmap
@@ -152,112 +151,8 @@
 					color: "rgba(255,0,255,0.7)"
 				}
 			} @cuetsy(kind="interface")
-			PanelFieldConfig: {
+			FieldConfig: {
 				ui.HideableFieldConfig
-=======
-							// Sets the yAxis unit
-							unit?: string
-							// Reverses the yAxis
-							reverse?: bool
-							// Controls the number of decimals for yAxis values
-							decimals?: float32
-							// Sets the minimum value for the yAxis
-							min?: float32
-							// Sets the maximum value for the yAxis
-							max?: float32
-						} @cuetsy(kind="interface")
-						// Controls cell value options
-						CellValues: {
-							// Controls the cell value unit
-							unit?: string
-							// Controls the number of decimals for cell values
-							decimals?: float32
-						} @cuetsy(kind="interface")
-						// Controls the value filter range
-						FilterValueRange: {
-							// Sets the filter range to values less than or equal to the given value
-							le?: float32
-							// Sets the filter range to values greater than or equal to the given value
-							ge?: float32
-						} @cuetsy(kind="interface")
-						// Controls tooltip options
-						HeatmapTooltip: {
-							// Controls if the tooltip is shown
-							show: bool
-							// Controls if the tooltip shows a histogram of the y-axis values
-							yHistogram?: bool
-						} @cuetsy(kind="interface")
-						// Controls legend options
-						HeatmapLegend: {
-							// Controls if the legend is shown
-							show: bool
-						} @cuetsy(kind="interface")
-						// Controls exemplar options
-						ExemplarConfig: {
-							// Sets the color of the exemplar markers
-							color: string
-						} @cuetsy(kind="interface")
-						// Controls frame rows options
-						RowsHeatmapOptions: {
-							// Sets the name of the cell when not calculating from data
-							value?: string
-							// Controls tick alignment when not calculating from data
-							layout?: ui.HeatmapCellLayout
-						} @cuetsy(kind="interface")
-						Options: {
-							// Controls if the heatmap should be calculated from data
-							calculate?: bool | *false
-							// Calculation options for the heatmap
-							calculation?: ui.HeatmapCalculationOptions
-							// Controls the color options
-							color: HeatmapColorOptions | *{
-								// mode:     HeatmapColorMode // TODO: fix after remove when https://github.com/grafana/cuetsy/issues/74 is fixed
-								scheme: "Oranges"
-								fill:   "dark-orange"
-								// scale:    HeatmapColorScale // TODO: fix after remove when https://github.com/grafana/cuetsy/issues/74 is fixed
-								reverse:  false
-								exponent: 0.5
-								steps:    64
-							}
-							// Filters values between a given range
-							filterValues?: FilterValueRange | *{
-								le: 1e-9
-							}
-							// Controls tick alignment and value name when not calculating from data
-							rowsFrame?: RowsHeatmapOptions
-							// | *{
-							// 	layout: ui.HeatmapCellLayout & "auto" // TODO: fix after remove when https://github.com/grafana/cuetsy/issues/74 is fixed
-							// }
-							// Controls the display of the value in the cell
-							showValue: ui.VisibilityMode & (*"auto" | _)
-							// Controls gap between cells
-							cellGap?: uint8 & >=0 & <=25 | *1
-							// Controls cell radius
-							cellRadius?: float32
-							// Controls cell value unit
-							cellValues?: CellValues | *{}
-							// Controls yAxis placement
-							yAxis: YAxisConfig
-							// | *{
-							// 	axisPlacement: ui.AxisPlacement & "left" // TODO: fix after remove when https://github.com/grafana/cuetsy/issues/74 is fixed
-							// }
-							// Controls legend options
-							legend: HeatmapLegend | *{
-								show: true
-							}
-							// Controls tooltip options
-							tooltip: HeatmapTooltip | *{
-								show:       true
-								yHistogram: false
-							}
-							// Controls exemplar options
-							exemplars: ExemplarConfig | *{
-								color: "rgba(255,0,255,0.7)"
-							}
-						} @cuetsy(kind="interface")
-						FieldConfig: {
-							ui.HideableFieldConfig
->>>>>>> c4242b8c
 
 				scaleDistribution?: ui.ScaleDistributionConfig
 			} @cuetsy(kind="interface")
