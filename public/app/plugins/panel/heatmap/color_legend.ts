--- conflicted
+++ resolved
@@ -1,14 +1,10 @@
 import angular from 'angular';
 import _ from 'lodash';
 import $ from 'jquery';
-<<<<<<< HEAD
-import * as d3 from 'd3';
-=======
 import * as d3Array from 'd3-array';
 import * as d3Axis from 'd3-axis';
 import * as d3Scale from 'd3-scale';
 import * as d3Selection from 'd3-selection';
->>>>>>> 701f83a5
 import {contextSrv} from 'app/core/core';
 import {tickStep} from 'app/core/utils/ticks';
 import {getColorScale, getOpacityScale} from './color_scale';
