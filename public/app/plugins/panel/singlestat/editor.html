<div class="editor-row">
  <div class="section gf-form-group">
    <h5 class="section-heading">Value</h5>

    <div class="gf-form-inline">
      <div class="gf-form" ng-show="ctrl.dataType === 'timeseries'">
        <label class="gf-form-label width-6">Stat</label>
        <div class="gf-form-select-wrapper width-12">
          <select class="gf-form-input" ng-model="ctrl.panel.valueName"
                  ng-options="f.value as f.text for f in ctrl.valueNameOptions" ng-change="ctrl.refresh()"></select>
        </div>
      </div>
      <div class="gf-form" ng-show="ctrl.dataType === 'table'">
        <label class="gf-form-label width-6">Column</label>
        <div class="gf-form-select-wrapper width-12">
          <select class="gf-form-input" ng-model="ctrl.panel.tableColumn"
                  ng-options="f for f in ctrl.tableColumnOptions" ng-change="ctrl.refresh()"></select>
        </div>
      </div>
      <div class="gf-form">
        <label class="gf-form-label width-6">Font size</label>
        <div class="gf-form-select-wrapper">
          <select class="gf-form-input" ng-model="ctrl.panel.valueFontSize" ng-options="f for f in ctrl.fontSizes"
                  ng-change="ctrl.render()"></select>
        </div>
      </div>
    </div>

    <div class="gf-form-inline">
      <div class="gf-form">
        <label class="gf-form-label width-6">Prefix</label>
        <input type="text" class="gf-form-input width-12" ng-model="ctrl.panel.prefix" ng-change="ctrl.render()"
               ng-model-onblur>
        <label class="gf-form-label width-6">Font size</label>
        <div class="gf-form-select-wrapper">
          <select class="gf-form-input" ng-model="ctrl.panel.prefixFontSize" ng-options="f for f in ctrl.fontSizes"
                  ng-change="ctrl.render()" ng-disabled="ctrl.canChangeFontSize()"></select>
        </div>
      </div>
    </div>

    <div class="gf-form">
      <label class="gf-form-label width-6">Postfix</label>
      <input type="text" class="gf-form-input width-12" ng-model="ctrl.panel.postfix" ng-change="ctrl.render()"
             ng-model-onblur>
      <label class="gf-form-label width-6">Font size</label>
      <div class="gf-form-select-wrapper">
        <select class="input-small gf-form-input" ng-model="ctrl.panel.postfixFontSize"
                ng-options="f for f in ctrl.fontSizes" ng-change="ctrl.render()"
                ng-disabled="ctrl.canChangeFontSize()"></select>
      </div>
    </div>
    <div class="gf-form">
      <label class="gf-form-label width-6">Unit</label>
      <div class="gf-form-dropdown-typeahead width-18" ng-model="ctrl.panel.format"
           dropdown-typeahead2="ctrl.unitFormats" dropdown-typeahead-on-select="ctrl.setUnitFormat($subItem)"></div>
    </div>
    <div class="gf-form">
      <label class="gf-form-label width-6">Decimals</label>
      <input type="number" class="gf-form-input width-18" placeholder="auto" data-placement="right"
             bs-tooltip="'Override automatic decimal precision for legend and tooltips'" ng-model="ctrl.panel.decimals"
             ng-change="ctrl.refresh()" ng-model-onblur>
    </div>
  </div>

  <div class="section gf-form-group">
    <h5 class="section-heading">Coloring</h5>
    <div class="gf-form-inline">
      <gf-form-switch class="gf-form" label-class="width-8" label="Background" checked="ctrl.panel.colorBackground"
                      on-change="ctrl.render()"></gf-form-switch>
      <gf-form-switch class="gf-form" label-class="width-4" label="Value" checked="ctrl.panel.colorValue"
                      on-change="ctrl.render()"></gf-form-switch>
    </div>
    <div class="gf-form-inline">
      <div class="gf-form max-width-21">
        <label class="gf-form-label width-8">Thresholds
<<<<<<< HEAD
          <tip>Define two threshold values&lt;br /&gt; 50,80 will produce: &lt;50 = Green, 50:80 = Yellow, &gt;80 =
            Red
          </tip>
=======
          <tip>Define two threshold values&lt;br /&gt; 50,80 will produce: value &lt; 50 = Green, 50 &lt;= value &lt; 80 = Yellow, value &gt;= 80 = Red</tip>
>>>>>>> b2187b70
        </label>
        <input type="text" class="gf-form-input" ng-model="ctrl.panel.thresholds" ng-blur="ctrl.render()"
               placeholder="50,80"></input>
      </div>
    </div>
    <div class="gf-form">
      <label class="gf-form-label width-8">Colors</label>
      <span class="gf-form-label" ng-repeat="color in ctrl.panel.colors track by $index">
        <color-picker color="color" onChange="ctrl.onColorChange($index)"></color-picker>
      </span>
      <span class="gf-form-label">
        <a ng-click="ctrl.invertColorOrder()">
          Invert
        </a>
      </span>
    </div>
  </div>

  <div class="section gf-form-group">
    <h5 class="section-heading">Spark lines</h5>
    <gf-form-switch class="gf-form" label-class="width-9" label="Show" checked="ctrl.panel.sparkline.show"
                    on-change="ctrl.render()"></gf-form-switch>
    <div ng-if="ctrl.panel.sparkline.show">
      <gf-form-switch class="gf-form" label-class="width-9" label="Full height" checked="ctrl.panel.sparkline.full"
                      on-change="ctrl.render()"></gf-form-switch>
      <div class="gf-form">
        <label class="gf-form-label width-9">Min</label>
        <input type="number" class="gf-form-input width-5" placeholder="auto" data-placement="right"
               ng-disabled="ctrl.panel.sparkline.full" ng-model="ctrl.panel.sparkline.minValue"
               ng-change="ctrl.refresh()">
        <label class="gf-form-label alert-state-critical"
               ng-show="ctrl.isIncorrectSparklineMinValue">
          &nbsp; <i class="fa fa-warning"></i>
          Min value is bigger than max.
        </label>
        <label class="gf-form-label alert-state-critical" ng-show="ctrl.isSparklineValuesEqual">
          &nbsp; <i class="fa fa-warning"></i>
          Max and Min values are equal
        </label>
        <label class="gf-form-label alert-state-critical" ng-show="ctrl.isNotInRange">
          &nbsp; <i class="fa fa-warning"></i>
          Value is not in sparkline range.
        </label>
      </div>
      <div class="gf-form">
        <label class="gf-form-label width-9">Max</label>
        <input type="number" class="gf-form-input width-5" placeholder="auto" data-placement="right"
               ng-model="ctrl.panel.sparkline.maxValue" ng-disabled="ctrl.panel.sparkline.full"
               ng-change="ctrl.refresh()">
        <label class="gf-form-label alert-state-critical"
               ng-show="ctrl.panel.sparkline.minValue && !ctrl.panel.sparkline.maxValue">
          &nbsp; <i class="fa fa-warning"></i>
          Please, add max value.
        </label>
      </div>
      <div class="gf-form">
        <label class="gf-form-label width-9">Line Color</label>
        <span class="gf-form-label">
          <color-picker color="ctrl.panel.sparkline.lineColor" onChange="ctrl.onSparklineColorChange"></color-picker>
        </span>
      </div>
      <div class="gf-form">
        <label class="gf-form-label width-9">Fill Color</label>
        <span class="gf-form-label">
          <color-picker color="ctrl.panel.sparkline.fillColor" onChange="ctrl.onSparklineFillChange"></color-picker>
        </span>
      </div>
    </div>
  </div>
  <div class="section gf-form-group">
    <h5 class="section-heading">Gauge</h5>
    <gf-form-switch class="gf-form" label-class="width-10" switch-class="max-width-6" label="Show"
                    checked="ctrl.panel.gauge.show" on-change="ctrl.render()"></gf-form-switch>
    <div ng-if="ctrl.panel.gauge.show">
      <div class="gf-form">
        <label class="gf-form-label width-10">Min</label>
        <input type="number" class="gf-form-input width-6" placeholder="0" data-placement="right"
               ng-model="ctrl.panel.gauge.minValue" ng-change="ctrl.refresh()" ng-model-onblur>
        <label class="gf-form-label alert-state-critical" ng-show="ctrl.invalidGaugeRange">
          &nbsp; <i class="fa fa-warning"></i>
          Min value is bigger than max.
        </label>
      </div>
      <div class="gf-form">
        <label class="gf-form-label width-10">Max</label>
        <input type="number" class="gf-form-input width-6" placeholder="0" data-placement="right"
               ng-model="ctrl.panel.gauge.maxValue" ng-change="ctrl.refresh()" ng-model-onblur>
      </div>
      <gf-form-switch class="gf-form" label-class="width-10" switch-class="max-width-6" label="Threshold labels"
                      checked="ctrl.panel.gauge.thresholdLabels" on-change="ctrl.render()"></gf-form-switch>
      <gf-form-switch class="gf-form" label-class="width-10" switch-class="max-width-6" label="Threshold markers"
                      checked="ctrl.panel.gauge.thresholdMarkers" on-change="ctrl.render()"></gf-form-switch>
    </div>
  </div>
</div><|MERGE_RESOLUTION|>--- conflicted
+++ resolved
@@ -29,8 +29,7 @@
     <div class="gf-form-inline">
       <div class="gf-form">
         <label class="gf-form-label width-6">Prefix</label>
-        <input type="text" class="gf-form-input width-12" ng-model="ctrl.panel.prefix" ng-change="ctrl.render()"
-               ng-model-onblur>
+        <input type="text" class="gf-form-input width-12" ng-model="ctrl.panel.prefix" ng-change="ctrl.render()" ng-model-onblur>
         <label class="gf-form-label width-6">Font size</label>
         <div class="gf-form-select-wrapper">
           <select class="gf-form-input" ng-model="ctrl.panel.prefixFontSize" ng-options="f for f in ctrl.fontSizes"
@@ -74,13 +73,7 @@
     <div class="gf-form-inline">
       <div class="gf-form max-width-21">
         <label class="gf-form-label width-8">Thresholds
-<<<<<<< HEAD
-          <tip>Define two threshold values&lt;br /&gt; 50,80 will produce: &lt;50 = Green, 50:80 = Yellow, &gt;80 =
-            Red
-          </tip>
-=======
           <tip>Define two threshold values&lt;br /&gt; 50,80 will produce: value &lt; 50 = Green, 50 &lt;= value &lt; 80 = Yellow, value &gt;= 80 = Red</tip>
->>>>>>> b2187b70
         </label>
         <input type="text" class="gf-form-input" ng-model="ctrl.panel.thresholds" ng-blur="ctrl.render()"
                placeholder="50,80"></input>
