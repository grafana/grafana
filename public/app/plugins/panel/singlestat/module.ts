--- conflicted
+++ resolved
@@ -502,18 +502,15 @@
 
     function addSparkline() {
       const data: ShowData = ctrl.data;
-<<<<<<< HEAD
-      const width = elem.width() || 10;
-      if (width < 30) {
-=======
-      const width = elem.width();
+      const width = elem.width() || 30;
+
       if (width && width < 30) {
->>>>>>> 26852ca7
         // element has not gotten it's width yet
         // delay sparkline render
         setTimeout(addSparkline, 30);
         return;
       }
+
       if (!data.sparkline || !data.sparkline.length) {
         // no sparkline data
         return;
