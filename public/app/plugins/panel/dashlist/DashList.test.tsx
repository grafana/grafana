import { render, screen, testWithFeatureToggles } from 'test/test-utils';

import { setBackendSrv } from '@grafana/runtime';
import { setupMockServer } from '@grafana/test-utils/server';
import { getFolderFixtures } from '@grafana/test-utils/unstable';
import { backendSrv } from 'app/core/services/backend_srv';
import impressionSrv from 'app/core/services/impression_srv';

import { getPanelProps } from '../test-utils';

import { DashList } from './DashList';
import { Options } from './panelcfg.gen';

const [_, { folderA, folderA_dashbdD, dashbdE }] = getFolderFixtures();

setBackendSrv(backendSrv);
setupMockServer();

const defaultOptions: Options = {
  includeVars: false,
  keepTime: false,
  maxItems: 10,
  query: '*',
  showFolderNames: false,
  showHeadings: false,
  showRecentlyViewed: false,
  showSearch: false,
  showStarred: false,
  tags: [],
};

const findStarButton = (title: string, isStarred: boolean) =>
  screen.findByRole('button', { name: new RegExp(`^${isStarred ? 'unmark' : 'mark'} "${title}" as favorite`, 'i') });

<<<<<<< HEAD
const fixtures: Array<
  [
    // Test title
    string,
    // Enabled feature toggles
    Parameters<typeof testWithFeatureToggles>[0],
  ]
> = [
  ['DashList - app platform APIs enabled', ['unifiedStorageSearchUI', 'starsFromAPIServer']],
  ['DashList - app platform APIs disabled', []],
];
describe.each(fixtures)('%s', (_title, featureToggles) => {
  testWithFeatureToggles(featureToggles);
=======
describe.each([
  // App platform APIs
  true,
  // Legacy APIs
  false,
])('DashList - app platform APIs: %s', (featureTogglesEnabled) => {
  testWithFeatureToggles({ enable: featureTogglesEnabled ? ['unifiedStorageSearchUI'] : [] });
>>>>>>> 5e8294c9

  it('renders different groups of dashboards', async () => {
    const props = getPanelProps({
      ...defaultOptions,
      showHeadings: true,
      showRecentlyViewed: true,
      showStarred: true,
      showSearch: true,
    });
    render(<DashList {...props} />);

    const headings = (await screen.findAllByRole('heading')).map((heading) => heading.textContent);
    expect(headings).toEqual(['Starred dashboards', 'Recently viewed dashboards', 'Search']);
  });

  it('renders folder names', async () => {
    const props = getPanelProps({ ...defaultOptions, showStarred: true, showFolderNames: true });
    render(<DashList {...props} />);

    // Based on the fixtures, we expect to see a dashboard that's contained in folderA
    const [folderTitle] = await screen.findAllByText(folderA.item.title);
    expect(folderTitle).toBeInTheDocument();
  });

  it('renders empty state', async () => {
    const props = getPanelProps({
      ...defaultOptions,
      showStarred: false,
      showRecentlyViewed: false,
      showSearch: false,
    });
    render(<DashList {...props} />);

    expect(await screen.findByText('No dashboard groups configured')).toBeInTheDocument();
  });

  it('allows un-starring a dashboard', async () => {
    const props = getPanelProps({
      ...defaultOptions,
      showStarred: true,
    });
    const { user } = render(<DashList {...props} />, {
      preloadedState: { navIndex: { starred: { text: 'Starred', children: [] } } },
    });

    const starButton = await findStarButton(folderA_dashbdD.item.title, true);

    await user.click(starButton);

    expect(screen.queryByText(folderA_dashbdD.item.title)).not.toBeInTheDocument();
  });

  it('allows starring a dashboard', async () => {
    const props = getPanelProps({
      ...defaultOptions,
      showStarred: true,
      showSearch: true,
    });

    const { user } = render(<DashList {...props} />, {
      preloadedState: { navIndex: { starred: { text: 'Starred', children: [] } } },
    });

    const starButton = await findStarButton(dashbdE.item.title, false);

    await user.click(starButton);

    // We use `findAll` because the dashboard will appear in two sections (starred and search)
    // but this is fine, because there will have been none before starring it
    const [unmarkButton] = await screen.findAllByRole('button', {
      name: new RegExp(`^unmark "${dashbdE.item.title}" as favorite`, 'i'),
    });
    expect(unmarkButton).toBeInTheDocument();
  });

  it('shows recently viewed dashboards', async () => {
    impressionSrv.addDashboardImpression(dashbdE.item.uid);
    const props = getPanelProps({
      ...defaultOptions,
      showRecentlyViewed: true,
    });
    render(<DashList {...props} />);

    expect(await screen.findByText(dashbdE.item.title)).toBeInTheDocument();
  });
});<|MERGE_RESOLUTION|>--- conflicted
+++ resolved
@@ -32,29 +32,19 @@
 const findStarButton = (title: string, isStarred: boolean) =>
   screen.findByRole('button', { name: new RegExp(`^${isStarred ? 'unmark' : 'mark'} "${title}" as favorite`, 'i') });
 
-<<<<<<< HEAD
 const fixtures: Array<
   [
     // Test title
     string,
-    // Enabled feature toggles
+    // Feature toggle setup
     Parameters<typeof testWithFeatureToggles>[0],
   ]
 > = [
-  ['DashList - app platform APIs enabled', ['unifiedStorageSearchUI', 'starsFromAPIServer']],
-  ['DashList - app platform APIs disabled', []],
+  ['DashList - app platform APIs enabled', { enable: ['unifiedStorageSearchUI', 'starsFromAPIServer'] }],
+  ['DashList - app platform APIs disabled', {}],
 ];
-describe.each(fixtures)('%s', (_title, featureToggles) => {
-  testWithFeatureToggles(featureToggles);
-=======
-describe.each([
-  // App platform APIs
-  true,
-  // Legacy APIs
-  false,
-])('DashList - app platform APIs: %s', (featureTogglesEnabled) => {
-  testWithFeatureToggles({ enable: featureTogglesEnabled ? ['unifiedStorageSearchUI'] : [] });
->>>>>>> 5e8294c9
+describe.each(fixtures)('%s', (_title, featureTogglesSetup) => {
+  testWithFeatureToggles(featureTogglesSetup);
 
   it('renders different groups of dashboards', async () => {
     const props = getPanelProps({
