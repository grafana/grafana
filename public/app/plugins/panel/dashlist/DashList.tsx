--- conflicted
+++ resolved
@@ -81,11 +81,7 @@
 export function DashList(props: PanelProps<DashListOptions>) {
   const [dashboards, setDashboards] = useState(new Map<number, Dashboard>());
   useEffect(() => {
-<<<<<<< HEAD
     fetchDashboards(props.options, props.replaceVariables).then(dashes => {
-=======
-    fetchDashboards(props.options).then((dashes) => {
->>>>>>> a606a49c
       setDashboards(dashes);
     });
   }, [
