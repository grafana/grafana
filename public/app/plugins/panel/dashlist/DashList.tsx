--- conflicted
+++ resolved
@@ -3,26 +3,17 @@
 import { useThrottle } from 'react-use';
 
 import { InterpolateFunction, PanelProps, textUtil } from '@grafana/data';
-<<<<<<< HEAD
 import { t } from '@grafana/i18n';
+import { config } from '@grafana/runtime';
 import { useStyles2, IconButton, ScrollContainer, Box, Text, EmptyState, Link } from '@grafana/ui';
-=======
-import { config } from '@grafana/runtime';
-import { useStyles2, IconButton, ScrollContainer } from '@grafana/ui';
-import { updateNavIndex } from 'app/core/actions';
->>>>>>> 94941759
 import { getConfig } from 'app/core/config';
 import { ID_PREFIX, setStarred } from 'app/core/reducers/navBarTree';
 import { removeNavIndex, updateNavIndex } from 'app/core/reducers/navModel';
 import impressionSrv from 'app/core/services/impression_srv';
 import { getDashboardSrv } from 'app/features/dashboard/services/DashboardSrv';
-<<<<<<< HEAD
 import { getGrafanaSearcher } from 'app/features/search/service/searcher';
 import { DashboardQueryResult, LocationInfo, QueryResponse, SearchQuery } from 'app/features/search/service/types';
-=======
-import { DashboardSearchItem } from 'app/features/search/types';
 import { StarToolbarButtonApiServer } from 'app/features/stars/StarToolbarButton';
->>>>>>> 94941759
 import { useDispatch, useSelector } from 'app/types/store';
 
 import { Options } from './panelcfg.gen';
@@ -243,7 +234,6 @@
         return (
           <li key={`dash-${dash.uid}`}>
             <div className={css.dashlistLink}>
-<<<<<<< HEAD
               <Box flex={1}>
                 <Link href={url}>{dash.name}</Link>
                 {showFolderNames && locationInfo && (
@@ -252,30 +242,16 @@
                   </Text>
                 )}
               </Box>
-              <IconButton
-                tooltip={dash.isStarred ? unmarkAsStarredText : markAsStarredText}
-                name={dash.isStarred ? 'favorite' : 'star'}
-                iconType={dash.isStarred ? 'mono' : 'default'}
-                onClick={(e) => toggleDashboardStar(e, dash)}
-              />
-=======
-              <div className={css.dashlistLinkBody}>
-                <a className={css.dashlistTitle} href={url}>
-                  {dash.title}
-                </a>
-                {showFolderNames && dash.folderTitle && <div className={css.dashlistFolder}>{dash.folderTitle}</div>}
-              </div>
               {config.featureToggles.starsFromAPIServer ? (
                 <StarToolbarButtonApiServer group="dashboard.grafana.app" kind="Dashboard" id={dash.uid ?? ''} />
               ) : (
                 <IconButton
-                  tooltip={dash.isStarred ? `Unmark "${dash.title}" as favorite` : `Mark "${dash.title}" as favorite`}
+                  tooltip={dash.isStarred ? unmarkAsStarredText : markAsStarredText}
                   name={dash.isStarred ? 'favorite' : 'star'}
                   iconType={dash.isStarred ? 'mono' : 'default'}
                   onClick={(e) => toggleDashboardStar(e, dash)}
                 />
               )}
->>>>>>> 94941759
             </div>
           </li>
         );
