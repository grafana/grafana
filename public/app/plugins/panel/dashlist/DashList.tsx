--- conflicted
+++ resolved
@@ -82,21 +82,7 @@
     fetchDashboards(props.options, props.replaceVariables).then((dashes) => {
       setDashboards(dashes);
     });
-<<<<<<< HEAD
-  }, [props.options]);
-=======
-  }, [
-    props.options.showSearch,
-    props.options.showStarred,
-    props.options.showRecentlyViewed,
-    props.options.maxItems,
-    props.options.query,
-    props.options.tags,
-    props.options.folderId,
-    props.replaceVariables,
-    props.renderCounter,
-  ]);
->>>>>>> d45b341f
+  }, [props.options, props.replaceVariables]);
 
   const toggleDashboardStar = async (e: React.SyntheticEvent, dash: Dashboard) => {
     e.preventDefault();
