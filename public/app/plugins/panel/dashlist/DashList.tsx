import React, { useEffect, useMemo, useState } from 'react';
import take from 'lodash/take';

import { InterpolateFunction, PanelProps } from '@grafana/data';
import { CustomScrollbar, Icon, useStyles } from '@grafana/ui';

import { getBackendSrv } from 'app/core/services/backend_srv';
import { getDashboardSrv } from 'app/features/dashboard/services/DashboardSrv';
import impressionSrv from 'app/core/services/impression_srv';
import { DashboardSearchHit } from 'app/features/search/types';
import { DashListOptions } from './types';
import { getStyles } from './styles';

type Dashboard = DashboardSearchHit & { isSearchResult?: boolean; isRecent?: boolean };

interface DashboardGroup {
  show: boolean;
  header: string;
  dashboards: Dashboard[];
}

async function fetchDashboards(options: DashListOptions, replaceVars: InterpolateFunction) {
  let starredDashboards: Promise<Dashboard[]> = Promise.resolve([]);
  if (options.showStarred) {
    const params = { limit: options.maxItems, starred: 'true' };
    starredDashboards = getBackendSrv().search(params);
  }

  let recentDashboards: Promise<Dashboard[]> = Promise.resolve([]);
  let dashIds: number[] = [];
  if (options.showRecentlyViewed) {
    dashIds = take<number>(impressionSrv.getDashboardOpened(), options.maxItems);
    recentDashboards = getBackendSrv().search({ dashboardIds: dashIds, limit: options.maxItems });
  }

  let searchedDashboards: Promise<Dashboard[]> = Promise.resolve([]);
  if (options.showSearch) {
    const params = {
      limit: options.maxItems,
      query: replaceVars(options.query, {}, 'text'),
      folderIds: options.folderId,
      tag: options.tags.map((tag: string) => replaceVars(tag, {}, 'text')),
      type: 'dash-db',
    };

    searchedDashboards = getBackendSrv().search(params);
  }

  const [starred, searched, recent] = await Promise.all([starredDashboards, searchedDashboards, recentDashboards]);

  // We deliberately deal with recent dashboards first so that the order of dash IDs is preserved
  let dashMap = new Map<number, Dashboard>();
  for (const dashId of dashIds) {
    const dash = recent.find(d => d.id === dashId);
    if (dash) {
      dashMap.set(dashId, { ...dash, isRecent: true });
    }
  }

  searched.forEach(dash => {
    if (dashMap.has(dash.id)) {
      dashMap.get(dash.id)!.isSearchResult = true;
    } else {
      dashMap.set(dash.id, { ...dash, isSearchResult: true });
    }
  });

  starred.forEach(dash => {
    if (dashMap.has(dash.id)) {
      dashMap.get(dash.id)!.isStarred = true;
    } else {
      dashMap.set(dash.id, { ...dash, isStarred: true });
    }
  });

  return dashMap;
}

export function DashList(props: PanelProps<DashListOptions>) {
  const [dashboards, setDashboards] = useState(new Map<number, Dashboard>());
  useEffect(() => {
    fetchDashboards(props.options, props.replaceVariables).then(dashes => {
      setDashboards(dashes);
    });
  }, [
    props.options.showSearch,
    props.options.showStarred,
    props.options.showRecentlyViewed,
    props.options.maxItems,
    props.options.query,
    props.options.tags,
    props.options.folderId,
    props.replaceVariables,
    props.renderCounter,
  ]);

  const toggleDashboardStar = async (e: React.SyntheticEvent, dash: Dashboard) => {
    e.preventDefault();
    e.stopPropagation();

    const isStarred = await getDashboardSrv().starDashboard(dash.id.toString(), dash.isStarred);
    const updatedDashboards = new Map(dashboards);
    updatedDashboards.set(dash.id, { ...dash, isStarred });
    setDashboards(updatedDashboards);
  };

  const [starredDashboards, recentDashboards, searchedDashboards] = useMemo(() => {
    const dashboardList = [...dashboards.values()];
    return [
<<<<<<< HEAD
      dashboardList.filter(dash => dash.isStarred),
      dashboardList.filter(dash => dash.isRecent),
      dashboardList.filter(dash => dash.isSearchResult),
=======
      dashboardList.filter((dash) => dash.isStarred).sort((a, b) => a.title.localeCompare(b.title)),
      dashboardList.filter((dash) => dash.isRecent),
      dashboardList.filter((dash) => dash.isSearchResult).sort((a, b) => a.title.localeCompare(b.title)),
>>>>>>> 56ce068a
    ];
  }, [dashboards]);

  const { showStarred, showRecentlyViewed, showHeadings, showSearch } = props.options;

  const dashboardGroups: DashboardGroup[] = [
    {
      header: 'Starred dashboards',
      dashboards: starredDashboards,
      show: showStarred,
    },
    {
      header: 'Recently viewed dashboards',
      dashboards: recentDashboards,
      show: showRecentlyViewed,
    },
    {
      header: 'Search',
      dashboards: searchedDashboards,
      show: showSearch,
    },
  ];

  const css = useStyles(getStyles);
  return (
    <CustomScrollbar autoHeightMin="100%" autoHeightMax="100%">
      {dashboardGroups.map(
        ({ show, header, dashboards }, i) =>
          show && (
            <div className={css.dashlistSection} key={`dash-group-${i}`}>
              {showHeadings && <h6 className={css.dashlistSectionHeader}>{header}</h6>}
              <ul>
                {dashboards.map(dash => (
                  <li className={css.dashlistItem} key={`dash-${dash.id}`}>
                    <div className={css.dashlistLink}>
                      <div className={css.dashlistLinkBody}>
                        <a className={css.dashlistTitle} href={dash.url}>
                          {dash.title}
                        </a>
                        {dash.folderTitle && <div className={css.dashlistFolder}>{dash.folderTitle}</div>}
                      </div>
                      <span className={css.dashlistStar} onClick={e => toggleDashboardStar(e, dash)}>
                        <Icon name={dash.isStarred ? 'favorite' : 'star'} type={dash.isStarred ? 'mono' : 'default'} />
                      </span>
                    </div>
                  </li>
                ))}
              </ul>
            </div>
          )
      )}
    </CustomScrollbar>
  );
}<|MERGE_RESOLUTION|>--- conflicted
+++ resolved
@@ -107,15 +107,9 @@
   const [starredDashboards, recentDashboards, searchedDashboards] = useMemo(() => {
     const dashboardList = [...dashboards.values()];
     return [
-<<<<<<< HEAD
-      dashboardList.filter(dash => dash.isStarred),
-      dashboardList.filter(dash => dash.isRecent),
-      dashboardList.filter(dash => dash.isSearchResult),
-=======
       dashboardList.filter((dash) => dash.isStarred).sort((a, b) => a.title.localeCompare(b.title)),
       dashboardList.filter((dash) => dash.isRecent),
       dashboardList.filter((dash) => dash.isSearchResult).sort((a, b) => a.title.localeCompare(b.title)),
->>>>>>> 56ce068a
     ];
   }, [dashboards]);
 
