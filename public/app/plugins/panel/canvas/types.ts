import { CanvasConnection } from '../../../features/canvas';
import { ElementState } from '../../../features/canvas/runtime/element';

import { ConnectionCoordinates } from './panelcfg.gen';

export enum LayerActionID {
  Delete = 'delete',
  Duplicate = 'duplicate',
  MoveTop = 'move-top',
  MoveBottom = 'move-bottom',
}

export interface DragNode {
  key: number;
  dataRef: ElementState;
}

export interface DropNode extends DragNode {
  pos: string;
}

export enum InlineEditTabs {
  ElementManagement = 'element-management',
  SelectedElement = 'selected-element',
  SelectedConnection = 'selected-connection',
}

export type AnchorPoint = {
  x: number;
  y: number;
};

export interface CanvasTooltipPayload {
  anchorPoint: AnchorPoint | undefined;
  element: ElementState | undefined;
  isOpen?: boolean;
}

export interface ConnectionState {
  index: number; // array index from the source
  source: ElementState;
  target: ElementState;
  info: CanvasConnection;
<<<<<<< HEAD
}

export enum LineType {
  Solid = 'Solid',
  Dashed = 'Dashed',
=======
  vertices?: ConnectionCoordinates[];
>>>>>>> 1ce2ae42
}<|MERGE_RESOLUTION|>--- conflicted
+++ resolved
@@ -41,13 +41,15 @@
   source: ElementState;
   target: ElementState;
   info: CanvasConnection;
-<<<<<<< HEAD
+  vertices?: ConnectionCoordinates[];
 }
 
 export enum LineType {
-  Solid = 'Solid',
-  Dashed = 'Dashed',
-=======
-  vertices?: ConnectionCoordinates[];
->>>>>>> 1ce2ae42
+  Solid = 'solid',
+  Dashed = 'dashed',
+}
+
+export enum StrokeDasharray {
+  Solid = '0',
+  Dashed = '8 8',
 }