--- conflicted
+++ resolved
@@ -2,16 +2,10 @@
 import React, { Component } from 'react';
 import { ReplaySubject, Subscription } from 'rxjs';
 
-<<<<<<< HEAD
 import { GrafanaTheme, PanelProps } from '@grafana/data';
 import { config, locationService } from '@grafana/runtime/src';
 import { Button, PanelContext, PanelContextRoot, stylesFactory } from '@grafana/ui';
-import { CanvasGroupOptions } from 'app/features/canvas';
-=======
-import { PanelProps } from '@grafana/data';
-import { PanelContext, PanelContextRoot } from '@grafana/ui';
 import { CanvasFrameOptions } from 'app/features/canvas';
->>>>>>> 6e530d45
 import { ElementState } from 'app/features/canvas/runtime/element';
 import { Scene } from 'app/features/canvas/runtime/scene';
 import { PanelEditEnteredEvent, PanelEditExitedEvent } from 'app/types/events';
