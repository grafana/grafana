--- conflicted
+++ resolved
@@ -1,17 +1,11 @@
 import React, { FC } from 'react';
 import { useObservable } from 'react-use';
 import { Subject } from 'rxjs';
-<<<<<<< HEAD
-import { CanvasEditorOptions } from './elementEditor';
-import { Anchor, Placement } from 'app/features/canvas';
 import { NumberInput } from '@grafana/ui/src/components/NumberInput/NumberInput';
-=======
 
 import { SelectableValue, StandardEditorProps } from '@grafana/data';
 import { Field, HorizontalGroup, InlineField, InlineFieldRow, Select, VerticalGroup } from '@grafana/ui';
 import { HorizontalConstraint, Placement, VerticalConstraint } from 'app/features/canvas';
-import { NumberInput } from 'app/features/dimensions/editors/NumberInput';
->>>>>>> 07aa2bbb
 
 import { PanelOptions } from '../models.gen';
 
