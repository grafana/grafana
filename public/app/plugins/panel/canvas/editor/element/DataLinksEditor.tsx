import { StandardEditorProps, DataLink, VariableSuggestionsScope } from '@grafana/data';
import { DataLinksInlineEditor } from '@grafana/ui';
import { CanvasElementOptions } from 'app/features/canvas/element';

type Props = StandardEditorProps<DataLink[], CanvasElementOptions>;

export function DataLinksEditor({ value, onChange, item, context }: Props) {
  const actions = item.settings?.actions || [];

  return (
    <DataLinksInlineEditor
      links={value}
      onChange={(links) => {
        if (links.some(({ oneClick }) => oneClick === true)) {
          actions.forEach((action) => {
            action.oneClick = false;
          });
        }
        onChange(links);
      }}
      getSuggestions={() => (context.getSuggestions ? context.getSuggestions(VariableSuggestionsScope.Values) : [])}
      data={[]}
<<<<<<< HEAD
      showOneClick={true}
=======
      showOneClick={false}
>>>>>>> 1b8db233
    />
  );
}<|MERGE_RESOLUTION|>--- conflicted
+++ resolved
@@ -20,11 +20,7 @@
       }}
       getSuggestions={() => (context.getSuggestions ? context.getSuggestions(VariableSuggestionsScope.Values) : [])}
       data={[]}
-<<<<<<< HEAD
-      showOneClick={true}
-=======
       showOneClick={false}
->>>>>>> 1b8db233
     />
   );
 }