--- conflicted
+++ resolved
@@ -2,10 +2,6 @@
   "type": "panel",
   "name": "Canvas",
   "id": "canvas",
-<<<<<<< HEAD
-  "state": "beta",
-=======
->>>>>>> ae830f68
 
   "info": {
     "description": "Explicit element placement",
