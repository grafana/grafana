import { FieldConfigProperty, PanelOptionsEditorBuilder, PanelPlugin } from '@grafana/data';
import { config } from '@grafana/runtime';
import { FrameState } from 'app/features/canvas/runtime/frame';

import { CanvasPanel, InstanceState } from './CanvasPanel';
import { getConnectionEditor } from './editor/connectionEditor';
import { getElementEditor } from './editor/element/elementEditor';
import { getLayerEditor } from './editor/layer/layerEditor';
import { PanZoomHelp } from './editor/panZoomHelp';
import { canvasMigrationHandler } from './migrations';
import { Options } from './panelcfg.gen';

export const addStandardCanvasEditorOptions = (builder: PanelOptionsEditorBuilder<Options>) => {
  builder.addBooleanSwitch({
    path: 'inlineEditing',
    name: 'Inline editing',
    description: 'Enable editing the panel directly',
    defaultValue: true,
  });

  builder.addBooleanSwitch({
    path: 'showAdvancedTypes',
    name: 'Experimental element types',
    description: 'Enable selection of experimental element types',
    defaultValue: true,
  });

  builder.addBooleanSwitch({
    path: 'panZoom',
    name: 'Pan and zoom',
    description: 'Enable pan and zoom',
    defaultValue: false,
    showIf: (opts) => config.featureToggles.canvasPanelPanZoom,
  });
  builder.addCustomEditor({
    id: 'panZoomHelp',
    path: 'panZoomHelp',
    name: '',
    editor: PanZoomHelp,
    showIf: (opts) => config.featureToggles.canvasPanelPanZoom && opts.panZoom,
  });
  builder.addBooleanSwitch({
    path: 'infinitePan',
    name: 'Infinite panning',
    description:
<<<<<<< HEAD
      'Enable infinite panning - useful for expansive canvases. Warning: this an experimental feature and currently only works well with elements that are top / left constrained',
=======
      'Enable infinite panning - useful for expansive canvases. Warning: this is an experimental feature and currently only works well with elements that are top / left constrained',
>>>>>>> 5b85c4c2
    defaultValue: false,
    showIf: (opts) => config.featureToggles.canvasPanelPanZoom && opts.panZoom,
  });
};

export const plugin = new PanelPlugin<Options>(CanvasPanel)
  .setNoPadding() // extend to panel edges
  .useFieldConfig({
    standardOptions: {
      [FieldConfigProperty.Mappings]: {
        settings: {
          icon: true,
        },
      },
    },
  })
  .setMigrationHandler(canvasMigrationHandler)
  .setPanelOptions((builder, context) => {
    const state: InstanceState = context.instanceState;

    addStandardCanvasEditorOptions(builder);

    if (state && state.scene) {
      builder.addNestedOptions(getLayerEditor(state));

      const selection = state.selected;
      const connectionSelection = state.selectedConnection;

      if (selection?.length === 1) {
        const element = selection[0];
        if (!(element instanceof FrameState)) {
          builder.addNestedOptions(
            getElementEditor({
              category: [`Selected element (${element.options.name})`],
              element,
              scene: state.scene,
            })
          );
        }
      }

      if (connectionSelection) {
        builder.addNestedOptions(
          getConnectionEditor({
            category: ['Selected connection'],
            connection: connectionSelection,
            scene: state.scene,
          })
        );
      }
    }
  });<|MERGE_RESOLUTION|>--- conflicted
+++ resolved
@@ -43,11 +43,7 @@
     path: 'infinitePan',
     name: 'Infinite panning',
     description:
-<<<<<<< HEAD
-      'Enable infinite panning - useful for expansive canvases. Warning: this an experimental feature and currently only works well with elements that are top / left constrained',
-=======
       'Enable infinite panning - useful for expansive canvases. Warning: this is an experimental feature and currently only works well with elements that are top / left constrained',
->>>>>>> 5b85c4c2
     defaultValue: false,
     showIf: (opts) => config.featureToggles.canvasPanelPanZoom && opts.panZoom,
   });
