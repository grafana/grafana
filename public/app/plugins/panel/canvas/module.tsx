<<<<<<< HEAD
import { PanelOptionsEditorBuilder, PanelPlugin } from '@grafana/data';
import { FrameState } from 'app/features/canvas/runtime/frame';

import { CanvasPanel, InstanceState } from './CanvasPanel';
import { getElementEditor } from './editor/elementEditor';
import { getLayerEditor } from './editor/layerEditor';
import { canvasMigrationHandler } from './migrations';
import { PanelOptions } from './models.gen';

export const addStandardCanvasEditorOptions = (builder: PanelOptionsEditorBuilder<PanelOptions>) => {
=======
import { FieldConfigProperty, PanelOptionsEditorBuilder, PanelPlugin } from '@grafana/data';
import { FrameState } from 'app/features/canvas/runtime/frame';

import { CanvasPanel, InstanceState } from './CanvasPanel';
import { getConnectionEditor } from './editor/connectionEditor';
import { getElementEditor } from './editor/element/elementEditor';
import { getLayerEditor } from './editor/layer/layerEditor';
import { canvasMigrationHandler } from './migrations';
import { Options } from './panelcfg.gen';

export const addStandardCanvasEditorOptions = (builder: PanelOptionsEditorBuilder<Options>) => {
>>>>>>> ae830f68
  builder.addBooleanSwitch({
    path: 'inlineEditing',
    name: 'Inline editing',
    description: 'Enable editing the panel directly',
    defaultValue: true,
  });

  builder.addBooleanSwitch({
    path: 'showAdvancedTypes',
<<<<<<< HEAD
    name: 'Show advanced element types',
    description: '',
    defaultValue: false,
  });
};

export const plugin = new PanelPlugin<PanelOptions>(CanvasPanel)
  .setNoPadding() // extend to panel edges
  .useFieldConfig()
=======
    name: 'Experimental element types',
    description: 'Enable selection of experimental element types',
    defaultValue: true,
  });
};

export const plugin = new PanelPlugin<Options>(CanvasPanel)
  .setNoPadding() // extend to panel edges
  .useFieldConfig({
    standardOptions: {
      [FieldConfigProperty.Mappings]: {
        settings: {
          icon: true,
        },
      },
    },
  })
>>>>>>> ae830f68
  .setMigrationHandler(canvasMigrationHandler)
  .setPanelOptions((builder, context) => {
    const state: InstanceState = context.instanceState;

    addStandardCanvasEditorOptions(builder);

    if (state) {
      builder.addNestedOptions(getLayerEditor(state));

      const selection = state.selected;
      const connectionSelection = state.selectedConnection;

      if (selection?.length === 1) {
        const element = selection[0];
        if (!(element instanceof FrameState)) {
          builder.addNestedOptions(
            getElementEditor({
              category: [`Selected element (${element.options.name})`],
              element,
              scene: state.scene,
            })
          );
        }
      }

      if (connectionSelection) {
        builder.addNestedOptions(
          getConnectionEditor({
            category: ['Selected connection'],
            connection: connectionSelection,
            scene: state.scene,
          })
        );
      }
    }
  });<|MERGE_RESOLUTION|>--- conflicted
+++ resolved
@@ -1,15 +1,3 @@
-<<<<<<< HEAD
-import { PanelOptionsEditorBuilder, PanelPlugin } from '@grafana/data';
-import { FrameState } from 'app/features/canvas/runtime/frame';
-
-import { CanvasPanel, InstanceState } from './CanvasPanel';
-import { getElementEditor } from './editor/elementEditor';
-import { getLayerEditor } from './editor/layerEditor';
-import { canvasMigrationHandler } from './migrations';
-import { PanelOptions } from './models.gen';
-
-export const addStandardCanvasEditorOptions = (builder: PanelOptionsEditorBuilder<PanelOptions>) => {
-=======
 import { FieldConfigProperty, PanelOptionsEditorBuilder, PanelPlugin } from '@grafana/data';
 import { FrameState } from 'app/features/canvas/runtime/frame';
 
@@ -21,7 +9,6 @@
 import { Options } from './panelcfg.gen';
 
 export const addStandardCanvasEditorOptions = (builder: PanelOptionsEditorBuilder<Options>) => {
->>>>>>> ae830f68
   builder.addBooleanSwitch({
     path: 'inlineEditing',
     name: 'Inline editing',
@@ -31,17 +18,6 @@
 
   builder.addBooleanSwitch({
     path: 'showAdvancedTypes',
-<<<<<<< HEAD
-    name: 'Show advanced element types',
-    description: '',
-    defaultValue: false,
-  });
-};
-
-export const plugin = new PanelPlugin<PanelOptions>(CanvasPanel)
-  .setNoPadding() // extend to panel edges
-  .useFieldConfig()
-=======
     name: 'Experimental element types',
     description: 'Enable selection of experimental element types',
     defaultValue: true,
@@ -59,7 +35,6 @@
       },
     },
   })
->>>>>>> ae830f68
   .setMigrationHandler(canvasMigrationHandler)
   .setPanelOptions((builder, context) => {
     const state: InstanceState = context.instanceState;
