--- conflicted
+++ resolved
@@ -124,104 +124,6 @@
 
   // Figure out target and then target's relative coordinates drawing (if no target do parent)
   const renderConnections = () => {
-<<<<<<< HEAD
-    return scene.connections.state.map((v, idx) => {
-      const { source, target, info, vertices } = v;
-      const sourceRect = source.div?.getBoundingClientRect();
-      const parent = source.div?.parentElement;
-      const transformScale = scene.scale;
-      const parentRect = getParentBoundingClientRect(scene);
-
-      if (!sourceRect || !parent || !parentRect) {
-        return;
-      }
-
-      const { x1, y1, x2, y2 } = calculateCoordinates(sourceRect, parentRect, info, target, transformScale);
-      const midpoint = calculateMidpoint(x1, y1, x2, y2);
-      const xDist = x2 - x1;
-      const yDist = y2 - y1;
-
-      const { strokeColor, strokeWidth, strokeRadius, arrowDirection, lineStyle, shouldAnimate } = getConnectionStyles(
-        info,
-        scene,
-        defaultArrowSize,
-        defaultArrowDirection
-      );
-
-      const isSelected = selectedConnection === v && scene.panel.context.instanceState.selectedConnection;
-
-      const connectionCursorStyle = scene.isEditingEnabled ? 'grab' : '';
-      const selectedStyles = { stroke: '#44aaff', strokeOpacity: 0.6, strokeWidth: strokeWidth + 5 };
-
-      const CONNECTION_HEAD_ID_START = `connectionHeadStart-${headId + Math.random()}`;
-      const CONNECTION_HEAD_ID_END = `connectionHeadEnd-${headId + Math.random()}`;
-
-      const radius = strokeRadius;
-      // Create vertex path and populate array of add vertex controls
-      const addVertices: ConnectionCoordinates[] = [];
-      let pathString = `M${x1} ${y1} `;
-      if (vertices?.length) {
-        vertices.map((vertex, index) => {
-          const x = vertex.x;
-          const y = vertex.y;
-
-          // Convert vertex relative coordinates to scene coordinates
-          const X = x * xDist + x1;
-          const Y = y * yDist + y1;
-
-          // Initialize coordinates for first arc control point
-          let xa = X;
-          let ya = Y;
-
-          // Initialize coordinates for second arc control point
-          let xb = X;
-          let yb = Y;
-
-          // Initialize half arc distance and segment angles
-          let lHalfArc = 0;
-          let angle1 = 0;
-          let angle2 = 0;
-
-          // Only calculate arcs if there is a radius
-          if (radius) {
-            if (index < vertices.length - 1) {
-              const Xn = vertices[index + 1].x * xDist + x1;
-              const Yn = vertices[index + 1].y * yDist + y1;
-              if (index === 0) {
-                // First vertex
-                angle1 = calculateAngle(x1, y1, X, Y);
-                angle2 = calculateAngle(X, Y, Xn, Yn);
-              } else {
-                // All vertices
-                const previousVertex = vertices[index - 1];
-                const Xp = previousVertex.x * xDist + x1;
-                const Yp = previousVertex.y * yDist + y1;
-                angle1 = calculateAngle(Xp, Yp, X, Y);
-                angle2 = calculateAngle(X, Y, Xn, Yn);
-              }
-            } else {
-              // Last vertex
-              let previousVertex = { x: 0, y: 0 };
-              if (index > 0) {
-                // Not also the first vertex
-                previousVertex = vertices[index - 1];
-              }
-              const Xp = previousVertex.x * xDist + x1;
-              const Yp = previousVertex.y * yDist + y1;
-              angle1 = calculateAngle(Xp, Yp, X, Y);
-              angle2 = calculateAngle(X, Y, x2, y2);
-            }
-
-            // Calculate angle between two segments where arc will be placed
-            const theta = angle2 - angle1; //radians
-            // Attempt to determine if arc is counter clockwise (ccw)
-            const ccw = theta < 0;
-            // Half arc is used for arc control points
-            lHalfArc = radius * Math.tan(theta / 2);
-            if (ccw) {
-              lHalfArc *= -1;
-            }
-=======
     return (
       scene.connections.state
         // Render selected connection last, ensuring it is above other connections
@@ -235,7 +137,6 @@
 
           if (!sourceRect || !parent || !parentRect) {
             return;
->>>>>>> 8796d2d3
           }
 
           const { x1, y1, x2, y2 } = calculateCoordinates(sourceRect, parentRect, info, target, transformScale);
@@ -243,12 +144,8 @@
           const xDist = x2 - x1;
           const yDist = y2 - y1;
 
-          const { strokeColor, strokeWidth, strokeRadius, arrowDirection, lineStyle } = getConnectionStyles(
-            info,
-            scene,
-            defaultArrowSize,
-            defaultArrowDirection
-          );
+          const { strokeColor, strokeWidth, strokeRadius, arrowDirection, lineStyle, shouldAnimate } =
+            getConnectionStyles(info, scene, defaultArrowSize, defaultArrowDirection);
 
           const isSelected = selectedConnection === v && scene.panel.context.instanceState.selectedConnection;
 
@@ -434,89 +331,6 @@
             pathString += `L${x2} ${y2}`;
           }
 
-<<<<<<< HEAD
-      const markerStart =
-        arrowDirection === ConnectionDirection.Reverse || arrowDirection === ConnectionDirection.Both
-          ? `url(#${CONNECTION_HEAD_ID_START})`
-          : undefined;
-
-      const markerEnd =
-        arrowDirection === ConnectionDirection.Forward || arrowDirection === ConnectionDirection.Both
-          ? `url(#${CONNECTION_HEAD_ID_END})`
-          : undefined;
-
-      const getAnimationDirection = () => {
-        let values = '100;0';
-
-        if (arrowDirection === ConnectionDirection.Reverse) {
-          values = '0;100';
-        }
-
-        return values;
-      };
-
-      return (
-        <svg className={styles.connection} key={idx}>
-          <g onClick={() => selectConnection(v)}>
-            <defs>
-              <marker
-                id={CONNECTION_HEAD_ID_START}
-                markerWidth="10"
-                markerHeight="7"
-                refX="0"
-                refY="3.5"
-                orient="auto"
-                stroke={strokeColor}
-              >
-                <polygon points="10 0, 0 3.5, 10 7" fill={strokeColor} />
-              </marker>
-              <marker
-                id={CONNECTION_HEAD_ID_END}
-                markerWidth="10"
-                markerHeight="7"
-                refX="10"
-                refY="3.5"
-                orient="auto"
-                stroke={strokeColor}
-              >
-                <polygon points="0 0, 10 3.5, 0 7" fill={strokeColor} />
-              </marker>
-            </defs>
-            {vertices?.length ? (
-              <g>
-                <path
-                  id={`${CONNECTION_LINE_ID}_transparent`}
-                  d={pathString}
-                  cursor={connectionCursorStyle}
-                  pointerEvents="auto"
-                  stroke="transparent"
-                  strokeWidth={15}
-                  fill={'none'}
-                  style={isSelected ? selectedStyles : {}}
-                />
-                <path
-                  d={pathString}
-                  stroke={strokeColor}
-                  strokeWidth={strokeWidth}
-                  strokeDasharray={lineStyle}
-                  strokeDashoffset={1}
-                  fill={'none'}
-                  markerEnd={markerEnd}
-                  markerStart={markerStart}
-                >
-                  {shouldAnimate && (
-                    <animate
-                      attributeName="stroke-dashoffset"
-                      values={getAnimationDirection()}
-                      dur="5s"
-                      calcMode="linear"
-                      repeatCount="indefinite"
-                      fill={'freeze'}
-                    />
-                  )}
-                </path>
-                {isSelected && (
-=======
           const markerStart =
             arrowDirection === ConnectionDirection.Reverse || arrowDirection === ConnectionDirection.Both
               ? `url(#${CONNECTION_HEAD_ID_START})`
@@ -526,6 +340,16 @@
             arrowDirection === ConnectionDirection.Forward || arrowDirection === ConnectionDirection.Both
               ? `url(#${CONNECTION_HEAD_ID_END})`
               : undefined;
+
+          const getAnimationDirection = () => {
+            let values = '100;0';
+
+            if (arrowDirection === ConnectionDirection.Reverse) {
+              values = '0;100';
+            }
+
+            return values;
+          };
 
           return (
             <svg className={styles.connection} key={idx}>
@@ -555,7 +379,6 @@
                   </marker>
                 </defs>
                 {vertices?.length ? (
->>>>>>> 8796d2d3
                   <g>
                     <path
                       id={`${CONNECTION_LINE_ID}_transparent`}
@@ -572,10 +395,22 @@
                       stroke={strokeColor}
                       strokeWidth={strokeWidth}
                       strokeDasharray={lineStyle}
+                      strokeDashoffset={1}
                       fill={'none'}
                       markerEnd={markerEnd}
                       markerStart={markerStart}
-                    />
+                    >
+                      {shouldAnimate && (
+                        <animate
+                          attributeName="stroke-dashoffset"
+                          values={getAnimationDirection()}
+                          dur="5s"
+                          calcMode="linear"
+                          repeatCount="indefinite"
+                          fill={'freeze'}
+                        />
+                      )}
+                    </path>
                     {isSelected && (
                       <g>
                         {vertices.map((value, index) => {
@@ -638,12 +473,24 @@
                       markerEnd={markerEnd}
                       markerStart={markerStart}
                       strokeDasharray={lineStyle}
+                      strokeDashoffset={1}
                       x1={x1}
                       y1={y1}
                       x2={x2}
                       y2={y2}
                       cursor={connectionCursorStyle}
-                    />
+                    >
+                      {shouldAnimate && (
+                        <animate
+                          attributeName="stroke-dashoffset"
+                          values={getAnimationDirection()}
+                          dur="5s"
+                          calcMode="linear"
+                          repeatCount="indefinite"
+                          fill={'freeze'}
+                        />
+                      )}
+                    </line>
                     {isSelected && (
                       <circle
                         id={CONNECTION_VERTEX_ADD_ID}
@@ -660,72 +507,10 @@
                   </g>
                 )}
               </g>
-<<<<<<< HEAD
-            ) : (
-              <g>
-                <line
-                  id={`${CONNECTION_LINE_ID}_transparent`}
-                  cursor={connectionCursorStyle}
-                  pointerEvents="auto"
-                  stroke="transparent"
-                  strokeWidth={15}
-                  style={isSelected ? selectedStyles : {}}
-                  x1={x1}
-                  y1={y1}
-                  x2={x2}
-                  y2={y2}
-                />
-                <line
-                  id={CONNECTION_LINE_ID}
-                  stroke={strokeColor}
-                  pointerEvents="auto"
-                  strokeWidth={strokeWidth}
-                  markerEnd={markerEnd}
-                  markerStart={markerStart}
-                  strokeDasharray={lineStyle}
-                  strokeDashoffset={1}
-                  x1={x1}
-                  y1={y1}
-                  x2={x2}
-                  y2={y2}
-                  cursor={connectionCursorStyle}
-                >
-                  {shouldAnimate && (
-                    <animate
-                      attributeName="stroke-dashoffset"
-                      values={getAnimationDirection()}
-                      dur="5s"
-                      calcMode="linear"
-                      repeatCount="indefinite"
-                      fill={'freeze'}
-                    />
-                  )}
-                </line>
-                {isSelected && (
-                  <circle
-                    id={CONNECTION_VERTEX_ADD_ID}
-                    data-index={0}
-                    cx={midpoint.x}
-                    cy={midpoint.y}
-                    r={4}
-                    stroke={strokeColor}
-                    className={styles.addVertex}
-                    cursor={'crosshair'}
-                    pointerEvents="auto"
-                  />
-                )}
-              </g>
-            )}
-          </g>
-        </svg>
-      );
-    });
-=======
             </svg>
           );
         })
     );
->>>>>>> 8796d2d3
   };
 
   return (
