--- conflicted
+++ resolved
@@ -131,8 +131,7 @@
         // Render selected connection last, ensuring it is above other connections
         .sort((_a, b) => (selectedConnection === b && scene.panel.context.instanceState.selectedConnection ? -1 : 0))
         .map((v, idx) => {
-<<<<<<< HEAD
-          const { source, target, info, vertices } = v;
+          const { source, target, info, vertices, index } = v;
           // const sourceRect = source.div?.getBoundingClientRect();
           const sourceRect = source.div;
           const parent = source.div?.parentElement; // do we need this?
@@ -141,13 +140,6 @@
           // const parentRect = getParentBoundingClientRect(scene);
           // const parentRect = scene.viewportDiv?.getBoundingClientRect();
           const parentRect = scene.viewportDiv;
-=======
-          const { source, target, info, vertices, index } = v;
-          const sourceRect = source.div?.getBoundingClientRect();
-          const parent = source.div?.parentElement;
-          const transformScale = scene.scale;
-          const parentRect = getParentBoundingClientRect(scene);
->>>>>>> e4fbae03
 
           if (!sourceRect || !parent || !parentRect) {
             return;
