import React from 'react';
import { BehaviorSubject } from 'rxjs';

import { config } from '@grafana/runtime';
import { CanvasConnection, ConnectionCoordinates, ConnectionPath } from 'app/features/canvas';
import { ElementState } from 'app/features/canvas/runtime/element';
import { Scene } from 'app/features/canvas/runtime/scene';

import { ConnectionState } from '../../types';
import {
<<<<<<< HEAD
  calculateAngle,
=======
>>>>>>> f2628bfa
  calculateCoordinates,
  getConnections,
  getParentBoundingClientRect,
  isConnectionSource,
  isConnectionTarget,
} from '../../utils';

import { CONNECTION_ANCHOR_ALT, ConnectionAnchors, CONNECTION_ANCHOR_HIGHLIGHT_OFFSET } from './ConnectionAnchors';
import { ConnectionSVG } from './ConnectionSVG';

export class Connections {
  scene: Scene;
  connectionAnchorDiv?: HTMLDivElement;
  connectionSVG?: SVGElement;
  connectionLine?: SVGLineElement;
  connectionSVGVertex?: SVGElement;
  connectionVertexPath?: SVGPathElement;
  connectionVertex?: SVGCircleElement;
  connectionSource?: ElementState;
  connectionTarget?: ElementState;
  isDrawingConnection?: boolean;
  selectedVertexIndex?: number;
  didConnectionLeaveHighlight?: boolean;
  state: ConnectionState[] = [];
  readonly selection = new BehaviorSubject<ConnectionState | undefined>(undefined);

  constructor(scene: Scene) {
    this.scene = scene;
    this.updateState();
  }

  select = (connection: ConnectionState | undefined) => {
    if (connection === this.selection.value) {
      return;
    }
    this.selection.next(connection);
  };

  updateState = () => {
    const s = this.selection.value;
    this.state = getConnections(this.scene.byName);

    if (s) {
      for (let c of this.state) {
        if (c.source === s.source && c.index === s.index) {
          this.selection.next(c);
          break;
        }
      }
    }
  };

  setConnectionAnchorRef = (anchorElement: HTMLDivElement) => {
    this.connectionAnchorDiv = anchorElement;
  };

  setConnectionSVGRef = (connectionSVG: SVGSVGElement) => {
    this.connectionSVG = connectionSVG;
  };

  setConnectionLineRef = (connectionLine: SVGLineElement) => {
    this.connectionLine = connectionLine;
  };

  setConnectionSVGVertexRef = (connectionSVG: SVGSVGElement) => {
    this.connectionSVGVertex = connectionSVG;
  };

  setConnectionVertexRef = (connectionVertex: SVGCircleElement) => {
    this.connectionVertex = connectionVertex;
  };

  setConnectionVertexPathRef = (connectionVertexPath: SVGPathElement) => {
    this.connectionVertexPath = connectionVertexPath;
  };

  // Recursively find the first parent that is a canvas element
  findElementTarget = (element: Element): ElementState | undefined => {
    let elementTarget = undefined;

    // Cap recursion at the scene level
    if (element === this.scene.div) {
      return undefined;
    }

    elementTarget = this.scene.findElementByTarget(element);

    if (!elementTarget && element.parentElement) {
      elementTarget = this.findElementTarget(element.parentElement);
    }

    return elementTarget;
  };

  handleMouseEnter = (event: React.MouseEvent) => {
    if (!(event.target instanceof Element) || !this.scene.isEditingEnabled) {
      return;
    }

    let element: ElementState | undefined = this.findElementTarget(event.target);

    if (!element) {
      console.log('no element');
      return;
    }

    if (this.isDrawingConnection) {
      this.connectionTarget = element;
    } else {
      this.connectionSource = element;
      if (!this.connectionSource) {
        console.log('no connection source');
        return;
      }
    }

    const elementBoundingRect = element.div!.getBoundingClientRect();
    const transformScale = this.scene.scale;
    const parentBoundingRect = getParentBoundingClientRect(this.scene);

    const relativeTop = elementBoundingRect.top - (parentBoundingRect?.top ?? 0);
    const relativeLeft = elementBoundingRect.left - (parentBoundingRect?.left ?? 0);

    if (this.connectionAnchorDiv) {
      this.connectionAnchorDiv.style.display = 'none';
      this.connectionAnchorDiv.style.display = 'block';
      this.connectionAnchorDiv.style.top = `${relativeTop / transformScale}px`;
      this.connectionAnchorDiv.style.left = `${relativeLeft / transformScale}px`;
      this.connectionAnchorDiv.style.height = `${elementBoundingRect.height / transformScale}px`;
      this.connectionAnchorDiv.style.width = `${elementBoundingRect.width / transformScale}px`;
    }
  };

  // Return boolean indicates if connection anchors were hidden or not
  handleMouseLeave = (event: React.MouseEvent | React.FocusEvent): boolean => {
    // If mouse is leaving INTO the anchor image, don't remove div
    if (
      event.relatedTarget instanceof HTMLImageElement &&
      event.relatedTarget.getAttribute('alt') === CONNECTION_ANCHOR_ALT
    ) {
      return false;
    }

    this.connectionTarget = undefined;
    this.connectionAnchorDiv!.style.display = 'none';
    return true;
  };

  connectionListener = (event: MouseEvent) => {
    event.preventDefault();

    if (!(this.connectionLine && this.scene.div && this.scene.div.parentElement)) {
      return;
    }

    const transformScale = this.scene.scale;
    const parentBoundingRect = getParentBoundingClientRect(this.scene);

    if (!parentBoundingRect) {
      return;
    }

    const x = event.pageX - parentBoundingRect.x ?? 0;
    const y = event.pageY - parentBoundingRect.y ?? 0;

    this.connectionLine.setAttribute('x2', `${x / transformScale}`);
    this.connectionLine.setAttribute('y2', `${y / transformScale}`);

    const connectionLineX1 = this.connectionLine.x1.baseVal.value;
    const connectionLineY1 = this.connectionLine.y1.baseVal.value;
    if (!this.didConnectionLeaveHighlight) {
      const connectionLength = Math.hypot(x - connectionLineX1, y - connectionLineY1);
      if (connectionLength > CONNECTION_ANCHOR_HIGHLIGHT_OFFSET && this.connectionSVG) {
        this.didConnectionLeaveHighlight = true;
        this.connectionSVG.style.display = 'block';
        this.isDrawingConnection = true;
      }
    }

    if (!event.buttons) {
      if (this.connectionSource && this.connectionSource.div && this.connectionSource.div.parentElement) {
        const sourceRect = this.connectionSource.div.getBoundingClientRect();

        const transformScale = this.scene.scale;
        const parentRect = getParentBoundingClientRect(this.scene);

        if (!parentRect) {
          return;
        }

        const sourceVerticalCenter = (sourceRect.top - parentRect.top + sourceRect.height / 2) / transformScale;
        const sourceHorizontalCenter = (sourceRect.left - parentRect.left + sourceRect.width / 2) / transformScale;

        // Convert from DOM coords to connection coords
        // TODO: Break this out into util function and add tests
        const sourceX = (connectionLineX1 - sourceHorizontalCenter) / (sourceRect.width / 2 / transformScale);
        const sourceY = (sourceVerticalCenter - connectionLineY1) / (sourceRect.height / 2 / transformScale);

        let targetX;
        let targetY;
        let targetName;

        if (this.connectionTarget && this.connectionTarget.div) {
          const targetRect = this.connectionTarget.div.getBoundingClientRect();

          const targetVerticalCenter = targetRect.top - parentRect.top + targetRect.height / 2;
          const targetHorizontalCenter = targetRect.left - parentRect.left + targetRect.width / 2;

          targetX = (x - targetHorizontalCenter) / (targetRect.width / 2);
          targetY = (targetVerticalCenter - y) / (targetRect.height / 2);
          targetName = this.connectionTarget.options.name;
        } else {
          const parentVerticalCenter = parentRect.height / 2;
          const parentHorizontalCenter = parentRect.width / 2;

          targetX = (x - parentHorizontalCenter) / (parentRect.width / 2);
          targetY = (parentVerticalCenter - y) / (parentRect.height / 2);
        }

        const connection = {
          source: {
            x: sourceX,
            y: sourceY,
          },
          target: {
            x: targetX,
            y: targetY,
          },
          targetName: targetName,
          color: {
            fixed: config.theme2.colors.text.primary,
          },
          size: {
            fixed: 2,
            min: 1,
            max: 10,
          },
          path: ConnectionPath.Straight,
        };

        const { options } = this.connectionSource;
        if (!options.connections) {
          options.connections = [];
        }
        if (this.didConnectionLeaveHighlight) {
          this.connectionSource.options.connections = [...options.connections, connection];
          this.connectionSource.onChange(this.connectionSource.options);
        }
      }

      if (this.connectionSVG) {
        this.connectionSVG.style.display = 'none';
      }

      if (this.scene.selecto && this.scene.selecto.rootContainer) {
        this.scene.selecto.rootContainer.style.cursor = 'default';
        this.scene.selecto.rootContainer.removeEventListener('mousemove', this.connectionListener);
      }

      this.isDrawingConnection = false;
      this.updateState();
      this.scene.save();
    }
  };

  // Handles mousemove and mouseup events when dragging an existing vertex
  vertexListener = (event: MouseEvent) => {
<<<<<<< HEAD
    this.scene.selecto!.rootContainer!.style.cursor = 'crosshair';
=======
>>>>>>> f2628bfa
    event.preventDefault();

    if (!(this.connectionVertex && this.scene.div && this.scene.div.parentElement)) {
      return;
    }

    const transformScale = this.scene.scale;
    const parentBoundingRect = getParentBoundingClientRect(this.scene);

    if (!parentBoundingRect) {
      return;
    }

    const x = (event.pageX - parentBoundingRect.x) / transformScale ?? 0;
    const y = (event.pageY - parentBoundingRect.y) / transformScale ?? 0;

    this.connectionVertex?.setAttribute('cx', `${x}`);
    this.connectionVertex?.setAttribute('cy', `${y}`);

    const sourceRect = this.selection.value!.source.div!.getBoundingClientRect();

    // calculate relative coordinates based on source and target coorindates of connection
    const { x1, y1, x2, y2 } = calculateCoordinates(
      sourceRect,
      parentBoundingRect,
      this.selection.value?.info!,
      this.selection.value!.target,
      transformScale
    );

    let vx1 = x1;
    let vy1 = y1;
    let vx2 = x2;
    let vy2 = y2;
    if (this.selection.value && this.selection.value.vertices) {
      if (this.selectedVertexIndex !== undefined && this.selectedVertexIndex > 0) {
        vx1 += this.selection.value.vertices[this.selectedVertexIndex - 1].x * (x2 - x1);
        vy1 += this.selection.value.vertices[this.selectedVertexIndex - 1].y * (y2 - y1);
      }
      if (
        this.selectedVertexIndex !== undefined &&
        this.selectedVertexIndex < this.selection.value.vertices.length - 1
      ) {
        vx2 = this.selection.value.vertices[this.selectedVertexIndex + 1].x * (x2 - x1) + x1;
        vy2 = this.selection.value.vertices[this.selectedVertexIndex + 1].y * (y2 - y1) + y1;
      }
    }

<<<<<<< HEAD
    // Check if slope before vertex and after vertex is within snapping tolerance
    const snapTolerance = 5;
    const orthoTolerance = 0.05;
    const angleOverall = calculateAngle(vx1, vy1, vx2, vy2);
    const angleBefore = calculateAngle(vx1, vy1, x, y);
    const deleteVertex = Math.abs(angleBefore - angleOverall) < snapTolerance;
    const verticalBefore = Math.abs((x - vx1) / (y - vy1)) < orthoTolerance;
    const verticalAfter = Math.abs((x - vx2) / (y - vy2)) < orthoTolerance;
    const horizontalBefore = Math.abs((y - vy1) / (x - vx1)) < orthoTolerance;
    const horizontalAfter = Math.abs((y - vy2) / (x - vx2)) < orthoTolerance;

    let xSnap = x;
    let ySnap = y;
    if (verticalBefore) {
      xSnap = vx1;
    } else if (verticalAfter) {
      xSnap = vx2;
    }
    if (horizontalBefore) {
      ySnap = vy1;
    } else if (horizontalAfter) {
      ySnap = vy2;
    }

    if ((verticalBefore || verticalAfter) && (horizontalBefore || horizontalAfter)) {
      this.scene.selecto!.rootContainer!.style.cursor = 'move';
    } else if (verticalBefore || verticalAfter) {
      this.scene.selecto!.rootContainer!.style.cursor = 'col-resize';
    } else if (horizontalBefore || horizontalAfter) {
      this.scene.selecto!.rootContainer!.style.cursor = 'row-resize';
    }
    if (deleteVertex) {
      // Display temporary vertex removal
      this.scene.selecto!.rootContainer!.style.cursor = 'not-allowed';
      this.connectionVertexPath?.setAttribute('d', `M${vx1} ${vy1} L${vx2} ${vy2}`);
      this.connectionSVGVertex!.style.display = 'block';
    } else {
      // Display temporary vertex during drag
      this.connectionVertexPath?.setAttribute('d', `M${vx1} ${vy1} L${xSnap} ${ySnap} L${vx2} ${vy2}`);
      this.connectionSVGVertex!.style.display = 'block';
    }
=======
    // Display temporary vertex during drag
    this.connectionVertexPath?.setAttribute('d', `M${vx1} ${vy1} L${x} ${y} L${vx2} ${vy2}`);
    this.connectionSVGVertex!.style.display = 'block';
>>>>>>> f2628bfa

    // Handle mouseup
    if (!event.buttons) {
      // Remove existing event listener
      this.scene.selecto?.rootContainer?.removeEventListener('mousemove', this.vertexListener);
      this.scene.selecto?.rootContainer?.removeEventListener('mouseup', this.vertexListener);
      this.scene.selecto!.rootContainer!.style.cursor = 'auto';
      this.connectionSVGVertex!.style.display = 'none';

      // call onChange here and update appropriate index of connection vertices array
      const connectionIndex = this.selection.value?.index;
      const vertexIndex = this.selectedVertexIndex;

      if (connectionIndex !== undefined && vertexIndex !== undefined) {
        const currentSource = this.scene.connections.state[connectionIndex].source;
        if (currentSource.options.connections) {
          const currentConnections = [...currentSource.options.connections];
          if (currentConnections[connectionIndex].vertices) {
            const currentVertices = [...currentConnections[connectionIndex].vertices!];
<<<<<<< HEAD
            if (deleteVertex) {
              currentVertices.splice(vertexIndex, 1);
            } else {
              const currentVertex = { ...currentVertices[vertexIndex] };

              currentVertex.x = (xSnap - x1) / (x2 - x1);
              currentVertex.y = (ySnap - y1) / (y2 - y1);

              currentVertices[vertexIndex] = currentVertex;
            }
=======
            const currentVertex = { ...currentVertices[vertexIndex] };

            currentVertex.x = (x - x1) / (x2 - x1);
            currentVertex.y = (y - y1) / (y2 - y1);

            currentVertices[vertexIndex] = currentVertex;
>>>>>>> f2628bfa
            currentConnections[connectionIndex] = {
              ...currentConnections[connectionIndex],
              vertices: currentVertices,
            };

            // Update save model
            currentSource.onChange({ ...currentSource.options, connections: currentConnections });
            this.updateState();
            this.scene.save();
          }
        }
      }
    }
  };

  // Handles mousemove and mouseup events when dragging a new vertex
  vertexAddListener = (event: MouseEvent) => {
<<<<<<< HEAD
    this.scene.selecto!.rootContainer!.style.cursor = 'crosshair';
=======
>>>>>>> f2628bfa
    event.preventDefault();

    if (!(this.connectionVertex && this.scene.div && this.scene.div.parentElement)) {
      return;
    }

    const transformScale = this.scene.scale;
    const parentBoundingRect = getParentBoundingClientRect(this.scene);

    if (!parentBoundingRect) {
      return;
    }

    const x = (event.pageX - parentBoundingRect.x) / transformScale ?? 0;
    const y = (event.pageY - parentBoundingRect.y) / transformScale ?? 0;

    this.connectionVertex?.setAttribute('cx', `${x}`);
    this.connectionVertex?.setAttribute('cy', `${y}`);

    const sourceRect = this.selection.value!.source.div!.getBoundingClientRect();

    // calculate relative coordinates based on source and target coorindates of connection
    const { x1, y1, x2, y2 } = calculateCoordinates(
      sourceRect,
      parentBoundingRect,
      this.selection.value?.info!,
      this.selection.value!.target,
      transformScale
    );

    let vx1 = x1;
    let vy1 = y1;
    let vx2 = x2;
    let vy2 = y2;
    if (this.selection.value && this.selection.value.vertices) {
      if (this.selectedVertexIndex !== undefined && this.selectedVertexIndex > 0) {
        vx1 += this.selection.value.vertices[this.selectedVertexIndex - 1].x * (x2 - x1);
        vy1 += this.selection.value.vertices[this.selectedVertexIndex - 1].y * (y2 - y1);
      }
      if (this.selectedVertexIndex !== undefined && this.selectedVertexIndex < this.selection.value.vertices.length) {
        vx2 = this.selection.value.vertices[this.selectedVertexIndex].x * (x2 - x1) + x1;
        vy2 = this.selection.value.vertices[this.selectedVertexIndex].y * (y2 - y1) + y1;
      }
    }

    // Display temporary vertex during drag
    this.connectionVertexPath?.setAttribute('d', `M${vx1} ${vy1} L${x} ${y} L${vx2} ${vy2}`);
    this.connectionSVGVertex!.style.display = 'block';

    // Handle mouseup
    if (!event.buttons) {
      // Remove existing event listener
      this.scene.selecto?.rootContainer?.removeEventListener('mousemove', this.vertexAddListener);
      this.scene.selecto?.rootContainer?.removeEventListener('mouseup', this.vertexAddListener);
      this.scene.selecto!.rootContainer!.style.cursor = 'auto';
      this.connectionSVGVertex!.style.display = 'none';

      // call onChange here and insert new vertex at appropriate index of connection vertices array
      const connectionIndex = this.selection.value?.index;
      const vertexIndex = this.selectedVertexIndex;

      if (connectionIndex !== undefined && vertexIndex !== undefined) {
        const currentSource = this.scene.connections.state[connectionIndex].source;
        if (currentSource.options.connections) {
          const currentConnections = [...currentSource.options.connections];
          const newVertex = { x: (x - x1) / (x2 - x1), y: (y - y1) / (y2 - y1) };
          if (currentConnections[connectionIndex].vertices) {
            const currentVertices = [...currentConnections[connectionIndex].vertices!];
            currentVertices.splice(vertexIndex, 0, newVertex);
            currentConnections[connectionIndex] = {
              ...currentConnections[connectionIndex],
              vertices: currentVertices,
            };
          } else {
            // For first vertex creation
            const currentVertices: ConnectionCoordinates[] = [newVertex];
            currentConnections[connectionIndex] = {
              ...currentConnections[connectionIndex],
              vertices: currentVertices,
            };
          }

          // Update save model
          currentSource.onChange({ ...currentSource.options, connections: currentConnections });
          this.updateState();
          this.scene.save();
        }
      }
    }
  };

  handleConnectionDragStart = (selectedTarget: HTMLElement, clientX: number, clientY: number) => {
    this.scene.selecto!.rootContainer!.style.cursor = 'crosshair';
    if (this.connectionSVG && this.connectionLine && this.scene.div && this.scene.div.parentElement) {
      const connectionStartTargetBox = selectedTarget.getBoundingClientRect();

      const transformScale = this.scene.scale;
      const parentBoundingRect = getParentBoundingClientRect(this.scene);

      if (!parentBoundingRect) {
        return;
      }

      // Multiply by transform scale to calculate the correct scaled offset
      const connectionAnchorOffsetX = CONNECTION_ANCHOR_HIGHLIGHT_OFFSET * transformScale;
      const connectionAnchorOffsetY = CONNECTION_ANCHOR_HIGHLIGHT_OFFSET * transformScale;

      const x = (connectionStartTargetBox.x - parentBoundingRect.x + connectionAnchorOffsetX) / transformScale;
      const y = (connectionStartTargetBox.y - parentBoundingRect.y + connectionAnchorOffsetY) / transformScale;

      const mouseX = clientX - parentBoundingRect.x;
      const mouseY = clientY - parentBoundingRect.y;

      this.connectionLine.setAttribute('x1', `${x}`);
      this.connectionLine.setAttribute('y1', `${y}`);
      this.connectionLine.setAttribute('x2', `${mouseX}`);
      this.connectionLine.setAttribute('y2', `${mouseY}`);
      this.didConnectionLeaveHighlight = false;
    }

    this.scene.selecto?.rootContainer?.addEventListener('mousemove', this.connectionListener);
  };

  // Add event listener at root container during existing vertex drag
  handleVertexDragStart = (selectedTarget: HTMLElement) => {
    // Get vertex index from selected target data
    this.selectedVertexIndex = Number(selectedTarget.getAttribute('data-index'));
<<<<<<< HEAD
=======
    this.scene.selecto!.rootContainer!.style.cursor = 'crosshair';
>>>>>>> f2628bfa

    this.scene.selecto?.rootContainer?.addEventListener('mousemove', this.vertexListener);
    this.scene.selecto?.rootContainer?.addEventListener('mouseup', this.vertexListener);
  };

  // Add event listener at root container during creation of new vertex
  handleVertexAddDragStart = (selectedTarget: HTMLElement) => {
    // Get vertex index from selected target data
    this.selectedVertexIndex = Number(selectedTarget.getAttribute('data-index'));
<<<<<<< HEAD
=======
    this.scene.selecto!.rootContainer!.style.cursor = 'crosshair';
>>>>>>> f2628bfa

    this.scene.selecto?.rootContainer?.addEventListener('mousemove', this.vertexAddListener);
    this.scene.selecto?.rootContainer?.addEventListener('mouseup', this.vertexAddListener);
  };

  onChange = (current: ConnectionState, update: CanvasConnection) => {
    const connections = current.source.options.connections?.splice(0) ?? [];
    connections[current.index] = update;
    current.source.onChange({ ...current.source.options, connections });
    this.updateState();
  };

  // used for moveable actions
  connectionsNeedUpdate = (element: ElementState): boolean => {
    return isConnectionSource(element) || isConnectionTarget(element, this.scene.byName);
  };

  render() {
    return (
      <>
        <ConnectionAnchors setRef={this.setConnectionAnchorRef} handleMouseLeave={this.handleMouseLeave} />
        <ConnectionSVG
          setSVGRef={this.setConnectionSVGRef}
          setLineRef={this.setConnectionLineRef}
          setSVGVertexRef={this.setConnectionSVGVertexRef}
          setVertexPathRef={this.setConnectionVertexPathRef}
          setVertexRef={this.setConnectionVertexRef}
          scene={this.scene}
        />
      </>
    );
  }
}<|MERGE_RESOLUTION|>--- conflicted
+++ resolved
@@ -8,10 +8,7 @@
 
 import { ConnectionState } from '../../types';
 import {
-<<<<<<< HEAD
   calculateAngle,
-=======
->>>>>>> f2628bfa
   calculateCoordinates,
   getConnections,
   getParentBoundingClientRect,
@@ -279,10 +276,9 @@
 
   // Handles mousemove and mouseup events when dragging an existing vertex
   vertexListener = (event: MouseEvent) => {
-<<<<<<< HEAD
+
     this.scene.selecto!.rootContainer!.style.cursor = 'crosshair';
-=======
->>>>>>> f2628bfa
+
     event.preventDefault();
 
     if (!(this.connectionVertex && this.scene.div && this.scene.div.parentElement)) {
@@ -331,7 +327,6 @@
       }
     }
 
-<<<<<<< HEAD
     // Check if slope before vertex and after vertex is within snapping tolerance
     const snapTolerance = 5;
     const orthoTolerance = 0.05;
@@ -373,11 +368,6 @@
       this.connectionVertexPath?.setAttribute('d', `M${vx1} ${vy1} L${xSnap} ${ySnap} L${vx2} ${vy2}`);
       this.connectionSVGVertex!.style.display = 'block';
     }
-=======
-    // Display temporary vertex during drag
-    this.connectionVertexPath?.setAttribute('d', `M${vx1} ${vy1} L${x} ${y} L${vx2} ${vy2}`);
-    this.connectionSVGVertex!.style.display = 'block';
->>>>>>> f2628bfa
 
     // Handle mouseup
     if (!event.buttons) {
@@ -397,7 +387,7 @@
           const currentConnections = [...currentSource.options.connections];
           if (currentConnections[connectionIndex].vertices) {
             const currentVertices = [...currentConnections[connectionIndex].vertices!];
-<<<<<<< HEAD
+
             if (deleteVertex) {
               currentVertices.splice(vertexIndex, 1);
             } else {
@@ -408,14 +398,7 @@
 
               currentVertices[vertexIndex] = currentVertex;
             }
-=======
-            const currentVertex = { ...currentVertices[vertexIndex] };
-
-            currentVertex.x = (x - x1) / (x2 - x1);
-            currentVertex.y = (y - y1) / (y2 - y1);
-
-            currentVertices[vertexIndex] = currentVertex;
->>>>>>> f2628bfa
+
             currentConnections[connectionIndex] = {
               ...currentConnections[connectionIndex],
               vertices: currentVertices,
@@ -433,10 +416,8 @@
 
   // Handles mousemove and mouseup events when dragging a new vertex
   vertexAddListener = (event: MouseEvent) => {
-<<<<<<< HEAD
     this.scene.selecto!.rootContainer!.style.cursor = 'crosshair';
-=======
->>>>>>> f2628bfa
+
     event.preventDefault();
 
     if (!(this.connectionVertex && this.scene.div && this.scene.div.parentElement)) {
@@ -564,10 +545,6 @@
   handleVertexDragStart = (selectedTarget: HTMLElement) => {
     // Get vertex index from selected target data
     this.selectedVertexIndex = Number(selectedTarget.getAttribute('data-index'));
-<<<<<<< HEAD
-=======
-    this.scene.selecto!.rootContainer!.style.cursor = 'crosshair';
->>>>>>> f2628bfa
 
     this.scene.selecto?.rootContainer?.addEventListener('mousemove', this.vertexListener);
     this.scene.selecto?.rootContainer?.addEventListener('mouseup', this.vertexListener);
@@ -577,10 +554,6 @@
   handleVertexAddDragStart = (selectedTarget: HTMLElement) => {
     // Get vertex index from selected target data
     this.selectedVertexIndex = Number(selectedTarget.getAttribute('data-index'));
-<<<<<<< HEAD
-=======
-    this.scene.selecto!.rootContainer!.style.cursor = 'crosshair';
->>>>>>> f2628bfa
 
     this.scene.selecto?.rootContainer?.addEventListener('mousemove', this.vertexAddListener);
     this.scene.selecto?.rootContainer?.addEventListener('mouseup', this.vertexAddListener);
