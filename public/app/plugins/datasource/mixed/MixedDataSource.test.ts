--- conflicted
+++ resolved
@@ -26,26 +26,15 @@
 
 describe('MixedDatasource', () => {
   describe('with no errors', () => {
-<<<<<<< HEAD
-    const requestMixed = getQueryOptions({
-      targets: [
-        { refId: 'QA', datasource: { uid: 'A' } }, // 1
-        { refId: 'QB', datasource: { uid: 'B' } }, // 2
-        { refId: 'QC', datasource: { uid: 'C' } }, // 3
-      ],
-    });
-    const results: any[] = [];
-=======
     it('direct query should return results', async () => {
       const ds = new MixedDatasource({} as any);
       const requestMixed = getQueryOptions({
         targets: [
-          { refId: 'QA', datasource: 'A' }, // 1
-          { refId: 'QB', datasource: 'B' }, // 2
-          { refId: 'QC', datasource: 'C' }, // 3
+          { refId: 'QA', datasource: { uid: 'A' } }, // 1
+          { refId: 'QB', datasource: { uid: 'B' } }, // 2
+          { refId: 'QC', datasource: { uid: 'C' } }, // 3
         ],
       });
->>>>>>> 963544ff
 
       await expect(ds.query(requestMixed)).toEmitValuesWith((results) => {
         expect(results.length).toBe(3);
@@ -63,11 +52,11 @@
       const ds = new MixedDatasource({} as any);
       const requestMixed = getQueryOptions({
         targets: [
-          { refId: 'QA', datasource: 'A' }, // 1
-          { refId: 'QD', datasource: 'D' }, // 2
-          { refId: 'QB', datasource: 'B' }, // 3
-          { refId: 'QE', datasource: 'E' }, // 4
-          { refId: 'QC', datasource: 'C' }, // 5
+          { refId: 'QA', datasource: { uid: 'A' } }, // 1
+          { refId: 'QD', datasource: { uid: 'D' } }, // 2
+          { refId: 'QB', datasource: { uid: 'B' } }, // 3
+          { refId: 'QE', datasource: { uid: 'E' } }, // 4
+          { refId: 'QC', datasource: { uid: 'C' } }, // 5
         ],
       });
 
@@ -95,17 +84,9 @@
     const ds = new MixedDatasource({} as any);
     const request: any = {
       targets: [
-<<<<<<< HEAD
-        { refId: 'QA', datasource: { uid: 'A' } }, // 1
-        { refId: 'QD', datasource: { uid: 'D' } }, // 2
-        { refId: 'QB', datasource: { uid: 'B' } }, // 3
-        { refId: 'QE', datasource: { uid: 'E' } }, // 4
-        { refId: 'QC', datasource: { uid: 'C' } }, // 5
-=======
-        { refId: 'A', datasource: 'Loki' },
-        { refId: 'B', datasource: 'Loki' },
-        { refId: 'C', datasource: 'A' },
->>>>>>> 963544ff
+        { refId: 'A', datasource: { uid: 'Loki' } },
+        { refId: 'B', datasource: { uid: 'Loki' } },
+        { refId: 'C', datasource: { uid: 'A' } },
       ],
     };
 
@@ -134,8 +115,8 @@
     await expect(
       ds.query({
         targets: [
-          { refId: 'QA', datasource: 'A' },
-          { refId: 'QB', datasource: 'B' },
+          { refId: 'QA', datasource: { uid: 'A' } },
+          { refId: 'QB', datasource: { uid: 'B' } },
         ],
       } as any)
     ).toEmitValuesWith((results) => {
