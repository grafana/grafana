import { DataSourceWithBackend, reportInteraction } from '@grafana/runtime';

import { logsResourceTypes } from '../azureMetadata/logsResourceTypes';
import { resourceTypeDisplayNames, resourceTypes } from '../azureMetadata/resourceTypes';
import AzureMonitorDatasource from '../azure_monitor/azure_monitor_datasource';
import AzureResourceGraphDatasource from '../azure_resource_graph/azure_resource_graph_datasource';
import { ResourceRow, ResourceRowGroup, ResourceRowType } from '../components/ResourcePicker/types';
import {
  addResources,
  findRow,
  parseMultipleResourceDetails,
  parseResourceDetails,
  parseResourceURI,
  resourceToString,
} from '../components/ResourcePicker/utils';
import { AzureMonitorQuery, AzureMonitorResource } from '../types/query';
import {
  AzureMonitorDataSourceInstanceSettings,
  AzureMonitorDataSourceJsonData,
  AzureResourceSummaryItem,
  RawAzureResourceItem,
  ResourceGraphFilters,
} from '../types/types';

const logsSupportedResourceTypesKusto = logsResourceTypes.map((v) => `"${v}"`).join(',');

export type ResourcePickerQueryType = 'logs' | 'metrics' | 'traces';

export default class ResourcePickerData extends DataSourceWithBackend<
  AzureMonitorQuery,
  AzureMonitorDataSourceJsonData
> {
  resultLimit = 200;
  azureMonitorDatasource;
  azureResourceGraphDatasource;
  supportedMetricNamespaces = '';

  constructor(
    instanceSettings: AzureMonitorDataSourceInstanceSettings,
    azureMonitorDatasource: AzureMonitorDatasource,
    azureResourceGraphDatasource: AzureResourceGraphDatasource
  ) {
    super(instanceSettings);
    this.azureMonitorDatasource = azureMonitorDatasource;
    this.azureResourceGraphDatasource = azureResourceGraphDatasource;
  }

  async fetchInitialRows(
    type: ResourcePickerQueryType,
    currentSelection?: AzureMonitorResource[]
  ): Promise<ResourceRowGroup> {
    const subscriptions = await this.getSubscriptions();

    if (!currentSelection) {
      return subscriptions;
    }

    let resources = subscriptions;
    const promises = currentSelection.map((selection) => async () => {
      if (selection.subscription) {
        const resourceGroupURI = `/subscriptions/${selection.subscription}/resourceGroups/${selection.resourceGroup}`;

        if (selection.resourceGroup && !findRow(resources, resourceGroupURI)) {
          const resourceGroups = await this.getResourceGroupsBySubscriptionId(selection.subscription, type);
          resources = addResources(resources, `/subscriptions/${selection.subscription}`, resourceGroups);
        }

        const resourceURI = resourceToString(selection);
        if (selection.resourceName && !findRow(resources, resourceURI)) {
          const resourcesForResourceGroup = await this.getResourcesForResourceGroup(resourceGroupURI, type);
          resources = addResources(resources, resourceGroupURI, resourcesForResourceGroup);
        }
      }
    });

    for (const promise of promises) {
      // Fetch resources one by one, avoiding re-fetching the same resource
      // and race conditions updating the resources array
      await promise();
    }

    return resources;
  }

  async fetchFiltered(
    type: ResourcePickerQueryType,
    filters: ResourceGraphFilters,
    currentSelection?: AzureMonitorResource[]
  ): Promise<ResourceRowGroup> {
    try {
      const subscriptions = await this.getSubscriptions(filters);

      if (!currentSelection) {
        return subscriptions;
      }

      let resources = subscriptions;
      const promises = currentSelection.map((selection) => async () => {
        if (selection.subscription) {
          const resourceGroupURI = `/subscriptions/${selection.subscription}/resourceGroups/${selection.resourceGroup}`;

          if (selection.resourceGroup && !findRow(resources, resourceGroupURI)) {
            const resourceGroups = await this.getResourceGroupsBySubscriptionId(selection.subscription, type);
            resources = addResources(resources, `/subscriptions/${selection.subscription}`, resourceGroups);
          }

          const resourceURI = resourceToString(selection);
          if (selection.resourceName && !findRow(resources, resourceURI)) {
            const resourcesForResourceGroup = await this.getResourcesForResourceGroup(resourceGroupURI, type);
            resources = addResources(resources, resourceGroupURI, resourcesForResourceGroup);
          }
        }
      });

      for (const promise of promises) {
        // Fetch resources one by one, avoiding re-fetching the same resource
        // and race conditions updating the resources array
        await promise();
      }

      return resources;
    } catch (err) {
      if (err instanceof Error) {
        if (err.message !== 'No subscriptions were found') {
          throw err;
        }
        return [];
      }
      throw err;
    }
  }

  async fetchAndAppendNestedRow(
    rows: ResourceRowGroup,
    parentRow: ResourceRow,
    type: ResourcePickerQueryType,
    filters?: ResourceGraphFilters
  ): Promise<ResourceRowGroup> {
    const nestedRows =
      parentRow.type === ResourceRowType.Subscription
        ? await this.getResourceGroupsBySubscriptionId(parentRow.id, type, filters)
        : await this.getResourcesForResourceGroup(parentRow.uri, type, filters);

    return addResources(rows, parentRow.uri, nestedRows);
  }

  search = async (
    searchPhrase: string,
    searchType: ResourcePickerQueryType,
    filters: ResourceGraphFilters
  ): Promise<ResourceRowGroup> => {
    let searchQuery = 'resources';
    if (searchType === 'logs') {
      searchQuery += `
      | union resourcecontainers`;
    }

    const filtersQuery = createFilter(filters);
    searchQuery += `
        | where id contains "${searchPhrase}"
        ${await this.filterByType(searchType)}
        ${filtersQuery}
        | order by tolower(name) asc
        | limit ${this.resultLimit}
      `;
    const response =
      await this.azureResourceGraphDatasource.pagedResourceGraphRequest<RawAzureResourceItem>(searchQuery);
    return response.map((item) => {
      const parsedUri = parseResourceURI(item.id);
      if (!parsedUri || !(parsedUri.resourceName || parsedUri.resourceGroup || parsedUri.subscription)) {
        throw new Error('unable to fetch resource details');
      }
      let id = parsedUri.subscription ?? '';
      let type = ResourceRowType.Subscription;
      if (parsedUri.resourceName) {
        id = parsedUri.resourceName;
        type = ResourceRowType.Resource;
      } else if (parsedUri.resourceGroup) {
        id = parsedUri.resourceGroup;
        type = ResourceRowType.ResourceGroup;
      }
      return {
        name: item.name,
        id,
        uri: item.id,
        resourceGroupName: item.resourceGroup,
        type,
        typeLabel: resourceTypeDisplayNames[item.type] || item.type,
        location: item.location,
      };
    });
  };

  async getSubscriptions(filters?: ResourceGraphFilters): Promise<ResourceRowGroup> {
    const subscriptions = await this.azureResourceGraphDatasource.getSubscriptions(filters);

    if (!subscriptions.length) {
      throw new Error('No subscriptions were found');
    }

    return subscriptions.map((subscription) => ({
      name: subscription.subscriptionName,
      id: subscription.subscriptionId,
      uri: `/subscriptions/${subscription.subscriptionId}`,
      typeLabel: 'Subscription',
      type: ResourceRowType.Subscription,
      children: [],
    }));
  }

  async getResourceGroupsBySubscriptionId(
    subscriptionId: string,
    type: ResourcePickerQueryType,
    filters?: ResourceGraphFilters
  ): Promise<ResourceRowGroup> {
    const filter = await this.filterByType(type);

    const resourceGroups = await this.azureResourceGraphDatasource.getResourceGroups(subscriptionId, filter, filters);

    return resourceGroups.map((r) => {
      const parsedUri = parseResourceURI(r.resourceGroupURI);
      if (!parsedUri || !parsedUri.resourceGroup) {
        throw new Error('unable to fetch resource groups');
      }
      return {
        name: r.resourceGroupName,
        uri: r.resourceGroupURI,
        id: parsedUri.resourceGroup,
        type: ResourceRowType.ResourceGroup,
        typeLabel: 'Resource Group',
        children: [],
      };
    });
  }

  // Refactor this one out at a later date
  async getResourcesForResourceGroup(
    uri: string,
    type: ResourcePickerQueryType,
    filters?: ResourceGraphFilters
  ): Promise<ResourceRowGroup> {
    const resources = await this.azureResourceGraphDatasource.getResourceNames(
      { uri },
      await this.filterByType(type),
      filters
    );

    return resources.map((resource) => {
      return {
        name: resource.name,
        id: resource.name,
        uri: resource.id,
        resourceGroupName: resource.resourceGroup,
        type: ResourceRowType.Resource,
        typeLabel: resourceTypeDisplayNames[resource.type] || resource.type,
        locationDisplayName: resource.location,
        location: resource.location,
      };
    });
  }

  // used to make the select resource button that launches the resource picker show a nicer file path to users
  async getResourceURIDisplayProperties(resourceURI: string): Promise<AzureMonitorResource> {
    const { subscription, resourceGroup, resourceName } = parseResourceDetails(resourceURI) ?? {};

    if (!subscription) {
      throw new Error('Invalid resource URI passed');
    }

    // resourceGroupURI and resourceURI could be invalid values, but that's okay because the join
    // will just silently fail as expected
    const subscriptionURI = `/subscriptions/${subscription}`;
    const resourceGroupURI = `${subscriptionURI}/resourceGroups/${resourceGroup}`;

    const query = `
    resourcecontainers
    | where type == "microsoft.resources/subscriptions"
    | where id =~ "${subscriptionURI}"
    | project subscriptionName=name, subscriptionId

    | join kind=leftouter (
      resourcecontainers            
            | where type == "microsoft.resources/subscriptions/resourcegroups"
            | where id =~ "${resourceGroupURI}"
            | project resourceGroupName=name, resourceGroup, subscriptionId
        ) on subscriptionId

        | join kind=leftouter (
          resources
            | where id =~ "${resourceURI}"
            | project resourceName=name, subscriptionId
        ) on subscriptionId

        | project subscriptionName, resourceGroupName, resourceName
    `;

    const response = await this.azureResourceGraphDatasource.pagedResourceGraphRequest<AzureResourceSummaryItem>(query);

    if (!response.length) {
      throw new Error('unable to fetch resource details');
    }

    const { subscriptionName, resourceGroupName, resourceName: responseResourceName } = response[0];
    // if the name is undefined it could be because the id is undefined or because we are using a template variable.
    // Either way we can use it as a fallback. We don't really want to interpolate these variables because we want
    // to show the user when they are using template variables `$sub/$rg/$resource`
    return {
      subscription: subscriptionName || subscription,
      resourceGroup: resourceGroupName || resourceGroup,
      resourceName: responseResourceName || resourceName,
    };
  }

  async getResourceURIFromWorkspace(workspace: string) {
    const response = await this.azureResourceGraphDatasource.pagedResourceGraphRequest<RawAzureResourceItem>(`
      resources
      | where properties['customerId'] == "${workspace}"
      | project id
    `);

    if (!response.length) {
      throw new Error('unable to find resource for workspace ' + workspace);
    }

    return response[0].id;
  }

  private filterByType = async (t: ResourcePickerQueryType) => {
    if (this.supportedMetricNamespaces === '' && t !== 'logs') {
      await this.fetchAllNamespaces();
    }
    return t === 'logs'
      ? `| where type in (${logsSupportedResourceTypesKusto})`
      : `| where type in (${this.supportedMetricNamespaces})`;
  };

  private async fetchAllNamespaces() {
    const subscriptions = await this.getSubscriptions();
    reportInteraction('grafana_ds_azuremonitor_subscriptions_loaded', { subscriptions: subscriptions.length });

    let supportedMetricNamespaces: Set<string> = new Set();
    // Include a predefined set of metric namespaces as a fallback in the case the user cannot query subscriptions
    resourceTypes.forEach((namespace) => {
      supportedMetricNamespaces.add(`"${namespace}"`);
    });

    // We make use of these three regions as they *should* contain every possible namespace
    const regions = ['westeurope', 'eastus', 'japaneast'];
    const getNamespacesForRegion = async (region: string) => {
      const namespaces = await this.azureMonitorDatasource.getMetricNamespaces(
        {
          // We only need to run this request against the first available subscription
          resourceUri: `/subscriptions/${subscriptions[0].id}`,
        },
        false,
        region
      );
      if (namespaces) {
        for (const namespace of namespaces) {
          supportedMetricNamespaces.add(`"${namespace.value.toLocaleLowerCase()}"`);
        }
      }
    };

    const promises = regions.map((region) => getNamespacesForRegion(region));
    await Promise.all(promises);

    if (supportedMetricNamespaces.size === 0) {
      throw new Error(
        'Unable to resolve a list of valid metric namespaces. Validate the datasource configuration is correct and required permissions have been granted for all subscriptions. Grafana requires at least the Reader role to be assigned.'
      );
    }

    this.supportedMetricNamespaces = Array.from(supportedMetricNamespaces).join(',');
  }

  parseRows(resources: Array<string | AzureMonitorResource>): ResourceRow[] {
    const resourceObjs = parseMultipleResourceDetails(resources);
    const newSelectedRows: ResourceRow[] = [];
    resourceObjs.forEach((resource, i) => {
      let id = resource.resourceName;
      let name = resource.resourceName;
      let rtype = ResourceRowType.Resource;
      if (!id) {
        id = resource.resourceGroup;
        name = resource.resourceGroup;
        rtype = ResourceRowType.ResourceGroup;
        if (!id) {
          id = resource.subscription;
          name = resource.subscription;
          rtype = ResourceRowType.Subscription;
        }
      }
      newSelectedRows.push({
        id: id ?? '',
        name: name ?? '',
        type: rtype,
        uri: resourceToString(resource),
        typeLabel:
          resourceTypeDisplayNames[resource.metricNamespace?.toLowerCase() ?? ''] ?? resource.metricNamespace ?? '',
        location: resource.region,
      });
    });
    return newSelectedRows;
  }
}
<<<<<<< HEAD

export const createFilter = (filters: { subscriptions: string[]; types: string[]; locations: string[] }) => {
=======
export const createFilter = (filters: ResourceGraphFilters) => {
>>>>>>> 1a4a4916
  let filtersQuery = '';
  if (filters) {
    if (filters.subscriptions && filters.subscriptions.length > 0) {
      filtersQuery += `| where subscriptionId in (${filters.subscriptions.map((s) => `"${s.toLowerCase()}"`).join(',')})\n`;
    }
    if (filters.types && filters.types.length > 0) {
      filtersQuery += `| where type in (${filters.types.map((t) => `"${t.toLowerCase()}"`).join(',')})\n`;
    }
    if (filters.locations && filters.locations.length > 0) {
      filtersQuery += `| where location in (${filters.locations.map((l) => `"${l.toLowerCase()}"`).join(',')})\n`;
    }
  }

  return filtersQuery;
};<|MERGE_RESOLUTION|>--- conflicted
+++ resolved
@@ -404,12 +404,7 @@
     return newSelectedRows;
   }
 }
-<<<<<<< HEAD
-
-export const createFilter = (filters: { subscriptions: string[]; types: string[]; locations: string[] }) => {
-=======
 export const createFilter = (filters: ResourceGraphFilters) => {
->>>>>>> 1a4a4916
   let filtersQuery = '';
   if (filters) {
     if (filters.subscriptions && filters.subscriptions.length > 0) {
