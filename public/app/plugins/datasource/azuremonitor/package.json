--- conflicted
+++ resolved
@@ -2,16 +2,6 @@
   "name": "@grafana-plugins/grafana-azure-monitor-datasource",
   "description": "Grafana data source for Azure Monitor",
   "private": true,
-<<<<<<< HEAD
-  "version": "10.3.1",
-  "dependencies": {
-    "@emotion/css": "11.11.2",
-    "@grafana/data": "10.3.1",
-    "@grafana/experimental": "1.7.4",
-    "@grafana/runtime": "10.3.1",
-    "@grafana/schema": "10.3.1",
-    "@grafana/ui": "10.3.1",
-=======
   "version": "10.4.0-pre",
   "dependencies": {
     "@emotion/css": "11.11.2",
@@ -20,7 +10,6 @@
     "@grafana/runtime": "10.4.0-pre",
     "@grafana/schema": "10.4.0-pre",
     "@grafana/ui": "10.4.0-pre",
->>>>>>> cc33f0bd
     "@kusto/monaco-kusto": "^7.4.0",
     "fast-deep-equal": "^3.1.3",
     "i18next": "^23.0.0",
@@ -34,18 +23,6 @@
     "tslib": "2.6.2"
   },
   "devDependencies": {
-<<<<<<< HEAD
-    "@grafana/e2e-selectors": "10.3.1",
-    "@grafana/plugin-configs": "10.3.1",
-    "@testing-library/react": "14.0.0",
-    "@testing-library/user-event": "14.5.1",
-    "@types/jest": "29.5.4",
-    "@types/lodash": "4.14.195",
-    "@types/node": "20.8.10",
-    "@types/prismjs": "1.26.0",
-    "@types/react": "18.2.15",
-    "@types/testing-library__jest-dom": "5.14.8",
-=======
     "@grafana/e2e-selectors": "10.4.0-pre",
     "@grafana/plugin-configs": "10.4.0-pre",
     "@testing-library/react": "14.2.1",
@@ -56,7 +33,6 @@
     "@types/prismjs": "1.26.3",
     "@types/react": "18.2.55",
     "@types/testing-library__jest-dom": "5.14.9",
->>>>>>> cc33f0bd
     "react-select-event": "5.5.1",
     "ts-node": "10.9.2",
     "typescript": "5.3.3",
