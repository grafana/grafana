--- conflicted
+++ resolved
@@ -2,34 +2,21 @@
 import _, { startsWith } from 'lodash';
 
 import { ScopedVars } from '@grafana/data';
-<<<<<<< HEAD
-import { getTemplateSrv, DataSourceWithBackend, TemplateSrv, VariableInterpolation } from '@grafana/runtime';
-=======
 import { getTemplateSrv, DataSourceWithBackend, TemplateSrv } from '@grafana/runtime';
->>>>>>> 0d527864
 
 import { resourceTypes } from '../azureMetadata';
 import {
   AzureMonitorQuery,
   AzureMonitorDataSourceJsonData,
   AzureQueryType,
-<<<<<<< HEAD
-  AzureResourceGraphOptions,
   RawAzureResourceGroupItem,
-  AzureGraphResponse,
-  AzureMonitorDataSourceInstanceSettings,
   AzureGetResourceNamesQuery,
-  RawAzureResourceItem,
-} from '../types';
-import { interpolateVariable, routeNames } from '../utils/common';
-=======
   AzureMonitorDataSourceInstanceSettings,
   RawAzureResourceItem,
   AzureGraphResponse,
   AzureResourceGraphOptions,
 } from '../types';
 import { interpolateVariable, replaceTemplateVariables, routeNames } from '../utils/common';
->>>>>>> 0d527864
 
 export default class AzureResourceGraphDatasource extends DataSourceWithBackend<
   AzureMonitorQuery,
@@ -78,49 +65,6 @@
     };
   }
 
-<<<<<<< HEAD
-  private replaceTemplateVariables<T extends { [K in keyof T]: string }>(query: T, scopedVars?: ScopedVars) {
-    const workingQueries: Array<{ [K in keyof T]: string }> = [{ ...query }];
-    const keys = Object.keys(query) as Array<keyof T>;
-    keys.forEach((key) => {
-      const rawValue = workingQueries[0][key];
-      let interpolated: VariableInterpolation[] = [];
-      const replaced = this.templateSrv.replace(rawValue, scopedVars, 'raw', interpolated);
-      if (interpolated.length > 0) {
-        for (const variable of interpolated) {
-          if (variable.found === false) {
-            continue;
-          }
-          if (variable.value.includes(',')) {
-            const multiple = variable.value.split(',');
-            const currentQueries = [...workingQueries];
-            multiple.forEach((value, i) => {
-              currentQueries.forEach((q) => {
-                if (i === 0) {
-                  q[key] = rawValue.replace(variable.match, value);
-                } else {
-                  workingQueries.push({ ...q, [key]: rawValue.replace(variable.match, value) });
-                }
-              });
-            });
-          } else {
-            workingQueries.forEach((q) => {
-              q[key] = replaced;
-            });
-          }
-        }
-      } else {
-        workingQueries.forEach((q) => {
-          q[key] = replaced;
-        });
-      }
-    });
-
-    return workingQueries;
-  }
-
-=======
->>>>>>> 0d527864
   async pagedResourceGraphRequest<T = unknown>(query: string, maxRetries = 1): Promise<T[]> {
     try {
       let allFetched = false;
@@ -159,7 +103,6 @@
     }
   }
 
-<<<<<<< HEAD
   async getResourceGroups(subscriptionId: string): Promise<Array<{ text: string; value: string }>> {
     const query = `resources 
     | where subscriptionId == '${subscriptionId}'
@@ -180,7 +123,7 @@
   }
 
   async getResourceNames(query: AzureGetResourceNamesQuery) {
-    const promises = this.replaceTemplateVariables(query).map(
+    const promises = replaceTemplateVariables(this.templateSrv, query).map(
       async ({ metricNamespace, subscriptionId, resourceGroup, region }) => {
         const validMetricNamespace = startsWith(metricNamespace?.toLowerCase(), 'microsoft.storage/storageaccounts/')
           ? 'microsoft.storage/storageaccounts'
@@ -226,22 +169,14 @@
 
   // Retrieve metric namespaces relevant to a subscription/resource group/resource
   async getMetricNamespaces(resourceUri: string) {
-    const promises = this.replaceTemplateVariables({ resourceUri }).map(async ({ resourceUri }) => {
-=======
-  // Retrieve metric namespaces relevant to a subscription/resource group/resource
-  async getMetricNamespaces(resourceUri: string) {
     const promises = replaceTemplateVariables(this.templateSrv, { resourceUri }).map(async ({ resourceUri }) => {
->>>>>>> 0d527864
       const namespacesFilter = resourceTypes.map((type) => `"${type}"`).join(',');
       const query = `
         resources
         | where id hasprefix "${resourceUri}"
         | where type in (${namespacesFilter})
         | project type
-<<<<<<< HEAD
-=======
         | distinct type
->>>>>>> 0d527864
         | order by tolower(type) asc`;
 
       const namespaces = await this.pagedResourceGraphRequest<RawAzureResourceItem>(query);
