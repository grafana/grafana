<<<<<<< HEAD
import { DataSourceInstanceSettings } from '@grafana/data';
import { TemplateSrv } from 'app/features/templating/template_srv';
=======
import { ContextSrv } from 'app/core/services/context_srv';
import { TimeSrv } from 'app/features/dashboard/services/TimeSrv';
>>>>>>> 22d47d6b

import Datasource from '../datasource';
import { AzureDataSourceJsonData } from '../types';

import { createMockInstanceSetttings } from './instanceSettings';
import { DeepPartial } from './utils';

<<<<<<< HEAD
export interface Context {
  instanceSettings: DataSourceInstanceSettings<AzureDataSourceJsonData>;
  templateSrv: TemplateSrv;
  datasource: Datasource;
  getResource: jest.Mock;
}

export function createContext(overrides?: DeepPartial<Context>): Context {
  const instanceSettings = createMockInstanceSetttings(overrides?.instanceSettings);
  return {
    instanceSettings,
    templateSrv: new TemplateSrv(),
    datasource: new Datasource(instanceSettings),
    getResource: jest.fn(),
  };
}
=======
type DeepPartial<T> = {
  [P in keyof T]?: DeepPartial<T[P]>;
};
const contextSrv = new ContextSrv();
const timeSrv = new TimeSrv(contextSrv);
>>>>>>> 22d47d6b

export default function createMockDatasource(overrides?: DeepPartial<Datasource>) {
  // We make this a partial so we get _some_ kind of type safety when making this, rather than
  // having it be any or casted immediately to Datasource
  const _mockDatasource: DeepPartial<Datasource> = {
    getVariables: jest.fn().mockReturnValue([]),

    azureMonitorDatasource: {
      isConfigured() {
        return true;
      },
      getSubscriptions: jest.fn().mockResolvedValueOnce([]),
      defaultSubscriptionId: 'subscriptionId',
      getMetricNamespaces: jest.fn().mockResolvedValueOnce([]),
      getMetricNames: jest.fn().mockResolvedValueOnce([]),
      getMetricMetadata: jest.fn().mockResolvedValueOnce({
        primaryAggType: 'Average',
        supportedAggTypes: ['Average', 'Maximum', 'Minimum'],
        supportedTimeGrains: [],
        dimensions: [],
      }),
      getProvider: jest.fn().mockResolvedValueOnce({
        namespace: 'Microsoft.Insights',
        resourceTypes: [
          { resourceType: 'logs', locations: ['North Europe'], apiVersions: ['2022-11-11'], capabilities: '' },
        ],
      }),
      getLocations: jest
        .fn()
        .mockResolvedValue(
          new Map([['northeurope', { displayName: 'North Europe', name: 'northeurope', supportsLogs: false }]])
        ),
    },

    getAzureLogAnalyticsWorkspaces: jest.fn().mockResolvedValueOnce([]),

    getSubscriptions: jest.fn().mockResolvedValue([]),
    getResourceGroups: jest.fn().mockResolvedValueOnce([]),
    getResourceNames: jest.fn().mockResolvedValueOnce([]),

    azureLogAnalyticsDatasource: {
      getKustoSchema: () => Promise.resolve(),
      getDeprecatedDefaultWorkSpace: () => 'defaultWorkspaceId',
      timeSrv,
    },
    resourcePickerData: {
      getSubscriptions: () => jest.fn().mockResolvedValue([]),
      getResourceGroupsBySubscriptionId: jest.fn().mockResolvedValue([]),
      getResourcesForResourceGroup: jest.fn().mockResolvedValue([]),
      getResourceURIFromWorkspace: jest.fn().mockReturnValue(''),
      getResourceURIDisplayProperties: jest.fn().mockResolvedValue({}),
    },
    getVariablesRaw: jest.fn().mockReturnValue([]),
    ...overrides,
  };

  const mockDatasource = _mockDatasource as Datasource;

  return jest.mocked(mockDatasource);
}<|MERGE_RESOLUTION|>--- conflicted
+++ resolved
@@ -1,10 +1,8 @@
-<<<<<<< HEAD
 import { DataSourceInstanceSettings } from '@grafana/data';
+
 import { TemplateSrv } from 'app/features/templating/template_srv';
-=======
 import { ContextSrv } from 'app/core/services/context_srv';
 import { TimeSrv } from 'app/features/dashboard/services/TimeSrv';
->>>>>>> 22d47d6b
 
 import Datasource from '../datasource';
 import { AzureDataSourceJsonData } from '../types';
@@ -12,7 +10,6 @@
 import { createMockInstanceSetttings } from './instanceSettings';
 import { DeepPartial } from './utils';
 
-<<<<<<< HEAD
 export interface Context {
   instanceSettings: DataSourceInstanceSettings<AzureDataSourceJsonData>;
   templateSrv: TemplateSrv;
@@ -29,13 +26,9 @@
     getResource: jest.fn(),
   };
 }
-=======
-type DeepPartial<T> = {
-  [P in keyof T]?: DeepPartial<T[P]>;
-};
+
 const contextSrv = new ContextSrv();
 const timeSrv = new TimeSrv(contextSrv);
->>>>>>> 22d47d6b
 
 export default function createMockDatasource(overrides?: DeepPartial<Datasource>) {
   // We make this a partial so we get _some_ kind of type safety when making this, rather than
