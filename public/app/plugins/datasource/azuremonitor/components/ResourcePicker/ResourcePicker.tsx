--- conflicted
+++ resolved
@@ -115,12 +115,8 @@
     }
 
     setIsLoadingLocations(true);
-<<<<<<< HEAD
     // We only retrieve locations from the first 3 subscriptions to avoid performance issues.
-    const locations = await datasource.getLocations(subscriptions.map((s) => s.value).slice(0, 3));
-=======
-    const initialLocations = await datasource.getLocations(subscriptions.map((s) => s.value));
->>>>>>> 914d6649
+    const initialLocations = await datasource.getLocations(subscriptions.map((s) => s.value).slice(0, 3));
     setLocations(
       Array.from(initialLocations.values()).map((location) => ({
         label: location.displayName,
