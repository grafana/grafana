import React, { useMemo, useState } from 'react';
import { useEffectOnce } from 'react-use';

import { SelectableValue } from '@grafana/data';
import { config } from '@grafana/runtime';

import { getCredentials, updateCredentials } from '../../credentials';
import { AzureDataSourceSettings, AzureCredentials } from '../../types';

<<<<<<< HEAD
import { AzureCredentialsForm, getAzureCloudOptions } from './AzureCredentialsForm';
=======
import { AzureCredentialsForm } from './AzureCredentialsForm';
import { BasicLogsToggle } from './BasicLogsToggle';
>>>>>>> 3eea71cc
import { DefaultSubscription } from './DefaultSubscription';

export interface Props {
  options: AzureDataSourceSettings;
  updateOptions: (optionsFunc: (options: AzureDataSourceSettings) => AzureDataSourceSettings) => void;
  getSubscriptions: () => Promise<Array<SelectableValue<string>>>;
}

export const MonitorConfig = (props: Props) => {
  const { updateOptions, getSubscriptions, options } = props;
  const [subscriptions, setSubscriptions] = useState<Array<SelectableValue<string>>>([]);
  const credentials = useMemo(() => getCredentials(props.options), [props.options]);

  const onCredentialsChange = (credentials: AzureCredentials, subscriptionId?: string): void => {
    if (!subscriptionId) {
      setSubscriptions([]);
    }
    updateOptions((options) =>
      updateCredentials({ ...options, jsonData: { ...options.jsonData, subscriptionId } }, credentials)
    );
  };

  const onSubscriptionsChange = (receivedSubscriptions: Array<SelectableValue<string>>) =>
    setSubscriptions(receivedSubscriptions);

  const onSubscriptionChange = (subscriptionId?: string) =>
    updateOptions((options) => ({ ...options, jsonData: { ...options.jsonData, subscriptionId } }));

  const onBasicLogsEnabledChange = (enableBasicLogs: boolean) =>
    updateOptions((options) => ({ ...options, jsonData: { ...options.jsonData, basicLogsEnabled: enableBasicLogs } }));

  // The auth type needs to be set on the first load of the data source
  useEffectOnce(() => {
    if (!options.jsonData.authType) {
      onCredentialsChange(credentials);
    }
  });

  return (
    <>
      <AzureCredentialsForm
        managedIdentityEnabled={config.azure.managedIdentityEnabled}
        workloadIdentityEnabled={config.azure.workloadIdentityEnabled}
        userIdentityEnabled={config.azure.userIdentityEnabled}
        credentials={credentials}
        azureCloudOptions={getAzureCloudOptions()}
        onCredentialsChange={onCredentialsChange}
        disabled={props.options.readOnly}
      >
        <>
          <DefaultSubscription
            subscriptions={subscriptions}
            credentials={credentials}
            getSubscriptions={getSubscriptions}
            disabled={props.options.readOnly}
            onSubscriptionsChange={onSubscriptionsChange}
            onSubscriptionChange={onSubscriptionChange}
            options={options.jsonData}
          />
          <BasicLogsToggle options={options.jsonData} onBasicLogsEnabledChange={onBasicLogsEnabledChange} />
        </>
      </AzureCredentialsForm>
    </>
  );
};

export default MonitorConfig;<|MERGE_RESOLUTION|>--- conflicted
+++ resolved
@@ -7,12 +7,8 @@
 import { getCredentials, updateCredentials } from '../../credentials';
 import { AzureDataSourceSettings, AzureCredentials } from '../../types';
 
-<<<<<<< HEAD
 import { AzureCredentialsForm, getAzureCloudOptions } from './AzureCredentialsForm';
-=======
-import { AzureCredentialsForm } from './AzureCredentialsForm';
 import { BasicLogsToggle } from './BasicLogsToggle';
->>>>>>> 3eea71cc
 import { DefaultSubscription } from './DefaultSubscription';
 
 export interface Props {
