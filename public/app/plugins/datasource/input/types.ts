--- conflicted
+++ resolved
@@ -5,11 +5,7 @@
   data?: SeriesData[];
 }
 
-<<<<<<< HEAD
-export interface InputDatasourceOptions {
-=======
 export interface InputOptions extends DataSourceJsonData {
->>>>>>> 86729f37
   // Saved in the datasource and download with bootData
   data?: SeriesData[];
 }