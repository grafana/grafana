--- conflicted
+++ resolved
@@ -6,11 +6,7 @@
 import { Field, FieldSet, Select, Switch, useStyles2 } from '@grafana/ui';
 import { TagFilter } from 'app/core/components/TagFilter/TagFilter';
 import { TimeRegionConfig } from 'app/core/utils/timeRegions';
-<<<<<<< HEAD
-import { getAnnotations } from 'app/features/annotations/api';
-=======
 import { annotationServer } from 'app/features/annotations/api';
->>>>>>> 9887a418
 import { getDashboardSrv } from 'app/features/dashboard/services/DashboardSrv';
 
 import { GrafanaAnnotationQuery, GrafanaAnnotationType, GrafanaQuery, GrafanaQueryType } from '../types';
@@ -150,11 +146,7 @@
                   allowCustomValue
                   inputId="grafana-annotations__tags"
                   onChange={onTagsChange}
-<<<<<<< HEAD
-                  tagOptions={getAnnotations().tags}
-=======
                   tagOptions={annotationServer().tags}
->>>>>>> 9887a418
                   tags={tags ?? []}
                 />
               </Field>
