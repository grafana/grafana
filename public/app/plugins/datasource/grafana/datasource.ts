import { isString } from 'lodash';
import { from, merge, Observable, of } from 'rxjs';
import { map } from 'rxjs/operators';

import {
  AnnotationQuery,
  AnnotationQueryRequest,
  DataFrameView,
  DataQueryRequest,
  DataQueryResponse,
  DataSourceInstanceSettings,
  TestDataSourceResponse,
  isValidLiveChannelAddress,
  MutableDataFrame,
  parseLiveChannelAddress,
  dataFrameFromJSON,
  LoadingState,
} from '@grafana/data';
import {
  DataSourceWithBackend,
  getDataSourceSrv,
  getGrafanaLiveSrv,
  getTemplateSrv,
  StreamingFrameOptions,
} from '@grafana/runtime';
import { DataSourceRef } from '@grafana/schema';
<<<<<<< HEAD
import { getAnnotations } from 'app/features/annotations/api';
=======
import { annotationServer } from 'app/features/annotations/api';
>>>>>>> 9887a418
import { migrateDatasourceNameToRef } from 'app/features/dashboard/state/DashboardMigrator';

import { getDashboardSrv } from '../../../features/dashboard/services/DashboardSrv';

import AnnotationQueryEditor from './components/AnnotationQueryEditor';
import { doTimeRegionQuery } from './timeRegions';
import { GrafanaAnnotationQuery, GrafanaAnnotationType, GrafanaQuery, GrafanaQueryType } from './types';

let counter = 100;

export class GrafanaDatasource extends DataSourceWithBackend<GrafanaQuery> {
  constructor(instanceSettings: DataSourceInstanceSettings) {
    super(instanceSettings);
    this.annotations = {
      QueryEditor: AnnotationQueryEditor,
      prepareAnnotation(json): AnnotationQuery<GrafanaAnnotationQuery> {
        // Previously, these properties lived outside of target
        // This should handle migrating them
        json.target = json.target ?? {
          type: json.type ?? GrafanaAnnotationType.Dashboard,
          limit: json.limit ?? 100,
          tags: json.tags ?? [],
          matchAny: json.matchAny ?? false,
        }; // using spread syntax caused an infinite loop in StandardAnnotationQueryEditor
        return json;
      },
      prepareQuery(anno: AnnotationQuery<GrafanaAnnotationQuery>): GrafanaQuery {
        let datasource: DataSourceRef | undefined | null = undefined;
        if (isString(anno.datasource)) {
          const ref = migrateDatasourceNameToRef(anno.datasource, { returnDefaultAsNull: false });
          if (ref) {
            datasource = ref;
          }
        } else {
          datasource = anno.datasource;
        }

        // Filter from streaming query conflicts with filter from annotations
        const { filter, ...rest } = anno;

        return { ...rest, refId: anno.name, queryType: GrafanaQueryType.Annotations, datasource };
      },
    };
  }

  getDefaultQuery(): Partial<GrafanaQuery> {
    return {
      queryType: GrafanaQueryType.RandomWalk,
    };
  }

  query(request: DataQueryRequest<GrafanaQuery>): Observable<DataQueryResponse> {
    const results: Array<Observable<DataQueryResponse>> = [];
    const targets: GrafanaQuery[] = [];
    const templateSrv = getTemplateSrv();
    for (const target of request.targets) {
      if (target.queryType === GrafanaQueryType.Annotations) {
        return from(
          this.getAnnotations({
            range: request.range,
            rangeRaw: request.range.raw,
            annotation: target as unknown as AnnotationQuery<GrafanaAnnotationQuery>,
            dashboard: getDashboardSrv().getCurrent(),
          })
        );
      }
      if (target.hide) {
        continue;
      }
      if (target.queryType === GrafanaQueryType.Snapshot) {
        results.push(
          of({
            // NOTE refId is intentionally missing because:
            // 1) there is only one snapshot
            // 2) the payload will reference original refIds
            data: (target.snapshot ?? []).map((v) => dataFrameFromJSON(v)),
            state: LoadingState.Done,
          })
        );
        continue;
      }
      if (target.queryType === GrafanaQueryType.TimeRegions) {
        const frame = doTimeRegionQuery('', target.timeRegion!, request.range);
        results.push(
          of({
            data: frame ? [frame] : [],
            state: LoadingState.Done,
          })
        );
        continue;
      }
      if (target.queryType === GrafanaQueryType.LiveMeasurements) {
        let channel = templateSrv.replace(target.channel, request.scopedVars);
        const { filter } = target;

        const addr = parseLiveChannelAddress(channel);
        if (!isValidLiveChannelAddress(addr)) {
          continue;
        }
        const buffer: Partial<StreamingFrameOptions> = {
          maxLength: request.maxDataPoints ?? 500,
        };
        if (target.buffer) {
          buffer.maxDelta = target.buffer;
          buffer.maxLength = buffer.maxLength! * 2; //??
        } else if (request.rangeRaw?.to === 'now') {
          buffer.maxDelta = request.range.to.valueOf() - request.range.from.valueOf();
        }

        results.push(
          getGrafanaLiveSrv().getDataStream({
            key: `${request.requestId}.${counter++}`,
            addr: addr!,
            filter,
            buffer,
          })
        );
      } else {
        if (!target.queryType) {
          target.queryType = GrafanaQueryType.RandomWalk;
        }
        targets.push(target);
      }
    }

    if (targets.length) {
      results.push(
        super.query({
          ...request,
          targets,
        })
      );
    }

    if (results.length) {
      // With a single query just return the results
      if (results.length === 1) {
        return results[0];
      }
      return merge(...results);
    }
    return of(); // nothing
  }

  listFiles(path: string, maxDataPoints?: number): Observable<DataFrameView<FileElement>> {
    return this.query({
      targets: [
        {
          refId: 'A',
          queryType: GrafanaQueryType.List,
          path,
        },
      ],
      maxDataPoints,
    } as DataQueryRequest<GrafanaQuery>).pipe(
      map((v) => {
        const frame = v.data[0] ?? new MutableDataFrame();
        return new DataFrameView<FileElement>(frame);
      })
    );
  }

  metricFindQuery() {
    return Promise.resolve([]);
  }

  async getAnnotations(options: AnnotationQueryRequest<GrafanaQuery>): Promise<DataQueryResponse> {
    const query = options.annotation.target as GrafanaQuery;
    if (query?.queryType === GrafanaQueryType.TimeRegions) {
      const frame = doTimeRegionQuery(options.annotation.name, query.timeRegion!, options.range);
      return Promise.resolve({ data: frame ? [frame] : [] });
    }

    const annotation = options.annotation as unknown as AnnotationQuery<GrafanaAnnotationQuery>;
    const target = annotation.target!;
    const params: any = {
      from: options.range.from.valueOf(),
      to: options.range.to.valueOf(),
      limit: target.limit,
      tags: target.tags,
      matchAny: target.matchAny,
    };

    if (target.type === GrafanaAnnotationType.Dashboard) {
      // if no dashboard id yet return
      if (!options.dashboard?.uid) {
        return Promise.resolve({ data: [] });
      }
      // filter by dashboard id
      params.dashboardUID = options.dashboard.uid;
      // remove tags filter if any
      delete params.tags;
    } else {
      // require at least one tag
      if (!Array.isArray(target.tags) || target.tags.length === 0) {
        return Promise.resolve({ data: [] });
      }
      const templateSrv = getTemplateSrv();
      const delimiter = '__delimiter__';
      const tags = [];
      for (const t of params.tags) {
        const renderedValues = templateSrv.replace(t, {}, (value: string | string[]) => {
          if (typeof value === 'string') {
            return value;
          }

          return value.join(delimiter);
        });
        for (const tt of renderedValues.split(delimiter)) {
          tags.push(tt);
        }
      }
      params.tags = tags;
    }

<<<<<<< HEAD
    const df = await getAnnotations().query(
=======
    const df = await annotationServer().query(
>>>>>>> 9887a418
      params,
      `grafana-data-source-annotations-${annotation.name}-${options.dashboard?.uid}`
    );
    return { data: [df] };
  }

  testDatasource(): Promise<TestDataSourceResponse> {
    return Promise.resolve({ message: '', status: '' });
  }
}

/** Get the GrafanaDatasource instance */
export async function getGrafanaDatasource() {
  return (await getDataSourceSrv().get('-- Grafana --')) as GrafanaDatasource;
}

export interface FileElement {
  name: string;
  ['media-type']: string;
}<|MERGE_RESOLUTION|>--- conflicted
+++ resolved
@@ -24,11 +24,7 @@
   StreamingFrameOptions,
 } from '@grafana/runtime';
 import { DataSourceRef } from '@grafana/schema';
-<<<<<<< HEAD
-import { getAnnotations } from 'app/features/annotations/api';
-=======
 import { annotationServer } from 'app/features/annotations/api';
->>>>>>> 9887a418
 import { migrateDatasourceNameToRef } from 'app/features/dashboard/state/DashboardMigrator';
 
 import { getDashboardSrv } from '../../../features/dashboard/services/DashboardSrv';
@@ -244,11 +240,7 @@
       params.tags = tags;
     }
 
-<<<<<<< HEAD
-    const df = await getAnnotations().query(
-=======
     const df = await annotationServer().query(
->>>>>>> 9887a418
       params,
       `grafana-data-source-annotations-${annotation.name}-${options.dashboard?.uid}`
     );
