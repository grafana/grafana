import _ from 'lodash';
import { TemplateSrv } from 'app/features/templating/template_srv';
import { getBackendSrv } from '@grafana/runtime';

class GrafanaDatasource {
  /** @ngInject */
  constructor(private templateSrv: TemplateSrv) {}

  query(options: any) {
    return getBackendSrv()
      .get('/api/tsdb/testdata/random-walk', {
        from: options.range.from.valueOf(),
        to: options.range.to.valueOf(),
        intervalMs: options.intervalMs,
        maxDataPoints: options.maxDataPoints,
      })
      .then((res: any) => {
        const data: any[] = [];

        if (res.results) {
          _.forEach(res.results, queryRes => {
            for (const series of queryRes.series) {
              data.push({
                target: series.name,
                datapoints: series.points,
              });
            }
          });
        }

        return { data: data };
      });
  }

  metricFindQuery(options: any) {
    return Promise.resolve({ data: [] });
  }

  annotationQuery(options: any) {
    const params: any = {
      from: options.range.from.valueOf(),
      to: options.range.to.valueOf(),
      limit: options.annotation.limit,
      tags: options.annotation.tags,
      matchAny: options.annotation.matchAny,
    };

    if (options.annotation.type === 'dashboard') {
      // if no dashboard id yet return
      if (!options.dashboard.id) {
        return Promise.resolve([]);
      }
      // filter by dashboard id
      params.dashboardId = options.dashboard.id;
      // remove tags filter if any
      delete params.tags;
    } else {
      // require at least one tag
      if (!_.isArray(options.annotation.tags) || options.annotation.tags.length === 0) {
        return Promise.resolve([]);
      }
      let tags: string[] = [];
      for (const t of params.tags) {
        tags = tags.concat(this.templateSrv.replace(t, {}, 'list'));
      }
      params.tags = tags;
    }
<<<<<<< HEAD
    return this.backendSrv.get('/api/annotations', params);
=======

    return getBackendSrv().get('/api/annotations', params);
>>>>>>> 0fcb2d0b
  }
}

export { GrafanaDatasource };<|MERGE_RESOLUTION|>--- conflicted
+++ resolved
@@ -65,12 +65,7 @@
       }
       params.tags = tags;
     }
-<<<<<<< HEAD
-    return this.backendSrv.get('/api/annotations', params);
-=======
-
     return getBackendSrv().get('/api/annotations', params);
->>>>>>> 0fcb2d0b
   }
 }
 
