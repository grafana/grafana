--- conflicted
+++ resolved
@@ -1,18 +1,12 @@
 import { DataSourceInstanceSettings, dateTime } from '@grafana/data';
 
 import { backendSrv } from 'app/core/services/backend_srv'; // will use the version in __mocks__
-import { TemplateSrv } from '../../../../features/templating/template_srv';
+import templateSrv from 'app/features/templating/template_srv';
 import { GrafanaDatasource } from '../datasource';
 
 jest.mock('@grafana/runtime', () => ({
   ...jest.requireActual('@grafana/runtime'),
   getBackendSrv: () => backendSrv,
-}));
-
-jest.mock('app/features/templating/template_srv', () => ({
-  replace: (val: string) => {
-    return val.replace('$var2', 'replaced__delimiter__replaced2').replace('$var', 'replaced');
-  },
 }));
 
 describe('grafana data source', () => {
@@ -31,9 +25,7 @@
         return Promise.resolve([]);
       });
 
-<<<<<<< HEAD
-      templateSrvStub = new TemplateSrv();
-      templateSrvStub.init([
+      templateSrv.init([
         { type: 'query', name: 'var', current: { value: 'replaced' } },
         { type: 'query', name: 'var2', current: { value: ['replaced', 'replaced2'] } },
         { type: 'query', name: 'var3', current: { value: ['replaced3', 'replaced4'] } },
@@ -41,10 +33,7 @@
         { type: 'query', name: 'var5', current: { value: ['replaced?3', 'replaced?4'] } },
       ]);
 
-      ds = new GrafanaDatasource(templateSrvStub as any);
-=======
       ds = new GrafanaDatasource({} as DataSourceInstanceSettings);
->>>>>>> e6c59d07
     });
 
     describe('with tags that have template variables', () => {
