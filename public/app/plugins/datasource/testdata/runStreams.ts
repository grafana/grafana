import { defaults } from 'lodash';
import { Observable } from 'rxjs';

import {
  DataQueryRequest,
  DataQueryResponse,
  FieldType,
  CircularDataFrame,
  CSVReader,
  Field,
  LoadingState,
  DataFrameSchema,
  DataFrameData,
  StreamingDataFrame,
} from '@grafana/data';
// eslint-disable-next-line no-restricted-imports -- In the process from being removed
<<<<<<< HEAD
import { liveTimer } from 'app/features/dashboard/dashgrid/liveTimer';
=======
import { StreamingDataFrame } from 'app/features/live/data/StreamingDataFrame';
>>>>>>> e7ad60bf

import { getRandomLine } from './LogIpsum';
import { TestData, StreamingQuery } from './dataquery.gen';

export const defaultStreamQuery: StreamingQuery = {
  type: 'signal',
  speed: 250, // ms
  spread: 3.5,
  noise: 2.2,
  bands: 1,
};

export function runStream(target: TestData, req: DataQueryRequest<TestData>): Observable<DataQueryResponse> {
  const query = defaults(target.stream, defaultStreamQuery);
  if ('signal' === query.type) {
    return runSignalStream(target, query, req);
  }
  if ('logs' === query.type) {
    return runLogsStream(target, query, req);
  }
  if ('fetch' === query.type) {
    return runFetchStream(target, query, req);
  }
  throw new Error(`Unknown Stream Type: ${query.type}`);
}

export function runSignalStream(
  target: TestData,
  query: StreamingQuery,
  req: DataQueryRequest<TestData>
): Observable<DataQueryResponse> {
  return new Observable<DataQueryResponse>((subscriber) => {
    const streamId = `signal-${req.panelId}-${target.refId}`;
    const maxDataPoints = req.maxDataPoints || 1000;

    const schema: DataFrameSchema = {
      refId: target.refId,
      fields: [
        { name: 'time', type: FieldType.time },
        { name: target.alias ?? 'value', type: FieldType.number },
      ],
    };

    const { spread, speed, bands = 0, noise } = query;
    for (let i = 0; i < bands; i++) {
      const suffix = bands > 1 ? ` ${i + 1}` : '';
      schema.fields.push({ name: 'Min' + suffix, type: FieldType.number });
      schema.fields.push({ name: 'Max' + suffix, type: FieldType.number });
    }

    const frame = StreamingDataFrame.fromDataFrameJSON({ schema }, { maxLength: maxDataPoints });

    let value = Math.random() * 100;
    let timeoutId: ReturnType<typeof setTimeout>;
    let lastSent = -1;

    const addNextRow = (time: number) => {
      value += (Math.random() - 0.5) * spread;

      const data: DataFrameData = {
        values: [[time], [value]],
      };

      let min = value;
      let max = value;

      for (let i = 0; i < bands; i++) {
        min = min - Math.random() * noise;
        max = max + Math.random() * noise;

        data.values.push([min]);
        data.values.push([max]);
      }

      const event = { data };
      return frame.push(event);
    };

    // Fill the buffer on init
    if (true) {
      let time = Date.now() - maxDataPoints * speed;
      for (let i = 0; i < maxDataPoints; i++) {
        addNextRow(time);
        time += speed;
      }
    }

    const pushNextEvent = () => {
      lastSent = Date.now();
      addNextRow(lastSent);
      subscriber.next({
        data: [frame],
        key: streamId,
        state: LoadingState.Streaming,
      });
      timeoutId = setTimeout(pushNextEvent, speed);
    };

    // Send first event in 5ms
    setTimeout(pushNextEvent, 5);

    return () => {
      console.log('unsubscribing to stream ' + streamId);
      clearTimeout(timeoutId);
    };
  });
}

export function runLogsStream(
  target: TestData,
  query: StreamingQuery,
  req: DataQueryRequest<TestData>
): Observable<DataQueryResponse> {
  return new Observable<DataQueryResponse>((subscriber) => {
    const streamId = `logs-${req.panelId}-${target.refId}`;
    const maxDataPoints = req.maxDataPoints || 1000;

    const data = new CircularDataFrame({
      append: 'tail',
      capacity: maxDataPoints,
    });
    data.refId = target.refId;
    data.name = target.alias || 'Logs ' + target.refId;
    data.addField({ name: 'line', type: FieldType.string });
    data.addField({ name: 'time', type: FieldType.time });
    data.meta = { preferredVisualisationType: 'logs' };

    const { speed } = query;

    let timeoutId: ReturnType<typeof setTimeout>;

    const pushNextEvent = () => {
      data.fields[0].values.push(getRandomLine());
      data.fields[1].values.push(Date.now());

      subscriber.next({
        data: [data],
        key: streamId,
      });

      timeoutId = setTimeout(pushNextEvent, speed);
    };

    // Send first event in 5ms
    setTimeout(pushNextEvent, 5);

    return () => {
      console.log('unsubscribing to stream ' + streamId);
      clearTimeout(timeoutId);
    };
  });
}

export function runFetchStream(
  target: TestData,
  query: StreamingQuery,
  req: DataQueryRequest<TestData>
): Observable<DataQueryResponse> {
  return new Observable<DataQueryResponse>((subscriber) => {
    const streamId = `fetch-${req.panelId}-${target.refId}`;
    const maxDataPoints = req.maxDataPoints || 1000;

    let data = new CircularDataFrame({
      append: 'tail',
      capacity: maxDataPoints,
    });
    data.refId = target.refId;
    data.name = target.alias || 'Fetch ' + target.refId;

    let reader: ReadableStreamReader<Uint8Array>;
    const csv = new CSVReader({
      callback: {
        onHeader: (fields: Field[]) => {
          // Clear any existing fields
          if (data.fields.length) {
            data = new CircularDataFrame({
              append: 'tail',
              capacity: maxDataPoints,
            });
            data.refId = target.refId;
            data.name = 'Fetch ' + target.refId;
          }
          for (const field of fields) {
            data.addField(field);
          }
        },
        onRow: (row) => {
          data.add(row);
        },
      },
    });

    const processChunk = (value: ReadableStreamReadResult<Uint8Array>): any => {
      if (value.value) {
        const text = new TextDecoder().decode(value.value);
        csv.readCSV(text);
      }

      subscriber.next({
        data: [data],
        key: streamId,
        state: value.done ? LoadingState.Done : LoadingState.Streaming,
      });

      if (value.done) {
        console.log('Finished stream');
        subscriber.complete(); // necessary?
        return;
      }

      return reader.read().then(processChunk);
    };

    if (!query.url) {
      throw new Error('query.url is not defined');
    }

    fetch(new Request(query.url)).then((response) => {
      if (response.body) {
        reader = response.body.getReader();
        reader.read().then(processChunk);
      }
    });

    return () => {
      // Cancel fetch?
      console.log('unsubscribing to stream ' + streamId);
    };
  });
}<|MERGE_RESOLUTION|>--- conflicted
+++ resolved
@@ -13,12 +13,6 @@
   DataFrameData,
   StreamingDataFrame,
 } from '@grafana/data';
-// eslint-disable-next-line no-restricted-imports -- In the process from being removed
-<<<<<<< HEAD
-import { liveTimer } from 'app/features/dashboard/dashgrid/liveTimer';
-=======
-import { StreamingDataFrame } from 'app/features/live/data/StreamingDataFrame';
->>>>>>> e7ad60bf
 
 import { getRandomLine } from './LogIpsum';
 import { TestData, StreamingQuery } from './dataquery.gen';
