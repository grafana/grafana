import { groupBy } from 'lodash';
import {
  DataQuery,
  DataQueryRequest,
  DataQueryResponse,
  DataSourceApi,
  DataSourceInstanceSettings,
<<<<<<< HEAD
  DataSourceJsonData,
=======
>>>>>>> a6a09add
  LoadingState,
} from '@grafana/data';
import { DataSourceWithBackend } from '@grafana/runtime';
import { TraceToLogsOptions } from 'app/core/components/TraceToLogsSettings';
import { getDatasourceSrv } from 'app/features/plugins/datasource_srv';
<<<<<<< HEAD
import { from, merge, Observable, throwError } from 'rxjs';
import { map, mergeMap, toArray } from 'rxjs/operators';
import { LokiOptions, LokiQuery } from '../loki/types';
import { transformTrace, transformTraceList } from './resultTransformer';
import { PrometheusDatasource } from '../prometheus/datasource';
import { PromQuery } from '../prometheus/types';
import { mapPromMetricsToServiceMap, serviceMapMetrics } from './graphTransform';

export type TempoQueryType = 'search' | 'traceId' | 'serviceMap';

export interface TempoJsonData extends DataSourceJsonData {
  tracesToLogs?: TraceToLogsOptions;
  serviceMap?: {
    datasourceUid?: string;
  };
}
=======
import { from, merge, Observable, of, throwError } from 'rxjs';
import { map, mergeMap } from 'rxjs/operators';
import { LokiOptions } from '../loki/types';
import { transformFromOTLP as transformFromOTEL, transformTrace, transformTraceList } from './resultTransformer';

export type TempoQueryType = 'search' | 'traceId' | 'upload';
>>>>>>> a6a09add

export type TempoQuery = {
  query: string;
  // Query to find list of traces, e.g., via Loki
  linkedQuery?: LokiQuery;
  queryType: TempoQueryType;
} & DataQuery;

export class TempoDatasource extends DataSourceWithBackend<TempoQuery, TempoJsonData> {
  tracesToLogs?: TraceToLogsOptions;
<<<<<<< HEAD
  serviceMap?: {
    datasourceUid?: string;
  };
=======
  uploadedJson?: string | ArrayBuffer | null = null;
>>>>>>> a6a09add

  constructor(instanceSettings: DataSourceInstanceSettings<TempoJsonData>) {
    super(instanceSettings);
    this.tracesToLogs = instanceSettings.jsonData.tracesToLogs;
    this.serviceMap = instanceSettings.jsonData.serviceMap;
  }

  query(options: DataQueryRequest<TempoQuery>): Observable<DataQueryResponse> {
    const subQueries: Array<Observable<DataQueryResponse>> = [];
    const filteredTargets = options.targets.filter((target) => !target.hide);
<<<<<<< HEAD
    const targets: { [type: string]: TempoQuery[] } = groupBy(filteredTargets, (t) => t.queryType || 'traceId');
=======
    const searchTargets = filteredTargets.filter((target) => target.queryType === 'search');
    const uploadTargets = filteredTargets.filter((target) => target.queryType === 'upload');
    const traceTargets = filteredTargets.filter(
      (target) => target.queryType === 'traceId' || target.queryType === undefined
    );
>>>>>>> a6a09add

    // Run search queries on linked datasource
    if (this.tracesToLogs?.datasourceUid && targets.search?.length > 0) {
      const dsSrv = getDatasourceSrv();
      subQueries.push(
        from(dsSrv.get(this.tracesToLogs.datasourceUid)).pipe(
          mergeMap((linkedDatasource: DataSourceApi) => {
            // Wrap linked query into a data request based on original request
            const linkedRequest: DataQueryRequest = { ...options, targets: targets.search.map((t) => t.linkedQuery!) };
            // Find trace matchers in derived fields of the linked datasource that's identical to this datasource
            const settings: DataSourceInstanceSettings<LokiOptions> = (linkedDatasource as any).instanceSettings;
            const traceLinkMatcher: string[] =
              settings.jsonData.derivedFields
                ?.filter((field) => field.datasourceUid === this.uid && field.matcherRegex)
                .map((field) => field.matcherRegex) || [];
            if (!traceLinkMatcher || traceLinkMatcher.length === 0) {
              return throwError(
                'No Loki datasource configured for search. Set up Derived Fields for traces in a Loki datasource settings and link it to this Tempo datasource.'
              );
            } else {
              return (linkedDatasource.query(linkedRequest) as Observable<DataQueryResponse>).pipe(
                map((response) =>
                  response.error ? response : transformTraceList(response, this.uid, this.name, traceLinkMatcher)
                )
              );
            }
          })
        )
      );
    }

<<<<<<< HEAD
    if (this.serviceMap?.datasourceUid && targets.serviceMap?.length > 0) {
      subQueries.push(this.serviceMapQuery(options));
    }

    if (targets.traceId?.length > 0) {
      const traceRequest: DataQueryRequest<TempoQuery> = { ...options, targets: targets.traceId };
=======
    if (uploadTargets.length) {
      if (this.uploadedJson) {
        const otelTraceData = JSON.parse(this.uploadedJson as string);
        if (!otelTraceData.batches) {
          subQueries.push(of({ error: { message: 'JSON is not valid opentelemetry format' }, data: [] }));
        } else {
          subQueries.push(of(transformFromOTEL(otelTraceData.batches)));
        }
      } else {
        subQueries.push(of({ data: [], state: LoadingState.Done }));
      }
    }

    if (traceTargets.length > 0) {
      const traceRequest: DataQueryRequest<TempoQuery> = { ...options, targets: traceTargets };
>>>>>>> a6a09add
      subQueries.push(
        super.query(traceRequest).pipe(
          map((response) => {
            if (response.error) {
              return response;
            }
            return transformTrace(response);
          })
        )
      );
    }

    return merge(...subQueries);
  }

  async testDatasource(): Promise<any> {
    // to test Tempo we send a dummy traceID and verify Tempo answers with 'trace not found'
    const response = await super.query({ targets: [{ query: '0' }] } as any).toPromise();

    const errorMessage = response.error?.message;
    if (
      errorMessage &&
      errorMessage.startsWith('failed to get trace') &&
      errorMessage.endsWith('trace not found in Tempo')
    ) {
      return { status: 'success', message: 'Data source is working' };
    }

    return { status: 'error', message: 'Data source is not working' + (errorMessage ? `: ${errorMessage}` : '') };
  }

  getQueryDisplayText(query: TempoQuery) {
    return query.query;
  }

  private queryServiceMapPrometheus(request: DataQueryRequest<PromQuery>) {
    return from(getDatasourceSrv().get(this.serviceMap!.datasourceUid)).pipe(
      mergeMap((ds) => {
        return (ds as PrometheusDatasource).query(request);
      })
    );
  }

  private serviceMapQuery(request: DataQueryRequest<TempoQuery>) {
    return this.queryServiceMapPrometheus(makePromServiceMapRequest(request)).pipe(
      // Just collect all the responses first before processing into node graph data
      toArray(),
      map((responses: DataQueryResponse[]) => {
        return {
          data: mapPromMetricsToServiceMap(responses, request.range),
          state: LoadingState.Done,
        };
      })
    );
  }
}

function makePromServiceMapRequest(options: DataQueryRequest<TempoQuery>): DataQueryRequest<PromQuery> {
  return {
    ...options,
    targets: serviceMapMetrics.map((metric) => {
      return {
        refId: metric,
        expr: `delta(${metric}[$__range])`,
        instant: true,
      };
    }),
  };
}<|MERGE_RESOLUTION|>--- conflicted
+++ resolved
@@ -5,25 +5,21 @@
   DataQueryResponse,
   DataSourceApi,
   DataSourceInstanceSettings,
-<<<<<<< HEAD
   DataSourceJsonData,
-=======
->>>>>>> a6a09add
   LoadingState,
 } from '@grafana/data';
 import { DataSourceWithBackend } from '@grafana/runtime';
 import { TraceToLogsOptions } from 'app/core/components/TraceToLogsSettings';
 import { getDatasourceSrv } from 'app/features/plugins/datasource_srv';
-<<<<<<< HEAD
-import { from, merge, Observable, throwError } from 'rxjs';
+import { from, merge, Observable, of, throwError } from 'rxjs';
 import { map, mergeMap, toArray } from 'rxjs/operators';
 import { LokiOptions, LokiQuery } from '../loki/types';
-import { transformTrace, transformTraceList } from './resultTransformer';
+import { transformTrace, transformTraceList, transformFromOTLP as transformFromOTEL } from './resultTransformer';
 import { PrometheusDatasource } from '../prometheus/datasource';
 import { PromQuery } from '../prometheus/types';
 import { mapPromMetricsToServiceMap, serviceMapMetrics } from './graphTransform';
 
-export type TempoQueryType = 'search' | 'traceId' | 'serviceMap';
+export type TempoQueryType = 'search' | 'traceId' | 'serviceMap' | 'upload';
 
 export interface TempoJsonData extends DataSourceJsonData {
   tracesToLogs?: TraceToLogsOptions;
@@ -31,14 +27,6 @@
     datasourceUid?: string;
   };
 }
-=======
-import { from, merge, Observable, of, throwError } from 'rxjs';
-import { map, mergeMap } from 'rxjs/operators';
-import { LokiOptions } from '../loki/types';
-import { transformFromOTLP as transformFromOTEL, transformTrace, transformTraceList } from './resultTransformer';
-
-export type TempoQueryType = 'search' | 'traceId' | 'upload';
->>>>>>> a6a09add
 
 export type TempoQuery = {
   query: string;
@@ -49,13 +37,10 @@
 
 export class TempoDatasource extends DataSourceWithBackend<TempoQuery, TempoJsonData> {
   tracesToLogs?: TraceToLogsOptions;
-<<<<<<< HEAD
   serviceMap?: {
     datasourceUid?: string;
   };
-=======
   uploadedJson?: string | ArrayBuffer | null = null;
->>>>>>> a6a09add
 
   constructor(instanceSettings: DataSourceInstanceSettings<TempoJsonData>) {
     super(instanceSettings);
@@ -66,15 +51,7 @@
   query(options: DataQueryRequest<TempoQuery>): Observable<DataQueryResponse> {
     const subQueries: Array<Observable<DataQueryResponse>> = [];
     const filteredTargets = options.targets.filter((target) => !target.hide);
-<<<<<<< HEAD
     const targets: { [type: string]: TempoQuery[] } = groupBy(filteredTargets, (t) => t.queryType || 'traceId');
-=======
-    const searchTargets = filteredTargets.filter((target) => target.queryType === 'search');
-    const uploadTargets = filteredTargets.filter((target) => target.queryType === 'upload');
-    const traceTargets = filteredTargets.filter(
-      (target) => target.queryType === 'traceId' || target.queryType === undefined
-    );
->>>>>>> a6a09add
 
     // Run search queries on linked datasource
     if (this.tracesToLogs?.datasourceUid && targets.search?.length > 0) {
@@ -106,15 +83,7 @@
       );
     }
 
-<<<<<<< HEAD
-    if (this.serviceMap?.datasourceUid && targets.serviceMap?.length > 0) {
-      subQueries.push(this.serviceMapQuery(options));
-    }
-
-    if (targets.traceId?.length > 0) {
-      const traceRequest: DataQueryRequest<TempoQuery> = { ...options, targets: targets.traceId };
-=======
-    if (uploadTargets.length) {
+    if (targets.upload?.length) {
       if (this.uploadedJson) {
         const otelTraceData = JSON.parse(this.uploadedJson as string);
         if (!otelTraceData.batches) {
@@ -127,9 +96,12 @@
       }
     }
 
-    if (traceTargets.length > 0) {
-      const traceRequest: DataQueryRequest<TempoQuery> = { ...options, targets: traceTargets };
->>>>>>> a6a09add
+    if (this.serviceMap?.datasourceUid && targets.serviceMap?.length > 0) {
+      subQueries.push(this.serviceMapQuery(options));
+    }
+
+    if (targets.traceId?.length > 0) {
+      const traceRequest: DataQueryRequest<TempoQuery> = { ...options, targets: targets.traceId };
       subQueries.push(
         super.query(traceRequest).pipe(
           map((response) => {
