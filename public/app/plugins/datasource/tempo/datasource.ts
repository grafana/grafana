--- conflicted
+++ resolved
@@ -617,13 +617,9 @@
    * @private
    */
   handleTraceIdQuery(options: DataQueryRequest<TempoQuery>, targets: TempoQuery[]): Observable<DataQueryResponse> {
-<<<<<<< HEAD
-    const validTargets = targets.filter((t) => t.query).map((t) => ({ ...t, query: t.query.trim() }));
-=======
     const validTargets = targets
       .filter((t) => t.query)
       .map((t): TempoQuery => ({ ...t, query: t.query?.trim(), queryType: 'traceId' }));
->>>>>>> ae830f68
     if (!validTargets.length) {
       return EMPTY;
     }
@@ -662,8 +658,6 @@
     return request;
   }
 
-<<<<<<< HEAD
-=======
   // This function can probably be simplified by avoiding passing both `targets` and `query`,
   // since `query` is built from `targets`, if you look at how this function is currently called
   handleStreamingSearch(
@@ -687,7 +681,6 @@
     );
   }
 
->>>>>>> ae830f68
   async metadataRequest(url: string, params = {}) {
     return await lastValueFrom(this._request(url, params, { method: 'GET', hideFromInspector: true }));
   }
@@ -818,27 +811,6 @@
       }
 
       const { nodes, edges } = mapPromMetricsToServiceMap(responses, request.range);
-<<<<<<< HEAD
-
-      // No handling of multiple targets assume just one. NodeGraph does not support it anyway, but still should be
-      // fixed at some point.
-      nodes.refId = request.targets[0].refId;
-      edges.refId = request.targets[0].refId;
-
-      nodes.fields[0].config = getFieldConfig(
-        datasourceUid,
-        tempoDatasourceUid,
-        '__data.fields.id',
-        '__data.fields[0]'
-      );
-      edges.fields[0].config = getFieldConfig(
-        datasourceUid,
-        tempoDatasourceUid,
-        '__data.fields.target',
-        '__data.fields.target',
-        '__data.fields.source'
-      );
-=======
       if (nodes.fields.length > 0 && edges.fields.length > 0) {
         const nodeLength = nodes.fields[0].values.length;
         const edgeLength = edges.fields[0].values.length;
@@ -890,7 +862,6 @@
           '__data.fields.source'
         );
       }
->>>>>>> ae830f68
 
       return {
         nodes,
