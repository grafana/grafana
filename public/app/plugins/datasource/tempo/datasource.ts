--- conflicted
+++ resolved
@@ -13,8 +13,6 @@
   LoadingState,
   ScopedVars,
 } from '@grafana/data';
-<<<<<<< HEAD
-import { TraceToLogsOptions } from 'app/core/components/TraceToLogs/TraceToLogsSettings';
 import {
   config,
   BackendSrvRequest,
@@ -23,11 +21,8 @@
   TemplateSrv,
   getTemplateSrv,
 } from '@grafana/runtime';
-=======
-import { config, BackendSrvRequest, DataSourceWithBackend, getBackendSrv } from '@grafana/runtime';
 import { NodeGraphOptions } from 'app/core/components/NodeGraphSettings';
 import { TraceToLogsOptions } from 'app/core/components/TraceToLogs/TraceToLogsSettings';
->>>>>>> 1c977281
 import { serializeParams } from 'app/core/utils/fetch';
 import { getDatasourceSrv } from 'app/features/plugins/datasource_srv';
 
