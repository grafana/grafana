<<<<<<< HEAD
import React from 'react';

=======
>>>>>>> 9e942dcb
import { AdHocVariableFilter, DataSourceRef, SelectableValue, getDefaultTimeRange } from '@grafana/data';
// import { getTimeSrv } from 'app/features/dashboard/services/TimeSrv';
import { getDataSourceSrv } from '@grafana/runtime';
import { SegmentAsync } from '@grafana/ui';

interface Props {
  datasource: DataSourceRef;
  filterKey: string;
  filterValue?: string;
  onChange: (item: SelectableValue<string>) => void;
  placeHolder?: string;
  disabled?: boolean;
  allFilters: AdHocVariableFilter[];
}

export const AdHocFilterValue = ({
  datasource,
  disabled,
  onChange,
  filterKey,
  filterValue,
  placeHolder,
  allFilters,
}: Props) => {
  const loadValues = () => fetchFilterValues(datasource, filterKey, allFilters);

  return (
    <div className="gf-form" data-testid="AdHocFilterValue-value-wrapper">
      <SegmentAsync
        className="query-segment-value"
        disabled={disabled}
        placeholder={placeHolder}
        value={filterValue}
        onChange={onChange}
        loadOptions={loadValues}
      />
    </div>
  );
};

const fetchFilterValues = async (
  datasource: DataSourceRef,
  key: string,
  allFilters: AdHocVariableFilter[]
): Promise<Array<SelectableValue<string>>> => {
  const ds = await getDataSourceSrv().get(datasource);

  if (!ds || !ds.getTagValues) {
    return [];
  }

  // const timeRange = getTimeSrv().timeRange();
  // As https://github.com/grafana/grafana/pull/76118/files#diff-260d46415915a2e3e7d294e313bd128666e9f0868aa94d8aee4d4a24a060b542L27-R26
  const timeRange = getDefaultTimeRange();

  // Filter out the current filter key from the list of all filters
  const otherFilters = allFilters.filter((f) => f.key !== key);
  const response = await ds.getTagValues({ key, filters: otherFilters, timeRange });
  const metrics = Array.isArray(response) ? response : response.data;
  return metrics.map((m) => ({ label: m.text, value: m.text }));
};<|MERGE_RESOLUTION|>--- conflicted
+++ resolved
@@ -1,8 +1,3 @@
-<<<<<<< HEAD
-import React from 'react';
-
-=======
->>>>>>> 9e942dcb
 import { AdHocVariableFilter, DataSourceRef, SelectableValue, getDefaultTimeRange } from '@grafana/data';
 // import { getTimeSrv } from 'app/features/dashboard/services/TimeSrv';
 import { getDataSourceSrv } from '@grafana/runtime';
