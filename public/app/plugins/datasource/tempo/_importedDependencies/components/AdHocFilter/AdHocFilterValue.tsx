<<<<<<< HEAD
import {
  AdHocVariableFilter,
  DataSourceRef,
  MetricFindValue,
  SelectableValue,
  getDefaultTimeRange,
} from '@grafana/data';
=======
import React from 'react';

import { AdHocVariableFilter, DataSourceRef, SelectableValue, getDefaultTimeRange } from '@grafana/data';
>>>>>>> 20767236
// import { getTimeSrv } from 'app/features/dashboard/services/TimeSrv';
import { getDataSourceSrv } from '@grafana/runtime';
import { SegmentAsync } from '@grafana/ui';

interface Props {
  datasource: DataSourceRef;
  filterKey: string;
  filterValue?: string;
  onChange: (item: SelectableValue<string>) => void;
  placeHolder?: string;
  disabled?: boolean;
  allFilters: AdHocVariableFilter[];
}

export const AdHocFilterValue = ({
  datasource,
  disabled,
  onChange,
  filterKey,
  filterValue,
  placeHolder,
  allFilters,
}: Props) => {
  const loadValues = () => fetchFilterValues(datasource, filterKey, allFilters);

  return (
    <div className="gf-form" data-testid="AdHocFilterValue-value-wrapper">
      <SegmentAsync
        className="query-segment-value"
        disabled={disabled}
        placeholder={placeHolder}
        value={filterValue}
        onChange={onChange}
        loadOptions={loadValues}
      />
    </div>
  );
};

const fetchFilterValues = async (
  datasource: DataSourceRef,
  key: string,
  allFilters: AdHocVariableFilter[]
): Promise<Array<SelectableValue<string>>> => {
  const ds = await getDataSourceSrv().get(datasource);

  if (!ds || !ds.getTagValues) {
    return [];
  }

  // const timeRange = getTimeSrv().timeRange();
  // As https://github.com/grafana/grafana/pull/76118/files#diff-260d46415915a2e3e7d294e313bd128666e9f0868aa94d8aee4d4a24a060b542L27-R26
  const timeRange = getDefaultTimeRange();

  // Filter out the current filter key from the list of all filters
  const otherFilters = allFilters.filter((f) => f.key !== key);
  const response = await ds.getTagValues({ key, filters: otherFilters, timeRange });
  const metrics = Array.isArray(response) ? response : response.data;
  return metrics.map((m) => ({ label: m.text, value: m.text }));
};<|MERGE_RESOLUTION|>--- conflicted
+++ resolved
@@ -1,16 +1,4 @@
-<<<<<<< HEAD
-import {
-  AdHocVariableFilter,
-  DataSourceRef,
-  MetricFindValue,
-  SelectableValue,
-  getDefaultTimeRange,
-} from '@grafana/data';
-=======
-import React from 'react';
-
 import { AdHocVariableFilter, DataSourceRef, SelectableValue, getDefaultTimeRange } from '@grafana/data';
->>>>>>> 20767236
 // import { getTimeSrv } from 'app/features/dashboard/services/TimeSrv';
 import { getDataSourceSrv } from '@grafana/runtime';
 import { SegmentAsync } from '@grafana/ui';
