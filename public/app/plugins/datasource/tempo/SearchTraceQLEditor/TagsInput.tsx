import { css } from '@emotion/css';
import React, { useCallback, useEffect } from 'react';
import { v4 as uuidv4 } from 'uuid';

import { GrafanaTheme2 } from '@grafana/data';
import { AccessoryButton } from '@grafana/experimental';
import { FetchError } from '@grafana/runtime';
import { useStyles2 } from '@grafana/ui';

import { TraceqlFilter, TraceqlSearchScope } from '../dataquery.gen';
import { TempoDatasource } from '../datasource';

import SearchField from './SearchField';
import { getFilteredTags } from './utils';

<<<<<<< HEAD
const getStyles = (theme: GrafanaTheme2) => ({
  vertical: css({
    display: 'flex',
    flexDirection: 'column',
    gap: theme.spacing(0.25),
=======
const getStyles = () => ({
  vertical: css({
    display: 'flex',
    flexDirection: 'column',
    gap: '0.25rem',
>>>>>>> f726ea1e
  }),
  horizontal: css({
    display: 'flex',
    flexDirection: 'row',
<<<<<<< HEAD
  }),
  addTag: css({
    marginLeft: theme.spacing(1),
=======
    gap: '1rem',
>>>>>>> f726ea1e
  }),
});

interface Props {
  updateFilter: (f: TraceqlFilter) => void;
  deleteFilter: (f: TraceqlFilter) => void;
  filters: TraceqlFilter[];
  datasource: TempoDatasource;
  setError: (error: FetchError) => void;
  staticTags: Array<string | undefined>;
  isTagsLoading: boolean;
  hideValues?: boolean;
  query: string;
}
const TagsInput = ({
  updateFilter,
  deleteFilter,
  filters,
  datasource,
  setError,
  staticTags,
  isTagsLoading,
  hideValues,
  query,
}: Props) => {
  const styles = useStyles2(getStyles);
  const generateId = () => uuidv4().slice(0, 8);
  const handleOnAdd = useCallback(
    () => updateFilter({ id: generateId(), operator: '=', scope: TraceqlSearchScope.Span }),
    [updateFilter]
  );

  useEffect(() => {
    if (!filters?.length) {
      handleOnAdd();
    }
  }, [filters, handleOnAdd]);

  const getTags = (f: TraceqlFilter) => {
    const tags = datasource.languageProvider.getTags(f.scope);
    return getFilteredTags(tags, staticTags);
  };

  return (
    <div className={styles.vertical}>
      {filters?.map((f, i) => (
        <div className={styles.horizontal} key={f.id}>
          <SearchField
            filter={f}
            datasource={datasource}
            setError={setError}
            updateFilter={updateFilter}
            tags={getTags(f)}
            isTagsLoading={isTagsLoading}
            hideValue={hideValues}
            query={query}
          />
          {(f.tag || f.value || i > 0) && (
            <AccessoryButton
              aria-label={`Remove tag with ID ${f.id}`}
              variant={'secondary'}
              icon={'times'}
              onClick={() => deleteFilter?.(f)}
              tooltip={'Remove tag'}
            />
          )}
          {(f.tag || f.value) && i === filters.length - 1 && (
            <span className={styles.addTag}>
              <AccessoryButton
                aria-label="Add tag"
                variant={'secondary'}
                icon={'plus'}
                onClick={handleOnAdd}
                tooltip={'Add tag'}
              />
            </span>
          )}
        </div>
      ))}
    </div>
  );
};

export default TagsInput;<|MERGE_RESOLUTION|>--- conflicted
+++ resolved
@@ -13,30 +13,19 @@
 import SearchField from './SearchField';
 import { getFilteredTags } from './utils';
 
-<<<<<<< HEAD
 const getStyles = (theme: GrafanaTheme2) => ({
   vertical: css({
     display: 'flex',
     flexDirection: 'column',
     gap: theme.spacing(0.25),
-=======
-const getStyles = () => ({
-  vertical: css({
-    display: 'flex',
-    flexDirection: 'column',
-    gap: '0.25rem',
->>>>>>> f726ea1e
   }),
   horizontal: css({
     display: 'flex',
     flexDirection: 'row',
-<<<<<<< HEAD
+    gap: theme.spacing(1),
   }),
   addTag: css({
     marginLeft: theme.spacing(1),
-=======
-    gap: '1rem',
->>>>>>> f726ea1e
   }),
 });
 
