import {
  DataFrame,
  dataFrameToJSON,
  DataSourceInstanceSettings,
<<<<<<< HEAD
  getDefaultTimeRange,
  LoadingState,
  MutableDataFrame,
  PluginType,
} from '@grafana/data';
import { Observable, of } from 'rxjs';
import { createFetchResponse } from 'test/helpers/createFetchResponse';
import { TempoDatasource } from './datasource';
import { FetchResponse, setBackendSrv, BackendDataSourceResponse, setDataSourceSrv } from '@grafana/runtime';
=======
  FieldType,
  MutableDataFrame,
  PluginType,
} from '@grafana/data';
import { BackendDataSourceResponse, FetchResponse, setBackendSrv } from '@grafana/runtime';
import { Observable, of } from 'rxjs';
import { createFetchResponse } from 'test/helpers/createFetchResponse';
import { TempoDatasource } from './datasource';
import mockJson from './mockJsonResponse.json';
>>>>>>> a6a09add

describe('Tempo data source', () => {
  it('parses json fields from backend', async () => {
    setupBackendSrv(
      new MutableDataFrame({
        fields: [
          { name: 'traceID', values: ['04450900759028499335'] },
          { name: 'spanID', values: ['4322526419282105830'] },
          { name: 'parentSpanID', values: [''] },
          { name: 'operationName', values: ['store.validateQueryTimeRange'] },
          { name: 'startTime', values: [1619712655875.4539] },
          { name: 'duration', values: [14.984] },
          { name: 'serviceTags', values: ['{"key":"servicetag1","value":"service"}'] },
          { name: 'logs', values: ['{"timestamp":12345,"fields":[{"key":"count","value":1}]}'] },
          { name: 'tags', values: ['{"key":"tag1","value":"val1"}'] },
          { name: 'serviceName', values: ['service'] },
        ],
      })
    );
    const ds = new TempoDatasource(defaultSettings);
    const response = await ds.query({ targets: [{ refId: 'refid1' }] } as any).toPromise();

    expect(
      (response.data[0] as DataFrame).fields.map((f) => ({
        name: f.name,
        values: f.values.toArray(),
      }))
    ).toMatchObject([
      { name: 'traceID', values: ['04450900759028499335'] },
      { name: 'spanID', values: ['4322526419282105830'] },
      { name: 'parentSpanID', values: [''] },
      { name: 'operationName', values: ['store.validateQueryTimeRange'] },
      { name: 'startTime', values: [1619712655875.4539] },
      { name: 'duration', values: [14.984] },
      { name: 'serviceTags', values: [{ key: 'servicetag1', value: 'service' }] },
      { name: 'logs', values: [{ timestamp: 12345, fields: [{ key: 'count', value: 1 }] }] },
      { name: 'tags', values: [{ key: 'tag1', value: 'val1' }] },
      { name: 'serviceName', values: ['service'] },
    ]);

    expect(
      (response.data[1] as DataFrame).fields.map((f) => ({
        name: f.name,
        values: f.values.toArray(),
      }))
    ).toMatchObject([
      { name: 'id', values: ['4322526419282105830'] },
      { name: 'title', values: ['service'] },
      { name: 'subTitle', values: ['store.validateQueryTimeRange'] },
      { name: 'mainStat', values: ['14.98ms (100%)'] },
      { name: 'secondaryStat', values: ['14.98ms (100%)'] },
      { name: 'color', values: [1.000007560204647] },
    ]);

    expect(
      (response.data[2] as DataFrame).fields.map((f) => ({
        name: f.name,
        values: f.values.toArray(),
      }))
    ).toMatchObject([
      { name: 'id', values: [] },
      { name: 'target', values: [] },
      { name: 'source', values: [] },
    ]);
  });

<<<<<<< HEAD
  it('runs service map queries', async () => {
    const ds = new TempoDatasource({
      ...defaultSettings,
      jsonData: {
        serviceMap: {
          datasourceUid: 'prom',
        },
      },
    });
    setDataSourceSrv(backendSrvWithPrometheus as any);
    const response = await ds
      .query({ targets: [{ queryType: 'serviceMap' }], range: getDefaultTimeRange() } as any)
      .toPromise();

    expect(response.data).toHaveLength(2);
    expect(response.data[0].name).toBe('Nodes');
    expect(response.data[0].fields[0].values.length).toBe(3);

    expect(response.data[1].name).toBe('Edges');
    expect(response.data[1].fields[0].values.length).toBe(2);

    expect(response.state).toBe(LoadingState.Done);
=======
  it('should handle json file upload', async () => {
    const ds = new TempoDatasource(defaultSettings);
    ds.uploadedJson = JSON.stringify(mockJson);
    const response = await ds
      .query({
        targets: [{ queryType: 'upload', refId: 'A' }],
      } as any)
      .toPromise();
    const field = response.data[0].fields[0];
    expect(field.name).toBe('traceID');
    expect(field.type).toBe(FieldType.string);
    expect(field.values.get(0)).toBe('60ba2abb44f13eae');
    expect(field.values.length).toBe(6);
>>>>>>> a6a09add
  });
});

const backendSrvWithPrometheus = {
  async get(uid: string) {
    if (uid === 'prom') {
      return {
        query() {
          return of({ data: [totalsPromMetric] }, { data: [secondsPromMetric] });
        },
      };
    }
    throw new Error('unexpected uid');
  },
};

function setupBackendSrv(frame: DataFrame) {
  setBackendSrv({
    fetch(): Observable<FetchResponse<BackendDataSourceResponse>> {
      return of(
        createFetchResponse({
          results: {
            refid1: {
              frames: [dataFrameToJSON(frame)],
            },
          },
        })
      );
    },
  } as any);
}

const defaultSettings: DataSourceInstanceSettings = {
  id: 0,
  uid: '0',
  type: 'tracing',
<<<<<<< HEAD
  name: 'tempo',
=======
  name: 'jaeger',
  access: 'proxy',
>>>>>>> a6a09add
  meta: {
    id: 'tempo',
    name: 'tempo',
    type: PluginType.datasource,
    info: {} as any,
    module: '',
    baseUrl: '',
  },
  jsonData: {},
};

const totalsPromMetric = new MutableDataFrame({
  refId: 'tempo_service_graph_request_total',
  fields: [
    { name: 'Time', values: [1628169788000, 1628169788000] },
    { name: 'client', values: ['app', 'lb'] },
    { name: 'instance', values: ['127.0.0.1:12345', '127.0.0.1:12345'] },
    { name: 'job', values: ['local_scrape', 'local_scrape'] },
    { name: 'server', values: ['db', 'app'] },
    { name: 'tempo_config', values: ['default', 'default'] },
    { name: 'Value #tempo_service_graph_request_total', values: [10, 20] },
  ],
});

const secondsPromMetric = new MutableDataFrame({
  refId: 'tempo_service_graph_request_server_seconds_sum',
  fields: [
    { name: 'Time', values: [1628169788000, 1628169788000] },
    { name: 'client', values: ['app', 'lb'] },
    { name: 'instance', values: ['127.0.0.1:12345', '127.0.0.1:12345'] },
    { name: 'job', values: ['local_scrape', 'local_scrape'] },
    { name: 'server', values: ['db', 'app'] },
    { name: 'tempo_config', values: ['default', 'default'] },
    { name: 'Value #tempo_service_graph_request_server_seconds_sum', values: [10, 40] },
  ],
});<|MERGE_RESOLUTION|>--- conflicted
+++ resolved
@@ -2,7 +2,7 @@
   DataFrame,
   dataFrameToJSON,
   DataSourceInstanceSettings,
-<<<<<<< HEAD
+  FieldType,
   getDefaultTimeRange,
   LoadingState,
   MutableDataFrame,
@@ -12,17 +12,7 @@
 import { createFetchResponse } from 'test/helpers/createFetchResponse';
 import { TempoDatasource } from './datasource';
 import { FetchResponse, setBackendSrv, BackendDataSourceResponse, setDataSourceSrv } from '@grafana/runtime';
-=======
-  FieldType,
-  MutableDataFrame,
-  PluginType,
-} from '@grafana/data';
-import { BackendDataSourceResponse, FetchResponse, setBackendSrv } from '@grafana/runtime';
-import { Observable, of } from 'rxjs';
-import { createFetchResponse } from 'test/helpers/createFetchResponse';
-import { TempoDatasource } from './datasource';
 import mockJson from './mockJsonResponse.json';
->>>>>>> a6a09add
 
 describe('Tempo data source', () => {
   it('parses json fields from backend', async () => {
@@ -89,7 +79,6 @@
     ]);
   });
 
-<<<<<<< HEAD
   it('runs service map queries', async () => {
     const ds = new TempoDatasource({
       ...defaultSettings,
@@ -112,7 +101,8 @@
     expect(response.data[1].fields[0].values.length).toBe(2);
 
     expect(response.state).toBe(LoadingState.Done);
-=======
+  });
+
   it('should handle json file upload', async () => {
     const ds = new TempoDatasource(defaultSettings);
     ds.uploadedJson = JSON.stringify(mockJson);
@@ -126,7 +116,6 @@
     expect(field.type).toBe(FieldType.string);
     expect(field.values.get(0)).toBe('60ba2abb44f13eae');
     expect(field.values.length).toBe(6);
->>>>>>> a6a09add
   });
 });
 
@@ -163,12 +152,8 @@
   id: 0,
   uid: '0',
   type: 'tracing',
-<<<<<<< HEAD
   name: 'tempo',
-=======
-  name: 'jaeger',
   access: 'proxy',
->>>>>>> a6a09add
   meta: {
     id: 'tempo',
     name: 'tempo',
