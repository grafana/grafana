--- conflicted
+++ resolved
@@ -421,11 +421,7 @@
           raw: { from: '15m', to: 'now' },
         },
       },
-<<<<<<< HEAD
-      [{ refId: 'refid1', queryType: 'traceId', query: '' } as TempoQuery]
-=======
       [{ refId: 'refid1', queryType: 'traceql', query: '' } as TempoQuery]
->>>>>>> ae830f68
     );
 
     expect(request.range.from.unix()).toBe(dateTime(new Date(2022, 8, 13, 15, 58, 0, 0)).unix());
@@ -454,11 +450,7 @@
           raw: { from: '15m', to: 'now' },
         },
       },
-<<<<<<< HEAD
-      [{ refId: 'refid1', queryType: 'traceId', query: '' } as TempoQuery]
-=======
       [{ refId: 'refid1', queryType: 'traceql', query: '' } as TempoQuery]
->>>>>>> ae830f68
     );
 
     expect(request.range.from.unix()).toBe(dateTime(0).unix());
