import { css } from '@emotion/css';
import { debounce } from 'lodash';
import Prism from 'prismjs';
import React, { useCallback, useState, useEffect, useMemo } from 'react';
import { Node } from 'slate';

import { GrafanaTheme2, isValidGoDuration, SelectableValue } from '@grafana/data';
import {
  InlineFieldRow,
  InlineField,
  Input,
  QueryField,
  SlatePrism,
  BracesPlugin,
  TypeaheadInput,
  TypeaheadOutput,
  AsyncSelect,
  Alert,
  useStyles2,
} from '@grafana/ui';
import { notifyApp } from 'app/core/actions';
import { createErrorNotification } from 'app/core/copy/appNotification';
<<<<<<< HEAD
import { getTemplateSrv, TemplateSrv } from '@grafana/runtime';
=======
import { dispatch } from 'app/store/store';

import { TempoDatasource, TempoQuery } from '../datasource';
import TempoLanguageProvider from '../language_provider';
import { tokenizer } from '../syntax';
>>>>>>> 1c977281

interface Props {
  datasource: TempoDatasource;
  query: TempoQuery;
  onChange: (value: TempoQuery) => void;
  onBlur?: () => void;
  onRunQuery: () => void;
}

const PRISM_LANGUAGE = 'tempo';
const durationPlaceholder = 'e.g. 1.2s, 100ms';
const plugins = [
  BracesPlugin(),
  SlatePrism({
    onlyIn: (node: Node) => node.object === 'block' && node.type === 'code_block',
    getSyntax: () => PRISM_LANGUAGE,
  }),
];

Prism.languages[PRISM_LANGUAGE] = tokenizer;

const NativeSearch = ({ datasource, query, onChange, onBlur, onRunQuery }: Props) => {
  const styles = useStyles2(getStyles);
  const languageProvider = useMemo(() => new TempoLanguageProvider(datasource), [datasource]);
  const [hasSyntaxLoaded, setHasSyntaxLoaded] = useState(false);
  const [asyncServiceNameValue, setAsyncServiceNameValue] = useState<SelectableValue<any>>({
    value: '',
  });
  const [asyncSpanNameValue, setAsyncSpanNameValue] = useState<SelectableValue<any>>({
    value: '',
  });
  const [error, setError] = useState(null);
  const [inputErrors, setInputErrors] = useState<{ [key: string]: boolean }>({});
  const [isLoading, setIsLoading] = useState<{
    serviceName: boolean;
    spanName: boolean;
  }>({
    serviceName: false,
    spanName: false,
  });

  async function fetchOptionsCallback(nameType: string, lp: TempoLanguageProvider) {
    try {
      const res = await lp.getOptions(nameType === 'serviceName' ? 'service.name' : 'name');
      setIsLoading((prevValue) => ({ ...prevValue, [nameType]: false }));
      return res;
    } catch (error) {
      if (error?.status === 404) {
        setIsLoading((prevValue) => ({ ...prevValue, [nameType]: false }));
      } else {
        dispatch(notifyApp(createErrorNotification('Error', error)));
        setIsLoading((prevValue) => ({ ...prevValue, [nameType]: false }));
      }
      setError(error);
      return [];
    }
  }

  const loadOptionsOfType = useCallback(
    (nameType: string) => {
      setIsLoading((prevValue) => ({ ...prevValue, [nameType]: true }));
      return fetchOptionsCallback(nameType, languageProvider);
    },
    [languageProvider]
  );

  const fetchOptionsOfType = useCallback(
    (nameType: string) => debounce(() => loadOptionsOfType(nameType), 500, { leading: true, trailing: true }),
    [loadOptionsOfType]
  );

  useEffect(() => {
    const fetchOptions = async () => {
      try {
        await languageProvider.start();
        fetchOptionsCallback('serviceName', languageProvider);
        fetchOptionsCallback('spanName', languageProvider);
        setHasSyntaxLoaded(true);
      } catch (error) {
        // Display message if Tempo is connected but search 404's
        if (error?.status === 404) {
          setError(error);
        } else {
          dispatch(notifyApp(createErrorNotification('Error', error)));
        }
        setHasSyntaxLoaded(true);
      }
    };
    fetchOptions();
  }, [languageProvider, fetchOptionsOfType]);

  const onTypeahead = async (typeahead: TypeaheadInput): Promise<TypeaheadOutput> => {
    return await languageProvider.provideCompletionItems(typeahead);
  };

  const cleanText = (text: string) => {
    const splittedText = text.split(/\s+(?=([^"]*"[^"]*")*[^"]*$)/g);
    if (splittedText.length > 1) {
      return splittedText[splittedText.length - 1];
    }
    return text;
  };

  const onKeyDown = (keyEvent: React.KeyboardEvent) => {
    if (keyEvent.key === 'Enter' && (keyEvent.shiftKey || keyEvent.ctrlKey)) {
      onRunQuery();
    }
  };

  const templateSrv: TemplateSrv = getTemplateSrv();

  return (
    <>
      <div className={styles.container}>
        <InlineFieldRow>
          <InlineField label="Service Name" labelWidth={14} grow>
            <AsyncSelect
              inputId="service"
              menuShouldPortal
              cacheOptions={false}
              loadOptions={fetchOptionsOfType('serviceName')}
              onOpenMenu={fetchOptionsOfType('serviceName')}
              isLoading={isLoading.serviceName}
              value={asyncServiceNameValue.value}
              onChange={(v) => {
                setAsyncServiceNameValue({
                  value: v,
                });
                onChange({
                  ...query,
                  serviceName: v?.value || undefined,
                });
              }}
              placeholder="Select a service"
              isClearable
              defaultOptions
              onKeyDown={onKeyDown}
              aria-label={'select-service-name'}
            />
          </InlineField>
        </InlineFieldRow>
        <InlineFieldRow>
          <InlineField label="Span Name" labelWidth={14} grow>
            <AsyncSelect
              inputId="spanName"
              menuShouldPortal
              cacheOptions={false}
              loadOptions={fetchOptionsOfType('spanName')}
              onOpenMenu={fetchOptionsOfType('spanName')}
              isLoading={isLoading.spanName}
              value={asyncSpanNameValue.value}
              onChange={(v) => {
                setAsyncSpanNameValue({ value: v });
                onChange({
                  ...query,
                  spanName: v?.value || undefined,
                });
              }}
              placeholder="Select a span"
              isClearable
              defaultOptions
              onKeyDown={onKeyDown}
              aria-label={'select-span-name'}
            />
          </InlineField>
        </InlineFieldRow>
        <InlineFieldRow>
          <InlineField label="Tags" labelWidth={14} grow tooltip="Values should be in the logfmt format.">
            <QueryField
              additionalPlugins={plugins}
              query={query.search}
              onTypeahead={onTypeahead}
              onBlur={onBlur}
              onChange={(value) => {
                onChange({
                  ...query,
                  search: value,
                });
              }}
              placeholder="http.status_code=200 error=true"
              cleanText={cleanText}
              onRunQuery={onRunQuery}
              syntaxLoaded={hasSyntaxLoaded}
              portalOrigin="tempo"
            />
          </InlineField>
        </InlineFieldRow>
        <InlineFieldRow>
          <InlineField label="Min Duration" invalid={!!inputErrors.minDuration} labelWidth={14} grow>
            <Input
              id="minDuration"
              value={query.minDuration || ''}
              placeholder={durationPlaceholder}
              onBlur={() => {
                const templatedMinDuration = templateSrv.replace(query.minDuration ?? '');
                if (query.minDuration && !isValidGoDuration(templatedMinDuration)) {
                  setInputErrors({ ...inputErrors, minDuration: true });
                } else {
                  setInputErrors({ ...inputErrors, minDuration: false });
                }
              }}
              onChange={(v) =>
                onChange({
                  ...query,
                  minDuration: v.currentTarget.value,
                })
              }
              onKeyDown={onKeyDown}
            />
          </InlineField>
        </InlineFieldRow>
        <InlineFieldRow>
          <InlineField label="Max Duration" invalid={!!inputErrors.maxDuration} labelWidth={14} grow>
            <Input
              id="maxDuration"
              value={query.maxDuration || ''}
              placeholder={durationPlaceholder}
              onBlur={() => {
                const templatedMaxDuration = templateSrv.replace(query.maxDuration ?? '');
                if (query.maxDuration && !isValidGoDuration(templatedMaxDuration)) {
                  setInputErrors({ ...inputErrors, maxDuration: true });
                } else {
                  setInputErrors({ ...inputErrors, maxDuration: false });
                }
              }}
              onChange={(v) =>
                onChange({
                  ...query,
                  maxDuration: v.currentTarget.value,
                })
              }
              onKeyDown={onKeyDown}
            />
          </InlineField>
        </InlineFieldRow>
        <InlineFieldRow>
          <InlineField
            label="Limit"
            invalid={!!inputErrors.limit}
            labelWidth={14}
            grow
            tooltip="Maximum numbers of returned results"
          >
            <Input
              id="limit"
              value={query.limit || ''}
              type="number"
              onChange={(v) => {
                let limit = v.currentTarget.value ? parseInt(v.currentTarget.value, 10) : undefined;
                if (limit && (!Number.isInteger(limit) || limit <= 0)) {
                  setInputErrors({ ...inputErrors, limit: true });
                } else {
                  setInputErrors({ ...inputErrors, limit: false });
                }

                onChange({
                  ...query,
                  limit: v.currentTarget.value ? parseInt(v.currentTarget.value, 10) : undefined,
                });
              }}
              onKeyDown={onKeyDown}
            />
          </InlineField>
        </InlineFieldRow>
      </div>
      {error ? (
        <Alert title="Unable to connect to Tempo search" severity="info" className={styles.alert}>
          Please ensure that Tempo is configured with search enabled. If you would like to hide this tab, you can
          configure it in the <a href={`/datasources/edit/${datasource.uid}`}>datasource settings</a>.
        </Alert>
      ) : null}
    </>
  );
};

export default NativeSearch;

const getStyles = (theme: GrafanaTheme2) => ({
  container: css`
    max-width: 500px;
  `,
  alert: css`
    max-width: 75ch;
    margin-top: ${theme.spacing(2)};
  `,
});<|MERGE_RESOLUTION|>--- conflicted
+++ resolved
@@ -5,6 +5,7 @@
 import { Node } from 'slate';
 
 import { GrafanaTheme2, isValidGoDuration, SelectableValue } from '@grafana/data';
+import { getTemplateSrv, TemplateSrv } from '@grafana/runtime';
 import {
   InlineFieldRow,
   InlineField,
@@ -20,15 +21,11 @@
 } from '@grafana/ui';
 import { notifyApp } from 'app/core/actions';
 import { createErrorNotification } from 'app/core/copy/appNotification';
-<<<<<<< HEAD
-import { getTemplateSrv, TemplateSrv } from '@grafana/runtime';
-=======
 import { dispatch } from 'app/store/store';
 
 import { TempoDatasource, TempoQuery } from '../datasource';
 import TempoLanguageProvider from '../language_provider';
 import { tokenizer } from '../syntax';
->>>>>>> 1c977281
 
 interface Props {
   datasource: TempoDatasource;
