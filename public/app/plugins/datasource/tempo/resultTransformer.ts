import { SpanStatus, SpanStatusCode } from '@opentelemetry/api';
import { collectorTypes } from '@opentelemetry/exporter-collector';
import { SemanticResourceAttributes } from '@opentelemetry/semantic-conventions';
import differenceInHours from 'date-fns/differenceInHours';
import formatDistance from 'date-fns/formatDistance';

import {
  ArrayVector,
  DataFrame,
  DataQueryResponse,
  DataSourceInstanceSettings,
  Field,
  FieldType,
  MutableDataFrame,
  TraceKeyValuePair,
  TraceLog,
  TraceSpanReference,
  TraceSpanRow,
  dateTimeFormat,
} from '@grafana/data';
<<<<<<< HEAD
import { SpanStatus, SpanStatusCode } from '@opentelemetry/api';
import { collectorTypes } from '@opentelemetry/exporter-collector';
import { SemanticResourceAttributes } from '@opentelemetry/semantic-conventions';
=======

>>>>>>> 0ca4ccfa
import { createGraphFrames } from './graphTransform';

export function createTableFrame(
  logsFrame: DataFrame,
  datasourceUid: string,
  datasourceName: string,
  traceRegexs: string[]
): DataFrame {
  const tableFrame = new MutableDataFrame({
    fields: [
      {
        name: 'Time',
        type: FieldType.time,
        config: {
          custom: {
            width: 150,
          },
        },
      },
      {
        name: 'traceID',
        type: FieldType.string,
        config: {
          displayNameFromDS: 'Trace ID',
          custom: { width: 300 },
          links: [
            {
              title: 'Click to open trace ${__value.raw}',
              url: '',
              internal: {
                datasourceUid,
                datasourceName,
                query: {
                  query: '${__value.raw}',
                },
              },
            },
          ],
        },
      },
      {
        name: 'Message',
        type: FieldType.string,
      },
    ],
    meta: {
      preferredVisualisationType: 'table',
    },
  });

  if (!logsFrame || traceRegexs.length === 0) {
    return tableFrame;
  }

  const timeField = logsFrame.fields.find((f) => f.type === FieldType.time);

  // Going through all string fields to look for trace IDs
  for (let field of logsFrame.fields) {
    let hasMatch = false;
    if (field.type === FieldType.string) {
      const values = field.values.toArray();
      for (let i = 0; i < values.length; i++) {
        const line = values[i];
        if (line) {
          for (let traceRegex of traceRegexs) {
            const match = (line as string).match(traceRegex);
            if (match) {
              const traceId = match[1];
              const time = timeField ? timeField.values.get(i) : null;
              tableFrame.fields[0].values.add(time);
              tableFrame.fields[1].values.add(traceId);
              tableFrame.fields[2].values.add(line);
              hasMatch = true;
            }
          }
        }
      }
    }
    if (hasMatch) {
      break;
    }
  }

  return tableFrame;
}

export function transformTraceList(
  response: DataQueryResponse,
  datasourceId: string,
  datasourceName: string,
  traceRegexs: string[]
): DataQueryResponse {
  response.data.forEach((data, index) => {
    const frame = createTableFrame(data, datasourceId, datasourceName, traceRegexs);
    response.data[index] = frame;
  });
  return response;
}

// Don't forget to change the backend code when the id representation changed
function transformBase64IDToHexString(base64: string) {
  const raw = atob(base64);
  let result = '';
  for (let i = 0; i < raw.length; i++) {
    const hex = raw.charCodeAt(i).toString(16);
    result += hex.length === 2 ? hex : '0' + hex;
  }

  return result.length > 16 ? result.slice(16) : result;
}

function transformHexStringToBase64ID(hex: string) {
  const hexArray = hex.match(/\w{2}/g) || [];
  return btoa(
    hexArray
      .map(function (a) {
        return String.fromCharCode(parseInt(a, 16));
      })
      .join('')
  );
}

function getAttributeValue(value: collectorTypes.opentelemetryProto.common.v1.AnyValue): any {
  if (value.stringValue) {
    return value.stringValue;
  }

  if (value.boolValue !== undefined) {
    return Boolean(value.boolValue);
  }

  if (value.intValue !== undefined) {
    return Number.parseInt(value.intValue as any, 10);
  }

  if (value.doubleValue) {
    return Number.parseFloat(value.doubleValue as any);
  }

  if (value.arrayValue) {
    const arrayValue = [];
    for (const arValue of value.arrayValue.values) {
      arrayValue.push(getAttributeValue(arValue));
    }
    return arrayValue;
  }

  return '';
}

function resourceToProcess(resource: collectorTypes.opentelemetryProto.resource.v1.Resource | undefined) {
  const serviceTags: TraceKeyValuePair[] = [];
  let serviceName = 'OTLPResourceNoServiceName';
  if (!resource) {
    return { serviceName, serviceTags };
  }

  for (const attribute of resource.attributes) {
    if (attribute.key === SemanticResourceAttributes.SERVICE_NAME) {
      serviceName = attribute.value.stringValue || serviceName;
    }
    serviceTags.push({ key: attribute.key, value: getAttributeValue(attribute.value) });
  }

  return { serviceName, serviceTags };
}

function getSpanTags(
  span: collectorTypes.opentelemetryProto.trace.v1.Span,
  instrumentationLibrary?: collectorTypes.opentelemetryProto.common.v1.InstrumentationLibrary
): TraceKeyValuePair[] {
  const spanTags: TraceKeyValuePair[] = [];

  if (instrumentationLibrary) {
    if (instrumentationLibrary.name) {
      spanTags.push({ key: 'otel.library.name', value: instrumentationLibrary.name });
    }
    if (instrumentationLibrary.version) {
      spanTags.push({ key: 'otel.library.version', value: instrumentationLibrary.version });
    }
  }

  if (span.attributes) {
    for (const attribute of span.attributes) {
      spanTags.push({ key: attribute.key, value: getAttributeValue(attribute.value) });
    }
  }

  if (span.status) {
    if (span.status.code && (span.status.code as any) !== SpanStatusCode.UNSET) {
      spanTags.push({
        key: 'otel.status_code',
        value: SpanStatusCode[span.status.code],
      });
      if (span.status.message) {
        spanTags.push({ key: 'otel.status_description', value: span.status.message });
      }
    }
    if (span.status.code === SpanStatusCode.ERROR) {
      spanTags.push({ key: 'error', value: true });
    }
  }

  if (span.kind !== undefined) {
    const split = span.kind.toString().toLowerCase().split('_');
    spanTags.push({
      key: 'span.kind',
      value: split.length ? split[split.length - 1] : span.kind.toString(),
    });
  }

  return spanTags;
}

function getReferences(span: collectorTypes.opentelemetryProto.trace.v1.Span) {
  const references: TraceSpanReference[] = [];
  if (span.links) {
    for (const link of span.links) {
      const { traceId, spanId } = link;
      const tags: TraceKeyValuePair[] = [];
      if (link.attributes) {
        for (const attribute of link.attributes) {
          tags.push({ key: attribute.key, value: getAttributeValue(attribute.value) });
        }
      }
      references.push({ traceID: traceId, spanID: spanId, tags });
    }
  }

  return references;
}

function getLogs(span: collectorTypes.opentelemetryProto.trace.v1.Span) {
  const logs: TraceLog[] = [];
  if (span.events) {
    for (const event of span.events) {
      const fields: TraceKeyValuePair[] = [];
      if (event.attributes) {
        for (const attribute of event.attributes) {
          fields.push({ key: attribute.key, value: getAttributeValue(attribute.value) });
        }
      }
      logs.push({ fields, timestamp: event.timeUnixNano / 1000000 });
    }
  }

  return logs;
}

export function transformFromOTLP(
  traceData: collectorTypes.opentelemetryProto.trace.v1.ResourceSpans[],
  nodeGraph = false
): DataQueryResponse {
  const frame = new MutableDataFrame({
    fields: [
      { name: 'traceID', type: FieldType.string },
      { name: 'spanID', type: FieldType.string },
      { name: 'parentSpanID', type: FieldType.string },
      { name: 'operationName', type: FieldType.string },
      { name: 'serviceName', type: FieldType.string },
      { name: 'serviceTags', type: FieldType.other },
      { name: 'startTime', type: FieldType.number },
      { name: 'duration', type: FieldType.number },
      { name: 'logs', type: FieldType.other },
      { name: 'references', type: FieldType.other },
      { name: 'tags', type: FieldType.other },
    ],
    meta: {
      preferredVisualisationType: 'trace',
      custom: {
        traceFormat: 'otlp',
      },
    },
  });
  try {
    for (const data of traceData) {
      const { serviceName, serviceTags } = resourceToProcess(data.resource);
      for (const librarySpan of data.instrumentationLibrarySpans) {
        for (const span of librarySpan.spans) {
          frame.add({
            traceID: transformBase64IDToHexString(span.traceId),
            spanID: transformBase64IDToHexString(span.spanId),
            parentSpanID: transformBase64IDToHexString(span.parentSpanId || ''),
            operationName: span.name || '',
            serviceName,
            serviceTags,
            startTime: span.startTimeUnixNano! / 1000000,
            duration: (span.endTimeUnixNano! - span.startTimeUnixNano!) / 1000000,
            tags: getSpanTags(span, librarySpan.instrumentationLibrary),
            logs: getLogs(span),
            references: getReferences(span),
          } as TraceSpanRow);
        }
      }
    }
  } catch (error) {
    console.error(error);
    return { error: { message: 'JSON is not valid OpenTelemetry format: ' + error }, data: [] };
  }

  let data = [frame];
  if (nodeGraph) {
    data.push(...(createGraphFrames(frame) as MutableDataFrame[]));
  }

  return { data };
}

/**
 * Transforms trace dataframes to the OpenTelemetry format
 */
export function transformToOTLP(data: MutableDataFrame): {
  batches: collectorTypes.opentelemetryProto.trace.v1.ResourceSpans[];
} {
  let result: { batches: collectorTypes.opentelemetryProto.trace.v1.ResourceSpans[] } = {
    batches: [],
  };

  // Lookup object to see which batch contains spans for which services
  let services: { [key: string]: number } = {};

  for (let i = 0; i < data.length; i++) {
    const span = data.get(i);

    // Group spans based on service
    if (!services[span.serviceName]) {
      services[span.serviceName] = result.batches.length;
      result.batches.push({
        resource: {
          attributes: [],
          droppedAttributesCount: 0,
        },
        instrumentationLibrarySpans: [
          {
            spans: [],
          },
        ],
      });
    }

    let batchIndex = services[span.serviceName];

    // Populate resource attributes from service tags
    if (result.batches[batchIndex].resource!.attributes.length === 0) {
      result.batches[batchIndex].resource!.attributes = tagsToAttributes(span.serviceTags);
    }

    // Populate instrumentation library if it exists
    if (!result.batches[batchIndex].instrumentationLibrarySpans[0].instrumentationLibrary) {
      let libraryName = span.tags.find((t: TraceKeyValuePair) => t.key === 'otel.library.name')?.value;
      if (libraryName) {
        result.batches[batchIndex].instrumentationLibrarySpans[0].instrumentationLibrary = {
          name: libraryName,
          version: span.tags.find((t: TraceKeyValuePair) => t.key === 'otel.library.version')?.value,
        };
      }
    }

    result.batches[batchIndex].instrumentationLibrarySpans[0].spans.push({
      traceId: transformHexStringToBase64ID(span.traceID.padStart(32, '0')),
      spanId: transformHexStringToBase64ID(span.spanID),
      traceState: '',
      parentSpanId: transformHexStringToBase64ID(span.parentSpanID || ''),
      name: span.operationName,
      kind: getOTLPSpanKind(span.tags) as any,
      startTimeUnixNano: span.startTime * 1000000,
      endTimeUnixNano: (span.startTime + span.duration) * 1000000,
      attributes: tagsToAttributes(span.tags),
      droppedAttributesCount: 0,
      droppedEventsCount: 0,
      droppedLinksCount: 0,
      status: getOTLPStatus(span.tags),
      events: getOTLPEvents(span.logs),
      links: getOTLPReferences(span.references),
    });
  }

  return result;
}

function getOTLPSpanKind(tags: TraceKeyValuePair[]): string | undefined {
  let spanKind = undefined;
  const spanKindTagValue = tags.find((t) => t.key === 'span.kind')?.value;
  switch (spanKindTagValue) {
    case 'server':
      spanKind = 'SPAN_KIND_SERVER';
      break;
    case 'client':
      spanKind = 'SPAN_KIND_CLIENT';
      break;
    case 'producer':
      spanKind = 'SPAN_KIND_PRODUCER';
      break;
    case 'consumer':
      spanKind = 'SPAN_KIND_CONSUMER';
      break;
  }

  return spanKind;
}

/**
 * Converts key-value tags to OTLP attributes and removes tags added by Grafana
 */
function tagsToAttributes(tags: TraceKeyValuePair[]): collectorTypes.opentelemetryProto.common.v1.KeyValue[] {
  return tags
    .filter(
      (t) =>
        ![
          'span.kind',
          'otel.library.name',
          'otel.libary.version',
          'otel.status_description',
          'otel.status_code',
        ].includes(t.key)
    )
    .reduce<collectorTypes.opentelemetryProto.common.v1.KeyValue[]>(
      (attributes, tag) => [...attributes, { key: tag.key, value: toAttributeValue(tag) }],
      []
    );
}

/**
 * Returns the correct OTLP AnyValue based on the value of the tag value
 */
function toAttributeValue(tag: TraceKeyValuePair): collectorTypes.opentelemetryProto.common.v1.AnyValue {
  if (typeof tag.value === 'string') {
    return { stringValue: tag.value };
  } else if (typeof tag.value === 'boolean') {
    return { boolValue: tag.value };
  } else if (typeof tag.value === 'number') {
    if (tag.value % 1 === 0) {
      return { intValue: tag.value };
    } else {
      return { doubleValue: tag.value };
    }
  } else if (typeof tag.value === 'object') {
    if (Array.isArray(tag.value)) {
      const values: collectorTypes.opentelemetryProto.common.v1.AnyValue[] = [];
      for (const val of tag.value) {
        values.push(toAttributeValue(val));
      }

      return { arrayValue: { values } };
    }
  }
  return { stringValue: tag.value };
}

function getOTLPStatus(tags: TraceKeyValuePair[]): SpanStatus | undefined {
  let status = undefined;
  const statusCodeTag = tags.find((t) => t.key === 'otel.status_code');
  if (statusCodeTag) {
    status = {
      code: statusCodeTag.value,
      message: tags.find((t) => t.key === 'otel_status_description')?.value,
    };
  }

  return status;
}

function getOTLPEvents(logs: TraceLog[]): collectorTypes.opentelemetryProto.trace.v1.Span.Event[] | undefined {
  if (!logs || !logs.length) {
    return undefined;
  }

  let events: collectorTypes.opentelemetryProto.trace.v1.Span.Event[] = [];
  for (const log of logs) {
    let event: collectorTypes.opentelemetryProto.trace.v1.Span.Event = {
      timeUnixNano: log.timestamp * 1000000,
      attributes: [],
      droppedAttributesCount: 0,
      name: '',
    };
    for (const field of log.fields) {
      event.attributes!.push({
        key: field.key,
        value: toAttributeValue(field),
      });
    }
    events.push(event);
  }
  return events;
}

function getOTLPReferences(
  references: TraceSpanReference[]
): collectorTypes.opentelemetryProto.trace.v1.Span.Link[] | undefined {
  if (!references || !references.length) {
    return undefined;
  }

  let links: collectorTypes.opentelemetryProto.trace.v1.Span.Link[] = [];
  for (const ref of references) {
    let link: collectorTypes.opentelemetryProto.trace.v1.Span.Link = {
      traceId: ref.traceID,
      spanId: ref.spanID,
      attributes: [],
      droppedAttributesCount: 0,
    };
    if (ref.tags?.length) {
      for (const tag of ref.tags) {
        link.attributes?.push({
          key: tag.key,
          value: toAttributeValue(tag),
        });
      }
    }
    links.push(link);
  }
  return links;
}

export function transformTrace(response: DataQueryResponse, nodeGraph = false): DataQueryResponse {
  // We need to parse some of the fields which contain stringified json.
  // Seems like we can't just map the values as the frame we got from backend has some default processing
  // and will stringify the json back when we try to set it. So we create a new field and swap it instead.
  const frame: DataFrame = response.data[0];

  if (!frame) {
    return emptyDataQueryResponse;
  }

  try {
    parseJsonFields(frame);
  } catch (error) {
    console.error(error);
    return { error: { message: 'Unable to parse trace response: ' + error }, data: [] };
  }

  let data = [...response.data];
  if (nodeGraph) {
    data.push(...createGraphFrames(frame));
  }

  return {
    ...response,
    data,
  };
}

/**
 * Change fields which are json string into JS objects. Modifies the frame in place.
 */
function parseJsonFields(frame: DataFrame) {
  for (const fieldName of ['serviceTags', 'logs', 'tags', 'references']) {
    const field = frame.fields.find((f) => f.name === fieldName);
    if (field) {
      const fieldIndex = frame.fields.indexOf(field);
      const values = new ArrayVector();
      const newField: Field = {
        ...field,
        values,
        type: FieldType.other,
      };

      for (let i = 0; i < field.values.length; i++) {
        const value = field.values.get(i);
        values.set(i, value === '' ? undefined : JSON.parse(value));
      }
      frame.fields[fieldIndex] = newField;
    }
  }
}

export type SearchResponse = {
  traceID: string;
  rootServiceName: string;
  rootTraceName: string;
  startTimeUnixNano: string;
  durationMs: number;
};

export function createTableFrameFromSearch(data: SearchResponse[], instanceSettings: DataSourceInstanceSettings) {
  const frame = new MutableDataFrame({
    fields: [
      {
        name: 'traceID',
        type: FieldType.string,
        config: {
          unit: 'string',
          displayNameFromDS: 'Trace ID',
          links: [
            {
              title: 'Trace: ${__value.raw}',
              url: '',
              internal: {
                datasourceUid: instanceSettings.uid,
                datasourceName: instanceSettings.name,
                query: {
                  query: '${__value.raw}',
                  queryType: 'traceId',
                },
              },
            },
          ],
        },
      },
      { name: 'traceName', type: FieldType.string, config: { displayNameFromDS: 'Trace name' } },
      { name: 'startTime', type: FieldType.string, config: { displayNameFromDS: 'Start time' } },
      { name: 'duration', type: FieldType.number, config: { displayNameFromDS: 'Duration', unit: 'ms' } },
    ],
    meta: {
      preferredVisualisationType: 'table',
    },
  });
  if (!data?.length) {
    return frame;
  }
  // Show the most recent traces
  const traceData = data
    .sort((a, b) => parseInt(b?.startTimeUnixNano!, 10) / 1000000 - parseInt(a?.startTimeUnixNano!, 10) / 1000000)
    .map(transformToTraceData);

  for (const trace of traceData) {
    frame.add(trace);
  }

  return frame;
}

function transformToTraceData(data: SearchResponse) {
  let traceName = '';
  if (data.rootServiceName) {
    traceName += data.rootServiceName + ' ';
  }
  if (data.rootTraceName) {
    traceName += data.rootTraceName;
  }

  const traceStartTime = parseInt(data.startTimeUnixNano!, 10) / 1000000;

  let startTime = dateTimeFormat(traceStartTime);

  if (Math.abs(differenceInHours(new Date(traceStartTime), Date.now())) <= 1) {
    startTime = formatDistance(new Date(traceStartTime), Date.now(), {
      addSuffix: true,
      includeSeconds: true,
    });
  }

  return {
    traceID: data.traceID,
    startTime: startTime,
    duration: data.durationMs,
    traceName,
  };
}

const emptyDataQueryResponse = {
  data: [
    new MutableDataFrame({
      fields: [
        {
          name: 'trace',
          type: FieldType.trace,
          values: [],
        },
      ],
      meta: {
        preferredVisualisationType: 'trace',
        custom: {
          traceFormat: 'otlp',
        },
      },
    }),
  ],
};<|MERGE_RESOLUTION|>--- conflicted
+++ resolved
@@ -18,13 +18,7 @@
   TraceSpanRow,
   dateTimeFormat,
 } from '@grafana/data';
-<<<<<<< HEAD
-import { SpanStatus, SpanStatusCode } from '@opentelemetry/api';
-import { collectorTypes } from '@opentelemetry/exporter-collector';
-import { SemanticResourceAttributes } from '@opentelemetry/semantic-conventions';
-=======
-
->>>>>>> 0ca4ccfa
+
 import { createGraphFrames } from './graphTransform';
 
 export function createTableFrame(
