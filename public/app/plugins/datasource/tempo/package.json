{
  "name": "@grafana-plugins/tempo",
  "description": "Grafana plugin for the Tempo data source.",
  "private": true,
  "version": "12.1.0-pre",
  "dependencies": {
    "@emotion/css": "11.13.5",
    "@grafana/data": "workspace:*",
    "@grafana/e2e-selectors": "workspace:*",
<<<<<<< HEAD
    "@grafana/lezer-logql": "0.2.6",
    "@grafana/lezer-traceql": "0.0.22",
=======
    "@grafana/lezer-traceql": "0.0.21",
>>>>>>> 3bb5a132
    "@grafana/monaco-logql": "^0.0.8",
    "@grafana/o11y-ds-frontend": "workspace:*",
    "@grafana/plugin-ui": "0.10.5",
    "@grafana/runtime": "workspace:*",
    "@grafana/schema": "workspace:*",
    "@grafana/ui": "workspace:*",
    "@lezer/common": "1.2.3",
    "@lezer/lr": "1.4.2",
    "@opentelemetry/api": "1.9.0",
    "@opentelemetry/exporter-collector": "0.25.0",
    "@opentelemetry/semantic-conventions": "1.28.0",
    "buffer": "6.0.3",
    "events": "3.3.0",
    "i18next": "^24.0.0",
    "lodash": "4.17.21",
    "lru-cache": "11.0.2",
    "monaco-editor": "0.34.1",
    "prismjs": "1.30.0",
    "react": "18.3.1",
    "react-dom": "18.3.1",
    "react-select": "5.10.0",
    "react-use": "17.6.0",
    "rxjs": "7.8.1",
    "semver": "7.7.0",
    "stream-browserify": "3.0.0",
    "string_decoder": "1.3.0",
    "tslib": "2.8.1",
    "uuid": "11.0.5"
  },
  "devDependencies": {
    "@grafana/plugin-configs": "12.1.0-pre",
    "@testing-library/dom": "10.4.0",
    "@testing-library/jest-dom": "6.6.3",
    "@testing-library/react": "16.2.0",
    "@testing-library/user-event": "14.6.1",
    "@types/jest": "29.5.14",
    "@types/lodash": "4.17.15",
    "@types/node": "22.12.0",
    "@types/prismjs": "1.26.5",
    "@types/react": "18.3.18",
    "@types/react-dom": "18.3.5",
    "@types/semver": "7.5.8",
    "@types/uuid": "10.0.0",
    "glob": "11.0.1",
    "react-select-event": "5.5.1",
    "ts-node": "10.9.2",
    "typescript": "5.7.3",
    "webpack": "5.97.1"
  },
  "peerDependencies": {
    "@grafana/runtime": "*"
  },
  "scripts": {
    "build": "webpack -c ./webpack.config.ts --env production",
    "build:stats": "yarn build --env stats --profile --json=compilation-stats.json",
    "build:commit": "webpack -c ./webpack.config.ts --env production --env commit=$(git rev-parse --short HEAD)",
    "dev": "webpack -w -c ./webpack.config.ts --env development"
  },
  "packageManager": "yarn@4.6.0"
}<|MERGE_RESOLUTION|>--- conflicted
+++ resolved
@@ -7,12 +7,7 @@
     "@emotion/css": "11.13.5",
     "@grafana/data": "workspace:*",
     "@grafana/e2e-selectors": "workspace:*",
-<<<<<<< HEAD
-    "@grafana/lezer-logql": "0.2.6",
     "@grafana/lezer-traceql": "0.0.22",
-=======
-    "@grafana/lezer-traceql": "0.0.21",
->>>>>>> 3bb5a132
     "@grafana/monaco-logql": "^0.0.8",
     "@grafana/o11y-ds-frontend": "workspace:*",
     "@grafana/plugin-ui": "0.10.5",
