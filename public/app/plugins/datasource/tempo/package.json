{
  "name": "@grafana-plugins/tempo",
  "description": "Grafana plugin for the Tempo data source.",
  "private": true,
  "version": "11.4.0-pre",
  "dependencies": {
    "@emotion/css": "11.13.4",
    "@grafana/data": "workspace:*",
    "@grafana/e2e-selectors": "workspace:*",
    "@grafana/experimental": "2.1.2",
    "@grafana/lezer-logql": "0.2.6",
    "@grafana/lezer-traceql": "0.0.20",
    "@grafana/monaco-logql": "^0.0.7",
    "@grafana/o11y-ds-frontend": "workspace:*",
    "@grafana/runtime": "workspace:*",
    "@grafana/schema": "workspace:*",
    "@grafana/ui": "workspace:*",
<<<<<<< HEAD
    "@lezer/common": "1.2.2",
=======
    "@lezer/common": "1.2.3",
>>>>>>> 8c9ab8dc
    "@lezer/lr": "1.4.2",
    "@opentelemetry/api": "1.9.0",
    "@opentelemetry/exporter-collector": "0.25.0",
    "@opentelemetry/semantic-conventions": "1.27.0",
    "buffer": "6.0.3",
    "events": "3.3.0",
    "i18next": "^23.0.0",
    "lodash": "4.17.21",
    "lru-cache": "10.2.2",
    "monaco-editor": "0.34.1",
    "prismjs": "1.29.0",
    "react": "18.2.0",
    "react-dom": "18.2.0",
    "react-select": "5.8.1",
    "react-use": "17.5.1",
    "rxjs": "7.8.1",
    "semver": "7.6.3",
    "stream-browserify": "3.0.0",
    "string_decoder": "1.3.0",
    "tslib": "2.7.0",
    "uuid": "9.0.1"
  },
  "devDependencies": {
    "@grafana/plugin-configs": "11.4.0-pre",
    "@testing-library/dom": "10.4.0",
    "@testing-library/jest-dom": "6.5.0",
    "@testing-library/react": "16.0.1",
    "@testing-library/user-event": "14.5.2",
    "@types/jest": "29.5.13",
    "@types/lodash": "4.17.10",
    "@types/node": "20.16.11",
    "@types/prismjs": "1.26.4",
    "@types/react": "18.3.3",
    "@types/react-dom": "18.2.25",
    "@types/semver": "7.5.8",
    "@types/uuid": "9.0.8",
    "glob": "11.0.0",
    "react-select-event": "5.5.1",
    "ts-node": "10.9.2",
    "typescript": "5.5.4",
    "webpack": "5.95.0"
  },
  "peerDependencies": {
    "@grafana/runtime": "*"
  },
  "scripts": {
    "build": "webpack -c ./webpack.config.ts --env production",
    "build:commit": "webpack -c ./webpack.config.ts --env production --env commit=$(git rev-parse --short HEAD)",
    "dev": "webpack -w -c ./webpack.config.ts --env development"
  },
  "packageManager": "yarn@4.5.0"
}<|MERGE_RESOLUTION|>--- conflicted
+++ resolved
@@ -15,11 +15,7 @@
     "@grafana/runtime": "workspace:*",
     "@grafana/schema": "workspace:*",
     "@grafana/ui": "workspace:*",
-<<<<<<< HEAD
-    "@lezer/common": "1.2.2",
-=======
     "@lezer/common": "1.2.3",
->>>>>>> 8c9ab8dc
     "@lezer/lr": "1.4.2",
     "@opentelemetry/api": "1.9.0",
     "@opentelemetry/exporter-collector": "0.25.0",
