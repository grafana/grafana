import {
  ColumnDefinition,
  getStandardSQLCompletionProvider,
  LanguageCompletionProvider,
  LinkedToken,
  TableDefinition,
  TableIdentifier,
  TokenType,
} from '@grafana/experimental';
import { DB, SQLQuery } from 'app/features/plugins/sql/types';

interface CompletionProviderGetterArgs {
  getColumns: React.MutableRefObject<(t: SQLQuery) => Promise<ColumnDefinition[]>>;
  getTables: React.MutableRefObject<(d?: string) => Promise<TableDefinition[]>>;
}

export const getSqlCompletionProvider: (args: CompletionProviderGetterArgs) => LanguageCompletionProvider =
  ({ getColumns, getTables }) =>
  (monaco, language) => ({
    ...(language && getStandardSQLCompletionProvider(monaco, language)),
    tables: {
      resolve: async (identifier) => {
<<<<<<< HEAD
        return await getTables.current(identifier.table);
      },
      parseName: (token: LinkedToken) => {
=======
        return await getTables.current(identifier?.table);
      },
      parseName: (token: LinkedToken | undefined | null) => {
>>>>>>> ae830f68
        if (!token) {
          return { table: '' };
        }

        let processedToken = token;
        let tablePath = processedToken.value;

        while (processedToken.next && processedToken.next.type !== TokenType.Whitespace) {
          tablePath += processedToken.next.value;
          processedToken = processedToken.next;
        }

        if (processedToken.value.endsWith('.')) {
          tablePath = processedToken.value.slice(0, processedToken.value.length - 1);
        }

        return { table: tablePath };
      },
    },

    columns: {
      resolve: async (t: TableIdentifier | undefined) => {
        if (!t?.table) {
          return [];
        }
        // TODO: Use schema instead of table
        const [database, schema, tableName] = t.table.split('.');
        return await getColumns.current({ table: `${schema}.${tableName}`, dataset: database, refId: 'A' });
      },
    },
  });

export async function fetchColumns(db: DB, q: SQLQuery) {
  const cols = await db.fields(q);
  if (cols.length > 0) {
    return cols.map((c) => {
      return { name: c.value, type: c.value, description: c.value };
    });
  } else {
    return [];
  }
}

export async function fetchTables(db: DB, dataset?: string) {
  const tables = await db.lookup?.(dataset);
  return tables || [];
}<|MERGE_RESOLUTION|>--- conflicted
+++ resolved
@@ -20,15 +20,9 @@
     ...(language && getStandardSQLCompletionProvider(monaco, language)),
     tables: {
       resolve: async (identifier) => {
-<<<<<<< HEAD
-        return await getTables.current(identifier.table);
-      },
-      parseName: (token: LinkedToken) => {
-=======
         return await getTables.current(identifier?.table);
       },
       parseName: (token: LinkedToken | undefined | null) => {
->>>>>>> ae830f68
         if (!token) {
           return { table: '' };
         }
