import { QueryCtrl } from 'app/plugins/sdk';
import { auto } from 'angular';
import { PanelEvents, QueryResultMeta } from '@grafana/data';
<<<<<<< HEAD
=======
import { MssqlQuery } from './types';
>>>>>>> 2a98ac1a

const defaultQuery = `SELECT
  $__timeEpoch(<time_column>),
  <value column> as value,
  <series name column> as metric
FROM
  <table name>
WHERE
  $__timeFilter(time_column)
ORDER BY
  <time_column> ASC`;

export class MssqlQueryCtrl extends QueryCtrl<MssqlQuery> {
  static templateUrl = 'partials/query.editor.html';

  formats: any[];
  lastQueryMeta?: QueryResultMeta;
  lastQueryError?: string;
  showHelp = false;

  /** @ngInject */
  constructor($scope: any, $injector: auto.IInjectorService) {
    super($scope, $injector);

    this.target = this.target;
    this.target.format = this.target.format || 'time_series';
    this.target.alias = '';
    this.formats = [
      { text: 'Time series', value: 'time_series' },
      { text: 'Table', value: 'table' },
    ];

    if (!this.target.rawSql) {
      // special handling when in table panel
      if (this.panelCtrl.panel.type === 'table') {
        this.target.format = 'table';
        this.target.rawSql = 'SELECT 1';
      } else {
        this.target.rawSql = defaultQuery;
      }
    }

    this.panelCtrl.events.on(PanelEvents.dataReceived, this.onDataReceived.bind(this), $scope);
    this.panelCtrl.events.on(PanelEvents.dataError, this.onDataError.bind(this), $scope);
  }

  onDataReceived(dataList: any) {
    this.lastQueryError = undefined;
    this.lastQueryMeta = dataList[0]?.meta;
  }

  onDataError(err: any) {
    if (err.data && err.data.results) {
      const queryRes = err.data.results[this.target.refId];
      if (queryRes) {
        this.lastQueryError = queryRes.error;
      }
    }
  }
}<|MERGE_RESOLUTION|>--- conflicted
+++ resolved
@@ -1,11 +1,7 @@
 import { QueryCtrl } from 'app/plugins/sdk';
 import { auto } from 'angular';
 import { PanelEvents, QueryResultMeta } from '@grafana/data';
-<<<<<<< HEAD
-=======
 import { MssqlQuery } from './types';
->>>>>>> 2a98ac1a
-
 const defaultQuery = `SELECT
   $__timeEpoch(<time_column>),
   <value column> as value,
