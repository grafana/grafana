{
  "name": "@grafana-plugins/mssql",
  "description": "MSSQL data source plugin",
  "private": true,
<<<<<<< HEAD
  "version": "11.5.3",
  "dependencies": {
    "@emotion/css": "11.13.5",
    "@grafana/data": "11.5.3",
    "@grafana/experimental": "2.1.6",
    "@grafana/runtime": "11.5.3",
    "@grafana/sql": "11.5.3",
    "@grafana/ui": "11.5.3",
=======
  "version": "11.6.1",
  "dependencies": {
    "@emotion/css": "11.13.5",
    "@grafana/data": "11.6.1",
    "@grafana/plugin-ui": "0.10.1",
    "@grafana/runtime": "11.6.1",
    "@grafana/sql": "11.6.1",
    "@grafana/ui": "11.6.1",
>>>>>>> 78ca78f5
    "lodash": "4.17.21",
    "react": "18.3.1",
    "rxjs": "7.8.1",
    "tslib": "2.8.1"
  },
  "devDependencies": {
<<<<<<< HEAD
    "@grafana/e2e-selectors": "11.5.3",
    "@grafana/plugin-configs": "11.5.3",
=======
    "@grafana/e2e-selectors": "11.6.1",
    "@grafana/plugin-configs": "11.6.1",
>>>>>>> 78ca78f5
    "@testing-library/dom": "10.4.0",
    "@testing-library/react": "16.2.0",
    "@testing-library/user-event": "14.6.1",
    "@types/jest": "29.5.14",
    "@types/lodash": "4.17.15",
    "@types/node": "22.12.0",
    "@types/react": "18.3.18",
    "ts-node": "10.9.2",
    "typescript": "5.7.3",
    "webpack": "5.97.1"
  },
  "peerDependencies": {
    "@grafana/runtime": "*"
  },
  "scripts": {
    "build": "webpack -c ./webpack.config.ts --env production",
    "build:commit": "webpack -c ./webpack.config.ts --env production --env commit=$(git rev-parse --short HEAD)",
    "dev": "webpack -w -c ./webpack.config.ts --env development"
  },
  "packageManager": "yarn@4.6.0"
}<|MERGE_RESOLUTION|>--- conflicted
+++ resolved
@@ -2,16 +2,6 @@
   "name": "@grafana-plugins/mssql",
   "description": "MSSQL data source plugin",
   "private": true,
-<<<<<<< HEAD
-  "version": "11.5.3",
-  "dependencies": {
-    "@emotion/css": "11.13.5",
-    "@grafana/data": "11.5.3",
-    "@grafana/experimental": "2.1.6",
-    "@grafana/runtime": "11.5.3",
-    "@grafana/sql": "11.5.3",
-    "@grafana/ui": "11.5.3",
-=======
   "version": "11.6.1",
   "dependencies": {
     "@emotion/css": "11.13.5",
@@ -20,20 +10,14 @@
     "@grafana/runtime": "11.6.1",
     "@grafana/sql": "11.6.1",
     "@grafana/ui": "11.6.1",
->>>>>>> 78ca78f5
     "lodash": "4.17.21",
     "react": "18.3.1",
     "rxjs": "7.8.1",
     "tslib": "2.8.1"
   },
   "devDependencies": {
-<<<<<<< HEAD
-    "@grafana/e2e-selectors": "11.5.3",
-    "@grafana/plugin-configs": "11.5.3",
-=======
     "@grafana/e2e-selectors": "11.6.1",
     "@grafana/plugin-configs": "11.6.1",
->>>>>>> 78ca78f5
     "@testing-library/dom": "10.4.0",
     "@testing-library/react": "16.2.0",
     "@testing-library/user-event": "14.6.1",
