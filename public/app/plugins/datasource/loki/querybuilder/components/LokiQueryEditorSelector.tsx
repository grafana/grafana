import { css } from '@emotion/css';
import { GrafanaTheme2, LoadingState } from '@grafana/data';
import { EditorHeader, EditorRows, FlexItem, InlineSelect, Space } from '@grafana/experimental';
import { Button, useStyles2, ConfirmModal } from '@grafana/ui';
import { QueryEditorModeToggle } from 'app/plugins/datasource/prometheus/querybuilder/shared/QueryEditorModeToggle';
import { QueryEditorMode } from 'app/plugins/datasource/prometheus/querybuilder/shared/types';
import React, { useCallback, useState } from 'react';
import { LokiQueryEditorProps } from '../../components/types';
import { LokiQuery } from '../../types';

import { lokiQueryModeller } from '../LokiQueryModeller';
<<<<<<< HEAD
import { buildVisualQueryFromString } from '../parsing';
=======
import { getQueryWithDefaults } from '../state';
>>>>>>> 6889e395
import { getDefaultEmptyQuery, LokiVisualQuery } from '../types';
import { LokiQueryBuilder } from './LokiQueryBuilder';
import { LokiQueryBuilderExplained } from './LokiQueryBuilderExplaind';
import { LokiQueryBuilderOptions } from './LokiQueryBuilderOptions';
import { LokiQueryCodeEditor } from './LokiQueryCodeEditor';

export const LokiQueryEditorSelector = React.memo<LokiQueryEditorProps>((props) => {
  const { onChange, onRunQuery, data } = props;
  const styles = useStyles2(getStyles);
  const query = getQueryWithDefaults(props.query);
  const [visualQuery, setVisualQuery] = useState<LokiVisualQuery>(query.visualQuery ?? getDefaultEmptyQuery());
  const [parseModalOpen, setParseModalOpen] = useState(false);
  const [pendingChange, setPendingChange] = useState<LokiQuery | undefined>(undefined);

  const onEditorModeChange = useCallback(
    (newMetricEditorMode: QueryEditorMode) => {
      const change = { ...query, editorMode: newMetricEditorMode };
      if (newMetricEditorMode === QueryEditorMode.Builder) {
        const result = buildVisualQueryFromString(query.expr);
        change.visualQuery = result.query;
        // If there are errors, give user a chance to decide if they want to go to builder as that can loose some data.
        if (result.errors.length) {
          setParseModalOpen(true);
          setPendingChange(change);
          return;
        }
        setVisualQuery(change.visualQuery);
      }
      onChange(change);
    },
    [onChange, query]
  );

  const onChangeViewModel = (updatedQuery: LokiVisualQuery) => {
    setVisualQuery(updatedQuery);

    onChange({
      ...query,
      expr: lokiQueryModeller.renderQuery(updatedQuery),
      visualQuery: updatedQuery,
      editorMode: QueryEditorMode.Builder,
    });
  };

  // If no expr (ie new query) then default to builder
  const editorMode = query.editorMode ?? (query.expr ? QueryEditorMode.Code : QueryEditorMode.Builder);

  return (
    <>
      <ConfirmModal
        isOpen={parseModalOpen}
        title="Query parsing"
        body="There were errors while trying to parse the query. Continuing to visual builder may loose some parts of the query."
        confirmText="Continue"
        onConfirm={() => {
          setVisualQuery(pendingChange!.visualQuery!);
          onChange(pendingChange!);
          setParseModalOpen(false);
        }}
        onDismiss={() => setParseModalOpen(false)}
      />
      <EditorHeader>
        <FlexItem grow={1} />
        <Button
          className={styles.runQuery}
          variant="secondary"
          size="sm"
          fill="outline"
          onClick={onRunQuery}
          icon={data?.state === LoadingState.Loading ? 'fa fa-spinner' : undefined}
          disabled={data?.state === LoadingState.Loading}
        >
          Run query
        </Button>
        <InlineSelect
          value={null}
          placeholder="Query patterns"
          allowCustomValue
          onChange={({ value }) => {
            onChangeViewModel({
              ...visualQuery,
              operations: value?.operations!,
            });
          }}
          options={lokiQueryModeller.getQueryPatterns().map((x) => ({ label: x.name, value: x }))}
        />
        <QueryEditorModeToggle mode={editorMode} onChange={onEditorModeChange} />
      </EditorHeader>
      <Space v={0.5} />
      <EditorRows>
        {editorMode === QueryEditorMode.Code && <LokiQueryCodeEditor {...props} />}
        {editorMode === QueryEditorMode.Builder && (
          <LokiQueryBuilder
            datasource={props.datasource}
            query={visualQuery}
            onChange={onChangeViewModel}
            onRunQuery={props.onRunQuery}
          />
        )}
        {editorMode === QueryEditorMode.Explain && <LokiQueryBuilderExplained query={visualQuery} />}
        {editorMode !== QueryEditorMode.Explain && (
          <LokiQueryBuilderOptions query={query} onChange={onChange} onRunQuery={onRunQuery} />
        )}
      </EditorRows>
    </>
  );
});

LokiQueryEditorSelector.displayName = 'LokiQueryEditorSelector';

const getStyles = (theme: GrafanaTheme2) => {
  return {
    runQuery: css({
      color: theme.colors.text.secondary,
    }),
    switchLabel: css({
      color: theme.colors.text.secondary,
      fontSize: theme.typography.bodySmall.fontSize,
    }),
  };
};<|MERGE_RESOLUTION|>--- conflicted
+++ resolved
@@ -9,16 +9,13 @@
 import { LokiQuery } from '../../types';
 
 import { lokiQueryModeller } from '../LokiQueryModeller';
-<<<<<<< HEAD
-import { buildVisualQueryFromString } from '../parsing';
-=======
 import { getQueryWithDefaults } from '../state';
->>>>>>> 6889e395
 import { getDefaultEmptyQuery, LokiVisualQuery } from '../types';
 import { LokiQueryBuilder } from './LokiQueryBuilder';
 import { LokiQueryBuilderExplained } from './LokiQueryBuilderExplaind';
 import { LokiQueryBuilderOptions } from './LokiQueryBuilderOptions';
 import { LokiQueryCodeEditor } from './LokiQueryCodeEditor';
+import { buildVisualQueryFromString } from '../parsing';
 
 export const LokiQueryEditorSelector = React.memo<LokiQueryEditorProps>((props) => {
   const { onChange, onRunQuery, data } = props;
