import { render, screen } from '@testing-library/react';
import userEvent from '@testing-library/user-event';
import React from 'react';

import { LokiQuery, LokiQueryType } from '../../types';

import { LokiQueryBuilderOptions } from './LokiQueryBuilderOptions';

describe('LokiQueryBuilderOptions', () => {
  it('can change query type', async () => {
    const { props } = setup();

    await userEvent.click(screen.getByTitle('Click to edit options'));
    expect(screen.getByLabelText('Range')).toBeChecked();

    await userEvent.click(screen.getByLabelText('Instant'));

    expect(props.onChange).toHaveBeenCalledWith({
      ...props.query,
      queryType: LokiQueryType.Instant,
    });
  });

  it('can change legend format', async () => {
    const { props } = setup();

    await userEvent.click(screen.getByTitle('Click to edit options'));

    // First autosize input is a Legend
    const element = screen.getAllByTestId('autosize-input')[0];
    await userEvent.type(element, 'asd');
    await userEvent.keyboard('{enter}');

    expect(props.onChange).toHaveBeenCalledWith({
      ...props.query,
      legendFormat: 'asd',
    });
  });

  it('can change line limit to valid value', async () => {
    const { props } = setup({ expr: '{foo="bar"}' });

    await userEvent.click(screen.getByTitle('Click to edit options'));
    // Second autosize input is a Line limit
    const element = screen.getAllByTestId('autosize-input')[1];
    await userEvent.type(element, '10');
    await userEvent.keyboard('{enter}');

    expect(props.onChange).toHaveBeenCalledWith({
      ...props.query,
      maxLines: 10,
    });
  });

  it('does not change line limit to invalid numeric value', async () => {
    const { props } = setup({ expr: '{foo="bar"}' });
    // We need to start with some value to be able to change it
    props.query.maxLines = 10;

    await userEvent.click(screen.getByTitle('Click to edit options'));
    // Second autosize input is a Line limit
    const element = screen.getAllByTestId('autosize-input')[1];
    await userEvent.type(element, '-10');
    await userEvent.keyboard('{enter}');

    expect(props.onChange).toHaveBeenCalledWith({
      ...props.query,
      maxLines: undefined,
    });
  });

  it('does not change line limit to invalid text value', async () => {
    const { props } = setup({ expr: '{foo="bar"}' });
    // We need to start with some value to be able to change it
    props.query.maxLines = 10;

    await userEvent.click(screen.getByTitle('Click to edit options'));
    // Second autosize input is a Line limit
    const element = screen.getAllByTestId('autosize-input')[1];
    await userEvent.type(element, 'asd');
    await userEvent.keyboard('{enter}');

    expect(props.onChange).toHaveBeenCalledWith({
      ...props.query,
      maxLines: undefined,
    });
  });

  it('shows correct options for log query', async () => {
    setup({ expr: '{foo="bar"}' });
    expect(screen.getByText('Line limit: 20')).toBeInTheDocument();
    expect(screen.getByText('Type: Range')).toBeInTheDocument();
    expect(screen.queryByText(/step/i)).not.toBeInTheDocument();
  });

  it('shows correct options for metric query', async () => {
    setup({ expr: 'rate({foo="bar"}[5m]', step: '1m' });
    expect(screen.queryByText('Line limit: 20')).not.toBeInTheDocument();
    expect(screen.getByText('Type: Range')).toBeInTheDocument();
    expect(screen.getByText('Step: 1m')).toBeInTheDocument();
  });

<<<<<<< HEAD
  it('does not shows resolution field if resolution is not set', async () => {
    setup({ expr: 'rate({foo="bar"}[5m]' });
    await userEvent.click(screen.getByTitle('Click to edit options'));
    expect(screen.queryByText('Resolution')).not.toBeInTheDocument();
  });

  it('does not shows resolution field if resolution is set to default value 1', async () => {
    setup({ expr: 'rate({foo="bar"}[5m]', resolution: 1 });
    await userEvent.click(screen.getByTitle('Click to edit options'));
    expect(screen.queryByText('Resolution')).not.toBeInTheDocument();
  });

  it('does shows resolution field with warning if resolution is set to non-default value', async () => {
    setup({ expr: 'rate({foo="bar"}[5m]', resolution: 2 });
    await userEvent.click(screen.getByTitle('Click to edit options'));
    expect(screen.getByText('Resolution')).toBeInTheDocument();
    expect(
      screen.getByText("The 'Resolution' is deprecated. Use 'Step' editor instead to change step parameter.")
    ).toBeInTheDocument();
=======
  it('shows correct options for metric query with invalid step', async () => {
    setup({ expr: 'rate({foo="bar"}[5m]', step: 'abc' });
    expect(screen.queryByText('Line limit: 20')).not.toBeInTheDocument();
    expect(screen.getByText('Type: Range')).toBeInTheDocument();
    expect(screen.getByText('Step: Invalid value')).toBeInTheDocument();
  });

  it('shows error when invalid value in step', async () => {
    setup({ expr: 'rate({foo="bar"}[5m]', step: 'a' });
    await userEvent.click(screen.getByTitle('Click to edit options'));
    expect(screen.getByText(/Invalid step/)).toBeInTheDocument();
  });

  it('does not shows error when valid value in step', async () => {
    setup({ expr: 'rate({foo="bar"}[5m]', step: '1m' });
    await userEvent.click(screen.getByTitle('Click to edit options'));
    expect(screen.queryByText(/Invalid step/)).not.toBeInTheDocument();
>>>>>>> 60f6538b
  });
});

function setup(queryOverrides: Partial<LokiQuery> = {}) {
  const props = {
    query: {
      refId: 'A',
      expr: '',
      ...queryOverrides,
    },
    onRunQuery: jest.fn(),
    onChange: jest.fn(),
    maxLines: 20,
    queryStats: { streams: 0, chunks: 0, bytes: 0, entries: 0 },
  };

  const { container } = render(<LokiQueryBuilderOptions {...props} />);
  return { container, props };
}<|MERGE_RESOLUTION|>--- conflicted
+++ resolved
@@ -100,7 +100,6 @@
     expect(screen.getByText('Step: 1m')).toBeInTheDocument();
   });
 
-<<<<<<< HEAD
   it('does not shows resolution field if resolution is not set', async () => {
     setup({ expr: 'rate({foo="bar"}[5m]' });
     await userEvent.click(screen.getByTitle('Click to edit options'));
@@ -120,7 +119,7 @@
     expect(
       screen.getByText("The 'Resolution' is deprecated. Use 'Step' editor instead to change step parameter.")
     ).toBeInTheDocument();
-=======
+
   it('shows correct options for metric query with invalid step', async () => {
     setup({ expr: 'rate({foo="bar"}[5m]', step: 'abc' });
     expect(screen.queryByText('Line limit: 20')).not.toBeInTheDocument();
@@ -138,7 +137,6 @@
     setup({ expr: 'rate({foo="bar"}[5m]', step: '1m' });
     await userEvent.click(screen.getByTitle('Click to edit options'));
     expect(screen.queryByText(/Invalid step/)).not.toBeInTheDocument();
->>>>>>> 60f6538b
   });
 });
 
