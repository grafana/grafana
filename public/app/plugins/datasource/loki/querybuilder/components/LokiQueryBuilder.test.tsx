--- conflicted
+++ resolved
@@ -59,12 +59,8 @@
     const labels = screen.getByText(/Label filters/);
     const selects = getAllByRole(getSelectParent(labels)!, 'combobox');
     await userEvent.click(selects[3]);
-<<<<<<< HEAD
-    expect(props.datasource.languageProvider.fetchLabels).toBeCalledWith({
+    expect(props.datasource.languageProvider.fetchLabels).toHaveBeenCalledWith({
       streamSelector: '{baz="bar"}',
-=======
-    expect(props.datasource.languageProvider.fetchSeriesLabels).toHaveBeenCalledWith('{baz="bar"}', {
->>>>>>> 526be4fa
       timeRange: mockTimeRange,
     });
     await waitFor(() => expect(screen.getByText('job')).toBeInTheDocument());
@@ -86,14 +82,7 @@
     const labels = screen.getByText(/Label filters/);
     const selects = getAllByRole(getSelectParent(labels)!, 'combobox');
     await userEvent.click(selects[5]);
-<<<<<<< HEAD
-    expect(props.datasource.languageProvider.fetchLabelValues).toBeCalledWith('job', { timeRange: mockTimeRange });
-=======
-    expect(props.datasource.languageProvider.fetchLabelValues).toHaveBeenCalledWith('job', {
-      timeRange: mockTimeRange,
-    });
-    expect(props.datasource.languageProvider.fetchSeriesLabels).not.toBeCalled();
->>>>>>> 526be4fa
+    expect(props.datasource.languageProvider.fetchLabelValues).toHaveBeenCalledWith('job', { timeRange: mockTimeRange });
   });
 
   it('no streamSelector in fetchLabelValues if preselected label have regex equality matcher with match everything value (.*)', async () => {
@@ -112,14 +101,7 @@
     const labels = screen.getByText(/Label filters/);
     const selects = getAllByRole(getSelectParent(labels)!, 'combobox');
     await userEvent.click(selects[5]);
-<<<<<<< HEAD
-    expect(props.datasource.languageProvider.fetchLabelValues).toBeCalledWith('job', { timeRange: mockTimeRange });
-=======
-    expect(props.datasource.languageProvider.fetchLabelValues).toHaveBeenCalledWith('job', {
-      timeRange: mockTimeRange,
-    });
-    expect(props.datasource.languageProvider.fetchSeriesLabels).not.toBeCalled();
->>>>>>> 526be4fa
+    expect(props.datasource.languageProvider.fetchLabelValues).toHaveBeenCalledWith('job', { timeRange: mockTimeRange });
   });
 
   it('no streamSelector in fetchLabels if preselected label have regex equality matcher with match everything value (.*)', async () => {
@@ -138,12 +120,7 @@
     const labels = screen.getByText(/Label filters/);
     const selects = getAllByRole(getSelectParent(labels)!, 'combobox');
     await userEvent.click(selects[3]);
-<<<<<<< HEAD
-    expect(props.datasource.languageProvider.fetchLabels).toBeCalledWith({ timeRange: mockTimeRange });
-=======
     expect(props.datasource.languageProvider.fetchLabels).toHaveBeenCalledWith({ timeRange: mockTimeRange });
-    expect(props.datasource.languageProvider.fetchSeriesLabels).not.toBeCalled();
->>>>>>> 526be4fa
   });
 
   it('uses streamSelector in fetchLabelValues if preselected label have regex equality matcher', async () => {
@@ -162,12 +139,8 @@
     const labels = screen.getByText(/Label filters/);
     const selects = getAllByRole(getSelectParent(labels)!, 'combobox');
     await userEvent.click(selects[5]);
-<<<<<<< HEAD
-    expect(props.datasource.languageProvider.fetchLabelValues).toBeCalledWith('job', {
+    expect(props.datasource.languageProvider.fetchLabelValues).toHaveBeenCalledWith('job', {
       streamSelector: '{cluster=~"cluster1|cluster2"}',
-=======
-    expect(props.datasource.languageProvider.fetchSeriesLabels).toHaveBeenCalledWith('{cluster=~"cluster1|cluster2"}', {
->>>>>>> 526be4fa
       timeRange: mockTimeRange,
     });
   });
