--- conflicted
+++ resolved
@@ -334,11 +334,6 @@
   }
 
   if (unwrapChild) {
-<<<<<<< HEAD
-    if (unwrapChild?.nextSibling?.type.name === 'ConvOp') {
-      return {
-        error: 'Unwrap with conversion operator not supported in query builder',
-=======
     if (unwrapChild.nextSibling?.type.name === 'ConvOp') {
       const convOp = unwrapChild.nextSibling;
       const identifier = convOp.nextSibling;
@@ -347,18 +342,13 @@
           id: 'unwrap',
           params: [getString(expr, identifier), getString(expr, convOp)],
         },
->>>>>>> 82e32447
       };
     }
 
     return {
       operation: {
         id: 'unwrap',
-<<<<<<< HEAD
-        params: [getString(expr, unwrapChild?.nextSibling)],
-=======
         params: [getString(expr, unwrapChild?.nextSibling), ''],
->>>>>>> 82e32447
       },
     };
   }
