import {
  getHighlighterExpressionsFromQuery,
  getLokiQueryType,
  isLogsQuery,
  isQueryWithLabelFormat,
  isQueryWithParser,
  isValidQuery,
  parseToNodeNamesArray,
  getParserFromQuery,
  obfuscate,
  requestSupportsSplitting,
  isQueryWithDistinct,
  isQueryWithRangeVariable,
<<<<<<< HEAD
  isQueryPipelineErrorFiltering,
  getLogQueryFromMetricsQuery,
=======
  getNormalizedLokiQuery,
>>>>>>> d65c9396
} from './queryUtils';
import { LokiQuery, LokiQueryType } from './types';

describe('getHighlighterExpressionsFromQuery', () => {
  it('returns no expressions for empty query', () => {
    expect(getHighlighterExpressionsFromQuery('')).toEqual([]);
  });

  it('returns no expression for query with empty filter ', () => {
    expect(getHighlighterExpressionsFromQuery('{foo="bar"} |= ``')).toEqual([]);
  });

  it('returns no expression for query with empty filter and parser', () => {
    expect(getHighlighterExpressionsFromQuery('{foo="bar"} |= `` | json count="counter" | __error__=``')).toEqual([]);
  });

  it('returns no expression for query with empty filter and chained filter', () => {
    expect(
      getHighlighterExpressionsFromQuery('{foo="bar"} |= `` |= `highlight` | json count="counter" | __error__=``')
    ).toEqual(['highlight']);
  });

  it('returns no expression for query with empty filter, chained and regex filter', () => {
    expect(
      getHighlighterExpressionsFromQuery(
        '{foo="bar"} |= `` |= `highlight` |~ `high.ight` | json count="counter" | __error__=``'
      )
    ).toEqual(['highlight', 'high.ight']);
  });

  it('returns no expression for query with empty filter, chained and regex quotes filter', () => {
    expect(
      getHighlighterExpressionsFromQuery(
        '{foo="bar"} |= `` |= `highlight` |~ "highlight\\\\d" | json count="counter" | __error__=``'
      )
    ).toEqual(['highlight', 'highlight\\d']);
  });

  it('returns an expression for query with filter using quotes', () => {
    expect(getHighlighterExpressionsFromQuery('{foo="bar"} |= "x"')).toEqual(['x']);
  });

  it('returns an expression for query with filter using backticks', () => {
    expect(getHighlighterExpressionsFromQuery('{foo="bar"} |= `x`')).toEqual(['x']);
  });

  it('returns expressions for query with filter chain', () => {
    expect(getHighlighterExpressionsFromQuery('{foo="bar"} |= "x" |~ "y"')).toEqual(['x', 'y']);
  });

  it('returns expressions for query with filter chain using both backticks and quotes', () => {
    expect(getHighlighterExpressionsFromQuery('{foo="bar"} |= "x" |~ `y`')).toEqual(['x', 'y']);
  });

  it('returns expression for query with log parser', () => {
    expect(getHighlighterExpressionsFromQuery('{foo="bar"} |= "x" | logfmt')).toEqual(['x']);
  });

  it('returns expressions for query with filter chain followed by log parser', () => {
    expect(getHighlighterExpressionsFromQuery('{foo="bar"} |= "x" |~ "y" | logfmt')).toEqual(['x', 'y']);
  });

  it('returns drops expressions for query with negative filter chain using quotes', () => {
    expect(getHighlighterExpressionsFromQuery('{foo="bar"} |= "x" != "y"')).toEqual(['x']);
  });

  it('returns expressions for query with filter chain using backticks', () => {
    expect(getHighlighterExpressionsFromQuery('{foo="bar"} |= `x` |~ `y`')).toEqual(['x', 'y']);
  });

  it('returns expressions for query with filter chain using quotes and backticks', () => {
    expect(getHighlighterExpressionsFromQuery('{foo="bar"} |= "x" |~ `y`')).toEqual(['x', 'y']);
  });

  it('returns null if filter term is not wrapped in double quotes', () => {
    expect(getHighlighterExpressionsFromQuery('{foo="bar"} |= x')).toEqual([]);
  });

  it('escapes filter term if regex filter operator is not used', () => {
    expect(getHighlighterExpressionsFromQuery('{foo="bar"} |= "x[yz].w"')).toEqual(['x\\[yz\\]\\.w']);
  });

  it('does not escape filter term if regex filter operator is used', () => {
    expect(getHighlighterExpressionsFromQuery('{foo="bar"} |~ "x[yz].w" |~ "z.+"')).toEqual(['x[yz].w', 'z.+']);
  });

  it('removes extra backslash escaping if regex filter operator and quotes are used', () => {
    expect(getHighlighterExpressionsFromQuery('{foo="bar"} |~ "\\\\w+"')).toEqual(['\\w+']);
  });

  it('does not remove backslash escaping if regex filter operator and backticks are used', () => {
    expect(getHighlighterExpressionsFromQuery('{foo="bar"} |~ `\\w+`')).toEqual(['\\w+']);
  });

  it.each`
    input          | expected
    ${'`"test"`'}  | ${'"test"'}
    ${'"`test`"'}  | ${'`test`'}
    ${'`"test"a`'} | ${'"test"a'}
  `('should correctly identify the type of quote used in the term', ({ input, expected }) => {
    expect(getHighlighterExpressionsFromQuery(`{foo="bar"} |= ${input}`)).toEqual([expected]);
  });
});

describe('getNormalizedLokiQuery', () => {
  it('removes deprecated instant property', () => {
    const input: LokiQuery = { refId: 'A', expr: 'test1', instant: true };
    const output = getNormalizedLokiQuery(input);
    expect(output).toStrictEqual({ refId: 'A', expr: 'test1', queryType: LokiQueryType.Instant });
  });

  it('removes deprecated range property', () => {
    const input: LokiQuery = { refId: 'A', expr: 'test1', range: true };
    const output = getNormalizedLokiQuery(input);
    expect(output).toStrictEqual({ refId: 'A', expr: 'test1', queryType: LokiQueryType.Range });
  });

  it('removes deprecated range and instant properties if query with queryType', () => {
    const input: LokiQuery = { refId: 'A', expr: 'test1', range: true, instant: false, queryType: LokiQueryType.Range };
    const output = getNormalizedLokiQuery(input);
    expect(output).toStrictEqual({ refId: 'A', expr: 'test1', queryType: LokiQueryType.Range });
  });
});
describe('getLokiQueryType', () => {
  function expectCorrectQueryType(inputProps: Object, outputQueryType: LokiQueryType) {
    const input: LokiQuery = { refId: 'A', expr: 'test1', ...inputProps };
    const output = getLokiQueryType(input);
    expect(output).toStrictEqual(outputQueryType);
  }

  it('handles no props case', () => {
    expectCorrectQueryType({}, LokiQueryType.Range);
  });

  it('handles old-style instant case', () => {
    expectCorrectQueryType({ instant: true, range: false }, LokiQueryType.Instant);
  });

  it('handles old-style range case', () => {
    expectCorrectQueryType({ instant: false, range: true }, LokiQueryType.Range);
  });

  it('handles new+old style instant', () => {
    expectCorrectQueryType({ instant: true, range: false, queryType: LokiQueryType.Range }, LokiQueryType.Range);
  });

  it('handles new+old style range', () => {
    expectCorrectQueryType({ instant: false, range: true, queryType: LokiQueryType.Instant }, LokiQueryType.Instant);
  });

  it('handles new<>old conflict (new wins), range', () => {
    expectCorrectQueryType({ instant: false, range: true, queryType: LokiQueryType.Range }, LokiQueryType.Range);
  });

  it('handles new<>old conflict (new wins), instant', () => {
    expectCorrectQueryType({ instant: true, range: false, queryType: LokiQueryType.Instant }, LokiQueryType.Instant);
  });

  it('handles invalid new, range', () => {
    expectCorrectQueryType({ queryType: 'invalid' }, LokiQueryType.Range);
  });

  it('handles invalid new, when old-range exists, use old', () => {
    expectCorrectQueryType({ instant: false, range: true, queryType: 'invalid' }, LokiQueryType.Range);
  });

  it('handles invalid new, when old-instant exists, use old', () => {
    expectCorrectQueryType({ instant: true, range: false, queryType: 'invalid' }, LokiQueryType.Instant);
  });
});

describe('isValidQuery', () => {
  it('returns false if invalid query', () => {
    expect(isValidQuery('{job="grafana')).toBe(false);
  });
  it('returns true if valid query', () => {
    expect(isValidQuery('{job="grafana"}')).toBe(true);
  });
});

describe('parseToNodeNamesArray', () => {
  it('returns on empty query', () => {
    expect(parseToNodeNamesArray('{}')).toEqual(['LogQL', 'Expr', 'LogExpr', 'Selector', '⚠']);
  });
  it('returns on invalid query', () => {
    expect(parseToNodeNamesArray('{job="grafana"')).toEqual([
      'LogQL',
      'Expr',
      'LogExpr',
      'Selector',
      'Matchers',
      'Matcher',
      'Identifier',
      'Eq',
      'String',
      '⚠',
    ]);
  });
  it('returns on valid query', () => {
    expect(parseToNodeNamesArray('{job="grafana"}')).toEqual([
      'LogQL',
      'Expr',
      'LogExpr',
      'Selector',
      'Matchers',
      'Matcher',
      'Identifier',
      'Eq',
      'String',
    ]);
  });
});

describe('obfuscate', () => {
  it('obfuscates on invalid query', () => {
    expect(obfuscate('{job="grafana"')).toEqual('{Identifier=String');
  });
  it('obfuscates on valid query', () => {
    expect(
      obfuscate('sum(sum_over_time({test="test"} |= `` | logfmt | __error__=`` | unwrap test | __error__=`` [10m]))')
    ).toEqual(
      'sum(sum_over_time({Identifier=String} |= String | logfmt | __error__=String | unwrap Identifier | __error__=String [10m]))'
    );
  });
  it('obfuscates on arithmetic operation', () => {
    expect(obfuscate('2 + 3')).toEqual('Number + Number');
  });
  it('obfuscates a comment', () => {
    expect(obfuscate('{job="grafana"} # test comment')).toEqual('{Identifier=String} LineComment');
  });
  it('does not obfuscate interval variables', () => {
    expect(
      obfuscate(
        'sum(quantile_over_time(0.5, {label="$var"} | logfmt | __error__=`` | unwrap latency | __error__=`` [$__interval]))'
      )
    ).toEqual(
      'sum(quantile_over_time(Number, {Identifier=String} | logfmt | __error__=String | unwrap Identifier | __error__=String [$__interval]))'
    );
  });
});

describe('isLogsQuery', () => {
  it('returns false if metrics query', () => {
    expect(isLogsQuery('rate({job="grafana"}[5m])')).toBe(false);
  });
  it('returns true if valid query', () => {
    expect(isLogsQuery('{job="grafana"}')).toBe(true);
  });
});

describe('isQueryWithParser', () => {
  it('returns false if query without parser', () => {
    expect(isQueryWithParser('rate({job="grafana" |= "error" }[5m])')).toEqual({
      parserCount: 0,
      queryWithParser: false,
    });
  });
  it('returns true if log query with parser', () => {
    expect(isQueryWithParser('{job="grafana"} | json')).toEqual({ parserCount: 1, queryWithParser: true });
  });

  it('returns true if metric query with parser', () => {
    expect(isQueryWithParser('rate({job="grafana"} | json [5m])')).toEqual({ parserCount: 1, queryWithParser: true });
  });

  it('returns true if query with json parser with expressions', () => {
    expect(isQueryWithParser('rate({job="grafana"} | json foo="bar", bar="baz" [5m])')).toEqual({
      parserCount: 1,
      queryWithParser: true,
    });
  });
});

describe('isQueryWithLabelFormat', () => {
  it('returns true if log query with label format', () => {
    expect(isQueryWithLabelFormat('{job="grafana"} | label_format level=lvl')).toBe(true);
  });

  it('returns true if metrics query with label format', () => {
    expect(isQueryWithLabelFormat('rate({job="grafana"} | label_format level=lvl [5m])')).toBe(true);
  });

  it('returns false if log query without label format', () => {
    expect(isQueryWithLabelFormat('{job="grafana"} | json')).toBe(false);
  });

  it('returns false if metrics query without label format', () => {
    expect(isQueryWithLabelFormat('rate({job="grafana"} [5m])')).toBe(false);
  });
});

describe('isQueryWithDistinct', () => {
  it('identifies queries using distinct', () => {
    expect(isQueryWithDistinct('{job="grafana"} | distinct id')).toBe(true);
    expect(isQueryWithDistinct('count_over_time({job="grafana"} | distinct id [1m])')).toBe(true);
  });

  it('does not return false positives', () => {
    expect(isQueryWithDistinct('{label="distinct"} | logfmt')).toBe(false);
    expect(isQueryWithDistinct('count_over_time({job="distinct"} | json [1m])')).toBe(false);
  });
});

describe('isQueryWithRangeVariableDuration', () => {
  it('identifies queries using $__range variable', () => {
    expect(isQueryWithRangeVariable('rate({job="grafana"}[$__range])')).toBe(true);
  });

  it('identifies queries using $__range_s variable', () => {
    expect(isQueryWithRangeVariable('rate({job="grafana"}[$__range_s])')).toBe(true);
  });

  it('identifies queries using $__range_ms variable', () => {
    expect(isQueryWithRangeVariable('rate({job="grafana"}[$__range_ms])')).toBe(true);
  });

  it('does not return false positives', () => {
    expect(isQueryWithRangeVariable('rate({job="grafana"} | logfmt | value="$__range" [5m])')).toBe(false);
    expect(isQueryWithRangeVariable('rate({job="grafana"} | logfmt | value="[$__range]" [5m])')).toBe(false);
    expect(isQueryWithRangeVariable('rate({job="grafana"} [$range])')).toBe(false);
    expect(isQueryWithRangeVariable('rate({job="grafana"} [$_range])')).toBe(false);
    expect(isQueryWithRangeVariable('rate({job="grafana"} [$_range_ms])')).toBe(false);
  });
});

describe('getParserFromQuery', () => {
  it('returns no parser', () => {
    expect(getParserFromQuery('{job="grafana"}')).toBeUndefined();
  });

  it.each(['json', 'logfmt', 'pattern', 'regexp', 'unpack'])('detects %s parser', (parser: string) => {
    expect(getParserFromQuery(`{job="grafana"} | ${parser}`)).toBe(parser);
    expect(getParserFromQuery(`sum(count_over_time({place="luna"} | ${parser} | unwrap counter )) by (place)`)).toBe(
      parser
    );
  });
});

describe('requestSupportsSplitting', () => {
  it('hidden requests are not partitioned', () => {
    const requests: LokiQuery[] = [
      {
        expr: '{a="b"}',
        refId: 'A',
        hide: true,
      },
    ];
    expect(requestSupportsSplitting(requests)).toBe(false);
  });
  it('special requests are not partitioned', () => {
    const requests: LokiQuery[] = [
      {
        expr: '{a="b"}',
        refId: 'do-not-chunk',
      },
    ];
    expect(requestSupportsSplitting(requests)).toBe(false);
  });
  it('empty requests are not partitioned', () => {
    const requests: LokiQuery[] = [
      {
        expr: '',
        refId: 'A',
      },
    ];
    expect(requestSupportsSplitting(requests)).toBe(false);
  });
  it('all other requests are partitioned', () => {
    const requests: LokiQuery[] = [
      {
        expr: '{a="b"}',
        refId: 'A',
      },
      {
        expr: 'count_over_time({a="b"}[1h])',
        refId: 'B',
      },
    ];
    expect(requestSupportsSplitting(requests)).toBe(true);
  });
});

describe('isQueryPipelineErrorFiltering', () => {
  it('identifies pipeline error filters', () => {
    expect(isQueryPipelineErrorFiltering('{job="grafana"} | logfmt | __error__=""')).toBe(true);
    expect(isQueryPipelineErrorFiltering('{job="grafana"} | logfmt | error=""')).toBe(false);
  });
});

describe('getLogQueryFromMetricsQuery', () => {
  it('returns the log query from a metric query', () => {
    expect(getLogQueryFromMetricsQuery('count_over_time({job="grafana"} | logfmt | label="value" [1m])')).toBe(
      '{job="grafana"} | logfmt | label="value"'
    );
    expect(getLogQueryFromMetricsQuery('count_over_time({job="grafana"} [1m])')).toBe('{job="grafana"}');
    expect(
      getLogQueryFromMetricsQuery(
        'sum(quantile_over_time(0.5, {label="$var"} | logfmt | __error__=`` | unwrap latency | __error__=`` [$__interval]))'
      )
    ).toBe('{label="$var"} | logfmt | __error__=``');
  });
});<|MERGE_RESOLUTION|>--- conflicted
+++ resolved
@@ -11,12 +11,9 @@
   requestSupportsSplitting,
   isQueryWithDistinct,
   isQueryWithRangeVariable,
-<<<<<<< HEAD
   isQueryPipelineErrorFiltering,
   getLogQueryFromMetricsQuery,
-=======
   getNormalizedLokiQuery,
->>>>>>> d65c9396
 } from './queryUtils';
 import { LokiQuery, LokiQueryType } from './types';
 
