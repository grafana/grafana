--- conflicted
+++ resolved
@@ -397,7 +397,6 @@
   const fields = derivedFields.reduce((acc, field) => {
     const config: FieldConfig = {};
     if (field.url || field.datasourceUid) {
-<<<<<<< HEAD
       const link: Partial<DataLink> = {
         url: field.url,
       };
@@ -413,19 +412,6 @@
       }
 
       config.links = [link as DataLink];
-=======
-      config.links = [
-        {
-          url: field.url,
-          title: '',
-          meta: field.datasourceUid
-            ? {
-                datasourceUid: field.datasourceUid,
-              }
-            : undefined,
-        },
-      ];
->>>>>>> df60dbd7
     }
     const dataFrameField = {
       name: field.name,
