import { DataQuery, DataSourceJsonData, QueryResultMeta, ScopedVars } from '@grafana/data';

import { QueryEditorMode } from '../prometheus/querybuilder/shared/types';

export interface LokiInstantQueryRequest {
  query: string;
  limit?: number;
  time?: string;
  direction?: 'BACKWARD' | 'FORWARD';
}

export interface LokiRangeQueryRequest {
  query: string;
  limit?: number;
  start?: number;
  end?: number;
  step?: number;
  direction?: 'BACKWARD' | 'FORWARD';
}

export enum LokiResultType {
  Stream = 'streams',
  Vector = 'vector',
  Matrix = 'matrix',
}

export enum LokiQueryType {
  Range = 'range',
  Instant = 'instant',
  Stream = 'stream',
}

export enum LokiQueryDirection {
  Backward = 'backward',
  Forward = 'forward',
}

export interface LokiQuery extends DataQuery {
  queryType?: LokiQueryType;
  expr: string;
  direction?: LokiQueryDirection;
  legendFormat?: string;
  maxLines?: number;
  resolution?: number;
  /** Used only to identify supporting queries, e.g. logs volume, logs sample and data sample */
  supportingQueryType?: SupportingQueryType;
  /* @deprecated now use queryType */
  range?: boolean;
  /* @deprecated now use queryType */
  instant?: boolean;
  editorMode?: QueryEditorMode;
}

export interface LokiOptions extends DataSourceJsonData {
  maxLines?: string;
  derivedFields?: DerivedFieldConfig[];
  alertmanager?: string;
  keepCookies?: string[];
}

export interface LokiStats {
  [component: string]: {
    [label: string]: number;
  };
}

export interface LokiVectorResult {
  metric: { [label: string]: string };
  value: [number, string];
}

export interface LokiVectorResponse {
  status: string;
  data: {
    resultType: LokiResultType.Vector;
    result: LokiVectorResult[];
    stats?: LokiStats;
  };
}

export interface LokiMatrixResult {
  metric: Record<string, string>;
  values: Array<[number, string]>;
}

export interface LokiMatrixResponse {
  status: string;
  data: {
    resultType: LokiResultType.Matrix;
    result: LokiMatrixResult[];
    stats?: LokiStats;
  };
}

export interface LokiStreamResult {
  stream: Record<string, string>;
  values: Array<[string, string]>;
}

export interface LokiStreamResponse {
  status: string;
  data: {
    resultType: LokiResultType.Stream;
    result: LokiStreamResult[];
    stats?: LokiStats;
  };
}

export interface LokiTailResponse {
  streams: LokiStreamResult[];
  dropped_entries?: Array<{
    labels: Record<string, string>;
    timestamp: string;
  }> | null;
}

export type LokiResult = LokiVectorResult | LokiMatrixResult | LokiStreamResult;
export type LokiResponse = LokiVectorResponse | LokiMatrixResponse | LokiStreamResponse;

export interface LokiLogsStreamEntry {
  line: string;
  ts: string;
}

export interface LokiExpression {
  regexp: string;
  query: string;
}

export type DerivedFieldConfig = {
  matcherRegex: string;
  name: string;
  url?: string;
  urlDisplayLabel?: string;
  datasourceUid?: string;
};

export interface TransformerOptions {
  legendFormat?: string;
  query: string;
  refId: string;
  scopedVars: ScopedVars;
  meta?: QueryResultMeta;
}

export enum LokiVariableQueryType {
  LabelNames,
  LabelValues,
}

export interface LokiVariableQuery extends DataQuery {
  type: LokiVariableQueryType;
  label?: string;
  stream?: string;
}

<<<<<<< HEAD
export interface QueryStats {
  streams: number;
  chunks: number;
  bytes: number;
  entries: number;
=======
export enum SupportingQueryType {
  LogsVolume = 'logsVolume',
  LogsSample = 'logsSample',
  DataSample = 'dataSample',
}

export interface ContextFilter {
  enabled: boolean;
  label: string;
  value: string;
  fromParser: boolean;
  description?: string;
>>>>>>> 305209f4
}<|MERGE_RESOLUTION|>--- conflicted
+++ resolved
@@ -154,13 +154,13 @@
   stream?: string;
 }
 
-<<<<<<< HEAD
 export interface QueryStats {
   streams: number;
   chunks: number;
   bytes: number;
   entries: number;
-=======
+}
+
 export enum SupportingQueryType {
   LogsVolume = 'logsVolume',
   LogsSample = 'logsSample',
@@ -173,5 +173,4 @@
   value: string;
   fromParser: boolean;
   description?: string;
->>>>>>> 305209f4
 }