--- conflicted
+++ resolved
@@ -25,11 +25,7 @@
 export enum LokiQueryType {
   Range = 'range',
   Instant = 'instant',
-<<<<<<< HEAD
   Stream = 'stream',
-=======
-  // Stream = 'stream',
->>>>>>> 34f757ba
 }
 
 export interface LokiQuery extends DataQuery {
@@ -42,15 +38,9 @@
   valueWithRefId?: boolean;
   maxLines?: number;
   resolution?: number;
-<<<<<<< HEAD
   volumeQuery?: boolean;
 
-  // now queryType
-=======
-  volumeQuery?: boolean; // Used in range queries
-
   /* @deprecated now use queryType */
->>>>>>> 34f757ba
   range?: boolean;
 
   /* @deprecated now use queryType */
