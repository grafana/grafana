--- conflicted
+++ resolved
@@ -47,8 +47,6 @@
 export interface LokiOptions extends DataSourceJsonData {
   maxLines?: string;
   derivedFields?: DerivedFieldConfig[];
-<<<<<<< HEAD
-=======
 }
 
 export interface LokiVectorResult {
@@ -80,7 +78,6 @@
 export interface LokiStreamResult {
   stream: Record<string, string>;
   values: Array<[string, string]>;
->>>>>>> c4c031ef
 }
 
 export interface LokiStreamResponse {
@@ -130,9 +127,6 @@
   matcherRegex: string;
   name: string;
   url?: string;
-<<<<<<< HEAD
-};
-=======
 };
 
 export interface TransformerOptions {
@@ -145,5 +139,4 @@
   responseListLength: number;
   refId: string;
   valueWithRefId?: boolean;
-}
->>>>>>> c4c031ef
+}