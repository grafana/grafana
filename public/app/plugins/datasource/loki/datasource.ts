// Libraries
import { cloneDeep, isEmpty, map as lodashMap } from 'lodash';
import { lastValueFrom, merge, Observable, of, throwError } from 'rxjs';
import { catchError, map, switchMap } from 'rxjs/operators';
import Prism from 'prismjs';

// Types
import {
  AnnotationEvent,
  AnnotationQueryRequest,
  DataFrame,
  DataFrameView,
  DataQueryError,
  DataQueryRequest,
  DataQueryResponse,
  DataSourceApi,
  DataSourceInstanceSettings,
  DataSourceWithLogsContextSupport,
  DataSourceWithLogsVolumeSupport,
  DataSourceWithQueryExportSupport,
  DataSourceWithQueryImportSupport,
  dateMath,
  DateTime,
  FieldCache,
  AbstractQuery,
  FieldType,
  getLogLevelFromKey,
  Labels,
  LoadingState,
  LogLevel,
  LogRowModel,
  QueryResultMeta,
  renderLabelsTemplate,
  ScopedVars,
  TimeRange,
} from '@grafana/data';
import { BackendSrvRequest, FetchError, getBackendSrv } from '@grafana/runtime';
import { getTemplateSrv, TemplateSrv } from 'app/features/templating/template_srv';
import { addLabelToQuery } from './add_label_to_query';
import { getTimeSrv, TimeSrv } from 'app/features/dashboard/services/TimeSrv';
import { convertToWebSocketUrl } from 'app/core/utils/explore';
import {
  lokiResultsToTableModel,
  lokiStreamResultToDataFrame,
  lokiStreamsToDataFrames,
  processRangeQueryResponse,
} from './result_transformer';
import { addParsedLabelToQuery, queryHasPipeParser } from './query_utils';

import {
  LokiOptions,
  LokiQuery,
  LokiQueryType,
  LokiRangeQueryRequest,
  LokiResultType,
  LokiStreamResponse,
  LokiStreamResult,
} from './types';
import { LiveStreams, LokiLiveTarget } from './live_streams';
import LanguageProvider from './language_provider';
import { serializeParams } from '../../../core/utils/fetch';
import { RowContextOptions } from '@grafana/ui/src/components/Logs/LogRowContextProvider';
import syntax from './syntax';
import { DEFAULT_RESOLUTION } from './components/LokiOptionFields';
import { queryLogsVolume } from 'app/core/logs_model';
import config from 'app/core/config';
<<<<<<< HEAD
import { doLokiChannelStream } from './streaming';
=======
import { renderLegendFormat } from '../prometheus/legend';
>>>>>>> f63c2e4b

export type RangeQueryOptions = DataQueryRequest<LokiQuery> | AnnotationQueryRequest<LokiQuery>;
export const DEFAULT_MAX_LINES = 1000;
export const LOKI_ENDPOINT = '/loki/api/v1';
const NS_IN_MS = 1000000;

/**
 * Loki's logs volume query may be expensive as it requires counting all logs in the selected range. If such query
 * takes too much time it may need be made more specific to limit number of logs processed under the hood.
 */
const LOGS_VOLUME_TIMEOUT = 10000;

const RANGE_QUERY_ENDPOINT = `${LOKI_ENDPOINT}/query_range`;
const INSTANT_QUERY_ENDPOINT = `${LOKI_ENDPOINT}/query`;

const DEFAULT_QUERY_PARAMS: Partial<LokiRangeQueryRequest> = {
  direction: 'BACKWARD',
  limit: DEFAULT_MAX_LINES,
  query: '',
};

export class LokiDatasource
  extends DataSourceApi<LokiQuery, LokiOptions>
  implements
    DataSourceWithLogsContextSupport,
    DataSourceWithLogsVolumeSupport<LokiQuery>,
    DataSourceWithQueryImportSupport<LokiQuery>,
    DataSourceWithQueryExportSupport<LokiQuery> {
  private streams = new LiveStreams();
  languageProvider: LanguageProvider;
  maxLines: number;

  constructor(
    private instanceSettings: DataSourceInstanceSettings<LokiOptions>,
    private readonly templateSrv: TemplateSrv = getTemplateSrv(),
    private readonly timeSrv: TimeSrv = getTimeSrv()
  ) {
    super(instanceSettings);

    this.languageProvider = new LanguageProvider(this);
    const settingsData = instanceSettings.jsonData || {};
    this.maxLines = parseInt(settingsData.maxLines ?? '0', 10) || DEFAULT_MAX_LINES;
  }

  _request(apiUrl: string, data?: any, options?: Partial<BackendSrvRequest>): Observable<Record<string, any>> {
    const baseUrl = this.instanceSettings.url;
    const params = data ? serializeParams(data) : '';
    const url = `${baseUrl}${apiUrl}${params.length ? `?${params}` : ''}`;
    if (this.instanceSettings.withCredentials || this.instanceSettings.basicAuth) {
      options = { ...options, withCredentials: true };
      if (this.instanceSettings.basicAuth) {
        options.headers = { ...options.headers, Authorization: this.instanceSettings.basicAuth };
      }
    }
    const req = {
      ...options,
      url,
    };

    return getBackendSrv().fetch<Record<string, any>>(req);
  }

  getLogsVolumeDataProvider(request: DataQueryRequest<LokiQuery>): Observable<DataQueryResponse> | undefined {
    if (!config.featureToggles.fullRangeLogsVolume) {
      return undefined;
    }

    const isLogsVolumeAvailable = request.targets.some((target) => target.expr && !isMetricsQuery(target.expr));
    if (!isLogsVolumeAvailable) {
      return undefined;
    }

    const logsVolumeRequest = cloneDeep(request);
    logsVolumeRequest.targets = logsVolumeRequest.targets
      .filter((target) => target.expr && !isMetricsQuery(target.expr))
      .map((target) => {
        return {
          ...target,
          instant: false,
          volumeQuery: true,
          expr: `sum by (level) (count_over_time(${target.expr}[$__interval]))`,
        };
      });

    return queryLogsVolume(this, logsVolumeRequest, {
      timeout: LOGS_VOLUME_TIMEOUT,
      extractLevel,
      range: request.range,
      targets: request.targets,
    });
  }

  query(options: DataQueryRequest<LokiQuery>): Observable<DataQueryResponse> {
    const subQueries: Array<Observable<DataQueryResponse>> = [];
    const scopedVars = {
      ...options.scopedVars,
      ...this.getRangeScopedVars(options.range),
    };
    const filteredTargets = options.targets
      .filter((target) => target.expr && !target.hide)
      .map((target) => {
        const expr = this.addAdHocFilters(target.expr);
        return {
          ...target,
          expr: this.templateSrv.replace(expr, scopedVars, this.interpolateQueryExpr),
        };
      });

    for (const target of filteredTargets) {
      if (target.instant || target.queryType === LokiQueryType.Instant) {
        subQueries.push(this.runInstantQuery(target, options, filteredTargets.length));
      } else if (target.queryType === LokiQueryType.Stream && options.rangeRaw?.to === 'now') {
        subQueries.push(doLokiChannelStream(target, this, options.range));
      } else {
        subQueries.push(this.runRangeQuery(target, options, filteredTargets.length));
      }
    }

    // No valid targets, return the empty result to save a round trip.
    if (isEmpty(subQueries)) {
      return of({
        data: [],
        state: LoadingState.Done,
      });
    }

    return merge(...subQueries);
  }

  runInstantQuery = (
    target: LokiQuery,
    options: DataQueryRequest<LokiQuery>,
    responseListLength = 1
  ): Observable<DataQueryResponse> => {
    const timeNs = this.getTime(options.range.to, true);
    const queryLimit = isMetricsQuery(target.expr) ? options.maxDataPoints : target.maxLines;
    const query = {
      query: target.expr,
      time: `${timeNs + (1e9 - (timeNs % 1e9))}`,
      limit: Math.min(queryLimit || Infinity, this.maxLines),
    };

    /** Used only for results of metrics instant queries */
    const meta: QueryResultMeta = {
      preferredVisualisationType: 'table',
    };

    return this._request(INSTANT_QUERY_ENDPOINT, query).pipe(
      map((response) => {
        if (response.data.data.resultType === LokiResultType.Stream) {
          return {
            data: response.data
              ? lokiStreamsToDataFrames(
                  response.data as LokiStreamResponse,
                  target,
                  query.limit,
                  this.instanceSettings.jsonData
                )
              : [],
            key: `${target.refId}_instant`,
          };
        }

        return {
          data: [lokiResultsToTableModel(response.data.data.result, responseListLength, target.refId, meta, true)],
          key: `${target.refId}_instant`,
        };
      }),
      catchError((err) => throwError(() => this.processError(err, target)))
    );
  };

  createRangeQuery(target: LokiQuery, options: RangeQueryOptions, limit: number): LokiRangeQueryRequest {
    const query = target.expr;
    let range: { start?: number; end?: number; step?: number } = {};
    if (options.range) {
      const startNs = this.getTime(options.range.from, false);
      const endNs = this.getTime(options.range.to, true);
      const rangeMs = Math.ceil((endNs - startNs) / 1e6);

      const resolution = target.resolution || (DEFAULT_RESOLUTION.value as number);

      const adjustedInterval =
        this.adjustInterval((options as DataQueryRequest<LokiQuery>).intervalMs || 1000, resolution, rangeMs) / 1000;
      // We want to ceil to 3 decimal places
      const step = Math.ceil(adjustedInterval * 1000) / 1000;

      range = {
        start: startNs,
        end: endNs,
        step,
      };
    }

    return {
      ...DEFAULT_QUERY_PARAMS,
      ...range,
      query,
      limit,
    };
  }

  /**
   * Attempts to send a query to /loki/api/v1/query_range
   */
  runRangeQuery = (
    target: LokiQuery,
    options: RangeQueryOptions,
    responseListLength = 1
  ): Observable<DataQueryResponse> => {
    // For metric query we use maxDataPoints from the request options which should be something like width of the
    // visualisation in pixels. In case of logs request we either use lines limit defined in the query target or
    // global limit defined for the data source which ever is lower.
    let maxDataPoints = isMetricsQuery(target.expr)
      ? // We fallback to maxLines here because maxDataPoints is defined as possibly undefined. Not sure that can
        // actually happen both Dashboards and Explore should send some value here. If not maxLines does not make that
        // much sense but nor any other arbitrary value.
        (options as DataQueryRequest<LokiQuery>).maxDataPoints || this.maxLines
      : // If user wants maxLines 0 we still fallback to data source limit. I think that makes sense as why would anyone
        // want to do a query and not see any results?
        target.maxLines || this.maxLines;

    if ((options as DataQueryRequest<LokiQuery>).liveStreaming) {
      return this.runLiveQuery(target, maxDataPoints);
    }
    const query = this.createRangeQuery(target, options, maxDataPoints);

    const headers = target.volumeQuery ? { 'X-Query-Tags': 'Source=logvolhist' } : undefined;

    return this._request(RANGE_QUERY_ENDPOINT, query, { headers }).pipe(
      catchError((err) => throwError(() => this.processError(err, target))),
      switchMap((response) =>
        processRangeQueryResponse(
          response.data,
          target,
          query,
          responseListLength,
          maxDataPoints,
          this.instanceSettings.jsonData,
          (options as DataQueryRequest<LokiQuery>).scopedVars,
          (options as DataQueryRequest<LokiQuery>).reverse
        )
      )
    );
  };

  createLiveTarget(target: LokiQuery, maxDataPoints: number): LokiLiveTarget {
    const query = target.expr;
    const baseUrl = this.instanceSettings.url;
    const params = serializeParams({ query });

    return {
      query,
      url: convertToWebSocketUrl(`${baseUrl}/loki/api/v1/tail?${params}`),
      refId: target.refId,
      size: maxDataPoints,
    };
  }

  /**
   * Runs live queries which in this case means creating a websocket and listening on it for new logs.
   * This returns a bit different dataFrame than runQueries as it returns single dataframe even if there are multiple
   * Loki streams, sets only common labels on dataframe.labels and has additional dataframe.fields.labels for unique
   * labels per row.
   */
  runLiveQuery = (target: LokiQuery, maxDataPoints: number): Observable<DataQueryResponse> => {
    const liveTarget = this.createLiveTarget(target, maxDataPoints);

    return this.streams.getStream(liveTarget).pipe(
      map((data) => ({
        data: data || [],
        key: `loki-${liveTarget.refId}`,
        state: LoadingState.Streaming,
      })),
      catchError((err: any) => {
        return throwError(() => `Live tailing was stopped due to following error: ${err.reason}`);
      })
    );
  };

  getRangeScopedVars(range: TimeRange = this.timeSrv.timeRange()) {
    const msRange = range.to.diff(range.from);
    const sRange = Math.round(msRange / 1000);
    return {
      __range_ms: { text: msRange, value: msRange },
      __range_s: { text: sRange, value: sRange },
      __range: { text: sRange + 's', value: sRange + 's' },
    };
  }

  interpolateVariablesInQueries(queries: LokiQuery[], scopedVars: ScopedVars): LokiQuery[] {
    let expandedQueries = queries;
    if (queries && queries.length) {
      expandedQueries = queries.map((query) => ({
        ...query,
        datasource: this.getRef(),
        expr: this.templateSrv.replace(query.expr, scopedVars, this.interpolateQueryExpr),
      }));
    }

    return expandedQueries;
  }

  getQueryDisplayText(query: LokiQuery) {
    return query.expr;
  }

  getTimeRangeParams() {
    const timeRange = this.timeSrv.timeRange();
    return { start: timeRange.from.valueOf() * NS_IN_MS, end: timeRange.to.valueOf() * NS_IN_MS };
  }

  async importFromAbstractQueries(abstractQueries: AbstractQuery[]): Promise<LokiQuery[]> {
    await this.languageProvider.start();
    const existingKeys = this.languageProvider.labelKeys;

    if (existingKeys && existingKeys.length) {
      abstractQueries = abstractQueries.map((abstractQuery) => {
        abstractQuery.labelMatchers = abstractQuery.labelMatchers.filter((labelMatcher) => {
          return existingKeys.includes(labelMatcher.name);
        });
        return abstractQuery;
      });
    }

    return abstractQueries.map((abstractQuery) => this.languageProvider.importFromAbstractQuery(abstractQuery));
  }

  async exportToAbstractQueries(queries: LokiQuery[]): Promise<AbstractQuery[]> {
    return queries.map((query) => this.languageProvider.exportToAbstractQuery(query));
  }

  async metadataRequest(url: string, params?: Record<string, string | number>) {
    const res = await lastValueFrom(this._request(url, params, { hideFromInspector: true }));
    return res.data.data || res.data.values || [];
  }

  async metricFindQuery(query: string) {
    if (!query) {
      return Promise.resolve([]);
    }

    const interpolated = this.templateSrv.replace(query, {}, this.interpolateQueryExpr);
    return await this.processMetricFindQuery(interpolated);
  }

  async processMetricFindQuery(query: string) {
    const labelNamesRegex = /^label_names\(\)\s*$/;
    const labelValuesRegex = /^label_values\((?:(.+),\s*)?([a-zA-Z_][a-zA-Z0-9_]*)\)\s*$/;

    const labelNames = query.match(labelNamesRegex);
    if (labelNames) {
      return await this.labelNamesQuery();
    }

    const labelValues = query.match(labelValuesRegex);
    if (labelValues) {
      // If we have query expr, use /series endpoint
      if (labelValues[1]) {
        return await this.labelValuesSeriesQuery(labelValues[1], labelValues[2]);
      }
      return await this.labelValuesQuery(labelValues[2]);
    }

    return Promise.resolve([]);
  }

  async labelNamesQuery() {
    const url = `${LOKI_ENDPOINT}/label`;
    const params = this.getTimeRangeParams();
    const result = await this.metadataRequest(url, params);
    return result.map((value: string) => ({ text: value }));
  }

  async labelValuesQuery(label: string) {
    const params = this.getTimeRangeParams();
    const url = `${LOKI_ENDPOINT}/label/${label}/values`;
    const result = await this.metadataRequest(url, params);
    return result.map((value: string) => ({ text: value }));
  }

  async labelValuesSeriesQuery(expr: string, label: string) {
    const timeParams = this.getTimeRangeParams();
    const params = {
      ...timeParams,
      'match[]': expr,
    };
    const url = `${LOKI_ENDPOINT}/series`;
    const streams = new Set();
    const result = await this.metadataRequest(url, params);
    result.forEach((stream: { [key: string]: string }) => {
      if (stream[label]) {
        streams.add({ text: stream[label] });
      }
    });

    return Array.from(streams);
  }

  // By implementing getTagKeys and getTagValues we add ad-hoc filtters functionality
  async getTagKeys() {
    return await this.labelNamesQuery();
  }

  async getTagValues(options: any = {}) {
    return await this.labelValuesQuery(options.key);
  }

  interpolateQueryExpr(value: any, variable: any) {
    // if no multi or include all do not regexEscape
    if (!variable.multi && !variable.includeAll) {
      return lokiRegularEscape(value);
    }

    if (typeof value === 'string') {
      return lokiSpecialRegexEscape(value);
    }

    const escapedValues = lodashMap(value, lokiSpecialRegexEscape);
    return escapedValues.join('|');
  }

  modifyQuery(query: LokiQuery, action: any): LokiQuery {
    let expression = query.expr ?? '';
    switch (action.type) {
      case 'ADD_FILTER': {
        expression = this.addLabelToQuery(expression, action.key, action.value, '=');
        break;
      }
      case 'ADD_FILTER_OUT': {
        expression = this.addLabelToQuery(expression, action.key, action.value, '!=');
        break;
      }
      default:
        break;
    }
    return { ...query, expr: expression };
  }

  getTime(date: string | DateTime, roundUp: boolean) {
    if (typeof date === 'string') {
      date = dateMath.parse(date, roundUp)!;
    }

    return Math.ceil(date.valueOf() * 1e6);
  }

  getLogRowContext = (row: LogRowModel, options?: RowContextOptions): Promise<{ data: DataFrame[] }> => {
    const target = this.prepareLogRowContextQueryTarget(
      row,
      (options && options.limit) || 10,
      (options && options.direction) || 'BACKWARD'
    );

    const reverse = options && options.direction === 'FORWARD';
    return lastValueFrom(
      this._request(RANGE_QUERY_ENDPOINT, target).pipe(
        catchError((err) => {
          const error: DataQueryError = {
            message: 'Error during context query. Please check JS console logs.',
            status: err.status,
            statusText: err.statusText,
          };
          throw error;
        }),
        switchMap((res) =>
          of({
            data: res.data
              ? res.data.data.result.map((stream: LokiStreamResult) => lokiStreamResultToDataFrame(stream, reverse))
              : [],
          })
        )
      )
    );
  };

  prepareLogRowContextQueryTarget = (row: LogRowModel, limit: number, direction: 'BACKWARD' | 'FORWARD') => {
    const labels = this.languageProvider.getLabelKeys();
    const query = Object.keys(row.labels)
      .map((label: string) => {
        if (labels.includes(label)) {
          // escape backslashes in label as users can't escape them by themselves
          return `${label}="${row.labels[label].replace(/\\/g, '\\\\')}"`;
        }
        return '';
      })
      // Filter empty strings
      .filter((label) => !!label)
      .join(',');

    const contextTimeBuffer = 2 * 60 * 60 * 1000; // 2h buffer
    const commonTargetOptions = {
      limit,
      query: `{${query}}`,
      expr: `{${query}}`,
      direction,
    };

    const fieldCache = new FieldCache(row.dataFrame);
    const nsField = fieldCache.getFieldByName('tsNs')!;
    const nsTimestamp = nsField.values.get(row.rowIndex);

    if (direction === 'BACKWARD') {
      return {
        ...commonTargetOptions,
        // convert to ns, we loose some precision here but it is not that important at the far points of the context
        start: row.timeEpochMs - contextTimeBuffer + '000000',
        end: nsTimestamp,
        direction,
      };
    } else {
      return {
        ...commonTargetOptions,
        // start param in Loki API is inclusive so we'll have to filter out the row that this request is based from
        // and any other that were logged in the same ns but before the row. Right now these rows will be lost
        // because the are before but came it he response that should return only rows after.
        start: nsTimestamp,
        // convert to ns, we loose some precision here but it is not that important at the far points of the context
        end: row.timeEpochMs + contextTimeBuffer + '000000',
      };
    }
  };

  testDatasource() {
    // Consider only last 10 minutes otherwise request takes too long
    const startMs = Date.now() - 10 * 60 * 1000;
    const start = `${startMs}000000`; // API expects nanoseconds
    return lastValueFrom(
      this._request(`${LOKI_ENDPOINT}/label`, { start }).pipe(
        map((res) => {
          const values: any[] = res?.data?.data || res?.data?.values || [];
          const testResult =
            values.length > 0
              ? { status: 'success', message: 'Data source connected and labels found.' }
              : {
                  status: 'error',
                  message:
                    'Data source connected, but no labels received. Verify that Loki and Promtail is configured properly.',
                };
          return testResult;
        }),
        catchError((err: any) => {
          let message = 'Loki: ';
          if (err.statusText) {
            message += err.statusText;
          } else {
            message += 'Cannot connect to Loki';
          }

          if (err.status) {
            message += `. ${err.status}`;
          }

          if (err.data && err.data.message) {
            message += `. ${err.data.message}`;
          } else if (err.data) {
            message += `. ${err.data}`;
          }
          return of({ status: 'error', message: message });
        })
      )
    );
  }

  async annotationQuery(options: any): Promise<AnnotationEvent[]> {
    const {
      expr,
      maxLines,
      instant,
      stepInterval,
      tagKeys = '',
      titleFormat = '',
      textFormat = '',
    } = options.annotation;

    if (!expr) {
      return [];
    }

    const interpolatedExpr = this.templateSrv.replace(expr, {}, this.interpolateQueryExpr);
    const query = {
      refId: `annotation-${options.annotation.name}`,
      expr: interpolatedExpr,
      maxLines,
      instant,
      stepInterval,
      queryType: instant ? LokiQueryType.Instant : LokiQueryType.Range,
    };
    const { data } = instant
      ? await lastValueFrom(this.runInstantQuery(query, options as any))
      : await lastValueFrom(this.runRangeQuery(query, options as any));

    const annotations: AnnotationEvent[] = [];
    const splitKeys: string[] = tagKeys.split(',').filter((v: string) => v !== '');

    for (const frame of data) {
      const labels: { [key: string]: string } = {};
      for (const field of frame.fields) {
        if (field.labels) {
          for (const [key, value] of Object.entries(field.labels)) {
            labels[key] = String(value).trim();
          }
        }
      }

      const tags: string[] = [
        ...new Set(
          Object.entries(labels).reduce((acc: string[], [key, val]) => {
            if (val === '') {
              return acc;
            }
            if (splitKeys.length && !splitKeys.includes(key)) {
              return acc;
            }
            acc.push.apply(acc, [val]);
            return acc;
          }, [])
        ),
      ];

      const view = new DataFrameView<{ ts: string; line: string }>(frame);

      view.forEach((row) => {
        annotations.push({
          time: new Date(row.ts).valueOf(),
<<<<<<< HEAD
          title: renderLabelsTemplate(titleFormat, labels),
          text: renderLabelsTemplate(textFormat, labels) || row.line,
=======
          title: renderLegendFormat(titleFormat, labels),
          text: renderLegendFormat(textFormat, labels) || row.line,
>>>>>>> f63c2e4b
          tags,
        });
      });
    }

    return annotations;
  }

  showContextToggle(row?: LogRowModel): boolean {
    return (row && row.searchWords && row.searchWords.length > 0) === true;
  }

  processError(err: FetchError, target: LokiQuery) {
    let error = cloneDeep(err);
    if (err.data.message.includes('escape') && target.expr.includes('\\')) {
      error.data.message = `Error: ${err.data.message}. Make sure that all special characters are escaped with \\. For more information on escaping of special characters visit LogQL documentation at https://grafana.com/docs/loki/latest/logql/.`;
    }
    return error;
  }

  adjustInterval(dynamicInterval: number, resolution: number, range: number) {
    // Loki will drop queries that might return more than 11000 data points.
    // Calibrate interval if it is too small.
    let safeInterval = range / 11000;
    if (safeInterval > 1) {
      safeInterval = Math.ceil(safeInterval);
    }

    let adjustedInterval = Math.max(resolution * dynamicInterval, safeInterval);
    return adjustedInterval;
  }

  addAdHocFilters(queryExpr: string) {
    const adhocFilters = this.templateSrv.getAdhocFilters(this.name);
    let expr = queryExpr;

    expr = adhocFilters.reduce((acc: string, filter: { key?: any; operator?: any; value?: any }) => {
      const { key, operator } = filter;
      let { value } = filter;
      if (operator === '=~' || operator === '!~') {
        value = lokiRegularEscape(value);
      }

      return this.addLabelToQuery(acc, key, value, operator, true);
    }, expr);

    return expr;
  }

  addLabelToQuery(
    queryExpr: string,
    key: string,
    value: string | number,
    operator: string,
    // Override to make sure that we use label as actual label and not parsed label
    notParsedLabelOverride?: boolean
  ) {
    if (queryHasPipeParser(queryExpr) && !isMetricsQuery(queryExpr) && !notParsedLabelOverride) {
      // If query has parser, we treat all labels as parsed and use | key="value" syntax
      return addParsedLabelToQuery(queryExpr, key, value, operator);
    } else {
      return addLabelToQuery(queryExpr, key, value, operator, true);
    }
  }
}

export function lokiRegularEscape(value: any) {
  if (typeof value === 'string') {
    return value.replace(/'/g, "\\\\'");
  }
  return value;
}

export function lokiSpecialRegexEscape(value: any) {
  if (typeof value === 'string') {
    return lokiRegularEscape(value.replace(/\\/g, '\\\\\\\\').replace(/[$^*{}\[\]+?.()|]/g, '\\\\$&'));
  }
  return value;
}

/**
 * Checks if the query expression uses function and so should return a time series instead of logs.
 * Sometimes important to know that before we actually do the query.
 */
export function isMetricsQuery(query: string): boolean {
  const tokens = Prism.tokenize(query, syntax);
  return tokens.some((t) => {
    // Not sure in which cases it can be string maybe if nothing matched which means it should not be a function
    return typeof t !== 'string' && t.type === 'function';
  });
}

function extractLevel(dataFrame: DataFrame): LogLevel {
  let valueField;
  try {
    valueField = new FieldCache(dataFrame).getFirstFieldOfType(FieldType.number);
  } catch {}
  return valueField?.labels ? getLogLevelFromLabels(valueField.labels) : LogLevel.unknown;
}

function getLogLevelFromLabels(labels: Labels): LogLevel {
  const labelNames = ['level', 'lvl', 'loglevel'];
  let levelLabel;
  for (let labelName of labelNames) {
    if (labelName in labels) {
      levelLabel = labelName;
      break;
    }
  }
  return levelLabel ? getLogLevelFromKey(labels[levelLabel]) : LogLevel.unknown;
}

export default LokiDatasource;<|MERGE_RESOLUTION|>--- conflicted
+++ resolved
@@ -30,7 +30,6 @@
   LogLevel,
   LogRowModel,
   QueryResultMeta,
-  renderLabelsTemplate,
   ScopedVars,
   TimeRange,
 } from '@grafana/data';
@@ -64,11 +63,8 @@
 import { DEFAULT_RESOLUTION } from './components/LokiOptionFields';
 import { queryLogsVolume } from 'app/core/logs_model';
 import config from 'app/core/config';
-<<<<<<< HEAD
 import { doLokiChannelStream } from './streaming';
-=======
 import { renderLegendFormat } from '../prometheus/legend';
->>>>>>> f63c2e4b
 
 export type RangeQueryOptions = DataQueryRequest<LokiQuery> | AnnotationQueryRequest<LokiQuery>;
 export const DEFAULT_MAX_LINES = 1000;
@@ -694,13 +690,8 @@
       view.forEach((row) => {
         annotations.push({
           time: new Date(row.ts).valueOf(),
-<<<<<<< HEAD
-          title: renderLabelsTemplate(titleFormat, labels),
-          text: renderLabelsTemplate(textFormat, labels) || row.line,
-=======
           title: renderLegendFormat(titleFormat, labels),
           text: renderLegendFormat(textFormat, labels) || row.line,
->>>>>>> f63c2e4b
           tags,
         });
       });
