--- conflicted
+++ resolved
@@ -1,12 +1,8 @@
 // Libraries
-<<<<<<< HEAD
-import { isEmpty, isString, fromPairs } from 'lodash';
-=======
 import { isEmpty, map as lodashMap } from 'lodash';
 import { Observable, from, merge, of, iif, defer } from 'rxjs';
 import { map, filter, catchError, switchMap, mergeMap } from 'rxjs/operators';
 
->>>>>>> c4c031ef
 // Services & Utils
 import { dateMath } from '@grafana/data';
 import { addLabelToSelector, keepSelectorFilters } from 'app/plugins/datasource/prometheus/add_label_to_query';
@@ -29,22 +25,8 @@
   LoadingState,
   AnnotationEvent,
   DataFrameView,
-<<<<<<< HEAD
-  LoadingState,
-  ArrayVector,
-  FieldType,
-  FieldConfig,
-} from '@grafana/data';
-import { addLabelToSelector } from 'app/plugins/datasource/prometheus/add_label_to_query';
-import LanguageProvider from './language_provider';
-import { logStreamToDataFrame } from './result_transformer';
-import { formatQuery, parseQuery, getHighlighterExpressionsFromQuery } from './query_utils';
-// Types
-import {
-=======
   TimeRange,
   TimeSeries,
->>>>>>> c4c031ef
   PluginMeta,
   DataSourceApi,
   DataSourceInstanceSettings,
@@ -53,15 +35,6 @@
   DataQueryResponse,
   AnnotationQueryRequest,
 } from '@grafana/data';
-<<<<<<< HEAD
-import { LokiQuery, LokiOptions, LokiLogsStream, LokiResponse } from './types';
-import { BackendSrv } from 'app/core/services/backend_srv';
-import { TemplateSrv } from 'app/features/templating/template_srv';
-import { safeStringifyValue, convertToWebSocketUrl } from 'app/core/utils/explore';
-import { LiveTarget, LiveStreams } from './live_streams';
-import { Observable, from, merge, of } from 'rxjs';
-import { map, filter } from 'rxjs/operators';
-=======
 
 import {
   LokiQuery,
@@ -76,7 +49,6 @@
 import { ExploreMode } from 'app/types';
 import { LegacyTarget, LiveStreams } from './live_streams';
 import LanguageProvider from './language_provider';
->>>>>>> c4c031ef
 
 export type RangeQueryOptions = Pick<DataQueryRequest<LokiQuery>, 'range' | 'intervalMs' | 'maxDataPoints' | 'reverse'>;
 export const DEFAULT_MAX_LINES = 1000;
@@ -289,18 +261,6 @@
     };
   }
 
-<<<<<<< HEAD
-    data = data as LokiResponse;
-    for (const stream of data.streams || []) {
-      const dataFrame = logStreamToDataFrame(stream);
-      this.enhanceDataFrame(dataFrame);
-      dataFrame.refId = target.refId;
-      dataFrame.meta = {
-        searchWords: getHighlighterExpressionsFromQuery(formatQuery(target.query, target.regexp)),
-        limit: this.maxLines,
-      };
-      series.push(dataFrame);
-=======
   /**
    * Attempts to send a query to /loki/api/v1/query_range but falls back to the legacy endpoint if necessary.
    */
@@ -311,7 +271,6 @@
   ): Observable<DataQueryResponse> => {
     if (target.liveStreaming) {
       return this.runLiveQuery(target, options);
->>>>>>> c4c031ef
     }
 
     const query = this.createRangeQuery(target, options);
@@ -668,55 +627,6 @@
 
     return annotations;
   }
-<<<<<<< HEAD
-
-  /**
-   * Adds new fields and DataLinks to DataFrame based on DataSource instance config.
-   * @param dataFrame
-   */
-  enhanceDataFrame(dataFrame: DataFrame): void {
-    if (!this.instanceSettings.jsonData) {
-      return;
-    }
-
-    const derivedFields = this.instanceSettings.jsonData.derivedFields || [];
-    if (derivedFields.length) {
-      const fields = fromPairs(
-        derivedFields.map(field => {
-          const config: FieldConfig = {};
-          if (field.url) {
-            config.links = [
-              {
-                url: field.url,
-                title: '',
-              },
-            ];
-          }
-          const dataFrameField = {
-            name: field.name,
-            type: FieldType.string,
-            config,
-            values: new ArrayVector<string>([]),
-          };
-
-          return [field.name, dataFrameField];
-        })
-      );
-
-      const view = new DataFrameView(dataFrame);
-      view.forEachRow((row: { line: string }) => {
-        for (const field of derivedFields) {
-          const logMatch = row.line.match(field.matcherRegex);
-          fields[field.name].values.add(logMatch && logMatch[1]);
-        }
-      });
-
-      dataFrame.fields = [...dataFrame.fields, ...Object.values(fields)];
-    }
-  }
-}
-=======
->>>>>>> c4c031ef
 
   throwUnless = (err: any, condition: boolean, target: LokiQuery) => {
     if (condition) {
