--- conflicted
+++ resolved
@@ -35,13 +35,9 @@
   QueryFilterOptions,
   renderLegendFormat,
 } from '@grafana/data';
-<<<<<<< HEAD
-import { BackendSrvRequest, config, DataSourceWithBackend } from '@grafana/runtime';
-=======
 import { intervalToMs } from '@grafana/data/src/datetime/rangeutil';
 import { Duration } from '@grafana/lezer-logql';
-import { BackendSrvRequest, config, DataSourceWithBackend, FetchError } from '@grafana/runtime';
->>>>>>> e5fbc4a4
+import { BackendSrvRequest, config, DataSourceWithBackend } from '@grafana/runtime';
 import { DataQuery } from '@grafana/schema';
 import { convertToWebSocketUrl } from 'app/core/utils/explore';
 import { getTimeSrv, TimeSrv } from 'app/features/dashboard/services/TimeSrv';
