--- conflicted
+++ resolved
@@ -168,7 +168,6 @@
     return series;
   };
 
-<<<<<<< HEAD
   /**
    * Runs live queries which in this case means creating a websocket and listening on it for new logs.
    * This returns a bit different dataFrame than runQueries as it returns single dataframe even if there are multiple
@@ -179,40 +178,6 @@
    * @param observer Callback that will be called with new data. Is optional but only because we run this function
    * even if there are no live targets defined in the options which would mean this is noop and observer is not called.
    */
-  runLiveQueries = (options: DataQueryRequest<LokiQuery>, observer?: DataStreamObserver) => {
-    const liveTargets = options.targets
-      .filter(target => target.expr && !target.hide && target.live)
-      .map(target => this.prepareLiveTarget(target, options));
-
-    for (const liveTarget of liveTargets) {
-      // Reuse an existing stream if one is already running
-      const stream = this.streams.getStream(liveTarget);
-      const subscription = stream.subscribe({
-        next: (data: DataFrame[]) => {
-          observer({
-            key: `loki-${liveTarget.refId}`,
-            request: options,
-            state: LoadingState.Streaming,
-            data,
-            unsubscribe: () => {
-              subscription.unsubscribe();
-            },
-          });
-        },
-        error: (err: any) => {
-          observer({
-            key: `loki-${liveTarget.refId}`,
-            request: options,
-            state: LoadingState.Error,
-            error: this.processError(err, liveTarget),
-            unsubscribe: () => {
-              subscription.unsubscribe();
-            },
-          });
-        },
-      });
-    }
-=======
   runLiveQuery = (options: DataQueryRequest<LokiQuery>, target: LokiQuery): Observable<DataQueryResponse> => {
     const liveTarget = this.prepareLiveTarget(target, options);
     const stream = this.streams.getStream(liveTarget);
@@ -225,7 +190,6 @@
         };
       })
     );
->>>>>>> d55261aa
   };
 
   runQuery = (options: DataQueryRequest<LokiQuery>, target: LokiQuery): Observable<DataQueryResponse> => {
