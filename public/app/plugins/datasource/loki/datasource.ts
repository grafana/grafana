--- conflicted
+++ resolved
@@ -16,11 +16,8 @@
   DataQueryResponse,
   DataSourceApi,
   DataSourceInstanceSettings,
-<<<<<<< HEAD
   DataSourceWithLogsContextSupport,
-=======
   DataSourceWithLogsVolumeSupport,
->>>>>>> 0b89bdd4
   dateMath,
   DateTime,
   FieldCache,
@@ -73,13 +70,9 @@
   query: '',
 };
 
-<<<<<<< HEAD
-export class LokiDatasource extends DataSourceApi<LokiQuery, LokiOptions> implements DataSourceWithLogsContextSupport {
-=======
 export class LokiDatasource
   extends DataSourceApi<LokiQuery, LokiOptions>
-  implements DataSourceWithLogsVolumeSupport<LokiQuery> {
->>>>>>> 0b89bdd4
+  implements DataSourceWithLogsContextSupport, DataSourceWithLogsVolumeSupport<LokiQuery> {
   private streams = new LiveStreams();
   languageProvider: LanguageProvider;
   maxLines: number;
