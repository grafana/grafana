// Libraries
import React from 'react';
// @ts-ignore
import Cascader from 'rc-cascader';
// @ts-ignore
import PluginPrism from 'slate-prism';

// Components
import QueryField, { TypeaheadInput, QueryFieldState } from 'app/features/explore/QueryField';

// Utils & Services
// dom also includes Element polyfills
import BracesPlugin from 'app/features/explore/slate-plugins/braces';

// Types
import { LokiQuery } from '../types';
import { TypeaheadOutput, HistoryItem } from 'app/types/explore';
<<<<<<< HEAD
import { DataSourceApi, ExploreQueryFieldProps, DataSourceStatus, DOMUtil } from '@grafana/ui';
=======
import { DataSourceApi, ExploreQueryFieldProps, DataSourceStatus } from '@grafana/ui';
import { AbsoluteTimeRange } from '@grafana/data';
>>>>>>> 98ba3f34

function getChooserText(hasSyntax: boolean, hasLogLabels: boolean, datasourceStatus: DataSourceStatus) {
  if (datasourceStatus === DataSourceStatus.Disconnected) {
    return '(Disconnected)';
  }
  if (!hasSyntax) {
    return 'Loading labels...';
  }
  if (!hasLogLabels) {
    return '(No labels found)';
  }
  return 'Log labels';
}

function willApplySuggestion(suggestion: string, { typeaheadContext, typeaheadText }: QueryFieldState): string {
  // Modify suggestion based on context
  switch (typeaheadContext) {
    case 'context-labels': {
      const nextChar = DOMUtil.getNextCharacter();
      if (!nextChar || nextChar === '}' || nextChar === ',') {
        suggestion += '=';
      }
      break;
    }

    case 'context-label-values': {
      // Always add quotes and remove existing ones instead
      if (!typeaheadText.match(/^(!?=~?"|")/)) {
        suggestion = `"${suggestion}`;
      }
      if (DOMUtil.getNextCharacter() !== '"') {
        suggestion = `${suggestion}"`;
      }
      break;
    }

    default:
  }
  return suggestion;
}

export interface CascaderOption {
  label: string;
  value: string;
  children?: CascaderOption[];
  disabled?: boolean;
}

export interface LokiQueryFieldFormProps extends ExploreQueryFieldProps<DataSourceApi<LokiQuery>, LokiQuery> {
  history: HistoryItem[];
  syntax: any;
  logLabelOptions: any[];
  syntaxLoaded: any;
  absoluteRange: AbsoluteTimeRange;
  onLoadOptions: (selectedOptions: CascaderOption[]) => void;
  onLabelsRefresh?: () => void;
}

export class LokiQueryFieldForm extends React.PureComponent<LokiQueryFieldFormProps> {
  plugins: any[];
  modifiedSearch: string;
  modifiedQuery: string;

  constructor(props: LokiQueryFieldFormProps, context: React.Context<any>) {
    super(props, context);

    this.plugins = [
      BracesPlugin(),
      PluginPrism({
        onlyIn: (node: any) => node.type === 'code_block',
        getSyntax: (node: any) => 'promql',
      }),
    ];
  }

  loadOptions = (selectedOptions: CascaderOption[]) => {
    this.props.onLoadOptions(selectedOptions);
  };

  onChangeLogLabels = (values: string[], selectedOptions: CascaderOption[]) => {
    if (selectedOptions.length === 2) {
      const key = selectedOptions[0].value;
      const value = selectedOptions[1].value;
      const query = `{${key}="${value}"}`;
      this.onChangeQuery(query, true);
    }
  };

  onChangeQuery = (value: string, override?: boolean) => {
    // Send text change to parent
    const { query, onChange, onRunQuery } = this.props;
    if (onChange) {
      const nextQuery = { ...query, expr: value };
      onChange(nextQuery);

      if (override && onRunQuery) {
        onRunQuery();
      }
    }
  };

  onTypeahead = (typeahead: TypeaheadInput): TypeaheadOutput => {
    const { datasource } = this.props;
    if (!datasource.languageProvider) {
      return { suggestions: [] };
    }

    const { history, absoluteRange } = this.props;
    const { prefix, text, value, wrapperNode } = typeahead;

    // Get DOM-dependent context
    const wrapperClasses = Array.from(wrapperNode.classList);
    const labelKeyNode = DOMUtil.getPreviousCousin(wrapperNode, '.attr-name');
    const labelKey = labelKeyNode && labelKeyNode.textContent;
    const nextChar = DOMUtil.getNextCharacter();

    const result = datasource.languageProvider.provideCompletionItems(
      { text, value, prefix, wrapperClasses, labelKey },
      { history, absoluteRange }
    );

    console.log('handleTypeahead', wrapperClasses, text, prefix, nextChar, labelKey, result.context);

    return result;
  };

  render() {
    const {
      queryResponse,
      query,
      syntaxLoaded,
      logLabelOptions,
      onLoadOptions,
      onLabelsRefresh,
      datasource,
      datasourceStatus,
    } = this.props;
    const cleanText = datasource.languageProvider ? datasource.languageProvider.cleanText : undefined;
    const hasLogLabels = logLabelOptions && logLabelOptions.length > 0;
    const chooserText = getChooserText(syntaxLoaded, hasLogLabels, datasourceStatus);
    const buttonDisabled = !syntaxLoaded || datasourceStatus === DataSourceStatus.Disconnected;

    return (
      <>
        <div className="gf-form-inline">
          <div className="gf-form">
            <Cascader
              options={logLabelOptions}
              onChange={this.onChangeLogLabels}
              loadData={onLoadOptions}
              onPopupVisibleChange={(isVisible: boolean) => {
                if (isVisible && onLabelsRefresh) {
                  onLabelsRefresh();
                }
              }}
            >
              <button className="gf-form-label gf-form-label--btn" disabled={buttonDisabled}>
                {chooserText} <i className="fa fa-caret-down" />
              </button>
            </Cascader>
          </div>
          <div className="gf-form gf-form--grow">
            <QueryField
              additionalPlugins={this.plugins}
              cleanText={cleanText}
              initialQuery={query.expr}
              onTypeahead={this.onTypeahead}
              onWillApplySuggestion={willApplySuggestion}
              onChange={this.onChangeQuery}
              onRunQuery={this.props.onRunQuery}
              placeholder="Enter a Loki query"
              portalOrigin="loki"
              syntaxLoaded={syntaxLoaded}
            />
          </div>
        </div>
        <div>
          {queryResponse && queryResponse.error ? (
            <div className="prom-query-field-info text-error">{queryResponse.error.message}</div>
          ) : null}
        </div>
      </>
    );
  }
}<|MERGE_RESOLUTION|>--- conflicted
+++ resolved
@@ -15,12 +15,8 @@
 // Types
 import { LokiQuery } from '../types';
 import { TypeaheadOutput, HistoryItem } from 'app/types/explore';
-<<<<<<< HEAD
-import { DataSourceApi, ExploreQueryFieldProps, DataSourceStatus, DOMUtil } from '@grafana/ui';
-=======
 import { DataSourceApi, ExploreQueryFieldProps, DataSourceStatus } from '@grafana/ui';
 import { AbsoluteTimeRange } from '@grafana/data';
->>>>>>> 98ba3f34
 
 function getChooserText(hasSyntax: boolean, hasLogLabels: boolean, datasourceStatus: DataSourceStatus) {
   if (datasourceStatus === DataSourceStatus.Disconnected) {
