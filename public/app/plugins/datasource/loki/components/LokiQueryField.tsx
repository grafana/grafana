import React, { ReactNode } from 'react';

import { CoreApp, QueryEditorProps } from '@grafana/data';

import { LokiDatasource } from '../datasource';
import { shouldRefreshLabels } from '../languageUtils';
import { LokiQuery, LokiOptions } from '../types';

import { MonacoQueryFieldWrapper } from './monaco-query-field/MonacoQueryFieldWrapper';

export interface LokiQueryFieldProps extends QueryEditorProps<LokiDatasource, LokiQuery, LokiOptions> {
  ExtraFieldElement?: ReactNode;
  placeholder?: string;
  'data-testid'?: string;
}

interface LokiQueryFieldState {
  labelsLoaded: boolean;
}

export class LokiQueryField extends React.PureComponent<LokiQueryFieldProps, LokiQueryFieldState> {
  _isMounted = false;

  constructor(props: LokiQueryFieldProps) {
    super(props);

    this.state = { labelsLoaded: false };
  }

  async componentDidMount() {
    this._isMounted = true;
    await this.props.datasource.languageProvider.start();
    if (this._isMounted) {
      this.setState({ labelsLoaded: true });
    }
  }

  componentWillUnmount() {
    this._isMounted = false;
  }

  componentDidUpdate(prevProps: LokiQueryFieldProps) {
    const {
      range,
      datasource: { languageProvider },
    } = this.props;
    const refreshLabels = shouldRefreshLabels(range, prevProps.range);
    // We want to refresh labels when range changes (we round up intervals to a minute)
    if (refreshLabels) {
      languageProvider.fetchLabels();
    }
  }

  onChangeQuery = (value: string, override?: boolean) => {
    // Send text change to parent
    const { query, onChange, onRunQuery } = this.props;
    if (onChange) {
      const nextQuery = { ...query, expr: value };
      onChange(nextQuery);

      if (override && onRunQuery) {
        onRunQuery();
      }
    }
  };

  render() {
    const { ExtraFieldElement, query, app, datasource, history, onRunQuery } = this.props;

    return (
<<<<<<< HEAD
      <LocalStorageValueProvider<string[]> storageKey={LAST_USED_LABELS_KEY} defaultValue={[]}>
        {(lastUsedLabels, onLastUsedLabelsSave, onLastUsedLabelsDelete) => {
          return (
            <>
              <div
                className="gf-form-inline gf-form-inline--xs-view-flex-column flex-grow-1"
                data-testid={this.props['data-testid']}
              >
                <div className="gf-form gf-form--grow flex-shrink-1 min-width-15">
                  {config.featureToggles.lokiMonacoEditor ? (
                    <MonacoQueryFieldWrapper
                      runQueryOnBlur={app !== CoreApp.Explore}
                      datasource={datasource}
                      history={history ?? []}
                      onChange={this.onChangeQuery}
                      onRunQuery={onRunQuery}
                      initialValue={query.expr ?? ''}
                      placeholder={placeholder}
                    />
                  ) : (
                    <QueryField
                      additionalPlugins={this.plugins}
                      cleanText={datasource.languageProvider.cleanText}
                      query={query.expr}
                      onTypeahead={this.onTypeahead}
                      onWillApplySuggestion={willApplySuggestion}
                      onChange={this.onChangeQuery}
                      onBlur={onBlur}
                      onRunQuery={onRunQuery}
                      placeholder={placeholder}
                      portalOrigin="loki"
                    />
                  )}
                </div>
              </div>
              {ExtraFieldElement}
            </>
          );
        }}
      </LocalStorageValueProvider>
=======
      <>
        <div
          className="gf-form-inline gf-form-inline--xs-view-flex-column flex-grow-1"
          data-testid={this.props['data-testid']}
        >
          <div className="gf-form gf-form--grow flex-shrink-1 min-width-15">
            <MonacoQueryFieldWrapper
              runQueryOnBlur={app !== CoreApp.Explore}
              datasource={datasource}
              history={history ?? []}
              onChange={this.onChangeQuery}
              onRunQuery={onRunQuery}
              initialValue={query.expr ?? ''}
            />
          </div>
        </div>
        {ExtraFieldElement}
      </>
>>>>>>> 791b1001
    );
  }
}<|MERGE_RESOLUTION|>--- conflicted
+++ resolved
@@ -66,50 +66,9 @@
 
   render() {
     const { ExtraFieldElement, query, app, datasource, history, onRunQuery } = this.props;
+    const placeholder = this.props.placeholder ?? 'Enter a Loki query (run with Shift+Enter)';
 
     return (
-<<<<<<< HEAD
-      <LocalStorageValueProvider<string[]> storageKey={LAST_USED_LABELS_KEY} defaultValue={[]}>
-        {(lastUsedLabels, onLastUsedLabelsSave, onLastUsedLabelsDelete) => {
-          return (
-            <>
-              <div
-                className="gf-form-inline gf-form-inline--xs-view-flex-column flex-grow-1"
-                data-testid={this.props['data-testid']}
-              >
-                <div className="gf-form gf-form--grow flex-shrink-1 min-width-15">
-                  {config.featureToggles.lokiMonacoEditor ? (
-                    <MonacoQueryFieldWrapper
-                      runQueryOnBlur={app !== CoreApp.Explore}
-                      datasource={datasource}
-                      history={history ?? []}
-                      onChange={this.onChangeQuery}
-                      onRunQuery={onRunQuery}
-                      initialValue={query.expr ?? ''}
-                      placeholder={placeholder}
-                    />
-                  ) : (
-                    <QueryField
-                      additionalPlugins={this.plugins}
-                      cleanText={datasource.languageProvider.cleanText}
-                      query={query.expr}
-                      onTypeahead={this.onTypeahead}
-                      onWillApplySuggestion={willApplySuggestion}
-                      onChange={this.onChangeQuery}
-                      onBlur={onBlur}
-                      onRunQuery={onRunQuery}
-                      placeholder={placeholder}
-                      portalOrigin="loki"
-                    />
-                  )}
-                </div>
-              </div>
-              {ExtraFieldElement}
-            </>
-          );
-        }}
-      </LocalStorageValueProvider>
-=======
       <>
         <div
           className="gf-form-inline gf-form-inline--xs-view-flex-column flex-grow-1"
@@ -123,12 +82,12 @@
               onChange={this.onChangeQuery}
               onRunQuery={onRunQuery}
               initialValue={query.expr ?? ''}
+              placeholder={placeholder}
             />
           </div>
         </div>
         {ExtraFieldElement}
       </>
->>>>>>> 791b1001
     );
   }
 }