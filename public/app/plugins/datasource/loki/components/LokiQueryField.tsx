--- conflicted
+++ resolved
@@ -1,16 +1,5 @@
 import { LanguageMap, languages as prismLanguages } from 'prismjs';
 import React, { ReactNode } from 'react';
-<<<<<<< HEAD
-import { SlatePrism, TypeaheadOutput, TypeaheadInput, BracesPlugin, Icon } from '@grafana/ui';
-import { Plugin, Node } from 'slate';
-import { LokiLabelBrowser } from './LokiLabelBrowser';
-import { CoreApp, QueryEditorProps } from '@grafana/data';
-import { LokiQuery, LokiOptions } from '../types';
-import { LanguageMap, languages as prismLanguages } from 'prismjs';
-import LokiLanguageProvider from '../language_provider';
-import { shouldRefreshLabels } from '../language_utils';
-import LokiDatasource from '../datasource';
-=======
 import { Plugin, Node } from 'slate';
 import { Editor } from 'slate-react';
 
@@ -26,9 +15,7 @@
   DOMUtil,
   Icon,
 } from '@grafana/ui';
->>>>>>> e4741ce8
 import { LocalStorageValueProvider } from 'app/core/components/LocalStorageValueProvider';
-import { MonacoQueryFieldWrapper } from './monaco-query-field/MonacoQueryFieldWrapper';
 
 import LokiLanguageProvider from '../LanguageProvider';
 import { LokiDatasource } from '../datasource';
@@ -49,8 +36,6 @@
   return 'Log browser';
 }
 
-<<<<<<< HEAD
-=======
 function willApplySuggestion(suggestion: string, { typeaheadContext, typeaheadText }: SuggestionsState): string {
   // Modify suggestion based on context
   switch (typeaheadContext) {
@@ -87,7 +72,6 @@
   return suggestion;
 }
 
->>>>>>> e4741ce8
 export interface LokiQueryFieldProps extends QueryEditorProps<LokiDatasource, LokiQuery, LokiOptions> {
   ExtraFieldElement?: ReactNode;
   placeholder?: string;
@@ -195,9 +179,6 @@
   };
 
   render() {
-<<<<<<< HEAD
-    const { ExtraFieldElement, query, datasource } = this.props;
-=======
     const {
       ExtraFieldElement,
       query,
@@ -205,10 +186,10 @@
       datasource,
       placeholder = 'Enter a Loki query (run with Shift+Enter)',
     } = this.props;
->>>>>>> e4741ce8
 
     const { labelsLoaded, labelBrowserVisible } = this.state;
     const lokiLanguageProvider = datasource.languageProvider as LokiLanguageProvider;
+    const cleanText = datasource.languageProvider ? lokiLanguageProvider.cleanText : undefined;
     const hasLogLabels = lokiLanguageProvider.getLabelKeys().length > 0;
     const chooserText = getChooserText(labelsLoaded, hasLogLabels);
     const buttonDisabled = !(labelsLoaded && hasLogLabels);
@@ -231,13 +212,17 @@
                   <Icon name={labelBrowserVisible ? 'angle-down' : 'angle-right'} />
                 </button>
                 <div className="gf-form gf-form--grow flex-shrink-1 min-width-15">
-                  <MonacoQueryFieldWrapper
-                    runQueryOnBlur={this.props.app !== CoreApp.Explore}
-                    languageProvider={datasource.languageProvider}
-                    history={this.props.history ?? []}
+                  <QueryField
+                    additionalPlugins={this.plugins}
+                    cleanText={cleanText}
+                    query={query.expr}
+                    onTypeahead={this.onTypeahead}
+                    onWillApplySuggestion={willApplySuggestion}
                     onChange={this.onChangeQuery}
+                    onBlur={this.props.onBlur}
                     onRunQuery={this.props.onRunQuery}
-                    initialValue={query.expr ?? ''}
+                    placeholder={placeholder}
+                    portalOrigin="loki"
                   />
                 </div>
               </div>
