import React, { useRef } from 'react';

import { MonacoQueryFieldLazy } from './MonacoQueryFieldLazy';
import { Props as MonacoProps } from './MonacoQueryFieldProps';

export type Props = Omit<MonacoProps, 'onRunQuery' | 'onBlur'> & {
  onChange: (query: string) => void;
  onRunQuery: () => void;
<<<<<<< HEAD
=======
  runQueryOnBlur: boolean;
  onQueryType?: (query: string) => void;
>>>>>>> ae07bf7c
};

export const MonacoQueryFieldWrapper = (props: Props) => {
  const lastRunValueRef = useRef<string | null>(null);
  const { onRunQuery, onChange, ...rest } = props;

  const handleRunQuery = (value: string) => {
    lastRunValueRef.current = value;
    onChange(value);
    onRunQuery();
  };

  const handleBlur = (value: string) => {
    onChange(value);
  };

  return <MonacoQueryFieldLazy onRunQuery={handleRunQuery} onBlur={handleBlur} {...rest} />;
};<|MERGE_RESOLUTION|>--- conflicted
+++ resolved
@@ -6,11 +6,7 @@
 export type Props = Omit<MonacoProps, 'onRunQuery' | 'onBlur'> & {
   onChange: (query: string) => void;
   onRunQuery: () => void;
-<<<<<<< HEAD
-=======
-  runQueryOnBlur: boolean;
   onQueryType?: (query: string) => void;
->>>>>>> ae07bf7c
 };
 
 export const MonacoQueryFieldWrapper = (props: Props) => {
