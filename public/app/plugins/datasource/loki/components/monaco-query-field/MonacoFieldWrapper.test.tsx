--- conflicted
+++ resolved
@@ -1,9 +1,4 @@
-<<<<<<< HEAD
-import { act, render, screen, waitFor } from '@testing-library/react';
-import React from 'react';
-=======
 import { render, screen, waitFor } from '@testing-library/react';
->>>>>>> 9e942dcb
 
 import { selectors } from '@grafana/e2e-selectors';
 
