--- conflicted
+++ resolved
@@ -1,64 +1,21 @@
 // Jest Snapshot v1, https://goo.gl/fbAQLP
 
 exports[`Render LokiQueryEditor with legend should render 1`] = `
-<<<<<<< HEAD
-<div>
-  <LokiQueryField
-    datasource={Object {}}
-    history={Array []}
-    onChange={[Function]}
-    onRunQuery={[Function]}
-    query={
-      Object {
-        "expr": "",
-        "legendFormat": "My Legend",
-        "refId": "A",
-      }
-    }
-    range={
-      Object {
-        "from": "2020-01-01T00:00:00.000Z",
-        "to": "2020-01-02T00:00:00.000Z",
-      }
-    }
-  />
-  <div
-    className="gf-form-inline"
-  >
-=======
-<Component
+<LokiQueryField
   ExtraFieldElement={
->>>>>>> ee405ef0
     <div
       className="gf-form-inline"
     >
-<<<<<<< HEAD
-      <FormLabel
-        tooltip="Controls the name of the time series, using name or pattern. For example
-        {{hostname}} will be replaced with label value for the label hostname. The legend only applies to metric queries."
-        width={7}
-      >
-        Legend
-      </FormLabel>
-      <input
-        className="gf-form-input"
-        onBlur={[Function]}
-        onChange={[Function]}
-        placeholder="legend format"
-        type="text"
-        value="My Legend"
-      />
-=======
       <div
         className="gf-form"
       >
-        <Unknown
+        <FormLabel
           tooltip="Controls the name of the time series, using name or pattern. For example
         {{hostname}} will be replaced with label value for the label hostname. The legend only applies to metric queries."
           width={6}
         >
           Legend
-        </Unknown>
+        </FormLabel>
         <input
           className="gf-form-input"
           onBlur={[MockFunction]}
@@ -68,7 +25,6 @@
           value="My Legend"
         />
       </div>
->>>>>>> ee405ef0
     </div>
   }
   datasource={Object {}}
@@ -94,64 +50,21 @@
 `;
 
 exports[`Render LokiQueryEditor with legend should update timerange 1`] = `
-<<<<<<< HEAD
-<div>
-  <LokiQueryField
-    datasource={Object {}}
-    history={Array []}
-    onChange={[Function]}
-    onRunQuery={[Function]}
-    query={
-      Object {
-        "expr": "",
-        "legendFormat": "My Legend",
-        "refId": "A",
-      }
-    }
-    range={
-      Object {
-        "from": "2019-01-01T00:00:00.000Z",
-        "to": "2020-01-02T00:00:00.000Z",
-      }
-    }
-  />
-  <div
-    className="gf-form-inline"
-  >
-=======
-<Component
+<LokiQueryField
   ExtraFieldElement={
->>>>>>> ee405ef0
     <div
       className="gf-form-inline"
     >
-<<<<<<< HEAD
-      <FormLabel
-        tooltip="Controls the name of the time series, using name or pattern. For example
-        {{hostname}} will be replaced with label value for the label hostname. The legend only applies to metric queries."
-        width={7}
-      >
-        Legend
-      </FormLabel>
-      <input
-        className="gf-form-input"
-        onBlur={[Function]}
-        onChange={[Function]}
-        placeholder="legend format"
-        type="text"
-        value="My Legend"
-      />
-=======
       <div
         className="gf-form"
       >
-        <Unknown
+        <FormLabel
           tooltip="Controls the name of the time series, using name or pattern. For example
         {{hostname}} will be replaced with label value for the label hostname. The legend only applies to metric queries."
           width={6}
         >
           Legend
-        </Unknown>
+        </FormLabel>
         <input
           className="gf-form-input"
           onBlur={[MockFunction]}
@@ -161,7 +74,6 @@
           value="My Legend"
         />
       </div>
->>>>>>> ee405ef0
     </div>
   }
   datasource={Object {}}
