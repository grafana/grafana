import { flatten } from 'lodash';
import { LRUCache } from 'lru-cache';

import { LanguageProvider, AbstractQuery, KeyValue, getDefaultTimeRange, TimeRange, ScopedVars } from '@grafana/data';
import { BackendSrvRequest, config } from '@grafana/runtime';

import { DEFAULT_MAX_LINES_SAMPLE, LokiDatasource } from './datasource';
import { abstractQueryToExpr, mapAbstractOperatorsToOp, processLabels } from './languageUtils';
import { getStreamSelectorsFromQuery } from './queryUtils';
import { buildVisualQueryFromString } from './querybuilder/parsing';
import {
  extractLabelKeysFromDataFrame,
  extractLogParserFromDataFrame,
  extractUnwrapLabelKeysFromDataFrame,
} from './responseUtils';
import { ParserAndLabelKeysResult, LokiQuery, LokiQueryType, LabelType } from './types';

const NS_IN_MS = 1000000;
const EMPTY_SELECTOR = '{}';
const HIDDEN_LABELS = ['__aggregrated_metric__', '__tenant_id__', '__stream_shard__'];

export default class LokiLanguageProvider extends LanguageProvider {
  labelKeys: string[];
  started = false;
  startedTimeRange?: TimeRange;
  datasource: LokiDatasource;

  /**
   *  Cache for labels of series. This is bit simplistic in the sense that it just counts responses each as a 1 and does
   *  not account for different size of a response. If that is needed a `length` function can be added in the options.
   *  10 as a max size is totally arbitrary right now.
   */
  private seriesCache = new LRUCache<string, Record<string, string[]>>({ max: 10 });
  private labelsCache = new LRUCache<string, string[]>({ max: 10 });
<<<<<<< HEAD
  private labelsPromisesCache = new LRUCache<string, Promise<string[]>>({ max: 10 });
=======
  private detectedFieldValuesCache = new LRUCache<string, string[]>({ max: 10 });
  private labelsPromisesCache = new LRUCache<string, Promise<string[]>>({ max: 10 });
  private detectedLabelValuesPromisesCache = new LRUCache<string, Promise<string[]>>({ max: 10 });
>>>>>>> 9e942dcb

  constructor(datasource: LokiDatasource, initialValues?: any) {
    super();

    this.datasource = datasource;
    this.labelKeys = [];

    Object.assign(this, initialValues);
  }

  request = async (
    url: string,
    params?: Record<string, string | number>,
    throwError?: boolean,
    requestOptions?: Partial<BackendSrvRequest>
  ) => {
    try {
      return await this.datasource.metadataRequest(url, params, requestOptions);
    } catch (error) {
      if (throwError) {
        throw error;
      } else {
        console.error(error);
      }
    }

    return undefined;
  };

  /**
   * Initialize the language provider by fetching set of labels.
   */
  start = (timeRange?: TimeRange) => {
    const range = timeRange ?? this.getDefaultTimeRange();
    const newRangeParams = this.datasource.getTimeRangeParams(range);
    const prevRangeParams = this.startedTimeRange ? this.datasource.getTimeRangeParams(this.startedTimeRange) : null;
    // refetch labels if either there's not already a start task or the time range has changed
    if (
      !this.startTask ||
      !prevRangeParams ||
      newRangeParams.start !== prevRangeParams.start ||
      newRangeParams.end !== prevRangeParams.end
    ) {
      this.startedTimeRange = range;
      this.startTask = this.fetchLabels({ timeRange: range }).then(() => {
        this.started = true;
        return [];
      });
    }

    return this.startTask;
  };

  /**
   * Returns the label keys that have been fetched.
   * If labels have not been fetched yet, it will return an empty array.
   * For updated labels (which should not happen often), use fetchLabels.
   * @todo It is quite complicated to know when to use fetchLabels and when to use getLabelKeys.
   * We should consider simplifying this and use caching in the same way as with seriesCache and labelsCache
   * and just always use fetchLabels.
   * Caching should be thought out properly, so we are not fetching this often, as labelKeys should not be changing often.
   *
   * @returns {string[]} An array of label keys or an empty array if labels have not been fetched.
   */
  getLabelKeys(): string[] {
    return this.labelKeys;
  }

  importFromAbstractQuery(labelBasedQuery: AbstractQuery): LokiQuery {
    return {
      refId: labelBasedQuery.refId,
      expr: abstractQueryToExpr(labelBasedQuery),
      queryType: LokiQueryType.Range,
    };
  }

  exportToAbstractQuery(query: LokiQuery): AbstractQuery {
    if (!query.expr || query.expr.length === 0) {
      return { refId: query.refId, labelMatchers: [] };
    }
    const streamSelectors = getStreamSelectorsFromQuery(query.expr);

    const labelMatchers = streamSelectors.map((streamSelector) => {
      const visualQuery = buildVisualQueryFromString(streamSelector).query;
      const matchers = visualQuery.labels.map((label) => {
        return {
          name: label.label,
          value: label.value,
          operator: mapAbstractOperatorsToOp[label.op],
        };
      });
      return matchers;
    });

    return {
      refId: query.refId,
      labelMatchers: flatten(labelMatchers),
    };
  }

  /**
   * Fetch label keys using the best applicable endpoint.
   *
   * This asynchronous function returns all available label keys from the data source.
   * It returns a promise that resolves to an array of strings containing the label keys.
   *
   * @param options - (Optional) An object containing additional options.
   * @param options.streamSelector - (Optional) The stream selector to filter label keys. If not provided, all label keys are fetched.
   * @param options.timeRange - (Optional) The time range for which you want to retrieve label keys. If not provided, the default time range is used.
   * @returns A promise containing an array of label keys.
   * @throws An error if the fetch operation fails.
   */
  async fetchLabels(options?: { streamSelector?: string; timeRange?: TimeRange }): Promise<string[]> {
    // We'll default to use `/labels`. If the flag is disabled, and there's a streamSelector, we'll use the series endpoint.
    if (config.featureToggles.lokiLabelNamesQueryApi || !options?.streamSelector) {
      return this.fetchLabelsByLabelsEndpoint(options);
    } else {
      const data = await this.fetchSeriesLabels(options.streamSelector, { timeRange: options.timeRange });
      return Object.keys(data ?? {});
    }
  }

  /**
   * Fetch all label keys
   * This asynchronous function returns all available label keys from the data source.
   * It returns a promise that resolves to an array of strings containing the label keys.
   *
   * @param options - (Optional) An object containing additional options - currently only time range.
   * @param options.timeRange - (Optional) The time range for which you want to retrieve label keys. If not provided, the default time range is used.
   * @returns A promise containing an array of label keys.
   * @throws An error if the fetch operation fails.
   */
  private async fetchLabelsByLabelsEndpoint(options?: {
    streamSelector?: string;
    timeRange?: TimeRange;
  }): Promise<string[]> {
    const url = 'labels';
    const range = options?.timeRange ?? this.getDefaultTimeRange();
    const { start, end } = this.datasource.getTimeRangeParams(range);
    const params: Record<string, string | number> = { start, end };
    if (options?.streamSelector && options?.streamSelector !== EMPTY_SELECTOR) {
      params['query'] = options.streamSelector;
    }
    const res = await this.request(url, params);
    if (Array.isArray(res)) {
      const labels = Array.from(new Set(res))
        .slice()
        .sort()
        .filter((label: string) => HIDDEN_LABELS.includes(label) === false);
      this.labelKeys = labels;
      return this.labelKeys;
    }

    return [];
  }

  /**
   * Fetch series labels for a selector
   *
   * This method fetches labels for a given stream selector, such as `{job="grafana"}`.
   * It returns a promise that resolves to a record mapping label names to their corresponding values.
   *
   * @param streamSelector - The stream selector for which you want to retrieve labels.
   * @param options - (Optional) An object containing additional options - currently only time range.
   * @param options.timeRange - (Optional) The time range for which you want to retrieve label keys. If not provided, the default time range is used.
   * @returns A promise containing a record of label names and their values.
   * @throws An error if the fetch operation fails.
   */
  fetchSeriesLabels = async (
    streamSelector: string,
    options?: { timeRange?: TimeRange }
  ): Promise<Record<string, string[]>> => {
    const interpolatedMatch = this.datasource.interpolateString(streamSelector);
    const url = 'series';
    const range = options?.timeRange ?? this.getDefaultTimeRange();
    const { start, end } = this.datasource.getTimeRangeParams(range);

    const cacheKey = this.generateCacheKey(url, start, end, interpolatedMatch);
    let value = this.seriesCache.get(cacheKey);
    if (!value) {
      const params = { 'match[]': interpolatedMatch, start, end };
      const data = await this.request(url, params);
      if (!Array.isArray(data)) {
        return {};
      }
      const { values } = processLabels(data);
      value = values;
      this.seriesCache.set(cacheKey, value);
    }
    return value;
  };

  /**
   * Fetch series for a selector. Use this for raw results. Use fetchSeriesLabels() to get labels.
   * @param match
   * @param streamSelector - The stream selector for which you want to retrieve labels.
   * @param options - (Optional) An object containing additional options.
   * @param options.timeRange - (Optional) The time range for which you want to retrieve label keys. If not provided, the default time range is used.
   * @returns A promise containing array with records of label names and their value.
   */
  fetchSeries = async (match: string, options?: { timeRange?: TimeRange }): Promise<Array<Record<string, string>>> => {
    const url = 'series';
    const range = options?.timeRange ?? this.getDefaultTimeRange();
    const { start, end } = this.datasource.getTimeRangeParams(range);
    const params = { 'match[]': match, start, end };
    return await this.request(url, params);
  };

  // Cache key is a bit different here. We round up to a minute the intervals.
  // The rounding may seem strange but makes relative intervals like now-1h less prone to need separate request every
  // millisecond while still actually getting all the keys for the correct interval. This still can create problems
  // when user does not the newest values for a minute if already cached.
  private generateCacheKey(url: string, start: number, end: number, param: string): string {
    return [url, this.roundTime(start), this.roundTime(end), param].join();
  }

  // Round nanoseconds epoch to nearest 5 minute interval
  private roundTime(nanoseconds: number): number {
    return nanoseconds ? Math.floor(nanoseconds / NS_IN_MS / 1000 / 60 / 5) : 0;
  }

  async fetchDetectedLabelValues(
    labelName: string,
    queryOptions?: {
      expr?: string;
      timeRange?: TimeRange;
      limit?: number;
      scopedVars?: ScopedVars;
      throwError?: boolean;
    },
    requestOptions?: Partial<BackendSrvRequest>
  ): Promise<string[] | Error> {
    const label = encodeURIComponent(this.datasource.interpolateString(labelName));

    const interpolatedExpr =
      queryOptions?.expr && queryOptions.expr !== EMPTY_SELECTOR
        ? this.datasource.interpolateString(queryOptions.expr, queryOptions.scopedVars)
        : undefined;

    const url = `detected_field/${label}/values`;
    const range = queryOptions?.timeRange ?? this.getDefaultTimeRange();
    const rangeParams = this.datasource.getTimeRangeParams(range);
    const { start, end } = rangeParams;
    const params: KeyValue<string | number> = { start, end, limit: queryOptions?.limit ?? 1000 };
    let paramCacheKey = label;

    if (interpolatedExpr) {
      params.query = interpolatedExpr;
      paramCacheKey += interpolatedExpr;
    }

    const cacheKey = this.generateCacheKey(url, start, end, paramCacheKey);

    // Values in cache, return
    const labelValues = this.detectedFieldValuesCache.get(cacheKey);
    if (labelValues) {
      return labelValues;
    }

    // Promise in cache, return
    let labelValuesPromise = this.detectedLabelValuesPromisesCache.get(cacheKey);
    if (labelValuesPromise) {
      return labelValuesPromise;
    }

    labelValuesPromise = new Promise(async (resolve, reject) => {
      try {
        const data = await this.request(url, params, queryOptions?.throwError, requestOptions);
        if (Array.isArray(data)) {
          const labelValues = data.slice().sort();
          this.detectedFieldValuesCache.set(cacheKey, labelValues);
          this.detectedLabelValuesPromisesCache.delete(cacheKey);
          resolve(labelValues);
        }
      } catch (error) {
        if (queryOptions?.throwError) {
          reject(error);
        } else {
          console.error(error);
          resolve([]);
        }
      }
    });
    this.detectedLabelValuesPromisesCache.set(cacheKey, labelValuesPromise);

    return labelValuesPromise;
  }

  /**
   * Fetch label values
   *
   * This asynchronous function fetches values associated with a specified label name.
   * It returns a promise that resolves to an array of strings containing the label values.
   *
   * @param labelName - The name of the label for which you want to retrieve values.
   * @param options - (Optional) An object containing additional options.
   * @param options.streamSelector - (Optional) The stream selector to filter label values. If not provided, all label values are fetched.
   * @param options.timeRange - (Optional) The time range for which you want to retrieve label values. If not provided, the default time range is used.
   * @returns A promise containing an array of label values.
   * @throws An error if the fetch operation fails.
   */
  async fetchLabelValues(
    labelName: string,
    options?: { streamSelector?: string; timeRange?: TimeRange }
  ): Promise<string[]> {
    const label = encodeURIComponent(this.datasource.interpolateString(labelName));
    // Loki doesn't allow empty streamSelector {}, so we should not send it.
    const streamParam =
      options?.streamSelector && options.streamSelector !== EMPTY_SELECTOR
        ? this.datasource.interpolateString(options.streamSelector)
        : undefined;

    const url = `label/${label}/values`;
    const range = options?.timeRange ?? this.getDefaultTimeRange();
    const rangeParams = this.datasource.getTimeRangeParams(range);
    const { start, end } = rangeParams;
    const params: KeyValue<string | number> = { start, end };
    let paramCacheKey = label;

    if (streamParam) {
      params.query = streamParam;
      paramCacheKey += streamParam;
    }

    const cacheKey = this.generateCacheKey(url, start, end, paramCacheKey);

    // Values in cache, return
    const labelValues = this.labelsCache.get(cacheKey);
    if (labelValues) {
      return labelValues;
<<<<<<< HEAD
    }

    // Promise in cache, return
    let labelValuesPromise = this.labelsPromisesCache.get(cacheKey);
    if (labelValuesPromise) {
      return labelValuesPromise;
    }

=======
    }

    // Promise in cache, return
    let labelValuesPromise = this.labelsPromisesCache.get(cacheKey);
    if (labelValuesPromise) {
      return labelValuesPromise;
    }

>>>>>>> 9e942dcb
    labelValuesPromise = new Promise(async (resolve) => {
      try {
        const data = await this.request(url, params);
        if (Array.isArray(data)) {
          const labelValues = data.slice().sort();
          this.labelsCache.set(cacheKey, labelValues);
          this.labelsPromisesCache.delete(cacheKey);
          resolve(labelValues);
        }
      } catch (error) {
        console.error(error);
        resolve([]);
      }
    });
    this.labelsPromisesCache.set(cacheKey, labelValuesPromise);
    return labelValuesPromise;
  }

  /**
   * Get parser and label keys for a selector
   *
   * This asynchronous function is used to fetch parsers and label keys for a selected log stream based on sampled lines.
   * It returns a promise that resolves to an object with the following properties:
   *
   * - `extractedLabelKeys`: An array of available label keys associated with the log stream.
   * - `hasJSON`: A boolean indicating whether JSON parsing is available for the stream.
   * - `hasLogfmt`: A boolean indicating whether Logfmt parsing is available for the stream.
   * - `hasPack`: A boolean indicating whether Pack parsing is available for the stream.
   * - `unwrapLabelKeys`: An array of label keys that can be used for unwrapping log data.
   *
   * @param streamSelector - The selector for the log stream you want to analyze.
   * @param options - (Optional) An object containing additional options.
   * @param options.maxLines - (Optional) The number of log lines requested when determining parsers and label keys.
   * @param options.timeRange - (Optional) The time range for which you want to retrieve label keys. If not provided, the default time range is used.
   * Smaller maxLines is recommended for improved query performance. The default count is 10.
   * @returns A promise containing an object with parser and label key information.
   * @throws An error if the fetch operation fails.
   */
  async getParserAndLabelKeys(
    streamSelector: string,
    options?: { maxLines?: number; timeRange?: TimeRange }
  ): Promise<ParserAndLabelKeysResult> {
    const empty = {
      extractedLabelKeys: [],
      structuredMetadataKeys: [],
      unwrapLabelKeys: [],
      hasJSON: false,
      hasLogfmt: false,
      hasPack: false,
    };
    if (!config.featureToggles.lokiQueryHints) {
      return empty;
    }

    const series = await this.datasource.getDataSamples(
      {
        expr: streamSelector,
        refId: 'data-samples',
        maxLines: options?.maxLines || DEFAULT_MAX_LINES_SAMPLE,
      },
      options?.timeRange ?? this.getDefaultTimeRange()
    );

    if (!series.length) {
      return empty;
    }

    const { hasLogfmt, hasJSON, hasPack } = extractLogParserFromDataFrame(series[0]);

    return {
      extractedLabelKeys: [
        ...extractLabelKeysFromDataFrame(series[0], LabelType.Indexed),
        ...extractLabelKeysFromDataFrame(series[0], LabelType.Parsed),
      ],
      structuredMetadataKeys: extractLabelKeysFromDataFrame(series[0], LabelType.StructuredMetadata),
      unwrapLabelKeys: extractUnwrapLabelKeysFromDataFrame(series[0]),
      hasJSON,
      hasPack,
      hasLogfmt,
    };
  }

  /**
   * Get the default time range
   *
   * @returns {TimeRange} The default time range
   */
  private getDefaultTimeRange(): TimeRange {
    return getDefaultTimeRange();
  }
}<|MERGE_RESOLUTION|>--- conflicted
+++ resolved
@@ -32,13 +32,9 @@
    */
   private seriesCache = new LRUCache<string, Record<string, string[]>>({ max: 10 });
   private labelsCache = new LRUCache<string, string[]>({ max: 10 });
-<<<<<<< HEAD
-  private labelsPromisesCache = new LRUCache<string, Promise<string[]>>({ max: 10 });
-=======
   private detectedFieldValuesCache = new LRUCache<string, string[]>({ max: 10 });
   private labelsPromisesCache = new LRUCache<string, Promise<string[]>>({ max: 10 });
   private detectedLabelValuesPromisesCache = new LRUCache<string, Promise<string[]>>({ max: 10 });
->>>>>>> 9e942dcb
 
   constructor(datasource: LokiDatasource, initialValues?: any) {
     super();
@@ -369,7 +365,6 @@
     const labelValues = this.labelsCache.get(cacheKey);
     if (labelValues) {
       return labelValues;
-<<<<<<< HEAD
     }
 
     // Promise in cache, return
@@ -378,16 +373,6 @@
       return labelValuesPromise;
     }
 
-=======
-    }
-
-    // Promise in cache, return
-    let labelValuesPromise = this.labelsPromisesCache.get(cacheKey);
-    if (labelValuesPromise) {
-      return labelValuesPromise;
-    }
-
->>>>>>> 9e942dcb
     labelValuesPromise = new Promise(async (resolve) => {
       try {
         const data = await this.request(url, params);
