--- conflicted
+++ resolved
@@ -1,20 +1,9 @@
 import React from 'react';
 import { useAsync } from 'react-use';
 
-<<<<<<< HEAD
 import { DataSourcePluginOptionsEditorProps, SelectableValue } from '@grafana/data';
 import { getDataSourceSrv } from '@grafana/runtime';
-import {
-  DataSourceHttpSettings,
-  EventsWithValidation,
-  LegacyForms,
-  regexValidation,
-  SecureSocksProxySettings,
-} from '@grafana/ui';
-=======
-import { DataSourcePluginOptionsEditorProps } from '@grafana/data';
 import { DataSourceHttpSettings, EventsWithValidation, LegacyForms, regexValidation } from '@grafana/ui';
->>>>>>> d1a91848
 import { config } from 'app/core/config';
 
 import { PhlareDataSource } from './datasource';
