--- conflicted
+++ resolved
@@ -2,15 +2,6 @@
   "name": "@grafana-plugins/parca",
   "description": "Continuous profiling for analysis of CPU and memory usage, down to the line number and throughout time. Saving infrastructure cost, improving performance, and increasing reliability.",
   "private": true,
-<<<<<<< HEAD
-  "version": "11.1.8",
-  "dependencies": {
-    "@emotion/css": "11.11.2",
-    "@grafana/data": "11.1.8",
-    "@grafana/runtime": "11.1.8",
-    "@grafana/schema": "11.1.8",
-    "@grafana/ui": "11.1.8",
-=======
   "version": "11.5.3",
   "dependencies": {
     "@emotion/css": "11.13.5",
@@ -18,7 +9,6 @@
     "@grafana/runtime": "11.5.3",
     "@grafana/schema": "11.5.3",
     "@grafana/ui": "11.5.3",
->>>>>>> 9e942dcb
     "lodash": "4.17.21",
     "monaco-editor": "0.34.1",
     "react": "18.2.0",
@@ -28,15 +18,9 @@
     "tslib": "2.8.1"
   },
   "devDependencies": {
-<<<<<<< HEAD
-    "@grafana/plugin-configs": "11.1.8",
-    "@testing-library/dom": "10.0.0",
-    "@testing-library/react": "15.0.2",
-=======
     "@grafana/plugin-configs": "11.5.3",
     "@testing-library/dom": "10.4.0",
     "@testing-library/react": "16.1.0",
->>>>>>> 9e942dcb
     "@testing-library/user-event": "14.5.2",
     "@types/lodash": "4.17.14",
     "@types/node": "22.10.5",
