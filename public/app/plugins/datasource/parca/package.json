--- conflicted
+++ resolved
@@ -2,15 +2,6 @@
   "name": "@grafana-plugins/parca",
   "description": "Continuous profiling for analysis of CPU and memory usage, down to the line number and throughout time. Saving infrastructure cost, improving performance, and increasing reliability.",
   "private": true,
-<<<<<<< HEAD
-  "version": "10.3.1",
-  "dependencies": {
-    "@emotion/css": "11.11.2",
-    "@grafana/data": "10.3.1",
-    "@grafana/runtime": "10.3.1",
-    "@grafana/schema": "10.3.1",
-    "@grafana/ui": "10.3.1",
-=======
   "version": "10.4.0-pre",
   "dependencies": {
     "@emotion/css": "11.11.2",
@@ -18,7 +9,6 @@
     "@grafana/runtime": "10.4.0-pre",
     "@grafana/schema": "10.4.0-pre",
     "@grafana/ui": "10.4.0-pre",
->>>>>>> cc33f0bd
     "lodash": "4.17.21",
     "monaco-editor": "0.34.0",
     "react": "18.2.0",
@@ -27,15 +17,6 @@
     "tslib": "2.6.2"
   },
   "devDependencies": {
-<<<<<<< HEAD
-    "@grafana/plugin-configs": "10.3.1",
-    "@testing-library/react": "14.0.0",
-    "@testing-library/user-event": "14.5.1",
-    "@types/lodash": "4.14.195",
-    "@types/react": "18.2.15",
-    "ts-node": "10.9.1",
-    "webpack": "5.89.0"
-=======
     "@grafana/plugin-configs": "10.4.0-pre",
     "@testing-library/react": "14.2.1",
     "@testing-library/user-event": "14.5.2",
@@ -43,7 +24,6 @@
     "@types/react": "18.2.55",
     "ts-node": "10.9.2",
     "webpack": "5.90.1"
->>>>>>> cc33f0bd
   },
   "peerDependencies": {
     "@grafana/runtime": "*"
