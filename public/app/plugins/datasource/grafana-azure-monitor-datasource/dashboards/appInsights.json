--- conflicted
+++ resolved
@@ -2537,10 +2537,7 @@
   },
   "timepicker": {},
   "timezone": "",
-<<<<<<< HEAD
-=======
   "uid": "Yo38mcvnz",
->>>>>>> 82e32447
   "title": "Azure / Insights / Applications",
   "version": 10
 }