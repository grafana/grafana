--- conflicted
+++ resolved
@@ -4,23 +4,14 @@
   return {
     appInsights: undefined, // The actualy shape of this at runtime disagrees with the ts interface
 
-<<<<<<< HEAD
-  azureLogAnalytics: {
-    query:
-      '//change this example to create your own time series query\n<table name>                                                              //the table to query (e.g. Usage, Heartbeat, Perf)\n| where $__timeFilter(TimeGenerated)                                      //this is a macro used to show the full chart’s time range, choose the datetime column here\n| summarize count() by <group by column>, bin(TimeGenerated, $__interval) //change “group by column” to a column in your table, such as “Computer”. The $__interval macro is used to auto-select the time grain. Can also use 1h, 5m etc.\n| order by TimeGenerated asc',
-    resultFormat: 'time_series',
-    workspace: 'e3fe4fde-ad5e-4d60-9974-e2f3562ffdf2',
-    resource:
-      '/subscriptions/f7152080-b4e8-47ee-9c85-7f1d0e6b72dc/resourceGroups/azure-devops/providers/Microsoft.Compute/virtualMachines/ADO-AgentPool2',
-  },
-=======
     azureLogAnalytics: {
       query:
         '//change this example to create your own time series query\n<table name>                                                              //the table to query (e.g. Usage, Heartbeat, Perf)\n| where $__timeFilter(TimeGenerated)                                      //this is a macro used to show the full chart’s time range, choose the datetime column here\n| summarize count() by <group by column>, bin(TimeGenerated, $__interval) //change “group by column” to a column in your table, such as “Computer”. The $__interval macro is used to auto-select the time grain. Can also use 1h, 5m etc.\n| order by TimeGenerated asc',
       resultFormat: 'time_series',
       workspace: 'e3fe4fde-ad5e-4d60-9974-e2f3562ffdf2',
+      resource:
+        '/subscriptions/f7152080-b4e8-47ee-9c85-7f1d0e6b72dc/resourceGroups/azure-devops/providers/Microsoft.Compute/virtualMachines/ADO-AgentPool2',
     },
->>>>>>> c9c5e55c
 
     azureMonitor: {
       // aggOptions: [],
