--- conflicted
+++ resolved
@@ -28,16 +28,8 @@
     datasource
       .getMetricDefinitions(subscriptionId, resourceGroup)
       .then((results) => setNamespaces(results.map(toOption)))
-<<<<<<< HEAD
-      .catch((err) => {
-        // TODO: handle error
-        console.error(err);
-      });
-  }, [datasource, namespaces.length, query.azureMonitor, subscriptionId]);
-=======
       .catch((err) => setError(ERROR_SOURCE, err));
-  }, [subscriptionId, query.azureMonitor.resourceGroup]);
->>>>>>> 7f5487a4
+  }, [datasource, namespaces.length, query.azureMonitor, setError, subscriptionId]);
 
   const handleChange = useCallback(
     (change: SelectableValue<string>) => {
