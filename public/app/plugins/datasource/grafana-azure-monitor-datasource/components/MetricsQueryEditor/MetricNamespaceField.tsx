import React, { useCallback, useEffect, useMemo, useState } from 'react';
import { Select } from '@grafana/ui';
import { SelectableValue } from '@grafana/data';

import { Field } from '../Field';
import { findOption, toOption } from '../../utils/common';
import { AzureQueryEditorFieldProps, AzureMonitorOption } from '../../types';

const ERROR_SOURCE = 'metrics-metricnamespace';
const MetricNamespaceField: React.FC<AzureQueryEditorFieldProps> = ({
  query,
  datasource,
  subscriptionId,
  variableOptionGroup,
  onQueryChange,
  setError,
}) => {
  const [metricNamespaces, setMetricNamespaces] = useState<AzureMonitorOption[]>([]);

  useEffect(() => {
    const { resourceGroup, metricDefinition, resourceName } = query.azureMonitor;

    if (!(subscriptionId && resourceGroup && metricDefinition && resourceName)) {
      metricNamespaces.length > 0 && setMetricNamespaces([]);
      return;
    }

    datasource
      .getMetricNamespaces(subscriptionId, resourceGroup, metricDefinition, resourceName)
      .then((results) => {
        if (results.length === 1) {
          onQueryChange({
            ...query,
            azureMonitor: {
              ...query.azureMonitor,
              metricNamespace: results[0].value,
            },
          });
        }
        setMetricNamespaces(results.map(toOption));
      })
<<<<<<< HEAD
      .catch((err) => {
        // TODO: handle error
        console.error(err);
      });
  }, [datasource, metricNamespaces.length, query.azureMonitor, subscriptionId]);
=======
      .catch((err) => setError(ERROR_SOURCE, err));
  }, [
    subscriptionId,
    query.azureMonitor.resourceGroup,
    query.azureMonitor.metricDefinition,
    query.azureMonitor.resourceName,
  ]);
>>>>>>> 7f5487a4

  const handleChange = useCallback(
    (change: SelectableValue<string>) => {
      if (!change.value) {
        return;
      }

      onQueryChange({
        ...query,
        azureMonitor: {
          ...query.azureMonitor,
          metricNamespace: change.value,

          metricName: undefined,
          dimensionFilters: [],
        },
      });
    },
    [onQueryChange, query]
  );

  const options = useMemo(() => [...metricNamespaces, variableOptionGroup], [metricNamespaces, variableOptionGroup]);

  return (
    <Field label="Metric Namespace">
      <Select
        inputId="azure-monitor-metrics-metric-namespace-field"
        value={findOption(metricNamespaces, query.azureMonitor.metricNamespace)}
        onChange={handleChange}
        options={options}
        width={38}
      />
    </Field>
  );
};

export default MetricNamespaceField;<|MERGE_RESOLUTION|>--- conflicted
+++ resolved
@@ -39,21 +39,8 @@
         }
         setMetricNamespaces(results.map(toOption));
       })
-<<<<<<< HEAD
-      .catch((err) => {
-        // TODO: handle error
-        console.error(err);
-      });
-  }, [datasource, metricNamespaces.length, query.azureMonitor, subscriptionId]);
-=======
       .catch((err) => setError(ERROR_SOURCE, err));
-  }, [
-    subscriptionId,
-    query.azureMonitor.resourceGroup,
-    query.azureMonitor.metricDefinition,
-    query.azureMonitor.resourceName,
-  ]);
->>>>>>> 7f5487a4
+  }, [datasource, metricNamespaces.length, onQueryChange, query, setError, subscriptionId]);
 
   const handleChange = useCallback(
     (change: SelectableValue<string>) => {
