--- conflicted
+++ resolved
@@ -79,7 +79,6 @@
     zIndex: 0,
   }),
 
-<<<<<<< HEAD
   selectionFooter: css({
     position: 'sticky',
     bottom: 0,
@@ -97,10 +96,10 @@
   resultLimit: css({
     margin: '4px 0',
     fontStyle: 'italic',
-=======
+  }),
+
   modal: css({
     width: theme.breakpoints.values.lg,
->>>>>>> e4db2de0
   }),
 });
 
