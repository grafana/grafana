--- conflicted
+++ resolved
@@ -150,12 +150,8 @@
     azureMonitor: {
       ...query.azureMonitor,
       metricNamespace: resource?.metricNamespace?.toLocaleLowerCase(),
-<<<<<<< HEAD
-      resourceName: resource?.resourceName,
       region: resource?.region,
-=======
       resources: [{ resourceGroup: resource?.resourceGroup, resourceName: resource?.resourceName }],
->>>>>>> e481673b
       metricName: undefined,
       aggregation: undefined,
       timeGrain: '',
