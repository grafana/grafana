--- conflicted
+++ resolved
@@ -112,12 +112,8 @@
     return (
       jsonData.logAnalyticsTenantId &&
       jsonData.logAnalyticsTenantId.length &&
-<<<<<<< HEAD
-      jsonData.logAnalyticsClientId && jsonData.logAnalyticsClientId.length &&
-=======
       jsonData.logAnalyticsClientId &&
       jsonData.logAnalyticsClientId.length &&
->>>>>>> 9f94e059
       jsonData.logAnalyticsSubscriptionId &&
       (secureJsonFields.logAnalyticsClientSecret || secureJsonData.logAnalyticsClientSecret)
     );
