--- conflicted
+++ resolved
@@ -276,15 +276,9 @@
     );
 
     const querystring = querystringBuilder.generate().uriString;
-<<<<<<< HEAD
     const path = isGUIDish(workspace)
       ? `${this.resourcePath}/v1/workspaces/${workspace}/query?${querystring}`
-      : `${this.resourcePath}/v1/${workspace}/query?${querystring}`;
-=======
-    const url = isGUIDish(workspace)
-      ? `${this.baseUrl}/v1/workspaces/${workspace}/query?${querystring}`
-      : `${this.baseUrl}/v1${workspace}/query?${querystring}`;
->>>>>>> 4cdcb310
+      : `${this.resourcePath}/v1${workspace}/query?${querystring}`;
 
     const queries = [
       {
