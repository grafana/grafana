import _ from 'lodash';
import LogAnalyticsQuerystringBuilder from '../log_analytics/querystring_builder';
import ResponseParser from './response_parser';
import { AzureMonitorQuery, AzureDataSourceJsonData, AzureLogsVariable, AzureQueryType } from '../types';
<<<<<<< HEAD
import {
  DataQueryRequest,
  DataQueryResponse,
  ScopedVars,
  DataSourceInstanceSettings,
  QueryResultMeta,
  MetricFindValue,
} from '@grafana/data';
=======
import { DataQueryResponse, ScopedVars, DataSourceInstanceSettings, MetricFindValue } from '@grafana/data';
>>>>>>> 4df441f8
import { getBackendSrv, getTemplateSrv, DataSourceWithBackend } from '@grafana/runtime';
import { Observable, from } from 'rxjs';
import { mergeMap } from 'rxjs/operators';

export default class AzureLogAnalyticsDatasource extends DataSourceWithBackend<
  AzureMonitorQuery,
  AzureDataSourceJsonData
> {
  url: string;
  baseUrl: string;
  applicationId: string;
  azureMonitorUrl: string;
  defaultOrFirstWorkspace: string;
  subscriptionId: string;
  cache: Map<string, any>;

  constructor(private instanceSettings: DataSourceInstanceSettings<AzureDataSourceJsonData>) {
    super(instanceSettings);
    this.cache = new Map();

    switch (this.instanceSettings.jsonData.cloudName) {
      case 'govazuremonitor': // Azure US Government
        this.baseUrl = '/govloganalyticsazure';
        break;
      case 'germanyazuremonitor': // Azure Germany
        break;
      case 'chinaazuremonitor': // Azure China
        this.baseUrl = '/chinaloganalyticsazure';
        break;
      default:
        // Azure Global
        this.baseUrl = '/loganalyticsazure';
    }

    this.url = instanceSettings.url || '';
    this.defaultOrFirstWorkspace = this.instanceSettings.jsonData.logAnalyticsDefaultWorkspace || '';

    this.setWorkspaceUrl();
  }

  isConfigured(): boolean {
    return (
      (!!this.instanceSettings.jsonData.logAnalyticsSubscriptionId &&
        this.instanceSettings.jsonData.logAnalyticsSubscriptionId.length > 0) ||
      !!this.instanceSettings.jsonData.azureLogAnalyticsSameAs
    );
  }

  setWorkspaceUrl() {
    if (!!this.instanceSettings.jsonData.subscriptionId || !!this.instanceSettings.jsonData.azureLogAnalyticsSameAs) {
      this.subscriptionId = this.instanceSettings.jsonData.subscriptionId;
      const azureCloud = this.instanceSettings.jsonData.cloudName || 'azuremonitor';
      this.azureMonitorUrl = `/${azureCloud}/subscriptions`;
    } else {
      this.subscriptionId = this.instanceSettings.jsonData.logAnalyticsSubscriptionId || '';

      switch (this.instanceSettings.jsonData.cloudName) {
        case 'govazuremonitor': // Azure US Government
          this.azureMonitorUrl = `/govworkspacesloganalytics/subscriptions`;
          break;
        case 'germanyazuremonitor': // Azure Germany
          break;
        case 'chinaazuremonitor': // Azure China
          this.azureMonitorUrl = `/chinaworkspacesloganalytics/subscriptions`;
          break;
        default:
          // Azure Global
          this.azureMonitorUrl = `/workspacesloganalytics/subscriptions`;
      }
    }
  }

  async getWorkspaces(subscription: string): Promise<AzureLogsVariable[]> {
    const response = await this.getWorkspaceList(subscription);

    return (
      _.map(response.data.value, (val: any) => {
        return { text: val.name, value: val.properties.customerId };
      }) || []
    );
  }

  getWorkspaceList(subscription: string): Promise<any> {
    const subscriptionId = getTemplateSrv().replace(subscription || this.subscriptionId);

    const workspaceListUrl =
      this.azureMonitorUrl +
      `/${subscriptionId}/providers/Microsoft.OperationalInsights/workspaces?api-version=2017-04-26-preview`;
    return this.doRequest(workspaceListUrl, true);
  }

  getSchema(workspace: string) {
    if (!workspace) {
      return Promise.resolve();
    }
    const url = `${this.baseUrl}/${getTemplateSrv().replace(workspace, {})}/metadata`;

    return this.doRequest(url).then((response: any) => {
      return new ResponseParser(response.data).parseSchemaResult();
    });
  }

  applyTemplateVariables(target: AzureMonitorQuery, scopedVars: ScopedVars): Record<string, any> {
    const item = target.azureLogAnalytics;

    const templateSrv = getTemplateSrv();
    let workspace = templateSrv.replace(item.workspace, scopedVars);

    if (!workspace && this.defaultOrFirstWorkspace) {
      workspace = this.defaultOrFirstWorkspace;
    }

    const subscriptionId = templateSrv.replace(target.subscription || this.subscriptionId, scopedVars);
    const query = templateSrv.replace(item.query, scopedVars, this.interpolateVariable);

    return {
      refId: target.refId,
      format: target.format,
      queryType: AzureQueryType.LogAnalytics,
      subscriptionId: subscriptionId,
      azureLogAnalytics: {
        resultFormat: item.resultFormat,
        query: query,
        workspace: workspace,
      },
    };
  }

  /**
   * Augment the results with links back to the azure console
   */
  query(request: DataQueryRequest<AzureMonitorQuery>): Observable<DataQueryResponse> {
    return super.query(request).pipe(
      mergeMap((res: DataQueryResponse) => {
        return from(this.processResponse(res));
      })
    );
  }

  async processResponse(res: DataQueryResponse): Promise<DataQueryResponse> {
    if (res.data) {
      for (const df of res.data) {
        const encodedQuery = df.meta?.custom?.encodedQuery;
        if (encodedQuery && encodedQuery.length > 0) {
          const url = await this.buildDeepLink(df.meta.custom);
          if (url?.length) {
            for (const field of df.fields) {
              field.config.links = [
                {
                  url: url,
                  title: 'View in Azure Portal',
                  targetBlank: true,
                },
              ];
            }
          }
        }
      }
    }
    return res;
  }

  private async buildDeepLink(customMeta: Record<string, any>) {
    const base64Enc = encodeURIComponent(customMeta.encodedQuery);
    const workspaceId = customMeta.workspace;
    const subscription = customMeta.subscription;

    const details = await this.getWorkspaceDetails(workspaceId);
    if (!details.workspace || !details.resourceGroup) {
      return '';
    }

    const url =
      `https://portal.azure.com/#blade/Microsoft_OperationsManagementSuite_Workspace/` +
      `AnalyticsBlade/initiator/AnalyticsShareLinkToQuery/isQueryEditorVisible/true/scope/` +
      `%7B%22resources%22%3A%5B%7B%22resourceId%22%3A%22%2Fsubscriptions%2F${subscription}` +
      `%2Fresourcegroups%2F${details.resourceGroup}%2Fproviders%2Fmicrosoft.operationalinsights%2Fworkspaces%2F${details.workspace}` +
      `%22%7D%5D%7D/query/${base64Enc}/isQueryBase64Compressed/true/timespanInIsoFormat/P1D`;
    return url;
  }

  async getWorkspaceDetails(workspaceId: string) {
    const response = await this.getWorkspaceList(this.subscriptionId);

    const details = response.data.value.find((o: any) => {
      return o.properties.customerId === workspaceId;
    });

    if (!details) {
      return {};
    }

    const regex = /.*resourcegroups\/(.*)\/providers.*/;
    const results = regex.exec(details.id);
    if (!results || results.length < 2) {
      return {};
    }

    return {
      workspace: details.name,
      resourceGroup: results[1],
    };
  }

  /**
   * This is named differently than DataSourceApi.metricFindQuery
   * because it's not exposed to Grafana like the main AzureMonitorDataSource.
   * And some of the azure internal data sources return null in this function, which the
   * external interface does not support
   */
  metricFindQueryInternal(query: string): Promise<MetricFindValue[]> {
    const workspacesQuery = query.match(/^workspaces\(\)/i);
    if (workspacesQuery) {
      return this.getWorkspaces(this.subscriptionId);
    }

    const workspacesQueryWithSub = query.match(/^workspaces\(["']?([^\)]+?)["']?\)/i);
    if (workspacesQueryWithSub) {
      return this.getWorkspaces((workspacesQueryWithSub[1] || '').trim());
    }

    return this.getDefaultOrFirstWorkspace().then((workspace: any) => {
      const queries: any[] = this.buildQuery(query, null, workspace);

      const promises = this.doQueries(queries);

      return Promise.all(promises)
        .then(results => {
          return new ResponseParser(results).parseToVariables();
        })
        .catch(err => {
          if (
            err.error &&
            err.error.data &&
            err.error.data.error &&
            err.error.data.error.innererror &&
            err.error.data.error.innererror.innererror
          ) {
            throw { message: err.error.data.error.innererror.innererror.message };
          } else if (err.error && err.error.data && err.error.data.error) {
            throw { message: err.error.data.error.message };
          }
        });
    }) as Promise<MetricFindValue[]>;
  }

  private buildQuery(query: string, options: any, workspace: any) {
    const querystringBuilder = new LogAnalyticsQuerystringBuilder(
      getTemplateSrv().replace(query, {}, this.interpolateVariable),
      options,
      'TimeGenerated'
    );
    const querystring = querystringBuilder.generate().uriString;
    const url = `${this.baseUrl}/${workspace}/query?${querystring}`;
    const queries: any[] = [];
    queries.push({
      datasourceId: this.id,
      url: url,
      resultFormat: 'table',
    });
    return queries;
  }

  interpolateVariable(value: string, variable: { multi: any; includeAll: any }) {
    if (typeof value === 'string') {
      if (variable.multi || variable.includeAll) {
        return "'" + value + "'";
      } else {
        return value;
      }
    }

    if (typeof value === 'number') {
      return value;
    }

    const quotedValues = _.map(value, val => {
      if (typeof value === 'number') {
        return value;
      }

      return "'" + val + "'";
    });
    return quotedValues.join(',');
  }

  getDefaultOrFirstWorkspace() {
    if (this.defaultOrFirstWorkspace) {
      return Promise.resolve(this.defaultOrFirstWorkspace);
    }

    return this.getWorkspaces(this.subscriptionId).then((workspaces: any[]) => {
      this.defaultOrFirstWorkspace = workspaces[0].value;
      return this.defaultOrFirstWorkspace;
    });
  }

  annotationQuery(options: any) {
    if (!options.annotation.rawQuery) {
      return Promise.reject({
        message: 'Query missing in annotation definition',
      });
    }

    const queries: any[] = this.buildQuery(options.annotation.rawQuery, options, options.annotation.workspace);

    const promises = this.doQueries(queries);

    return Promise.all(promises).then(results => {
      const annotations = new ResponseParser(results).transformToAnnotations(options);
      return annotations;
    });
  }

  doQueries(queries: any[]) {
    return _.map(queries, query => {
      return this.doRequest(query.url)
        .then((result: any) => {
          return {
            result: result,
            query: query,
          };
        })
        .catch((err: any) => {
          throw {
            error: err,
            query: query,
          };
        });
    });
  }

  async doRequest(url: string, useCache = false, maxRetries = 1): Promise<any> {
    try {
      if (useCache && this.cache.has(url)) {
        return this.cache.get(url);
      }

      const res = await getBackendSrv().datasourceRequest({
        url: this.url + url,
        method: 'GET',
      });

      if (useCache) {
        this.cache.set(url, res);
      }

      return res;
    } catch (error) {
      if (maxRetries > 0) {
        return this.doRequest(url, useCache, maxRetries - 1);
      }

      throw error;
    }
  }

  testDatasource(): Promise<any> {
    const validationError = this.isValidConfig();
    if (validationError) {
      return Promise.resolve(validationError);
    }

    return this.getDefaultOrFirstWorkspace()
      .then((ws: any) => {
        const url = `${this.baseUrl}/${ws}/metadata`;

        return this.doRequest(url);
      })
      .then((response: any) => {
        if (response.status === 200) {
          return {
            status: 'success',
            message: 'Successfully queried the Azure Log Analytics service.',
            title: 'Success',
          };
        }

        return {
          status: 'error',
          message: 'Returned http status code ' + response.status,
        };
      })
      .catch((error: any) => {
        let message = 'Azure Log Analytics: ';
        if (error.config && error.config.url && error.config.url.indexOf('workspacesloganalytics') > -1) {
          message = 'Azure Log Analytics requires access to Azure Monitor but had the following error: ';
        }

        message = this.getErrorMessage(message, error);

        return {
          status: 'error',
          message: message,
        };
      });
  }

  private getErrorMessage(message: string, error: any) {
    message += error.statusText ? error.statusText + ': ' : '';
    if (error.data && error.data.error && error.data.error.code) {
      message += error.data.error.code + '. ' + error.data.error.message;
    } else if (error.data && error.data.error) {
      message += error.data.error;
    } else if (error.data) {
      message += error.data;
    } else {
      message += 'Cannot connect to Azure Log Analytics REST API.';
    }
    return message;
  }

  isValidConfig() {
    if (this.instanceSettings.jsonData.azureLogAnalyticsSameAs) {
      return undefined;
    }

    if (!this.isValidConfigField(this.instanceSettings.jsonData.logAnalyticsSubscriptionId)) {
      return {
        status: 'error',
        message: 'The Subscription Id field is required.',
      };
    }

    if (!this.isValidConfigField(this.instanceSettings.jsonData.logAnalyticsTenantId)) {
      return {
        status: 'error',
        message: 'The Tenant Id field is required.',
      };
    }

    if (!this.isValidConfigField(this.instanceSettings.jsonData.logAnalyticsClientId)) {
      return {
        status: 'error',
        message: 'The Client Id field is required.',
      };
    }

    return undefined;
  }

  isValidConfigField(field: string | undefined) {
    return field && field.length > 0;
  }
}<|MERGE_RESOLUTION|>--- conflicted
+++ resolved
@@ -2,7 +2,6 @@
 import LogAnalyticsQuerystringBuilder from '../log_analytics/querystring_builder';
 import ResponseParser from './response_parser';
 import { AzureMonitorQuery, AzureDataSourceJsonData, AzureLogsVariable, AzureQueryType } from '../types';
-<<<<<<< HEAD
 import {
   DataQueryRequest,
   DataQueryResponse,
@@ -11,9 +10,6 @@
   QueryResultMeta,
   MetricFindValue,
 } from '@grafana/data';
-=======
-import { DataQueryResponse, ScopedVars, DataSourceInstanceSettings, MetricFindValue } from '@grafana/data';
->>>>>>> 4df441f8
 import { getBackendSrv, getTemplateSrv, DataSourceWithBackend } from '@grafana/runtime';
 import { Observable, from } from 'rxjs';
 import { mergeMap } from 'rxjs/operators';
