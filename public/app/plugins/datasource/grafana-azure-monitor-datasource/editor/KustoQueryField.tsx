--- conflicted
+++ resolved
@@ -3,14 +3,8 @@
 import Plain from 'slate-plain-serializer';
 
 import QueryField from './query_field';
-<<<<<<< HEAD
-// import debounce from './utils/debounce';
-import debounce from 'app/features/explore/utils/debounce';
+import debounce from 'lodash/debounce';
 import { DOMUtil } from '@grafana/ui';
-=======
-import debounce from 'lodash/debounce';
-import { getNextCharacter } from 'app/features/explore/utils/dom';
->>>>>>> 98ba3f34
 
 import { KEYWORDS, functionTokens, operatorTokens, grafanaMacros } from './kusto/kusto';
 // import '../sass/editor.base.scss';
