--- conflicted
+++ resolved
@@ -263,10 +263,7 @@
   subscriptionId: string;
   resourceGroup?: string;
   metricNamespace?: string;
-<<<<<<< HEAD
-=======
   region?: string;
->>>>>>> f23be415
 }
 
 export interface AzureMonitorLocations {
