import { DataQuery } from '@grafana/data';

import { GrafanaTemplateVariableQuery } from './templateVariables';

export enum AzureQueryType {
  AzureMonitor = 'Azure Monitor',
  LogAnalytics = 'Azure Log Analytics',
  AzureResourceGraph = 'Azure Resource Graph',
  SubscriptionsQuery = 'Azure Subscriptions',
  ResourceGroupsQuery = 'Azure Resource Groups',
  NamespacesQuery = 'Azure Namespaces',
  ResourceNamesQuery = 'Azure Resource Names',
  MetricNamesQuery = 'Azure Metric Names',
  WorkspacesQuery = 'Azure Workspaces',
<<<<<<< HEAD
  LocationsQuery = 'Azure Locations',
=======
  LocationsQuery = 'Azure Regions',
>>>>>>> f23be415
  /** Deprecated */
  GrafanaTemplateVariableFn = 'Grafana Template Variable Function',
}

/**
 * Represents the query as it moves through the frontend query editor and datasource files.
 * It can represent new queries that are still being edited, so all properties are optional
 */
export interface AzureMonitorQuery extends DataQuery {
  queryType?: AzureQueryType;

  subscription?: string;

  /** ARG uses multiple subscriptions */
  subscriptions?: string[];

  azureMonitor?: AzureMetricQuery;
  azureLogAnalytics?: AzureLogsQuery;
  azureResourceGraph?: AzureResourceGraphQuery;
  grafanaTemplateVariableFn?: GrafanaTemplateVariableQuery;

  /** Template variables params */
  resourceGroup?: string;
  namespace?: string;
  resource?: string;
  region?: string;
}

export interface AzureMonitorResource {
  resourceGroup?: string;
  resourceName?: string;
}

/**
 * Azure Monitor Metrics sub-query properties
 */
export interface AzureMetricQuery {
  resources?: AzureMetricResource[];
  /** metricNamespace is used as the resource type (or resource namespace).
   * It's usually equal to the target metric namespace.
   * Kept the name of the variable as metricNamespace to avoid backward incompatibility issues.
   */
  metricNamespace?: string;
  /** used as the value for the metricNamespace param when different from the resource namespace */
  customNamespace?: string;
  metricName?: string;
  region?: string;
  timeGrain?: string;
  aggregation?: string;
  dimensionFilters?: AzureMetricDimension[];
  alias?: string;
  top?: string;
  allowedTimeGrainsMs?: number[];

  /** @deprecated */
  timeGrainUnit?: string;

  /** @deprecated This property was migrated to dimensionFilters and should only be accessed in the migration */
  dimension?: string;

  /** @deprecated This property was migrated to dimensionFilters and should only be accessed in the migration */
  dimensionFilter?: string;

  /** @deprecated Use metricNamespace instead */
  metricDefinition?: string;

  /** @deprecated Use resourceGroup, resourceName and metricNamespace instead */
  resourceUri?: string;

  /** @deprecated Use resources instead */
  resourceGroup?: string;
  /** @deprecated Use resources instead */
  resourceName?: string;
}

/**
 * Azure Monitor Logs sub-query properties
 */
export interface AzureLogsQuery {
  query?: string;
  resultFormat?: string;
  resources?: string[];

  workspace?: string;

  /** @deprecated Use resources instead */
  resource?: string;
}

/**
 * Azure Monitor ARG sub-query properties
 */
export interface AzureResourceGraphQuery {
  query?: string;
  resultFormat?: string;
}

export interface AzureMetricDimension {
  dimension: string;
  operator: string;
  filters?: string[];
  /**
   * @deprecated filter is deprecated in favour of filters to support multiselect
   */
  filter?: string;
}

export interface AzureMetricResource {
  subscription?: string;
  resourceGroup?: string;
  resourceName?: string;
  metricNamespace?: string;
  region?: string;
}<|MERGE_RESOLUTION|>--- conflicted
+++ resolved
@@ -12,11 +12,7 @@
   ResourceNamesQuery = 'Azure Resource Names',
   MetricNamesQuery = 'Azure Metric Names',
   WorkspacesQuery = 'Azure Workspaces',
-<<<<<<< HEAD
-  LocationsQuery = 'Azure Locations',
-=======
   LocationsQuery = 'Azure Regions',
->>>>>>> f23be415
   /** Deprecated */
   GrafanaTemplateVariableFn = 'Grafana Template Variable Function',
 }
