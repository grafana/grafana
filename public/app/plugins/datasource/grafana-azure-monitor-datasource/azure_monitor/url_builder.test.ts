--- conflicted
+++ resolved
@@ -19,41 +19,16 @@
   describe('buildResourceUri', () => {
     it('builds a resource uri when the required properties are provided', () => {
       expect(
-<<<<<<< HEAD
-        UrlBuilder.buildResourceUri('sub', 'group', 'Microsoft.NetApp/netAppAccounts', 'name', templateSrv)
-=======
         UrlBuilder.buildResourceUri(templateSrv, {
           subscription: 'sub',
           resourceGroup: 'group',
           metricNamespace: 'Microsoft.NetApp/netAppAccounts',
           resourceName: 'name',
         })
->>>>>>> 82e32447
       ).toEqual('/subscriptions/sub/resourceGroups/group/providers/Microsoft.NetApp/netAppAccounts/name');
     });
 
     it('builds a resource uri correctly when a template variable is used as namespace', () => {
-<<<<<<< HEAD
-      expect(UrlBuilder.buildResourceUri('sub', 'group', '$ns', 'name', templateSrv)).toEqual(
-        '/subscriptions/sub/resourceGroups/group/providers/$ns/name'
-      );
-    });
-
-    it('builds a resource uri correctly when the namespace includes a storage sub-resource', () => {
-      expect(
-        UrlBuilder.buildResourceUri(
-          'sub',
-          'group',
-          'Microsoft.Storage/storageAccounts/tableServices',
-          'name',
-          templateSrv
-        )
-      ).toEqual(
-        '/subscriptions/sub/resourceGroups/group/providers/Microsoft.Storage/storageAccounts/name/tableServices/default'
-      );
-    });
-
-=======
       expect(
         UrlBuilder.buildResourceUri(templateSrv, {
           subscription: 'sub',
@@ -77,7 +52,6 @@
       );
     });
 
->>>>>>> 82e32447
     describe('when using template variables', () => {
       replaceMock = jest
         .fn()
@@ -91,29 +65,6 @@
       templateSrv = getTemplateSrv();
 
       it('builds a resource uri without specifying a subresource (default)', () => {
-<<<<<<< HEAD
-        expect(UrlBuilder.buildResourceUri('sub', 'group', '$ns/tableServices', 'name', templateSrv)).toEqual(
-          '/subscriptions/sub/resourceGroups/group/providers/$ns/name/tableServices/default'
-        );
-      });
-
-      it('builds a resource uri specifying a subresource (default)', () => {
-        expect(UrlBuilder.buildResourceUri('sub', 'group', '$ns/tableServices', 'name/default', templateSrv)).toEqual(
-          '/subscriptions/sub/resourceGroups/group/providers/$ns/name/tableServices/default'
-        );
-      });
-
-      it('builds a resource uri specifying a resource template variable', () => {
-        expect(UrlBuilder.buildResourceUri('sub', 'group', '$ns/tableServices', '$rs/default', templateSrv)).toEqual(
-          '/subscriptions/sub/resourceGroups/group/providers/$ns/$rs/tableServices/default'
-        );
-      });
-
-      it('builds a resource uri specifying multiple template variables', () => {
-        expect(UrlBuilder.buildResourceUri('sub', 'group', '$ns/$ns2', '$rs/$rs2', templateSrv)).toEqual(
-          '/subscriptions/sub/resourceGroups/group/providers/$ns/$rs/$ns2/$rs2'
-        );
-=======
         expect(
           UrlBuilder.buildResourceUri(templateSrv, {
             subscription: 'sub',
@@ -172,7 +123,6 @@
             resourceGroup: 'group',
           })
         ).toEqual('/subscriptions/sub/resourceGroups/group');
->>>>>>> 82e32447
       });
     });
   });
@@ -219,11 +169,7 @@
           {
             subscription: 'sub1',
             resourceGroup: 'rg',
-<<<<<<< HEAD
-            metricDefinition: 'Microsoft.NetApp/netAppAccounts/capacityPools/volumes',
-=======
             metricNamespace: 'Microsoft.NetApp/netAppAccounts/capacityPools/volumes',
->>>>>>> 82e32447
             resourceName: 'rn1/rn2/rn3',
           },
           templateSrv
@@ -243,11 +189,7 @@
           {
             subscription: 'sub1',
             resourceGroup: 'rg',
-<<<<<<< HEAD
-            metricDefinition: 'Microsoft.Sql/servers/databases',
-=======
             metricNamespace: 'Microsoft.Sql/servers/databases',
->>>>>>> 82e32447
             resourceName: 'rn1/rn2',
           },
           templateSrv
@@ -267,11 +209,7 @@
           {
             subscription: 'sub1',
             resourceGroup: 'rg',
-<<<<<<< HEAD
-            metricDefinition: 'Microsoft.Sql/servers',
-=======
             metricNamespace: 'Microsoft.Sql/servers',
->>>>>>> 82e32447
             resourceName: 'rn',
           },
           templateSrv
@@ -291,14 +229,8 @@
           {
             subscription: 'sub1',
             resourceGroup: 'rg',
-<<<<<<< HEAD
-            metricDefinition: 'Microsoft.NetApp/netAppAccounts/capacityPools/volumes',
-            resourceName: 'rn1/rn2/rn3',
-            metricNamespace: 'default',
-=======
             metricNamespace: 'Microsoft.NetApp/netAppAccounts/capacityPools/volumes',
             resourceName: 'rn1/rn2/rn3',
->>>>>>> 82e32447
           },
           templateSrv
         );
@@ -317,14 +249,8 @@
           {
             subscription: 'sub1',
             resourceGroup: 'rg',
-<<<<<<< HEAD
-            metricDefinition: 'Microsoft.Sql/servers/databases',
-            resourceName: 'rn1/rn2',
-            metricNamespace: 'default',
-=======
             metricNamespace: 'Microsoft.Sql/servers/databases',
             resourceName: 'rn1/rn2',
->>>>>>> 82e32447
           },
           templateSrv
         );
@@ -343,14 +269,8 @@
           {
             subscription: 'sub1',
             resourceGroup: 'rg',
-<<<<<<< HEAD
-            metricDefinition: 'Microsoft.Sql/servers',
-            resourceName: 'rn',
-            metricNamespace: 'default',
-=======
             metricNamespace: 'Microsoft.Sql/servers',
             resourceName: 'rn',
->>>>>>> 82e32447
           },
           templateSrv
         );
@@ -369,14 +289,8 @@
           {
             subscription: 'sub1',
             resourceGroup: 'rg',
-<<<<<<< HEAD
-            metricDefinition: 'Microsoft.Storage/storageAccounts/blobServices',
-            resourceName: 'rn1/default',
-            metricNamespace: 'default',
-=======
             metricNamespace: 'Microsoft.Storage/storageAccounts/blobServices',
             resourceName: 'rn1/default',
->>>>>>> 82e32447
           },
           templateSrv
         );
@@ -395,14 +309,8 @@
           {
             subscription: 'sub1',
             resourceGroup: 'rg',
-<<<<<<< HEAD
-            metricDefinition: 'Microsoft.Storage/storageAccounts/fileServices',
-            resourceName: 'rn1/default',
-            metricNamespace: 'default',
-=======
             metricNamespace: 'Microsoft.Storage/storageAccounts/fileServices',
             resourceName: 'rn1/default',
->>>>>>> 82e32447
           },
           templateSrv
         );
@@ -421,14 +329,8 @@
           {
             subscription: 'sub1',
             resourceGroup: 'rg',
-<<<<<<< HEAD
-            metricDefinition: 'Microsoft.Storage/storageAccounts/tableServices',
-            resourceName: 'rn1/default',
-            metricNamespace: 'default',
-=======
             metricNamespace: 'Microsoft.Storage/storageAccounts/tableServices',
             resourceName: 'rn1/default',
->>>>>>> 82e32447
           },
           templateSrv
         );
@@ -447,14 +349,8 @@
           {
             subscription: 'sub1',
             resourceGroup: 'rg',
-<<<<<<< HEAD
-            metricDefinition: 'Microsoft.Storage/storageAccounts/queueServices',
-            resourceName: 'rn1/default',
-            metricNamespace: 'default',
-=======
             metricNamespace: 'Microsoft.Storage/storageAccounts/queueServices',
             resourceName: 'rn1/default',
->>>>>>> 82e32447
           },
           templateSrv
         );
