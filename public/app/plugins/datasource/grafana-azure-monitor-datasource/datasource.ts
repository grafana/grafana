--- conflicted
+++ resolved
@@ -155,13 +155,8 @@
     return this.azureMonitorDatasource.getMetricNamespaces({ resourceUri: url }, true);
   }
 
-<<<<<<< HEAD
-  getResourceNames(subscriptionId: string, resourceGroup?: string, metricNamespace?: string) {
-    return this.azureMonitorDatasource.getResourceNames({ subscriptionId, resourceGroup, metricNamespace });
-=======
   getResourceNames(subscriptionId: string, resourceGroup?: string, metricNamespace?: string, region?: string) {
     return this.azureMonitorDatasource.getResourceNames({ subscriptionId, resourceGroup, metricNamespace, region });
->>>>>>> f23be415
   }
 
   getMetricNames(subscriptionId: string, resourceGroup: string, metricNamespace: string, resourceName: string) {
