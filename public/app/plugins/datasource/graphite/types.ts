--- conflicted
+++ resolved
@@ -39,7 +39,23 @@
   info: MetricTankSeriesMeta[];
 }
 
-<<<<<<< HEAD
+export type GraphiteQueryImportConfiguration = {
+  loki: GraphiteToLokiQueryImportConfiguration;
+};
+
+export type GraphiteToLokiQueryImportConfiguration = {
+  mappings: GraphiteLokiMapping[];
+};
+
+export type GraphiteLokiMapping = {
+  matchers: GraphiteMetricLokiMatcher[];
+};
+
+export type GraphiteMetricLokiMatcher = {
+  value: string;
+  labelName?: string;
+};
+
 export type GraphiteSegment = {
   value: string;
   type: 'tag' | 'metric';
@@ -69,21 +85,4 @@
 export type AngularDropdownOptions = {
   text: string;
   value: string;
-=======
-export type GraphiteQueryImportConfiguration = {
-  loki: GraphiteToLokiQueryImportConfiguration;
-};
-
-export type GraphiteToLokiQueryImportConfiguration = {
-  mappings: GraphiteLokiMapping[];
-};
-
-export type GraphiteLokiMapping = {
-  matchers: GraphiteMetricLokiMatcher[];
-};
-
-export type GraphiteMetricLokiMatcher = {
-  value: string;
-  labelName?: string;
->>>>>>> fcb4e5a2
 };