import { compact, each, findIndex, flatten, get, join, keyBy, last, map, reduce, without } from 'lodash';

import { ScopedVars } from '@grafana/data';
import { TemplateSrv } from '@grafana/runtime';
import { arrayMove } from 'app/core/utils/arrayMove';

import { GraphiteDatasource } from './datasource';
import { FuncInstance } from './gfunc';
import { Parser } from './parser';
import { GraphiteSegment } from './types';

export type GraphiteTagOperator = '=' | '=~' | '!=' | '!=~';

export type GraphiteTag = {
  key: string;
  operator: GraphiteTagOperator;
  value: string;
};

export type GraphiteTarget = {
  refId: string | number;
  target: string;
  /**
   * Contains full query after interpolating sub-queries (e.g. "function(#A)" referencing query with refId=A)
   */
  targetFull: string;
  textEditor: boolean;
  paused: boolean;
};

export default class GraphiteQuery {
  datasource: GraphiteDatasource;
  target: GraphiteTarget;
  functions: FuncInstance[] = [];
  segments: GraphiteSegment[] = [];
  tags: GraphiteTag[] = [];
  error: any;
  seriesByTagUsed = false;
  checkOtherSegmentsIndex = 0;
  removeTagValue: string;
  templateSrv: any;
  scopedVars: any;

<<<<<<< HEAD
  static $inject = ['datasource', 'target', 'templateSrv', 'scopedVars'];

=======
>>>>>>> e481673b
  constructor(datasource: any, target: any, templateSrv?: TemplateSrv, scopedVars?: ScopedVars) {
    this.datasource = datasource;
    this.target = target;
    this.templateSrv = templateSrv;
    this.scopedVars = scopedVars;
    this.parseTarget();

    this.removeTagValue = '-- remove tag --';
  }

  parseTarget() {
    this.functions = [];
    this.segments = [];
    this.tags = [];
    this.seriesByTagUsed = false;
    this.error = null;

    if (this.target.textEditor) {
      return;
    }

    const parser = new Parser(this.target.target);
    const astNode = parser.getAst();
    if (astNode === null) {
      this.checkOtherSegmentsIndex = 0;
      return;
    }

    if (astNode.type === 'error') {
      this.error = astNode.message + ' at position: ' + astNode.pos;
      this.target.textEditor = true;
      return;
    }

    try {
      this.parseTargetRecursive(astNode, null);
    } catch (err) {
      if (err instanceof Error) {
        console.error('error parsing target:', err.message);
        this.error = err.message;
      }
      this.target.textEditor = true;
    }

    this.checkOtherSegmentsIndex = this.segments.length - 1;
  }

  getSegmentPathUpTo(index: number) {
    const arr = this.segments.slice(0, index);

    return reduce(
      arr,
      (result, segment) => {
        return result ? result + '.' + segment.value : segment.value;
      },
      ''
    );
  }

  parseTargetRecursive(astNode: any, func: any): any {
    if (astNode === null) {
      return null;
    }

    switch (astNode.type) {
      case 'function':
        const innerFunc = this.datasource.createFuncInstance(astNode.name, {
          withDefaultParams: false,
        });
        each(astNode.params, (param) => {
          this.parseTargetRecursive(param, innerFunc);
        });

        innerFunc.updateText();
        this.functions.push(innerFunc);

        // extract tags from seriesByTag function and hide function
        if (innerFunc.def.name === 'seriesByTag' && !this.seriesByTagUsed) {
          this.seriesByTagUsed = true;
          innerFunc.hidden = true;
          this.tags = this.splitSeriesByTagParams(innerFunc);
        }

        break;
      case 'series-ref':
        if (this.segments.length > 0 || this.getSeriesByTagFuncIndex() >= 0) {
          this.addFunctionParameter(func, astNode.value);
        } else {
          this.segments.push(astNode);
        }
        break;
      case 'bool':
      case 'string':
      case 'number':
        this.addFunctionParameter(func, astNode.value);
        break;
      case 'metric':
        if (this.segments.length || this.tags.length) {
          this.addFunctionParameter(func, join(map(astNode.segments, 'value'), '.'));
        } else {
          this.segments = astNode.segments;
        }
        break;
    }
  }

  updateSegmentValue(segment: any, index: number) {
    this.segments[index].value = segment.value;
  }

  addSelectMetricSegment() {
    this.segments.push({ value: 'select metric' });
  }

  addFunction(newFunc: any) {
    this.functions.push(newFunc);
  }

  addFunctionParameter(func: any, value: string) {
    if (func.params.length >= func.def.params.length && !get(last(func.def.params), 'multiple', false)) {
      throw { message: 'too many parameters for function ' + func.def.name };
    }
    func.params.push(value);
  }

  removeFunction(func: any) {
    this.functions = without(this.functions, func);
  }

  moveFunction(func: any, offset: number) {
    const index = this.functions.indexOf(func);
    arrayMove(this.functions, index, index + offset);
  }

  updateModelTarget(targets: any) {
    const wrapFunction = (target: string, func: any) => {
      return func.render(target, (value: string) => {
        return this.templateSrv.replace(value, this.scopedVars);
      });
    };

    if (!this.target.textEditor) {
      const metricPath = this.getSegmentPathUpTo(this.segments.length).replace(/\.?select metric$/, '');
      this.target.target = reduce(this.functions, wrapFunction, metricPath);
    }

    this.updateRenderedTarget(this.target, targets);

    // loop through other queries and update targetFull as needed
    for (const target of targets || []) {
      if (target.refId !== this.target.refId) {
        this.updateRenderedTarget(target, targets);
      }
    }

    // clean-up added param
    this.functions.forEach((func) => (func.added = false));
  }

  updateRenderedTarget(target: { refId: string | number; target: any; targetFull: any }, targets: any) {
    // render nested query
    const targetsByRefId = keyBy(targets, 'refId');

    // no references to self
    delete targetsByRefId[target.refId];

    const nestedSeriesRefRegex = /\#([A-Z])/g;
    let targetWithNestedQueries = target.target;

    // Use ref count to track circular references
    each(targetsByRefId, (t, id) => {
      const regex = RegExp(`\#(${id})`, 'g');
      const refMatches = targetWithNestedQueries.match(regex);
      t.refCount = refMatches?.length ?? 0;
    });

    // Keep interpolating until there are no query references
    // The reason for the loop is that the referenced query might contain another reference to another query
    while (targetWithNestedQueries.match(nestedSeriesRefRegex)) {
      const updated = targetWithNestedQueries.replace(nestedSeriesRefRegex, (match: string, g1: string) => {
        const t = targetsByRefId[g1];
        if (!t) {
          return match;
        }

        // no circular references
        if (t.refCount === 0) {
          delete targetsByRefId[g1];
        }
        t.refCount--;

        return t.target;
      });

      if (updated === targetWithNestedQueries) {
        break;
      }

      targetWithNestedQueries = updated;
    }

    delete target.targetFull;
    if (target.target !== targetWithNestedQueries) {
      target.targetFull = targetWithNestedQueries;
    }
  }

  splitSeriesByTagParams(func: { params: any }) {
    const tagPattern = /([^\!=~]+)(\!?=~?)(.*)/;
    return flatten(
      map(func.params, (param: string) => {
        const matches = tagPattern.exec(param);
        if (matches) {
          const tag = matches.slice(1);
          if (tag.length === 3) {
            return {
              key: tag[0],
              operator: tag[1] as GraphiteTagOperator,
              value: tag[2],
            };
          }
        }
        return [];
      })
    );
  }

  getSeriesByTagFuncIndex() {
    return findIndex(this.functions, (func) => func.def.name === 'seriesByTag');
  }

  getSeriesByTagFunc() {
    const seriesByTagFuncIndex = this.getSeriesByTagFuncIndex();
    if (seriesByTagFuncIndex >= 0) {
      return this.functions[seriesByTagFuncIndex];
    } else {
      return undefined;
    }
  }

  addTag(tag: { key: any; operator: GraphiteTagOperator; value: string }) {
    const newTagParam = renderTagString(tag);
    this.getSeriesByTagFunc()!.params.push(newTagParam);
    this.tags.push(tag);
  }

  removeTag(index: number) {
    this.getSeriesByTagFunc()!.params.splice(index, 1);
    this.tags.splice(index, 1);
  }

  updateTag(tag: { key: string; operator: GraphiteTagOperator; value: string }, tagIndex: number) {
    this.error = null;

    if (tag.key === this.removeTagValue) {
      this.removeTag(tagIndex);
      if (this.tags.length === 0) {
        this.removeFunction(this.getSeriesByTagFunc());
        this.checkOtherSegmentsIndex = 0;
        this.seriesByTagUsed = false;
      }
      return;
    }

    this.getSeriesByTagFunc()!.params[tagIndex] = renderTagString(tag);
    this.tags[tagIndex] = tag;
  }

  renderTagExpressions(excludeIndex = -1) {
    return compact(
      map(this.tags, (tagExpr, index) => {
        // Don't render tag that we want to lookup
        if (index !== excludeIndex) {
          return tagExpr.key + tagExpr.operator + tagExpr.value;
        } else {
          return undefined;
        }
      })
    );
  }
}

function renderTagString(tag: { key: any; operator?: any; value?: any }) {
  return tag.key + tag.operator + tag.value;
}<|MERGE_RESOLUTION|>--- conflicted
+++ resolved
@@ -41,11 +41,6 @@
   templateSrv: any;
   scopedVars: any;
 
-<<<<<<< HEAD
-  static $inject = ['datasource', 'target', 'templateSrv', 'scopedVars'];
-
-=======
->>>>>>> e481673b
   constructor(datasource: any, target: any, templateSrv?: TemplateSrv, scopedVars?: ScopedVars) {
     this.datasource = datasource;
     this.target = target;
