import _ from 'lodash';
import {
  DataFrame,
  DataQueryRequest,
  DataQueryResponse,
  DataSourceApi,
  dateMath,
  QueryResultMetaStat,
  ScopedVars,
  toDataFrame,
  TimeRange,
} from '@grafana/data';
import { isVersionGtOrEq, SemVersion } from 'app/core/utils/version';
import gfunc from './gfunc';
import { getBackendSrv } from '@grafana/runtime';
import { getTemplateSrv, TemplateSrv } from 'app/features/templating/template_srv';
// Types
import { GraphiteOptions, GraphiteQuery, GraphiteType, MetricTankRequestMeta } from './types';
import { getRollupNotice, getRuntimeConsolidationNotice } from 'app/plugins/datasource/graphite/meta';
import { getSearchFilterScopedVar } from '../../../features/variables/utils';
<<<<<<< HEAD
import { Observable, of, OperatorFunction, pipe } from 'rxjs';
import { catchError, map } from 'rxjs/operators';
=======
import { DEFAULT_GRAPHITE_VERSION } from './versions';
>>>>>>> 6495a73e

export class GraphiteDatasource extends DataSourceApi<GraphiteQuery, GraphiteOptions> {
  basicAuth: string;
  url: string;
  name: string;
  graphiteVersion: any;
  supportsTags: boolean;
  isMetricTank: boolean;
  rollupIndicatorEnabled: boolean;
  cacheTimeout: any;
  withCredentials: boolean;
  funcDefs: any = null;
  funcDefsPromise: Promise<any> | null = null;
  _seriesRefLetters: string;

  constructor(instanceSettings: any, private readonly templateSrv: TemplateSrv = getTemplateSrv()) {
    super(instanceSettings);
    this.basicAuth = instanceSettings.basicAuth;
    this.url = instanceSettings.url;
    this.name = instanceSettings.name;
    // graphiteVersion is set when a datasource is created but it hadn't been set in the past so we're
    // still falling back to the default behavior here for backwards compatibility (see also #17429)
    this.graphiteVersion = instanceSettings.jsonData.graphiteVersion || DEFAULT_GRAPHITE_VERSION;
    this.isMetricTank = instanceSettings.jsonData.graphiteType === GraphiteType.Metrictank;
    this.supportsTags = supportsTags(this.graphiteVersion);
    this.cacheTimeout = instanceSettings.cacheTimeout;
    this.rollupIndicatorEnabled = instanceSettings.jsonData.rollupIndicatorEnabled;
    this.withCredentials = instanceSettings.withCredentials;
    this.funcDefs = null;
    this.funcDefsPromise = null;
    this._seriesRefLetters = 'ABCDEFGHIJKLMNOPQRSTUVWXYZ';
  }

  getQueryOptionsInfo() {
    return {
      maxDataPoints: true,
      cacheTimeout: true,
      links: [
        {
          text: 'Help',
          url: 'http://docs.grafana.org/features/datasources/graphite/#using-graphite-in-grafana',
        },
      ],
    };
  }

  query(options: DataQueryRequest<GraphiteQuery>): Observable<DataQueryResponse> {
    const graphOptions = {
      from: this.translateTime(options.range.raw.from, false, options.timezone),
      until: this.translateTime(options.range.raw.to, true, options.timezone),
      targets: options.targets,
      format: (options as any).format,
      cacheTimeout: options.cacheTimeout || this.cacheTimeout,
      maxDataPoints: options.maxDataPoints,
    };

    const params = this.buildGraphiteParams(graphOptions, options.scopedVars);
    if (params.length === 0) {
      return of({ data: [] });
    }

    if (this.isMetricTank) {
      params.push('meta=true');
    }

    const httpOptions: any = {
      method: 'POST',
      url: '/render',
      data: params.join('&'),
      headers: {
        'Content-Type': 'application/x-www-form-urlencoded',
      },
    };

    this.addTracingHeaders(httpOptions, options);

    if (options.panelId) {
      httpOptions.requestId = this.name + '.panelId.' + options.panelId;
    }

    return this.doGraphiteRequest(httpOptions).pipe(map(this.convertResponseToDataFrames));
  }

  addTracingHeaders(httpOptions: { headers: any }, options: { dashboardId?: number; panelId?: number }) {
    const proxyMode = !this.url.match(/^http/);
    if (proxyMode) {
      if (options.dashboardId) {
        httpOptions.headers['X-Dashboard-Id'] = options.dashboardId;
      }
      if (options.panelId) {
        httpOptions.headers['X-Panel-Id'] = options.panelId;
      }
    }
  }

  convertResponseToDataFrames = (result: any): DataQueryResponse => {
    const data: DataFrame[] = [];
    if (!result || !result.data) {
      return { data };
    }

    // Series are either at the root or under a node called 'series'
    const series = result.data.series || result.data;

    if (!_.isArray(series)) {
      throw { message: 'Missing series in result', data: result };
    }

    for (let i = 0; i < series.length; i++) {
      const s = series[i];

      // Disables Grafana own series naming
      s.title = s.target;

      for (let y = 0; y < s.datapoints.length; y++) {
        s.datapoints[y][1] *= 1000;
      }

      const frame = toDataFrame(s);

      // Metrictank metadata
      if (s.meta) {
        frame.meta = {
          custom: {
            requestMetaList: result.data.meta, // info for the whole request
            seriesMetaList: s.meta, // Array of metadata
          },
        };

        if (this.rollupIndicatorEnabled) {
          const rollupNotice = getRollupNotice(s.meta);
          const runtimeNotice = getRuntimeConsolidationNotice(s.meta);

          if (rollupNotice) {
            frame.meta.notices = [rollupNotice];
          } else if (runtimeNotice) {
            frame.meta.notices = [runtimeNotice];
          }
        }

        // only add the request stats to the first frame
        if (i === 0 && result.data.meta.stats) {
          frame.meta.stats = this.getRequestStats(result.data.meta);
        }
      }

      data.push(frame);
    }

    return { data };
  };

  getRequestStats(meta: MetricTankRequestMeta): QueryResultMetaStat[] {
    const stats: QueryResultMetaStat[] = [];

    for (const key in meta.stats) {
      let unit: string | undefined = undefined;

      if (key.endsWith('.ms')) {
        unit = 'ms';
      }

      stats.push({ displayName: key, value: meta.stats[key], unit });
    }

    return stats;
  }

  parseTags(tagString: string) {
    let tags: string[] = [];
    tags = tagString.split(',');
    if (tags.length === 1) {
      tags = tagString.split(' ');
      if (tags[0] === '') {
        tags = [];
      }
    }
    return tags;
  }

  interpolateVariablesInQueries(queries: GraphiteQuery[], scopedVars: ScopedVars): GraphiteQuery[] {
    let expandedQueries = queries;
    if (queries && queries.length > 0) {
      expandedQueries = queries.map((query) => {
        const expandedQuery = {
          ...query,
          datasource: this.name,
          target: this.templateSrv.replace(query.target ?? '', scopedVars),
        };
        return expandedQuery;
      });
    }
    return expandedQueries;
  }

  annotationQuery(options: any) {
    // Graphite metric as annotation
    if (options.annotation.target) {
      const target = this.templateSrv.replace(options.annotation.target, {}, 'glob');
      const graphiteQuery = ({
        range: options.range,
        targets: [{ target: target }],
        format: 'json',
        maxDataPoints: 100,
      } as unknown) as DataQueryRequest<GraphiteQuery>;

      return this.query(graphiteQuery)
        .pipe(
          map((result: any) => {
            const list = [];

            for (let i = 0; i < result.data.length; i++) {
              const target = result.data[i];

              for (let y = 0; y < target.length; y++) {
                const time = target.fields[0].values.get(y);
                const value = target.fields[1].values.get(y);

                if (!value) {
                  continue;
                }

                list.push({
                  annotation: options.annotation,
                  time,
                  title: target.name,
                });
              }
            }

            return list;
          })
        )
        .toPromise();
    } else {
      // Graphite event as annotation
      const tags = this.templateSrv.replace(options.annotation.tags);
      return this.events({ range: options.range, tags: tags }).then((results: any) => {
        const list = [];
        for (let i = 0; i < results.data.length; i++) {
          const e = results.data[i];

          let tags = e.tags;
          if (_.isString(e.tags)) {
            tags = this.parseTags(e.tags);
          }

          list.push({
            annotation: options.annotation,
            time: e.when * 1000,
            title: e.what,
            tags: tags,
            text: e.data,
          });
        }

        return list;
      });
    }
  }

  events(options: { range: TimeRange; tags: any; timezone?: any }) {
    try {
      let tags = '';
      if (options.tags) {
        tags = '&tags=' + options.tags;
      }
      return this.doGraphiteRequest({
        method: 'GET',
        url:
          '/events/get_data?from=' +
          this.translateTime(options.range.raw.from, false, options.timezone) +
          '&until=' +
          this.translateTime(options.range.raw.to, true, options.timezone) +
          tags,
      }).toPromise();
    } catch (err) {
      return Promise.reject(err);
    }
  }

  targetContainsTemplate(target: GraphiteQuery) {
    return this.templateSrv.variableExists(target.target ?? '');
  }

  translateTime(date: any, roundUp: any, timezone: any) {
    if (_.isString(date)) {
      if (date === 'now') {
        return 'now';
      } else if (date.indexOf('now-') >= 0 && date.indexOf('/') === -1) {
        date = date.substring(3);
        date = date.replace('m', 'min');
        date = date.replace('M', 'mon');
        return date;
      }
      date = dateMath.parse(date, roundUp, timezone);
    }

    // graphite' s from filter is exclusive
    // here we step back one minute in order
    // to guarantee that we get all the data that
    // exists for the specified range
    if (roundUp) {
      if (date.get('s')) {
        date.add(1, 's');
      }
    } else if (roundUp === false) {
      if (date.get('s')) {
        date.subtract(1, 's');
      }
    }

    return date.unix();
  }

  metricFindQuery(query: string, optionalOptions?: any) {
    const options: any = optionalOptions || {};
    let interpolatedQuery = this.templateSrv.replace(
      query,
      getSearchFilterScopedVar({ query, wildcardChar: '', options: optionalOptions })
    );

    // special handling for tag_values(<tag>[,<expression>]*), this is used for template variables
    let matches = interpolatedQuery.match(/^tag_values\(([^,]+)((, *[^,]+)*)\)$/);
    if (matches) {
      const expressions = [];
      const exprRegex = /, *([^,]+)/g;
      let match = exprRegex.exec(matches[2]);
      while (match !== null) {
        expressions.push(match[1]);
        match = exprRegex.exec(matches[2]);
      }
      options.limit = 10000;
      return this.getTagValuesAutoComplete(expressions, matches[1], undefined, options);
    }

    // special handling for tags(<expression>[,<expression>]*), this is used for template variables
    matches = interpolatedQuery.match(/^tags\(([^,]*)((, *[^,]+)*)\)$/);
    if (matches) {
      const expressions = [];
      if (matches[1]) {
        expressions.push(matches[1]);
        const exprRegex = /, *([^,]+)/g;
        let match = exprRegex.exec(matches[2]);
        while (match !== null) {
          expressions.push(match[1]);
          match = exprRegex.exec(matches[2]);
        }
      }
      options.limit = 10000;
      return this.getTagsAutoComplete(expressions, undefined, options);
    }

    interpolatedQuery = this.templateSrv.replace(
      query,
      getSearchFilterScopedVar({ query, wildcardChar: '*', options: optionalOptions })
    );

    const httpOptions: any = {
      method: 'POST',
      url: '/metrics/find',
      params: {},
      data: `query=${interpolatedQuery}`,
      headers: {
        'Content-Type': 'application/x-www-form-urlencoded',
      },
      // for cancellations
      requestId: options.requestId,
    };

    if (options.range) {
      httpOptions.params.from = this.translateTime(options.range.from, false, options.timezone);
      httpOptions.params.until = this.translateTime(options.range.to, true, options.timezone);
    }

    return this.doGraphiteRequest(httpOptions)
      .pipe(
        map((results: any) => {
          return _.map(results.data, (metric) => {
            return {
              text: metric.text,
              expandable: metric.expandable ? true : false,
            };
          });
        })
      )
      .toPromise();
  }

  getTags(optionalOptions: any) {
    const options = optionalOptions || {};

    const httpOptions: any = {
      method: 'GET',
      url: '/tags',
      // for cancellations
      requestId: options.requestId,
    };

    if (options.range) {
      httpOptions.params.from = this.translateTime(options.range.from, false, options.timezone);
      httpOptions.params.until = this.translateTime(options.range.to, true, options.timezone);
    }

    return this.doGraphiteRequest(httpOptions)
      .pipe(
        map((results: any) => {
          return _.map(results.data, (tag) => {
            return {
              text: tag.tag,
              id: tag.id,
            };
          });
        })
      )
      .toPromise();
  }

  getTagValues(options: any = {}) {
    const httpOptions: any = {
      method: 'GET',
      url: '/tags/' + this.templateSrv.replace(options.key),
      // for cancellations
      requestId: options.requestId,
    };

    if (options.range) {
      httpOptions.params.from = this.translateTime(options.range.from, false, options.timezone);
      httpOptions.params.until = this.translateTime(options.range.to, true, options.timezone);
    }

    return this.doGraphiteRequest(httpOptions)
      .pipe(
        map((results: any) => {
          if (results.data && results.data.values) {
            return _.map(results.data.values, (value) => {
              return {
                text: value.value,
                id: value.id,
              };
            });
          } else {
            return [];
          }
        })
      )
      .toPromise();
  }

  getTagsAutoComplete(expressions: any[], tagPrefix: any, optionalOptions?: any) {
    const options = optionalOptions || {};

    const httpOptions: any = {
      method: 'GET',
      url: '/tags/autoComplete/tags',
      params: {
        expr: _.map(expressions, (expression) => this.templateSrv.replace((expression || '').trim())),
      },
      // for cancellations
      requestId: options.requestId,
    };

    if (tagPrefix) {
      httpOptions.params.tagPrefix = tagPrefix;
    }
    if (options.limit) {
      httpOptions.params.limit = options.limit;
    }
    if (options.range) {
      httpOptions.params.from = this.translateTime(options.range.from, false, options.timezone);
      httpOptions.params.until = this.translateTime(options.range.to, true, options.timezone);
    }
    return this.doGraphiteRequest(httpOptions).pipe(mapToTags()).toPromise();
  }

  getTagValuesAutoComplete(expressions: any[], tag: any, valuePrefix: any, optionalOptions: any) {
    const options = optionalOptions || {};

    const httpOptions: any = {
      method: 'GET',
      url: '/tags/autoComplete/values',
      params: {
        expr: _.map(expressions, (expression) => this.templateSrv.replace((expression || '').trim())),
        tag: this.templateSrv.replace((tag || '').trim()),
      },
      // for cancellations
      requestId: options.requestId,
    };

    if (valuePrefix) {
      httpOptions.params.valuePrefix = valuePrefix;
    }
    if (options.limit) {
      httpOptions.params.limit = options.limit;
    }
    if (options.range) {
      httpOptions.params.from = this.translateTime(options.range.from, false, options.timezone);
      httpOptions.params.until = this.translateTime(options.range.to, true, options.timezone);
    }
    return this.doGraphiteRequest(httpOptions).pipe(mapToTags()).toPromise();
  }

  getVersion(optionalOptions: any) {
    const options = optionalOptions || {};

    const httpOptions = {
      method: 'GET',
      url: '/version',
      requestId: options.requestId,
    };

    return this.doGraphiteRequest(httpOptions)
      .pipe(
        map((results: any) => {
          if (results.data) {
            const semver = new SemVersion(results.data);
            return semver.isValid() ? results.data : '';
          }
          return '';
        }),
        catchError(() => {
          return of('');
        })
      )
      .toPromise();
  }

  createFuncInstance(funcDef: any, options?: any) {
    return gfunc.createFuncInstance(funcDef, options, this.funcDefs);
  }

  getFuncDef(name: string) {
    return gfunc.getFuncDef(name, this.funcDefs);
  }

  waitForFuncDefsLoaded() {
    return this.getFuncDefs();
  }

  getFuncDefs() {
    if (this.funcDefsPromise !== null) {
      return this.funcDefsPromise;
    }

    if (!supportsFunctionIndex(this.graphiteVersion)) {
      this.funcDefs = gfunc.getFuncDefs(this.graphiteVersion);
      this.funcDefsPromise = Promise.resolve(this.funcDefs);
      return this.funcDefsPromise;
    }

    const httpOptions = {
      method: 'GET',
      url: '/functions',
    };

    return this.doGraphiteRequest(httpOptions)
      .pipe(
        map((results: any) => {
          if (results.status !== 200 || typeof results.data !== 'object') {
            this.funcDefs = gfunc.getFuncDefs(this.graphiteVersion);
          } else {
            this.funcDefs = gfunc.parseFuncDefs(results.data);
          }
          return this.funcDefs;
        }),
        catchError((error: any) => {
          console.error('Fetching graphite functions error', error);
          this.funcDefs = gfunc.getFuncDefs(this.graphiteVersion);
          return of(this.funcDefs);
        })
      )
      .toPromise();
  }

  testDatasource() {
    const query = ({
      panelId: 3,
      rangeRaw: { from: 'now-1h', to: 'now' },
      range: {
        raw: { from: 'now-1h', to: 'now' },
      },
      targets: [{ target: 'constantLine(100)' }],
      maxDataPoints: 300,
    } as unknown) as DataQueryRequest<GraphiteQuery>;

    return this.query(query)
      .toPromise()
      .then(() => ({ status: 'success', message: 'Data source is working' }));
  }

  doGraphiteRequest(options: {
    method?: string;
    url: any;
    requestId?: any;
    withCredentials?: any;
    headers?: any;
    inspect?: any;
  }) {
    if (this.basicAuth || this.withCredentials) {
      options.withCredentials = true;
    }
    if (this.basicAuth) {
      options.headers = options.headers || {};
      options.headers.Authorization = this.basicAuth;
    }

    options.url = this.url + options.url;
    options.inspect = { type: 'graphite' };

    return getBackendSrv().fetch(options);
  }

  buildGraphiteParams(options: any, scopedVars?: ScopedVars): string[] {
    const graphiteOptions = ['from', 'until', 'rawData', 'format', 'maxDataPoints', 'cacheTimeout'];
    const cleanOptions = [],
      targets: any = {};
    let target, targetValue, i;
    const regex = /\#([A-Z])/g;
    const intervalFormatFixRegex = /'(\d+)m'/gi;
    let hasTargets = false;

    options['format'] = 'json';

    function fixIntervalFormat(match: any) {
      return match.replace('m', 'min').replace('M', 'mon');
    }

    for (i = 0; i < options.targets.length; i++) {
      target = options.targets[i];
      if (!target.target) {
        continue;
      }

      if (!target.refId) {
        target.refId = this._seriesRefLetters[i];
      }

      targetValue = this.templateSrv.replace(target.target, scopedVars);
      targetValue = targetValue.replace(intervalFormatFixRegex, fixIntervalFormat);
      targets[target.refId] = targetValue;
    }

    function nestedSeriesRegexReplacer(match: any, g1: string | number) {
      return targets[g1] || match;
    }

    for (i = 0; i < options.targets.length; i++) {
      target = options.targets[i];
      if (!target.target) {
        continue;
      }

      targetValue = targets[target.refId];
      targetValue = targetValue.replace(regex, nestedSeriesRegexReplacer);
      targets[target.refId] = targetValue;

      if (!target.hide) {
        hasTargets = true;
        cleanOptions.push('target=' + encodeURIComponent(targetValue));
      }
    }

    _.each(options, (value, key) => {
      if (_.indexOf(graphiteOptions, key) === -1) {
        return;
      }
      if (value) {
        cleanOptions.push(key + '=' + encodeURIComponent(value));
      }
    });

    if (!hasTargets) {
      return [];
    }

    return cleanOptions;
  }
}

function supportsTags(version: string): boolean {
  return isVersionGtOrEq(version, '1.1');
}

function supportsFunctionIndex(version: string): boolean {
  return isVersionGtOrEq(version, '1.1');
}

function mapToTags(): OperatorFunction<any, Array<{ text: string }>> {
  return pipe(
    map((results: any) => {
      if (results.data) {
        return _.map(results.data, (value) => {
          return { text: value };
        });
      } else {
        return [];
      }
    })
  );
}<|MERGE_RESOLUTION|>--- conflicted
+++ resolved
@@ -18,12 +18,9 @@
 import { GraphiteOptions, GraphiteQuery, GraphiteType, MetricTankRequestMeta } from './types';
 import { getRollupNotice, getRuntimeConsolidationNotice } from 'app/plugins/datasource/graphite/meta';
 import { getSearchFilterScopedVar } from '../../../features/variables/utils';
-<<<<<<< HEAD
 import { Observable, of, OperatorFunction, pipe } from 'rxjs';
 import { catchError, map } from 'rxjs/operators';
-=======
 import { DEFAULT_GRAPHITE_VERSION } from './versions';
->>>>>>> 6495a73e
 
 export class GraphiteDatasource extends DataSourceApi<GraphiteQuery, GraphiteOptions> {
   basicAuth: string;
