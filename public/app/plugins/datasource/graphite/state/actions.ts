--- conflicted
+++ resolved
@@ -26,11 +26,6 @@
 
 // Text editor
 const updateQuery = createAction<{ query: string }>('update-query');
-<<<<<<< HEAD
-// @deprecated use updateQuery instead
-const targetChanged = createAction('target-changed');
-=======
->>>>>>> 52429ffb
 const toggleEditorMode = createAction('toggle-editor');
 
 export const actions = {
@@ -42,10 +37,6 @@
   addFunction,
   removeFunction,
   moveFunction,
-<<<<<<< HEAD
-  targetChanged,
-=======
->>>>>>> 52429ffb
   updateQuery,
   toggleEditorMode,
 };