import React, { PureComponent } from 'react';
import {
  DataSourcePluginOptionsEditorProps,
  SelectableValue,
  onUpdateDatasourceOption,
  updateDatasourcePluginResetOption,
  onUpdateDatasourceJsonDataOption,
  onUpdateDatasourceJsonDataOptionSelect,
  onUpdateDatasourceSecureJsonDataOption,
} from '@grafana/data';
import { DataSourceHttpSettings, InlineFormLabel, LegacyForms } from '@grafana/ui';
const { Select, Input, SecretFormField } = LegacyForms;
import { InfluxOptions, InfluxSecureJsonData, InfluxVersion } from '../types';

const httpModes = [
  { label: 'GET', value: 'GET' },
  { label: 'POST', value: 'POST' },
] as SelectableValue[];

const versions = [
  {
    label: 'InfluxQL',
    value: InfluxVersion.InfluxQL,
    description: 'The InfluxDB SQL-like query language.  Supported in InfluxDB 1.x',
  },
  {
    label: 'Flux',
    value: InfluxVersion.Flux,
    description: 'Advanced data scripting and query language.  Supported in InfluxDB 2.x and 1.8+ (beta)',
  },
] as Array<SelectableValue<InfluxVersion>>;

export type Props = DataSourcePluginOptionsEditorProps<InfluxOptions>;

export class ConfigEditor extends PureComponent<Props> {
  // 1x
  onResetPassword = () => {
    updateDatasourcePluginResetOption(this.props, 'password');
  };

  // 2x
  onResetToken = () => {
    updateDatasourcePluginResetOption(this.props, 'token');
  };

  onVersionChanged = (selected: SelectableValue<InfluxVersion>) => {
    const { options, onOptionsChange } = this.props;

    const copy = {
      ...options,
      jsonData: {
        ...options.jsonData,
        version: selected.value,
      },
    };
    if (selected.value === InfluxVersion.Flux) {
      copy.access = 'proxy';
      copy.basicAuth = true;
      copy.jsonData.httpMode = 'POST';

      // Remove old 1x configs
      delete copy.user;
      delete copy.database;
    }
    onOptionsChange(copy);
  };

  onUpdateInflux2xURL = (e: React.SyntheticEvent<HTMLInputElement>) => {
    const { options, onOptionsChange } = this.props;
    onOptionsChange({
      ...options,
      url: e.currentTarget.value,
      access: 'proxy',
      basicAuth: true,
    });
  };

  renderInflux2x() {
    const { options } = this.props;
    const { secureJsonFields } = options;
    const secureJsonData = (options.secureJsonData || {}) as InfluxSecureJsonData;

    return (
      <div>
        <div className="gf-form-group">
          <div className="width-30 grafana-info-box">
            <h5>Support for flux in Grafana is currently in beta</h5>
            <p>
              Please report any issues to: <br />
              <a href="https://github.com/grafana/grafana/issues/new/choose">
                https://github.com/grafana/grafana/issues
              </a>
            </p>
          </div>
        </div>
        <br />

        <h3 className="page-heading">Connection</h3>
        <div className="gf-form-inline">
          <div className="gf-form">
            <InlineFormLabel
              className="width-10"
              tooltip="This URL needs to be accessible from the grafana backend/server."
            >
              URL
            </InlineFormLabel>
            <div className="width-20">
              <Input
                className="width-20"
                value={options.url || ''}
<<<<<<< HEAD
                placeholder="http://localhost:9999/api/v2"
=======
                placeholder="http://localhost:9999"
>>>>>>> 57b2d087
                onChange={this.onUpdateInflux2xURL}
              />
            </div>
          </div>
        </div>
        <div className="gf-form-inline">
          <div className="gf-form">
            <InlineFormLabel className="width-10">Organization</InlineFormLabel>
            <div className="width-10">
              <Input
                className="width-20"
                value={options.jsonData.organization || ''}
                onChange={onUpdateDatasourceJsonDataOption(this.props, 'organization')}
              />
            </div>
          </div>
        </div>
        <div className="gf-form-inline">
          <div className="gf-form">
            <SecretFormField
              isConfigured={(secureJsonFields && secureJsonFields.token) as boolean}
              value={secureJsonData.token || ''}
              label="Token"
              labelWidth={10}
              inputWidth={20}
              onReset={this.onResetToken}
              onChange={onUpdateDatasourceSecureJsonDataOption(this.props, 'token')}
            />
          </div>
        </div>
        <div className="gf-form-inline">
          <div className="gf-form">
            <InlineFormLabel className="width-10">Default Bucket</InlineFormLabel>
            <div className="width-10">
              <Input
                className="width-20"
                placeholder="default bucket"
                value={options.jsonData.defaultBucket || ''}
                onChange={onUpdateDatasourceJsonDataOption(this.props, 'defaultBucket')}
              />
            </div>
          </div>
        </div>

        <div className="gf-form-inline">
          <div className="gf-form">
            <InlineFormLabel
              className="width-10"
              tooltip="A lower limit for the auto group by time interval. Recommended to be set to write frequency,
				for example 1m if your data is written every minute."
            >
              Min time interval
            </InlineFormLabel>
            <div className="width-10">
              <Input
                className="width-10"
                placeholder="10s"
                value={options.jsonData.timeInterval || ''}
                onChange={onUpdateDatasourceJsonDataOption(this.props, 'timeInterval')}
              />
            </div>
          </div>
        </div>
      </div>
    );
  }

  renderInflux1x() {
    const { options, onOptionsChange } = this.props;
    const { secureJsonFields } = options;
    const secureJsonData = (options.secureJsonData || {}) as InfluxSecureJsonData;

    return (
      <div>
        <DataSourceHttpSettings
          showAccessOptions={true}
          dataSourceConfig={options}
          defaultUrl="http://localhost:8086"
          onChange={onOptionsChange}
        />

        <h3 className="page-heading">InfluxDB Details</h3>
        <div className="gf-form-group">
          <div className="gf-form-inline">
            <div className="gf-form">
              <InlineFormLabel className="width-10">Database</InlineFormLabel>
              <div className="width-20">
                <Input
                  className="width-20"
                  value={options.database || ''}
                  onChange={onUpdateDatasourceOption(this.props, 'database')}
                />
              </div>
            </div>
          </div>
          <div className="gf-form-inline">
            <div className="gf-form">
              <InlineFormLabel className="width-10">User</InlineFormLabel>
              <div className="width-10">
                <Input
                  className="width-20"
                  value={options.user || ''}
                  onChange={onUpdateDatasourceOption(this.props, 'user')}
                />
              </div>
            </div>
          </div>
          <div className="gf-form-inline">
            <div className="gf-form">
              <SecretFormField
                isConfigured={(secureJsonFields && secureJsonFields.password) as boolean}
                value={secureJsonData.password || ''}
                label="Password"
                labelWidth={10}
                inputWidth={20}
                onReset={this.onResetPassword}
                onChange={onUpdateDatasourceSecureJsonDataOption(this.props, 'password')}
              />
            </div>
          </div>
          <div className="gf-form-inline">
            <div className="gf-form">
              <InlineFormLabel
                className="width-10"
                tooltip="You can use either GET or POST HTTP method to query your InfluxDB database. The POST
          method allows you to perform heavy requests (with a lots of WHERE clause) while the GET method
          will restrict you and return an error if the query is too large."
              >
                HTTP Method
              </InlineFormLabel>
              <Select
                className="width-10"
                value={httpModes.find(httpMode => httpMode.value === options.jsonData.httpMode)}
                options={httpModes}
                defaultValue={options.jsonData.httpMode}
                onChange={onUpdateDatasourceJsonDataOptionSelect(this.props, 'httpMode')}
              />
            </div>
          </div>
        </div>

        <div className="gf-form-group">
          <div className="grafana-info-box">
            <h5>Database Access</h5>
            <p>
              Setting the database for this datasource does not deny access to other databases. The InfluxDB query
              syntax allows switching the database in the query. For example:
              <code>SHOW MEASUREMENTS ON _internal</code> or <code>SELECT * FROM "_internal".."database" LIMIT 10</code>
              <br />
              <br />
              To support data isolation and security, make sure appropriate permissions are configured in InfluxDB.
            </p>
          </div>
        </div>
        <div className="gf-form-group">
          <div className="gf-form-inline">
            <div className="gf-form">
              <InlineFormLabel
                className="width-10"
                tooltip="A lower limit for the auto group by time interval. Recommended to be set to write frequency,
				for example 1m if your data is written every minute."
              >
                Min time interval
              </InlineFormLabel>
              <div className="width-10">
                <Input
                  className="width-10"
                  placeholder="10s"
                  value={options.jsonData.timeInterval || ''}
                  onChange={onUpdateDatasourceJsonDataOption(this.props, 'timeInterval')}
                />
              </div>
            </div>
          </div>
        </div>
      </div>
    );
  }

  render() {
    const { options } = this.props;

    return (
      <>
        <h3 className="page-heading">Query Language</h3>
        <div className="gf-form-group">
          <div className="gf-form-inline">
            <div className="gf-form">
              <Select
                className="width-30"
                value={options.jsonData.version === InfluxVersion.Flux ? versions[1] : versions[0]}
                options={versions}
                defaultValue={versions[0]}
                onChange={this.onVersionChanged}
              />
            </div>
          </div>
        </div>

        {options.jsonData.version === InfluxVersion.Flux ? this.renderInflux2x() : this.renderInflux1x()}
      </>
    );
  }
}

export default ConfigEditor;<|MERGE_RESOLUTION|>--- conflicted
+++ resolved
@@ -108,11 +108,7 @@
               <Input
                 className="width-20"
                 value={options.url || ''}
-<<<<<<< HEAD
-                placeholder="http://localhost:9999/api/v2"
-=======
                 placeholder="http://localhost:9999"
->>>>>>> 57b2d087
                 onChange={this.onUpdateInflux2xURL}
               />
             </div>
