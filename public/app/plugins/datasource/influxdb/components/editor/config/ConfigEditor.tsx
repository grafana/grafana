import { uniqueId } from 'lodash';
import React, { PureComponent } from 'react';

import {
  DataSourcePluginOptionsEditorProps,
  DataSourceSettings,
  SelectableValue,
  updateDatasourcePluginJsonDataOption,
} from '@grafana/data/src';
import { Alert, DataSourceHttpSettings, InlineField, Select, Field, Input, FieldSet } from '@grafana/ui/src';
import { config } from 'app/core/config';

import { BROWSER_MODE_DISABLED_MESSAGE } from '../../../constants';
import { InfluxOptions, InfluxOptionsV1, InfluxVersion } from '../../../types';

import { InfluxFluxConfig } from './InfluxFluxConfig';
import { InfluxInfluxQLConfig } from './InfluxInfluxQLConfig';
import { InfluxSqlConfig } from './InfluxSQLConfig';

<<<<<<< HEAD
const { Input } = LegacyForms;

const versionMap: Record<InfluxVersion, SelectableValue<InfluxVersion>> = {
  [InfluxVersion.InfluxQL]: {
=======
const versions: Array<SelectableValue<InfluxVersion>> = [
  {
>>>>>>> 2442532f
    label: 'InfluxQL',
    value: InfluxVersion.InfluxQL,
    description: 'The InfluxDB SQL-like query language.',
  },
  [InfluxVersion.SQL]: {
    label: 'SQL',
    value: InfluxVersion.SQL,
    description: 'Native SQL language. Supported in InfluxDB 3.0',
  },
  [InfluxVersion.Flux]: {
    label: 'Flux',
    value: InfluxVersion.Flux,
    description: 'Supported in InfluxDB 2.x and 1.8+',
  },
};

const versions: Array<SelectableValue<InfluxVersion>> = [
  versionMap[InfluxVersion.InfluxQL],
  versionMap[InfluxVersion.Flux],
];

const versionsWithSQL: Array<SelectableValue<InfluxVersion>> = [
  versionMap[InfluxVersion.InfluxQL],
  versionMap[InfluxVersion.SQL],
  versionMap[InfluxVersion.Flux],
];

export type Props = DataSourcePluginOptionsEditorProps<InfluxOptions>;
type State = {
  maxSeries: string | undefined;
};

export class ConfigEditor extends PureComponent<Props, State> {
  state = {
    maxSeries: '',
  };

  htmlPrefix: string;

  constructor(props: Props) {
    super(props);
    this.state.maxSeries = props.options.jsonData.maxSeries?.toString() || '';
    this.htmlPrefix = uniqueId('influxdb-config');
  }

  versionNotice = {
    Flux: 'Support for Flux in Grafana is currently in beta',
    SQL: 'Support for SQL in Grafana is currently in alpha',
  };

  onVersionChanged = (selected: SelectableValue<InfluxVersion>) => {
    const { options, onOptionsChange } = this.props;

    const copy: DataSourceSettings<InfluxOptionsV1, {}> = {
      ...options,
      jsonData: {
        ...options.jsonData,
        version: selected.value,
      },
    };
    if (selected.value === InfluxVersion.Flux) {
      copy.access = 'proxy';
      copy.basicAuth = true;
      copy.jsonData.httpMode = 'POST';

      // Remove old 1x configs
      const { user, database, ...rest } = copy;

      onOptionsChange(rest as DataSourceSettings<InfluxOptions, {}>);
    } else {
      onOptionsChange(copy);
    }
  };

  renderJsonDataOptions() {
    switch (this.props.options.jsonData.version) {
      case InfluxVersion.InfluxQL:
        return <InfluxInfluxQLConfig {...this.props} />;
      case InfluxVersion.Flux:
        return <InfluxFluxConfig {...this.props} />;
      case InfluxVersion.SQL:
        return <InfluxSqlConfig {...this.props} />;
      default:
        return <InfluxInfluxQLConfig {...this.props} />;
    }
  }

  render() {
    const { options, onOptionsChange } = this.props;
    const isDirectAccess = options.access === 'direct';

    return (
      <>
<<<<<<< HEAD
        <h3 className="page-heading">Query Language</h3>
        <div className="gf-form-group">
          <div className="gf-form-inline">
            <div className="gf-form">
              <Select
                aria-label="Query language"
                className="width-30"
                value={versionMap[options.jsonData.version ?? InfluxVersion.InfluxQL]}
                options={config.featureToggles.influxdbSqlSupport ? versionsWithSQL : versions}
                defaultValue={versionMap[InfluxVersion.InfluxQL]}
                onChange={this.onVersionChanged}
              />
            </div>
          </div>
        </div>
=======
        <FieldSet>
          <h3 className="page-heading">Query language</h3>
          <Field>
            <Select
              aria-label="Query language"
              className="width-30"
              value={this.getQueryLanguageDropdownValue(options.jsonData.version)}
              options={config.featureToggles.influxdbSqlSupport ? versionsWithSQL : versions}
              defaultValue={versions[0]}
              onChange={this.onVersionChanged}
            />
          </Field>
        </FieldSet>
>>>>>>> 2442532f

        {options.jsonData.version !== InfluxVersion.InfluxQL && (
          <Alert severity="info" title={this.versionNotice[options.jsonData.version!]}>
            <p>
              Please report any issues to: <br />
              <a href="https://github.com/grafana/grafana/issues/new/choose">
                https://github.com/grafana/grafana/issues
              </a>
            </p>
          </Alert>
        )}

        {isDirectAccess && (
          <Alert title="Error" severity="error">
            {BROWSER_MODE_DISABLED_MESSAGE}
          </Alert>
        )}

        <DataSourceHttpSettings
          showAccessOptions={isDirectAccess}
          dataSourceConfig={options}
          defaultUrl="http://localhost:8086"
          onChange={onOptionsChange}
          secureSocksDSProxyEnabled={config.secureSocksDSProxyEnabled}
        />
        <FieldSet>
          <h3 className="page-heading">InfluxDB Details</h3>
          {this.renderJsonDataOptions()}
          <InlineField
            labelWidth={20}
            label="Max series"
            tooltip="Limit the number of series/tables that Grafana will process. Lower this number to prevent abuse, and increase it if you have lots of small time series and not all are shown. Defaults to 1000."
          >
            <Input
              placeholder="1000"
              type="number"
              className="width-20"
              value={this.state.maxSeries}
              onChange={(event: { currentTarget: { value: string } }) => {
                // We duplicate this state so that we allow to write freely inside the input. We don't have
                // any influence over saving so this seems to be only way to do this.
                this.setState({ maxSeries: event.currentTarget.value });
                const val = parseInt(event.currentTarget.value, 10);
                updateDatasourcePluginJsonDataOption(this.props, 'maxSeries', Number.isFinite(val) ? val : undefined);
              }}
            />
          </InlineField>
        </FieldSet>
      </>
    );
  }
}

export default ConfigEditor;<|MERGE_RESOLUTION|>--- conflicted
+++ resolved
@@ -17,15 +17,8 @@
 import { InfluxInfluxQLConfig } from './InfluxInfluxQLConfig';
 import { InfluxSqlConfig } from './InfluxSQLConfig';
 
-<<<<<<< HEAD
-const { Input } = LegacyForms;
-
 const versionMap: Record<InfluxVersion, SelectableValue<InfluxVersion>> = {
   [InfluxVersion.InfluxQL]: {
-=======
-const versions: Array<SelectableValue<InfluxVersion>> = [
-  {
->>>>>>> 2442532f
     label: 'InfluxQL',
     value: InfluxVersion.InfluxQL,
     description: 'The InfluxDB SQL-like query language.',
@@ -119,37 +112,19 @@
 
     return (
       <>
-<<<<<<< HEAD
-        <h3 className="page-heading">Query Language</h3>
-        <div className="gf-form-group">
-          <div className="gf-form-inline">
-            <div className="gf-form">
-              <Select
-                aria-label="Query language"
-                className="width-30"
-                value={versionMap[options.jsonData.version ?? InfluxVersion.InfluxQL]}
-                options={config.featureToggles.influxdbSqlSupport ? versionsWithSQL : versions}
-                defaultValue={versionMap[InfluxVersion.InfluxQL]}
-                onChange={this.onVersionChanged}
-              />
-            </div>
-          </div>
-        </div>
-=======
         <FieldSet>
           <h3 className="page-heading">Query language</h3>
           <Field>
             <Select
               aria-label="Query language"
               className="width-30"
-              value={this.getQueryLanguageDropdownValue(options.jsonData.version)}
+              value={versionMap[options.jsonData.version ?? InfluxVersion.InfluxQL]}
               options={config.featureToggles.influxdbSqlSupport ? versionsWithSQL : versions}
-              defaultValue={versions[0]}
+              defaultValue={versionMap[InfluxVersion.InfluxQL]}
               onChange={this.onVersionChanged}
             />
           </Field>
         </FieldSet>
->>>>>>> 2442532f
 
         {options.jsonData.version !== InfluxVersion.InfluxQL && (
           <Alert severity="info" title={this.versionNotice[options.jsonData.version!]}>
