--- conflicted
+++ resolved
@@ -86,10 +86,6 @@
           </InlineFormLabel>
           <Select
             aria-label="Select HTTP method"
-<<<<<<< HEAD
-            menuShouldPortal
-=======
->>>>>>> 0ca4ccfa
             options={httpOptions}
             value={httpOptions.find((o) => o.value === options.jsonData.httpMethod)}
             onChange={onChangeHandler('httpMethod', options, onOptionsChange)}
