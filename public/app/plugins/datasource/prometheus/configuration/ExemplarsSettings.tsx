import { css } from '@emotion/css';
import React from 'react';

import { selectors } from '@grafana/e2e-selectors';
import { Button, useTheme2 } from '@grafana/ui';

import { ExemplarTraceIdDestination } from '../types';

import { overhaulStyles } from './ConfigEditor';
import ExemplarSetting from './ExemplarSetting';

type Props = {
  options?: ExemplarTraceIdDestination[];
  onChange: (value: ExemplarTraceIdDestination[]) => void;
  disabled?: boolean;
};

export function ExemplarsSettings({ options, onChange, disabled }: Props) {
  const theme = useTheme2();
  const styles = overhaulStyles(theme);
  return (
    <div className={styles.sectionBottomPadding}>
      <h6 className="page-heading">Exemplars</h6>

      {options &&
        options.map((option, index) => {
          return (
            <ExemplarSetting
              key={index}
              value={option}
              onChange={(newField) => {
                const newOptions = [...options];
                newOptions.splice(index, 1, newField);
                onChange(newOptions);
              }}
              onDelete={() => {
                const newOptions = [...options];
                newOptions.splice(index, 1);
                onChange(newOptions);
              }}
              disabled={disabled}
            />
          );
        })}

      {!disabled && (
        <Button
          variant="secondary"
          aria-label={selectors.components.DataSource.Prometheus.configPage.exemplarsAddButton}
          className={css`
            margin-bottom: 10px;
          `}
          icon="plus"
          onClick={(event) => {
            event.preventDefault();
            const newOptions = [...(options || []), { name: 'traceID' }];
            onChange(newOptions);
          }}
        >
          Add
        </Button>
      )}
<<<<<<< HEAD
    </div>
=======

      {disabled && !options && <i>No exemplars configurations</i>}
    </>
>>>>>>> c96b704a
  );
}<|MERGE_RESOLUTION|>--- conflicted
+++ resolved
@@ -60,12 +60,7 @@
           Add
         </Button>
       )}
-<<<<<<< HEAD
+      {disabled && !options && <i>No exemplars configurations</i>}
     </div>
-=======
-
-      {disabled && !options && <i>No exemplars configurations</i>}
-    </>
->>>>>>> c96b704a
   );
 }