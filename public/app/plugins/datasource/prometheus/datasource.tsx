import { cloneDeep, defaults } from 'lodash';
import LRU from 'lru-cache';
import React from 'react';
import { forkJoin, lastValueFrom, merge, Observable, of, OperatorFunction, pipe, throwError } from 'rxjs';
import { catchError, filter, map, tap } from 'rxjs/operators';
import semver from 'semver/preload';

import {
  AnnotationEvent,
  CoreApp,
  DataQueryError,
  DataQueryRequest,
  DataQueryResponse,
  DataSourceInstanceSettings,
  DataSourceWithQueryExportSupport,
  DataSourceWithQueryImportSupport,
  dateMath,
  DateTime,
  AbstractQuery,
  LoadingState,
  rangeUtil,
  ScopedVars,
  TimeRange,
  DataFrame,
  dateTime,
  AnnotationQueryRequest,
  QueryFixAction,
} from '@grafana/data';
import {
  BackendSrvRequest,
  FetchError,
  FetchResponse,
  getBackendSrv,
  DataSourceWithBackend,
  BackendDataSourceResponse,
  toDataQueryResponse,
  isFetchError,
} from '@grafana/runtime';
import { Badge, BadgeColor, Tooltip } from '@grafana/ui';
import { safeStringifyValue } from 'app/core/utils/explore';
import { discoverDataSourceFeatures } from 'app/features/alerting/unified/api/buildInfo';
import { getTimeSrv, TimeSrv } from 'app/features/dashboard/services/TimeSrv';
import { getTemplateSrv, TemplateSrv } from 'app/features/templating/template_srv';
import { PromApplication, PromApiFeatures } from 'app/types/unified-alerting-dto';

import { addLabelToQuery } from './add_label_to_query';
import { AnnotationQueryEditor } from './components/AnnotationQueryEditor';
import PrometheusLanguageProvider from './language_provider';
import { expandRecordingRules } from './language_utils';
import { renderLegendFormat } from './legend';
import PrometheusMetricFindQuery from './metric_find_query';
import { getInitHints, getQueryHints } from './query_hints';
import { getOriginalMetricName, transform, transformV2 } from './result_transformer';
import {
  ExemplarTraceIdDestination,
  PromDataErrorResponse,
  PromDataSuccessResponse,
  PromExemplarData,
  PromMatrixData,
  PromOptions,
  PromQuery,
  PromQueryRequest,
  PromQueryType,
  PromScalarData,
  PromVectorData,
} from './types';
import { PrometheusVariableSupport } from './variables';

const ANNOTATION_QUERY_STEP_DEFAULT = '60s';
const GET_AND_POST_METADATA_ENDPOINTS = ['api/v1/query', 'api/v1/query_range', 'api/v1/series', 'api/v1/labels'];

export class PrometheusDatasource
  extends DataSourceWithBackend<PromQuery, PromOptions>
  implements DataSourceWithQueryImportSupport<PromQuery>, DataSourceWithQueryExportSupport<PromQuery>
{
  type: string;
  editorSrc: string;
  ruleMappings: { [index: string]: string };
  url: string;
  id: number;
  directUrl: string;
  access: 'direct' | 'proxy';
  basicAuth: any;
  withCredentials: any;
  metricsNameCache = new LRU<string, string[]>({ max: 10 });
  interval: string;
  queryTimeout: string | undefined;
  httpMethod: string;
  languageProvider: PrometheusLanguageProvider;
  exemplarTraceIdDestinations: ExemplarTraceIdDestination[] | undefined;
  lookupsDisabled: boolean;
  customQueryParameters: any;
  datasourceConfigurationPrometheusFlavor?: PromApplication;
  datasourceConfigurationPrometheusVersion?: string;
  exemplarsAvailable: boolean;
  subType: PromApplication;
  rulerEnabled: boolean;

  constructor(
    instanceSettings: DataSourceInstanceSettings<PromOptions>,
    private readonly templateSrv: TemplateSrv = getTemplateSrv(),
    private readonly timeSrv: TimeSrv = getTimeSrv(),
    languageProvider?: PrometheusLanguageProvider
  ) {
    super(instanceSettings);

    this.type = 'prometheus';
    this.subType = PromApplication.Prometheus;
    this.rulerEnabled = false;
    this.editorSrc = 'app/features/prometheus/partials/query.editor.html';
    this.id = instanceSettings.id;
    this.url = instanceSettings.url!;
    this.access = instanceSettings.access;
    this.basicAuth = instanceSettings.basicAuth;
    this.withCredentials = instanceSettings.withCredentials;
    this.interval = instanceSettings.jsonData.timeInterval || '15s';
    this.queryTimeout = instanceSettings.jsonData.queryTimeout;
    this.httpMethod = instanceSettings.jsonData.httpMethod || 'GET';
    // `directUrl` is never undefined, we set it at https://github.com/grafana/grafana/blob/main/pkg/api/frontendsettings.go#L108
    // here we "fall back" to this.url to make typescript happy, but it should never happen
    this.directUrl = instanceSettings.jsonData.directUrl ?? this.url;
    this.exemplarTraceIdDestinations = instanceSettings.jsonData.exemplarTraceIdDestinations;
    this.ruleMappings = {};
    this.languageProvider = languageProvider ?? new PrometheusLanguageProvider(this);
    this.lookupsDisabled = instanceSettings.jsonData.disableMetricsLookup ?? false;
    this.customQueryParameters = new URLSearchParams(instanceSettings.jsonData.customQueryParameters);
    this.datasourceConfigurationPrometheusFlavor = instanceSettings.jsonData.prometheusType;
    this.datasourceConfigurationPrometheusVersion = instanceSettings.jsonData.prometheusVersion;
    this.variables = new PrometheusVariableSupport(this, this.templateSrv, this.timeSrv);
    this.exemplarsAvailable = true;

    // This needs to be here and cannot be static because of how annotations typing affects casting of data source
    // objects to DataSourceApi types.
    // We don't use the default processing for prometheus.
    // See standardAnnotationSupport.ts/[shouldUseMappingUI|shouldUseLegacyRunner]
    this.annotations = {
      QueryEditor: AnnotationQueryEditor,
    };
  }

  init = async () => {
    this.loadRules();
    this.exemplarsAvailable = await this.areExemplarsAvailable();
  };

  getQueryDisplayText(query: PromQuery) {
    return query.expr;
  }

<<<<<<< HEAD
  doesDatasourceSupportLabelsMatchAPI(): boolean {
=======
  hasLabelsMatchAPISupport(): boolean {
>>>>>>> 3cbbf706
    return (
      // https://github.com/prometheus/prometheus/releases/tag/v2.24.0
      this._isDatasourceVersionGreaterOrEqualTo('2.24.0', PromApplication.Prometheus) ||
      // All versions of Mimir support matchers for labels API
      this._isDatasourceVersionGreaterOrEqualTo('2.0.0', PromApplication.Mimir) ||
      // https://github.com/cortexproject/cortex/discussions/4542
      this._isDatasourceVersionGreaterOrEqualTo('1.11.0', PromApplication.Cortex) ||
      // https://github.com/thanos-io/thanos/pull/3566
      //https://github.com/thanos-io/thanos/releases/tag/v0.18.0
      this._isDatasourceVersionGreaterOrEqualTo('0.18', PromApplication.Thanos)
    );
  }

  _isDatasourceVersionGreaterOrEqualTo(targetVersion: string, targetFlavor: PromApplication): boolean {
    // User hasn't configured flavor/version yet, default behavior is to not support features that require version configuration when not provided
    if (!this.datasourceConfigurationPrometheusVersion || !this.datasourceConfigurationPrometheusFlavor) {
      return false;
    }

    if (targetFlavor !== this.datasourceConfigurationPrometheusFlavor) {
      return false;
    }

    return semver.gte(this.datasourceConfigurationPrometheusVersion, targetVersion);
  }

  _addTracingHeaders(httpOptions: PromQueryRequest, options: DataQueryRequest<PromQuery>) {
    httpOptions.headers = {};
    if (this.access === 'proxy') {
      httpOptions.headers['X-Dashboard-Id'] = options.dashboardId;
      httpOptions.headers['X-Dashboard-UID'] = options.dashboardUID;
      httpOptions.headers['X-Panel-Id'] = options.panelId;
    }
  }

  /**
   * Any request done from this data source should go through here as it contains some common processing for the
   * request. Any processing done here needs to be also copied on the backend as this goes through data source proxy
   * but not through the same code as alerting.
   */
  _request<T = any>(
    url: string,
    data: Record<string, string> | null,
    overrides: Partial<BackendSrvRequest> = {}
  ): Observable<FetchResponse<T>> {
    if (this.access === 'direct') {
      const error = new Error(
        'Browser access mode in the Prometheus datasource is no longer available. Switch to server access mode.'
      );
      return throwError(() => error);
    }

    data = data || {};
    for (const [key, value] of this.customQueryParameters) {
      if (data[key] == null) {
        data[key] = value;
      }
    }

    let queryUrl = this.url + url;
    if (url.startsWith(`/api/datasources/${this.id}`)) {
      // This url is meant to be a replacement for the whole URL. Replace the entire URL
      queryUrl = url;
    }

    const options: BackendSrvRequest = defaults(overrides, {
      url: queryUrl,
      method: this.httpMethod,
      headers: {},
    });

    if (options.method === 'GET') {
      if (data && Object.keys(data).length) {
        options.url =
          options.url +
          (options.url.search(/\?/) >= 0 ? '&' : '?') +
          Object.entries(data)
            .map(([k, v]) => `${encodeURIComponent(k)}=${encodeURIComponent(v)}`)
            .join('&');
      }
    } else {
      options.headers!['Content-Type'] = 'application/x-www-form-urlencoded';
      options.data = data;
    }

    if (this.basicAuth || this.withCredentials) {
      options.withCredentials = true;
    }

    if (this.basicAuth) {
      options.headers!.Authorization = this.basicAuth;
    }

    return getBackendSrv().fetch<T>(options);
  }

  async importFromAbstractQueries(abstractQueries: AbstractQuery[]): Promise<PromQuery[]> {
    return abstractQueries.map((abstractQuery) => this.languageProvider.importFromAbstractQuery(abstractQuery));
  }

  async exportToAbstractQueries(queries: PromQuery[]): Promise<AbstractQuery[]> {
    return queries.map((query) => this.languageProvider.exportToAbstractQuery(query));
  }

  // Use this for tab completion features, wont publish response to other components
  async metadataRequest<T = any>(url: string, params = {}, options?: Partial<BackendSrvRequest>) {
    // If URL includes endpoint that supports POST and GET method, try to use configured method. This might fail as POST is supported only in v2.10+.
    if (GET_AND_POST_METADATA_ENDPOINTS.some((endpoint) => url.includes(endpoint))) {
      try {
        return await lastValueFrom(
          this._request<T>(`/api/datasources/${this.id}/resources${url}`, params, {
            method: this.httpMethod,
            hideFromInspector: true,
            showErrorAlert: false,
            ...options,
          })
        );
      } catch (err) {
        // If status code of error is Method Not Allowed (405) and HTTP method is POST, retry with GET
        if (this.httpMethod === 'POST' && isFetchError(err) && (err.status === 405 || err.status === 400)) {
          console.warn(`Couldn't use configured POST HTTP method for this request. Trying to use GET method instead.`);
        } else {
          throw err;
        }
      }
    }

    return await lastValueFrom(
      this._request<T>(`/api/datasources/${this.id}/resources${url}`, params, {
        method: 'GET',
        hideFromInspector: true,
        ...options,
      })
    ); // toPromise until we change getTagValues, getTagKeys to Observable
  }

  interpolateQueryExpr(value: string | string[] = [], variable: any) {
    // if no multi or include all do not regexEscape
    if (!variable.multi && !variable.includeAll) {
      return prometheusRegularEscape(value);
    }

    if (typeof value === 'string') {
      return prometheusSpecialRegexEscape(value);
    }

    const escapedValues = value.map((val) => prometheusSpecialRegexEscape(val));

    if (escapedValues.length === 1) {
      return escapedValues[0];
    }

    return '(' + escapedValues.join('|') + ')';
  }

  targetContainsTemplate(target: PromQuery) {
    return this.templateSrv.containsTemplate(target.expr);
  }

  prepareTargets = (options: DataQueryRequest<PromQuery>, start: number, end: number) => {
    const queries: PromQueryRequest[] = [];
    const activeTargets: PromQuery[] = [];
    const clonedTargets = cloneDeep(options.targets);

    for (const target of clonedTargets) {
      if (!target.expr || target.hide) {
        continue;
      }

      target.requestId = options.panelId + target.refId;
      const metricName = this.languageProvider.histogramMetrics.find((m) => target.expr.includes(m));

      // In Explore, we run both (instant and range) queries if both are true (selected) or both are undefined (legacy Explore queries)
      if (options.app === CoreApp.Explore && target.range === target.instant) {
        // Create instant target
        const instantTarget: any = cloneDeep(target);
        instantTarget.format = 'table';
        instantTarget.instant = true;
        instantTarget.range = false;
        instantTarget.valueWithRefId = true;
        delete instantTarget.maxDataPoints;
        instantTarget.requestId += '_instant';

        // Create range target
        const rangeTarget: any = cloneDeep(target);
        rangeTarget.format = 'time_series';
        rangeTarget.instant = false;
        instantTarget.range = true;

        // Create exemplar query
        if (target.exemplar) {
          // Only create exemplar target for different metric names
          if (
            !metricName ||
            (metricName && !activeTargets.some((activeTarget) => activeTarget.expr.includes(metricName)))
          ) {
            const exemplarTarget = cloneDeep(target);
            exemplarTarget.instant = false;
            exemplarTarget.requestId += '_exemplar';
            queries.push(this.createQuery(exemplarTarget, options, start, end));
            activeTargets.push(exemplarTarget);
          }
          instantTarget.exemplar = false;
          rangeTarget.exemplar = false;
        }

        // Add both targets to activeTargets and queries arrays
        activeTargets.push(instantTarget, rangeTarget);
        queries.push(
          this.createQuery(instantTarget, options, start, end),
          this.createQuery(rangeTarget, options, start, end)
        );
        // If running only instant query in Explore, format as table
      } else if (target.instant && options.app === CoreApp.Explore) {
        const instantTarget: any = cloneDeep(target);
        instantTarget.format = 'table';
        queries.push(this.createQuery(instantTarget, options, start, end));
        activeTargets.push(instantTarget);
      } else {
        // It doesn't make sense to query for exemplars in dashboard if only instant is selected
        if (target.exemplar && !target.instant) {
          if (
            !metricName ||
            (metricName && !activeTargets.some((activeTarget) => activeTarget.expr.includes(metricName)))
          ) {
            const exemplarTarget = cloneDeep(target);
            exemplarTarget.requestId += '_exemplar';
            queries.push(this.createQuery(exemplarTarget, options, start, end));
            activeTargets.push(exemplarTarget);
          }
          target.exemplar = false;
        }
        queries.push(this.createQuery(target, options, start, end));
        activeTargets.push(target);
      }
    }

    return {
      queries,
      activeTargets,
    };
  };

  shouldRunExemplarQuery(target: PromQuery, request: DataQueryRequest<PromQuery>): boolean {
    if (target.exemplar) {
      // We check all already processed targets and only create exemplar target for not used metric names
      const metricName = this.languageProvider.histogramMetrics.find((m) => target.expr.includes(m));
      // Remove targets that weren't processed yet (in targets array they are after current target)
      const currentTargetIdx = request.targets.findIndex((t) => t.refId === target.refId);
      const targets = request.targets.slice(0, currentTargetIdx).filter((t) => !t.hide);

      if (!metricName || (metricName && !targets.some((t) => t.expr.includes(metricName)))) {
        return true;
      }
      return false;
    }
    return false;
  }

  processTargetV2(target: PromQuery, request: DataQueryRequest<PromQuery>) {
    const processedTarget = {
      ...target,
      queryType: PromQueryType.timeSeriesQuery,
      exemplar: this.shouldRunExemplarQuery(target, request),
      requestId: request.panelId + target.refId,
      // We need to pass utcOffsetSec to backend to calculate aligned range
      utcOffsetSec: this.timeSrv.timeRange().to.utcOffset() * 60,
    };
    return processedTarget;
  }

  query(request: DataQueryRequest<PromQuery>): Observable<DataQueryResponse> {
    if (this.access === 'proxy') {
      const targets = request.targets.map((target) => this.processTargetV2(target, request));
      return super
        .query({ ...request, targets })
        .pipe(
          map((response) =>
            transformV2(response, request, { exemplarTraceIdDestinations: this.exemplarTraceIdDestinations })
          )
        );
      // Run queries trough browser/proxy
    } else {
      const start = this.getPrometheusTime(request.range.from, false);
      const end = this.getPrometheusTime(request.range.to, true);
      const { queries, activeTargets } = this.prepareTargets(request, start, end);

      // No valid targets, return the empty result to save a round trip.
      if (!queries || !queries.length) {
        return of({
          data: [],
          state: LoadingState.Done,
        });
      }

      if (request.app === CoreApp.Explore) {
        return this.exploreQuery(queries, activeTargets, end);
      }

      return this.panelsQuery(queries, activeTargets, end, request.requestId, request.scopedVars);
    }
  }

  private exploreQuery(queries: PromQueryRequest[], activeTargets: PromQuery[], end: number) {
    let runningQueriesCount = queries.length;

    const subQueries = queries.map((query, index) => {
      const target = activeTargets[index];

      const filterAndMapResponse = pipe(
        // Decrease the counter here. We assume that each request returns only single value and then completes
        // (should hold until there is some streaming requests involved).
        tap(() => runningQueriesCount--),
        filter((response: any) => (response.cancelled ? false : true)),
        map((response: any) => {
          const data = transform(response, {
            query,
            target,
            responseListLength: queries.length,
            exemplarTraceIdDestinations: this.exemplarTraceIdDestinations,
          });
          return {
            data,
            key: query.requestId,
            state: runningQueriesCount === 0 ? LoadingState.Done : LoadingState.Loading,
          } as DataQueryResponse;
        })
      );

      return this.runQuery(query, end, filterAndMapResponse);
    });

    return merge(...subQueries);
  }

  private panelsQuery(
    queries: PromQueryRequest[],
    activeTargets: PromQuery[],
    end: number,
    requestId: string,
    scopedVars: ScopedVars
  ) {
    const observables = queries.map((query, index) => {
      const target = activeTargets[index];

      const filterAndMapResponse = pipe(
        filter((response: any) => (response.cancelled ? false : true)),
        map((response: any) => {
          const data = transform(response, {
            query,
            target,
            responseListLength: queries.length,
            scopedVars,
            exemplarTraceIdDestinations: this.exemplarTraceIdDestinations,
          });
          return data;
        })
      );

      return this.runQuery(query, end, filterAndMapResponse);
    });

    return forkJoin(observables).pipe(
      map((results) => {
        const data = results.reduce((result, current) => {
          return [...result, ...current];
        }, []);
        return {
          data,
          key: requestId,
          state: LoadingState.Done,
        };
      })
    );
  }

  private runQuery<T>(query: PromQueryRequest, end: number, filter: OperatorFunction<any, T>): Observable<T> {
    if (query.instant) {
      return this.performInstantQuery(query, end).pipe(filter);
    }

    if (query.exemplar) {
      return this.getExemplars(query).pipe(
        catchError(() => {
          return of({
            data: [],
            state: LoadingState.Done,
          });
        }),
        filter
      );
    }

    return this.performTimeSeriesQuery(query, query.start, query.end).pipe(filter);
  }

  createQuery(target: PromQuery, options: DataQueryRequest<PromQuery>, start: number, end: number) {
    const query: PromQueryRequest = {
      hinting: target.hinting,
      instant: target.instant,
      exemplar: target.exemplar,
      step: 0,
      expr: '',
      requestId: target.requestId,
      refId: target.refId,
      start: 0,
      end: 0,
    };
    const range = Math.ceil(end - start);

    // options.interval is the dynamically calculated interval
    let interval: number = rangeUtil.intervalToSeconds(options.interval);
    // Minimum interval ("Min step"), if specified for the query, or same as interval otherwise.
    const minInterval = rangeUtil.intervalToSeconds(
      this.templateSrv.replace(target.interval || options.interval, options.scopedVars)
    );
    // Scrape interval as specified for the query ("Min step") or otherwise taken from the datasource.
    // Min step field can have template variables in it, make sure to replace it.
    const scrapeInterval = target.interval
      ? rangeUtil.intervalToSeconds(this.templateSrv.replace(target.interval, options.scopedVars))
      : rangeUtil.intervalToSeconds(this.interval);

    const intervalFactor = target.intervalFactor || 1;
    // Adjust the interval to take into account any specified minimum and interval factor plus Prometheus limits
    const adjustedInterval = this.adjustInterval(interval, minInterval, range, intervalFactor);
    let scopedVars = {
      ...options.scopedVars,
      ...this.getRangeScopedVars(options.range),
      ...this.getRateIntervalScopedVariable(adjustedInterval, scrapeInterval),
    };
    // If the interval was adjusted, make a shallow copy of scopedVars with updated interval vars
    if (interval !== adjustedInterval) {
      interval = adjustedInterval;
      scopedVars = Object.assign({}, options.scopedVars, {
        __interval: { text: interval + 's', value: interval + 's' },
        __interval_ms: { text: interval * 1000, value: interval * 1000 },
        ...this.getRateIntervalScopedVariable(interval, scrapeInterval),
        ...this.getRangeScopedVars(options.range),
      });
    }
    query.step = interval;

    let expr = target.expr;

    // Apply adhoc filters
    expr = this.enhanceExprWithAdHocFilters(expr);

    // Only replace vars in expression after having (possibly) updated interval vars
    query.expr = this.templateSrv.replace(expr, scopedVars, this.interpolateQueryExpr);

    // Align query interval with step to allow query caching and to ensure
    // that about-same-time query results look the same.
    const adjusted = alignRange(start, end, query.step, this.timeSrv.timeRange().to.utcOffset() * 60);
    query.start = adjusted.start;
    query.end = adjusted.end;
    this._addTracingHeaders(query, options);

    return query;
  }

  getRateIntervalScopedVariable(interval: number, scrapeInterval: number) {
    // Fall back to the default scrape interval of 15s if scrapeInterval is 0 for some reason.
    if (scrapeInterval === 0) {
      scrapeInterval = 15;
    }
    const rateInterval = Math.max(interval + scrapeInterval, 4 * scrapeInterval);
    return { __rate_interval: { text: rateInterval + 's', value: rateInterval + 's' } };
  }

  adjustInterval(interval: number, minInterval: number, range: number, intervalFactor: number) {
    // Prometheus will drop queries that might return more than 11000 data points.
    // Calculate a safe interval as an additional minimum to take into account.
    // Fractional safeIntervals are allowed, however serve little purpose if the interval is greater than 1
    // If this is the case take the ceil of the value.
    let safeInterval = range / 11000;
    if (safeInterval > 1) {
      safeInterval = Math.ceil(safeInterval);
    }
    return Math.max(interval * intervalFactor, minInterval, safeInterval);
  }

  performTimeSeriesQuery(query: PromQueryRequest, start: number, end: number) {
    if (start > end) {
      throw { message: 'Invalid time range' };
    }

    const url = '/api/v1/query_range';
    const data: any = {
      query: query.expr,
      start,
      end,
      step: query.step,
    };

    if (this.queryTimeout) {
      data['timeout'] = this.queryTimeout;
    }

    return this._request<PromDataSuccessResponse<PromMatrixData>>(url, data, {
      requestId: query.requestId,
      headers: query.headers,
    }).pipe(
      catchError((err: FetchError<PromDataErrorResponse<PromMatrixData>>) => {
        if (err.cancelled) {
          return of(err);
        }

        return throwError(this.handleErrors(err, query));
      })
    );
  }

  performInstantQuery(
    query: PromQueryRequest,
    time: number
  ): Observable<FetchResponse<PromDataSuccessResponse<PromVectorData | PromScalarData>> | FetchError> {
    const url = '/api/v1/query';
    const data: any = {
      query: query.expr,
      time,
    };

    if (this.queryTimeout) {
      data['timeout'] = this.queryTimeout;
    }

    return this._request<PromDataSuccessResponse<PromVectorData | PromScalarData>>(
      `/api/datasources/${this.id}/resources${url}`,
      data,
      {
        requestId: query.requestId,
        headers: query.headers,
      }
    ).pipe(
      catchError((err: FetchError<PromDataErrorResponse<PromVectorData | PromScalarData>>) => {
        if (err.cancelled) {
          return of(err);
        }

        return throwError(this.handleErrors(err, query));
      })
    );
  }

  handleErrors = (err: any, target: PromQuery) => {
    const error: DataQueryError = {
      message: (err && err.statusText) || 'Unknown error during query transaction. Please check JS console logs.',
      refId: target.refId,
    };

    if (err.data) {
      if (typeof err.data === 'string') {
        error.message = err.data;
      } else if (err.data.error) {
        error.message = safeStringifyValue(err.data.error);
      }
    } else if (err.message) {
      error.message = err.message;
    } else if (typeof err === 'string') {
      error.message = err;
    }

    error.status = err.status;
    error.statusText = err.statusText;

    return error;
  };

  metricFindQuery(query: string) {
    if (!query) {
      return Promise.resolve([]);
    }

    const scopedVars = {
      __interval: { text: this.interval, value: this.interval },
      __interval_ms: { text: rangeUtil.intervalToMs(this.interval), value: rangeUtil.intervalToMs(this.interval) },
      ...this.getRangeScopedVars(this.timeSrv.timeRange()),
    };
    const interpolated = this.templateSrv.replace(query, scopedVars, this.interpolateQueryExpr);
    const metricFindQuery = new PrometheusMetricFindQuery(this, interpolated);
    return metricFindQuery.process();
  }

  getRangeScopedVars(range: TimeRange = this.timeSrv.timeRange()) {
    const msRange = range.to.diff(range.from);
    const sRange = Math.round(msRange / 1000);
    return {
      __range_ms: { text: msRange, value: msRange },
      __range_s: { text: sRange, value: sRange },
      __range: { text: sRange + 's', value: sRange + 's' },
    };
  }

  async annotationQuery(options: AnnotationQueryRequest<PromQuery>): Promise<AnnotationEvent[]> {
    if (this.access === 'direct') {
      const error = new Error(
        'Browser access mode in the Prometheus datasource is no longer available. Switch to server access mode.'
      );
      return Promise.reject(error);
    }

    const annotation = options.annotation;
    const { expr = '' } = annotation;

    if (!expr) {
      return Promise.resolve([]);
    }

    const step = options.annotation.step || ANNOTATION_QUERY_STEP_DEFAULT;
    const queryModel = {
      expr,
      range: true,
      instant: false,
      exemplar: false,
      interval: step,
      queryType: PromQueryType.timeSeriesQuery,
      refId: 'X',
      datasource: this.getRef(),
    };

    return await lastValueFrom(
      getBackendSrv()
        .fetch<BackendDataSourceResponse>({
          url: '/api/ds/query',
          method: 'POST',
          data: {
            from: (this.getPrometheusTime(options.range.from, false) * 1000).toString(),
            to: (this.getPrometheusTime(options.range.to, true) * 1000).toString(),
            queries: [this.applyTemplateVariables(queryModel, {})],
          },
          requestId: `prom-query-${annotation.name}`,
        })
        .pipe(
          map((rsp: FetchResponse<BackendDataSourceResponse>) => {
            return this.processAnnotationResponse(options, rsp.data);
          })
        )
    );
  }

  processAnnotationResponse = (options: AnnotationQueryRequest<PromQuery>, data: BackendDataSourceResponse) => {
    const frames: DataFrame[] = toDataQueryResponse({ data: data }).data;
    if (!frames || !frames.length) {
      return [];
    }

    const annotation = options.annotation;
    const { tagKeys = '', titleFormat = '', textFormat = '' } = annotation;

    const step = rangeUtil.intervalToSeconds(annotation.step || ANNOTATION_QUERY_STEP_DEFAULT) * 1000;
    const tagKeysArray = tagKeys.split(',');

    const eventList: AnnotationEvent[] = [];

    for (const frame of frames) {
      const timeField = frame.fields[0];
      const valueField = frame.fields[1];
      const labels = valueField?.labels || {};

      const tags = Object.keys(labels)
        .filter((label) => tagKeysArray.includes(label))
        .map((label) => labels[label]);

      const timeValueTuple: Array<[number, number]> = [];

      let idx = 0;
      valueField.values.toArray().forEach((value: string) => {
        let timeStampValue: number;
        let valueValue: number;
        const time = timeField.values.get(idx);

        // If we want to use value as a time, we use value as timeStampValue and valueValue will be 1
        if (options.annotation.useValueForTime) {
          timeStampValue = Math.floor(parseFloat(value));
          valueValue = 1;
        } else {
          timeStampValue = Math.floor(parseFloat(time));
          valueValue = parseFloat(value);
        }

        idx++;
        timeValueTuple.push([timeStampValue, valueValue]);
      });

      const activeValues = timeValueTuple.filter((value) => value[1] > 0);
      const activeValuesTimestamps = activeValues.map((value) => value[0]);

      // Instead of creating singular annotation for each active event we group events into region if they are less
      // or equal to `step` apart.
      let latestEvent: AnnotationEvent | null = null;

      for (const timestamp of activeValuesTimestamps) {
        // We already have event `open` and we have new event that is inside the `step` so we just update the end.
        if (latestEvent && (latestEvent.timeEnd ?? 0) + step >= timestamp) {
          latestEvent.timeEnd = timestamp;
          continue;
        }

        // Event exists but new one is outside of the `step` so we add it to eventList.
        if (latestEvent) {
          eventList.push(latestEvent);
        }

        // We start a new region.
        latestEvent = {
          time: timestamp,
          timeEnd: timestamp,
          annotation,
          title: renderLegendFormat(titleFormat, labels),
          tags,
          text: renderLegendFormat(textFormat, labels),
        };
      }

      if (latestEvent) {
        // Finish up last point if we have one
        latestEvent.timeEnd = activeValuesTimestamps[activeValuesTimestamps.length - 1];
        eventList.push(latestEvent);
      }
    }

    return eventList;
  };

  getExemplars(query: PromQueryRequest) {
    const url = '/api/v1/query_exemplars';
    return this._request<PromDataSuccessResponse<PromExemplarData>>(
      url,
      { query: query.expr, start: query.start.toString(), end: query.end.toString() },
      { requestId: query.requestId, headers: query.headers }
    );
  }

  async getTagKeys(options?: any) {
    if (options?.series) {
      // Get tags for the provided series only
      const seriesLabels: Array<Record<string, string[]>> = await Promise.all(
        options.series.map((series: string) => this.languageProvider.fetchSeriesLabels(series))
      );
      // Combines tags from all options.series provided
      let tags: string[] = [];
      seriesLabels.map((value) => (tags = tags.concat(Object.keys(value))));
      const uniqueLabels = [...new Set(tags)];
      return uniqueLabels.map((value: any) => ({ text: value }));
    } else {
      // Get all tags
      const result = await this.metadataRequest('/api/v1/labels');
      return result?.data?.data?.map((value: any) => ({ text: value })) ?? [];
    }
  }

  async getTagValues(options: { key?: string } = {}) {
    const result = await this.metadataRequest(`/api/v1/label/${options.key}/values`);
    return result?.data?.data?.map((value: any) => ({ text: value })) ?? [];
  }

  async getBuildInfo() {
    try {
      const buildInfo = await discoverDataSourceFeatures({ url: this.url, name: this.name, type: 'prometheus' });
      return buildInfo;
    } catch (error) {
      // We don't want to break the rest of functionality if build info does not work correctly
      return undefined;
    }
  }

  getBuildInfoMessage(buildInfo: PromApiFeatures) {
    const enabled = <Badge color="green" icon="check" text="Ruler API enabled" />;
    const disabled = <Badge color="orange" icon="exclamation-triangle" text="Ruler API not enabled" />;
    const unsupported = (
      <Tooltip
        placement="top"
        content="Prometheus does not allow editing rules, connect to either a Mimir or Cortex datasource to manage alerts via Grafana."
      >
        <div>
          <Badge color="red" icon="exclamation-triangle" text="Ruler API not supported" />
        </div>
      </Tooltip>
    );

    const LOGOS = {
      [PromApplication.Cortex]: '/public/app/plugins/datasource/prometheus/img/cortex_logo.svg',
      [PromApplication.Mimir]: '/public/app/plugins/datasource/prometheus/img/mimir_logo.svg',
      [PromApplication.Prometheus]: '/public/app/plugins/datasource/prometheus/img/prometheus_logo.svg',
      [PromApplication.Thanos]: '/public/app/plugins/datasource/prometheus/img/thanos_logo.svg',
    };

    const COLORS: Record<PromApplication, BadgeColor> = {
      [PromApplication.Cortex]: 'blue',
      [PromApplication.Mimir]: 'orange',
      [PromApplication.Prometheus]: 'red',
      [PromApplication.Thanos]: 'purple', // Purple hex taken from thanos.io
    };

    const AppDisplayNames: Record<PromApplication, string> = {
      [PromApplication.Cortex]: 'Cortex',
      [PromApplication.Mimir]: 'Mimir',
      [PromApplication.Prometheus]: 'Prometheus',
      [PromApplication.Thanos]: 'Thanos',
    };

    const application = this.datasourceConfigurationPrometheusFlavor ?? buildInfo.application;

    // this will inform the user about what "subtype" the datasource is; Mimir, Cortex or vanilla Prometheus
    const applicationSubType = (
      <Badge
        text={
          <span>
            <img
              style={{ width: 14, height: 14, verticalAlign: 'text-bottom' }}
              src={LOGOS[application ?? PromApplication.Prometheus]}
              alt=""
            />{' '}
            {application ? AppDisplayNames[application] : 'Unknown'}
          </span>
        }
        color={COLORS[application ?? PromApplication.Prometheus]}
      />
    );

    return (
      <div
        style={{
          display: 'grid',
          gridTemplateColumns: 'max-content max-content',
          rowGap: '0.5rem',
          columnGap: '2rem',
          marginTop: '1rem',
        }}
      >
        <div>Type</div>
        <div>{applicationSubType}</div>
        <>
          <div>Ruler API</div>
          {/* Prometheus does not have a Ruler API – so show that it is not supported */}
          {buildInfo.application === PromApplication.Prometheus && <div>{unsupported}</div>}
          {buildInfo.application !== PromApplication.Prometheus && (
            <div>{buildInfo.features.rulerApiEnabled ? enabled : disabled}</div>
          )}
        </>
      </div>
    );
  }

  async testDatasource() {
    const now = new Date().getTime();
    const request: DataQueryRequest<PromQuery> = {
      targets: [{ refId: 'test', expr: '1+1', instant: true }],
      requestId: `${this.id}-health`,
      scopedVars: {},
      dashboardId: 0,
      panelId: 0,
      interval: '1m',
      intervalMs: 60000,
      maxDataPoints: 1,
      range: {
        from: dateTime(now - 1000),
        to: dateTime(now),
      },
    } as DataQueryRequest<PromQuery>;

    const buildInfo = await this.getBuildInfo();

    return lastValueFrom(this.query(request))
      .then((res: DataQueryResponse) => {
        if (!res || !res.data || res.state !== LoadingState.Done) {
          return { status: 'error', message: `Error reading Prometheus: ${res?.error?.message}` };
        } else {
          return {
            status: 'success',
            message: 'Data source is working',
            details: buildInfo && {
              verboseMessage: this.getBuildInfoMessage(buildInfo),
            },
          };
        }
      })
      .catch((err: any) => {
        console.error('Prometheus Error', err);
        return { status: 'error', message: err.message };
      });
  }

  interpolateVariablesInQueries(queries: PromQuery[], scopedVars: ScopedVars): PromQuery[] {
    let expandedQueries = queries;
    if (queries && queries.length) {
      expandedQueries = queries.map((query) => {
        const expandedQuery = {
          ...query,
          datasource: this.getRef(),
          expr: this.enhanceExprWithAdHocFilters(
            this.templateSrv.replace(query.expr, scopedVars, this.interpolateQueryExpr)
          ),
          interval: this.templateSrv.replace(query.interval, scopedVars),
        };
        return expandedQuery;
      });
    }
    return expandedQueries;
  }

  getQueryHints(query: PromQuery, result: any[]) {
    return getQueryHints(query.expr ?? '', result, this);
  }

  getInitHints() {
    return getInitHints(this);
  }

  async loadRules() {
    try {
      const res = await this.metadataRequest('/api/v1/rules', {}, { showErrorAlert: false });
      const groups = res.data?.data?.groups;

      if (groups) {
        this.ruleMappings = extractRuleMappingFromGroups(groups);
      }
    } catch (e) {
      console.log('Rules API is experimental. Ignore next error.');
      console.error(e);
    }
  }

  async areExemplarsAvailable() {
    try {
      const res = await this.metadataRequest(
        '/api/v1/query_exemplars',
        {
          query: 'test',
          start: dateTime().subtract(30, 'minutes').valueOf().toString(),
          end: dateTime().valueOf().toString(),
        },
        {
          // Avoid alerting the user if this test fails
          showErrorAlert: false,
        }
      );
      if (res.data.status === 'success') {
        return true;
      }
      return false;
    } catch (err) {
      return false;
    }
  }

  modifyQuery(query: PromQuery, action: QueryFixAction): PromQuery {
    let expression = query.expr ?? '';
    switch (action.type) {
      case 'ADD_FILTER': {
        const { key, value } = action.options ?? {};
        if (key && value) {
          expression = addLabelToQuery(expression, key, value);
        }

        break;
      }
      case 'ADD_FILTER_OUT': {
        const { key, value } = action.options ?? {};
        if (key && value) {
          expression = addLabelToQuery(expression, key, value, '!=');
        }
        break;
      }
      case 'ADD_HISTOGRAM_QUANTILE': {
        expression = `histogram_quantile(0.95, sum(rate(${expression}[$__rate_interval])) by (le))`;
        break;
      }
      case 'ADD_RATE': {
        expression = `rate(${expression}[$__rate_interval])`;
        break;
      }
      case 'ADD_SUM': {
        expression = `sum(${expression.trim()}) by ($1)`;
        break;
      }
      case 'EXPAND_RULES': {
        if (action.options) {
          expression = expandRecordingRules(expression, action.options);
        }
        break;
      }
      default:
        break;
    }
    return { ...query, expr: expression };
  }

  getPrometheusTime(date: string | DateTime, roundUp: boolean) {
    if (typeof date === 'string') {
      date = dateMath.parse(date, roundUp)!;
    }

    return Math.ceil(date.valueOf() / 1000);
  }

  getTimeRangeParams(): { start: string; end: string } {
    const range = this.timeSrv.timeRange();
    return {
      start: this.getPrometheusTime(range.from, false).toString(),
      end: this.getPrometheusTime(range.to, true).toString(),
    };
  }

  getOriginalMetricName(labelData: { [key: string]: string }) {
    return getOriginalMetricName(labelData);
  }

  enhanceExprWithAdHocFilters(expr: string) {
    const adhocFilters = this.templateSrv.getAdhocFilters(this.name);

    const finalQuery = adhocFilters.reduce((acc: string, filter: { key?: any; operator?: any; value?: any }) => {
      const { key, operator } = filter;
      let { value } = filter;
      if (operator === '=~' || operator === '!~') {
        value = prometheusRegularEscape(value);
      }
      return addLabelToQuery(acc, key, value, operator);
    }, expr);
    return finalQuery;
  }

  // Used when running queries trough backend
  filterQuery(query: PromQuery): boolean {
    if (query.hide || !query.expr) {
      return false;
    }
    return true;
  }

  // Used when running queries trough backend
  applyTemplateVariables(target: PromQuery, scopedVars: ScopedVars): Record<string, any> {
    const variables = cloneDeep(scopedVars);

    // We want to interpolate these variables on backend
    delete variables.__interval;
    delete variables.__interval_ms;

    //Add ad hoc filters
    const expr = this.enhanceExprWithAdHocFilters(target.expr);

    return {
      ...target,
      legendFormat: this.templateSrv.replace(target.legendFormat, variables),
      expr: this.templateSrv.replace(expr, variables, this.interpolateQueryExpr),
      interval: this.templateSrv.replace(target.interval, variables),
    };
  }

  getVariables(): string[] {
    return this.templateSrv.getVariables().map((v) => `$${v.name}`);
  }

  interpolateString(string: string) {
    return this.templateSrv.replace(string, undefined, this.interpolateQueryExpr);
  }
}

/**
 * Align query range to step.
 * Rounds start and end down to a multiple of step.
 * @param start Timestamp marking the beginning of the range.
 * @param end Timestamp marking the end of the range.
 * @param step Interval to align start and end with.
 * @param utcOffsetSec Number of seconds current timezone is offset from UTC
 */
export function alignRange(
  start: number,
  end: number,
  step: number,
  utcOffsetSec: number
): { end: number; start: number } {
  const alignedEnd = Math.floor((end + utcOffsetSec) / step) * step - utcOffsetSec;
  const alignedStart = Math.floor((start + utcOffsetSec) / step) * step - utcOffsetSec;
  return {
    end: alignedEnd,
    start: alignedStart,
  };
}

export function extractRuleMappingFromGroups(groups: any[]) {
  return groups.reduce(
    (mapping, group) =>
      group.rules
        .filter((rule: any) => rule.type === 'recording')
        .reduce(
          (acc: { [key: string]: string }, rule: any) => ({
            ...acc,
            [rule.name]: rule.query,
          }),
          mapping
        ),
    {}
  );
}

// NOTE: these two functions are very similar to the escapeLabelValueIn* functions
// in language_utils.ts, but they are not exactly the same algorithm, and we found
// no way to reuse one in the another or vice versa.
export function prometheusRegularEscape(value: any) {
  return typeof value === 'string' ? value.replace(/\\/g, '\\\\').replace(/'/g, "\\\\'") : value;
}

export function prometheusSpecialRegexEscape(value: any) {
  return typeof value === 'string' ? value.replace(/\\/g, '\\\\\\\\').replace(/[$^*{}\[\]\'+?.()|]/g, '\\\\$&') : value;
}<|MERGE_RESOLUTION|>--- conflicted
+++ resolved
@@ -147,11 +147,7 @@
     return query.expr;
   }
 
-<<<<<<< HEAD
-  doesDatasourceSupportLabelsMatchAPI(): boolean {
-=======
   hasLabelsMatchAPISupport(): boolean {
->>>>>>> 3cbbf706
     return (
       // https://github.com/prometheus/prometheus/releases/tag/v2.24.0
       this._isDatasourceVersionGreaterOrEqualTo('2.24.0', PromApplication.Prometheus) ||
