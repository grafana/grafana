import 'whatwg-fetch'; // fetch polyfill needed backendSrv
import { of } from 'rxjs';

import { DataSourceInstanceSettings, toUtc } from '@grafana/data';
import { FetchResponse } from '@grafana/runtime';
import { backendSrv } from 'app/core/services/backend_srv'; // will use the version in __mocks__
import { TemplateSrv } from 'app/features/templating/template_srv';

import { PromApplication } from '../../../types/unified-alerting-dto';

import { PrometheusDatasource } from './datasource';
import PrometheusMetricFindQuery from './metric_find_query';
import { PromApplication, PromOptions } from './types';

jest.mock('@grafana/runtime', () => ({
  ...jest.requireActual('@grafana/runtime'),
  getBackendSrv: () => backendSrv,
}));

const fetchMock = jest.spyOn(backendSrv, 'fetch');

const instanceSettings = {
  url: 'proxied',
  id: 1,
  uid: 'ABCDEF',
  directUrl: 'direct',
  user: 'test',
  password: 'mupp',
  jsonData: { httpMethod: 'GET' },
} as Partial<DataSourceInstanceSettings<PromOptions>> as DataSourceInstanceSettings<PromOptions>;
const raw = {
  from: toUtc('2018-04-25 10:00'),
  to: toUtc('2018-04-25 11:00'),
};

jest.mock('app/features/dashboard/services/TimeSrv', () => ({
  __esModule: true,
  getTimeSrv: jest.fn().mockReturnValue({
    timeRange() {
      return {
        from: raw.from,
        to: raw.to,
        raw: raw,
      };
    },
  }),
}));

const templateSrvStub = {
  getAdhocFilters: jest.fn().mockImplementation(() => []),
  replace: jest.fn().mockImplementation((a: string) => a),
} as unknown as TemplateSrv;

beforeEach(() => {
  jest.clearAllMocks();
});

describe('PrometheusMetricFindQuery', () => {
  let legacyPrometheusDatasource: PrometheusDatasource;
  let prometheusDatasource: PrometheusDatasource;
  beforeEach(() => {
    legacyPrometheusDatasource = new PrometheusDatasource(instanceSettings, templateSrvStub);
    prometheusDatasource = new PrometheusDatasource(
      {
        ...instanceSettings,
        jsonData: { ...instanceSettings.jsonData, prometheusVersion: '2.2.0', prometheusType: PromApplication.Mimir },
      },
      templateSrvStub
    );
  });

  const setupMetricFindQuery = (data: any, datasource?: PrometheusDatasource) => {
    fetchMock.mockImplementation(() => of({ status: 'success', data: data.response } as unknown as FetchResponse));
    return new PrometheusMetricFindQuery(datasource ?? legacyPrometheusDatasource, data.query);
  };

  describe('When performing metricFindQuery', () => {
    it('label_names() should generate label name search query', async () => {
      const query = setupMetricFindQuery({
        query: 'label_names()',
        response: {
          data: ['name1', 'name2', 'name3'],
        },
      });
      const results = await query.process();

      expect(results).toHaveLength(3);
      expect(fetchMock).toHaveBeenCalledTimes(1);
      expect(fetchMock).toHaveBeenCalledWith({
        method: 'GET',
        url: `/api/datasources/uid/ABCDEF/resources/api/v1/labels?start=${raw.from.unix()}&end=${raw.to.unix()}`,
        hideFromInspector: true,
        showErrorAlert: false,
        headers: {
          'X-Grafana-Cache': 'private, max-age=60',
        },
      });
    });

    it('label_values(resource) should generate label search query', async () => {
      const query = setupMetricFindQuery({
        query: 'label_values(resource)',
        response: {
          data: ['value1', 'value2', 'value3'],
        },
      });
      const results = await query.process();

      expect(results).toHaveLength(3);
      expect(fetchMock).toHaveBeenCalledTimes(1);
      expect(fetchMock).toHaveBeenCalledWith({
        method: 'GET',
        url: `/api/datasources/uid/ABCDEF/resources/api/v1/label/resource/values?start=${raw.from.unix()}&end=${raw.to.unix()}`,
        hideFromInspector: true,
        headers: {},
      });
    });

    // <LegacyPrometheus>
    it('label_values(metric, resource) should generate series query with correct time', async () => {
      const query = setupMetricFindQuery({
        query: 'label_values(metric, resource)',
        response: {
          data: [
            { __name__: 'metric', resource: 'value1' },
            { __name__: 'metric', resource: 'value2' },
            { __name__: 'metric', resource: 'value3' },
          ],
        },
      });
      const results = await query.process();

      expect(results).toHaveLength(3);
      expect(fetchMock).toHaveBeenCalledTimes(1);
      expect(fetchMock).toHaveBeenCalledWith({
        method: 'GET',
        url: `/api/datasources/uid/ABCDEF/resources/api/v1/series?match${encodeURIComponent(
          '[]'
        )}=metric&start=${raw.from.unix()}&end=${raw.to.unix()}`,
        hideFromInspector: true,
        showErrorAlert: false,
        headers: {},
      });
    });

    it('label_values(metric{label1="foo", label2="bar", label3="baz"}, resource) should generate series query with correct time', async () => {
      const query = setupMetricFindQuery({
        query: 'label_values(metric{label1="foo", label2="bar", label3="baz"}, resource)',
        response: {
          data: [
            { __name__: 'metric', resource: 'value1' },
            { __name__: 'metric', resource: 'value2' },
            { __name__: 'metric', resource: 'value3' },
          ],
        },
      });
      const results = await query.process();

      expect(results).toHaveLength(3);
      expect(fetchMock).toHaveBeenCalledTimes(1);
      expect(fetchMock).toHaveBeenCalledWith({
        method: 'GET',
        url: '/api/datasources/uid/ABCDEF/resources/api/v1/series?match%5B%5D=metric%7Blabel1%3D%22foo%22%2C%20label2%3D%22bar%22%2C%20label3%3D%22baz%22%7D&start=1524650400&end=1524654000',
        hideFromInspector: true,
        showErrorAlert: false,
        headers: {},
      });
    });

    it('label_values(metric, resource) result should not contain empty string', async () => {
      const query = setupMetricFindQuery({
        query: 'label_values(metric, resource)',
        response: {
          data: [
            { __name__: 'metric', resource: 'value1' },
            { __name__: 'metric', resource: 'value2' },
            { __name__: 'metric', resource: '' },
          ],
        },
      });
      const results = await query.process();

      expect(results).toHaveLength(2);
      expect(results[0].text).toBe('value1');
      expect(results[1].text).toBe('value2');
      expect(fetchMock).toHaveBeenCalledTimes(1);
      expect(fetchMock).toHaveBeenCalledWith({
        method: 'GET',
        url: `/api/datasources/uid/ABCDEF/resources/api/v1/series?match${encodeURIComponent(
          '[]'
        )}=metric&start=${raw.from.unix()}&end=${raw.to.unix()}`,
        hideFromInspector: true,
        showErrorAlert: false,
        headers: {},
      });
    });
    // </LegacyPrometheus>

    it('metrics(metric.*) should generate metric name query', async () => {
      const query = setupMetricFindQuery({
        query: 'metrics(metric.*)',
        response: {
          data: ['metric1', 'metric2', 'metric3', 'nomatch'],
        },
      });
      const results = await query.process();

      expect(results).toHaveLength(3);
      expect(fetchMock).toHaveBeenCalledTimes(1);
      expect(fetchMock).toHaveBeenCalledWith({
        method: 'GET',
        url: `/api/datasources/uid/ABCDEF/resources/api/v1/label/__name__/values?start=${raw.from.unix()}&end=${raw.to.unix()}`,
        hideFromInspector: true,
        headers: {},
      });
    });

    it('query_result(metric) should generate metric name query', async () => {
      const query = setupMetricFindQuery({
        query: 'query_result(metric)',
        response: {
          data: {
            resultType: 'vector',
            result: [
              {
                metric: { __name__: 'metric', job: 'testjob' },
                value: [1443454528.0, '3846'],
              },
            ],
          },
        },
      });
      const results = await query.process();

      expect(results).toHaveLength(1);
      expect(results[0].text).toBe('metric{job="testjob"} 3846 1443454528000');
      expect(fetchMock).toHaveBeenCalledTimes(1);
      expect(fetchMock).toHaveBeenCalledWith({
        method: 'GET',
<<<<<<< HEAD
        url: `/api/datasources/1/resources/api/v1/query?query=metric&time=${raw.to.unix()}`,
=======
        url: `/api/datasources/uid/ABCDEF/resources/api/v1/query?query=metric&time=${raw.to.unix()}`,
>>>>>>> ae830f68
        requestId: undefined,
        headers: {},
      });
    });

    it('query_result(metric) should handle scalar resultTypes separately', async () => {
      const query = setupMetricFindQuery({
        query: 'query_result(1+1)',
        response: {
          data: {
            resultType: 'scalar',
            result: [1443454528.0, '2'],
          },
        },
      });
      const results = await query.process();
      expect(results).toHaveLength(1);
      expect(results[0].text).toBe('2');
      expect(fetchMock).toHaveBeenCalledTimes(1);
      expect(fetchMock).toHaveBeenCalledWith({
        method: 'GET',
<<<<<<< HEAD
        url: `/api/datasources/1/resources/api/v1/query?query=1%2B1&time=${raw.to.unix()}`,
=======
        url: `/api/datasources/uid/ABCDEF/resources/api/v1/query?query=1%2B1&time=${raw.to.unix()}`,
>>>>>>> ae830f68
        requestId: undefined,
        headers: {},
      });
    });

    it('up{job="job1"} should fallback using generate series query', async () => {
      const query = setupMetricFindQuery({
        query: 'up{job="job1"}',
        response: {
          data: [
            { __name__: 'up', instance: '127.0.0.1:1234', job: 'job1' },
            { __name__: 'up', instance: '127.0.0.1:5678', job: 'job1' },
            { __name__: 'up', instance: '127.0.0.1:9102', job: 'job1' },
          ],
        },
      });
      const results = await query.process();

      expect(results).toHaveLength(3);
      expect(results[0].text).toBe('up{instance="127.0.0.1:1234",job="job1"}');
      expect(results[1].text).toBe('up{instance="127.0.0.1:5678",job="job1"}');
      expect(results[2].text).toBe('up{instance="127.0.0.1:9102",job="job1"}');
      expect(fetchMock).toHaveBeenCalledTimes(1);
      expect(fetchMock).toHaveBeenCalledWith({
        method: 'GET',
        url: `/api/datasources/uid/ABCDEF/resources/api/v1/series?match${encodeURIComponent('[]')}=${encodeURIComponent(
          'up{job="job1"}'
        )}&start=${raw.from.unix()}&end=${raw.to.unix()}`,
        hideFromInspector: true,
        showErrorAlert: false,
        headers: {},
      });
    });

    // <ModernPrometheus>
    it('label_values(metric, resource) should generate label values query with correct time', async () => {
      const metricName = 'metricName';
      const resourceName = 'resourceName';
      const query = setupMetricFindQuery(
        {
          query: `label_values(${metricName}, ${resourceName})`,
          response: {
            data: [
              { __name__: `${metricName}`, resourceName: 'value1' },
              { __name__: `${metricName}`, resourceName: 'value2' },
              { __name__: `${metricName}`, resourceName: 'value3' },
            ],
          },
        },
        prometheusDatasource
      );
      const results = await query.process();

      expect(results).toHaveLength(3);
      expect(fetchMock).toHaveBeenCalledTimes(1);
      expect(fetchMock).toHaveBeenCalledWith({
        method: 'GET',
<<<<<<< HEAD
        url: `/api/datasources/1/resources/api/v1/label/${resourceName}/values?match${encodeURIComponent(
=======
        url: `/api/datasources/uid/ABCDEF/resources/api/v1/label/${resourceName}/values?match${encodeURIComponent(
>>>>>>> ae830f68
          '[]'
        )}=${metricName}&start=${raw.from.unix()}&end=${raw.to.unix()}`,
        hideFromInspector: true,
        headers: {},
      });
    });

    it('label_values(metric{label1="foo", label2="bar", label3="baz"}, resource) should generate label values query with correct time', async () => {
      const metricName = 'metricName';
      const resourceName = 'resourceName';
      const label1Name = 'label1';
      const label1Value = 'label1Value';
      const query = setupMetricFindQuery(
        {
          query: `label_values(${metricName}{${label1Name}="${label1Value}"}, ${resourceName})`,
          response: {
            data: [{ __name__: metricName, resourceName: label1Value }],
          },
        },
        prometheusDatasource
      );
      const results = await query.process();

      expect(results).toHaveLength(1);
      expect(fetchMock).toHaveBeenCalledTimes(1);
      expect(fetchMock).toHaveBeenCalledWith({
        method: 'GET',
<<<<<<< HEAD
        url: `/api/datasources/1/resources/api/v1/label/${resourceName}/values?match%5B%5D=${metricName}%7B${label1Name}%3D%22${label1Value}%22%7D&start=1524650400&end=1524654000`,
=======
        url: `/api/datasources/uid/ABCDEF/resources/api/v1/label/${resourceName}/values?match%5B%5D=${metricName}%7B${label1Name}%3D%22${label1Value}%22%7D&start=1524650400&end=1524654000`,
>>>>>>> ae830f68
        hideFromInspector: true,
        headers: {},
      });
    });
    // </ ModernPrometheus>
  });
});<|MERGE_RESOLUTION|>--- conflicted
+++ resolved
@@ -5,8 +5,6 @@
 import { FetchResponse } from '@grafana/runtime';
 import { backendSrv } from 'app/core/services/backend_srv'; // will use the version in __mocks__
 import { TemplateSrv } from 'app/features/templating/template_srv';
-
-import { PromApplication } from '../../../types/unified-alerting-dto';
 
 import { PrometheusDatasource } from './datasource';
 import PrometheusMetricFindQuery from './metric_find_query';
@@ -237,11 +235,7 @@
       expect(fetchMock).toHaveBeenCalledTimes(1);
       expect(fetchMock).toHaveBeenCalledWith({
         method: 'GET',
-<<<<<<< HEAD
-        url: `/api/datasources/1/resources/api/v1/query?query=metric&time=${raw.to.unix()}`,
-=======
         url: `/api/datasources/uid/ABCDEF/resources/api/v1/query?query=metric&time=${raw.to.unix()}`,
->>>>>>> ae830f68
         requestId: undefined,
         headers: {},
       });
@@ -263,11 +257,7 @@
       expect(fetchMock).toHaveBeenCalledTimes(1);
       expect(fetchMock).toHaveBeenCalledWith({
         method: 'GET',
-<<<<<<< HEAD
-        url: `/api/datasources/1/resources/api/v1/query?query=1%2B1&time=${raw.to.unix()}`,
-=======
         url: `/api/datasources/uid/ABCDEF/resources/api/v1/query?query=1%2B1&time=${raw.to.unix()}`,
->>>>>>> ae830f68
         requestId: undefined,
         headers: {},
       });
@@ -325,11 +315,7 @@
       expect(fetchMock).toHaveBeenCalledTimes(1);
       expect(fetchMock).toHaveBeenCalledWith({
         method: 'GET',
-<<<<<<< HEAD
-        url: `/api/datasources/1/resources/api/v1/label/${resourceName}/values?match${encodeURIComponent(
-=======
         url: `/api/datasources/uid/ABCDEF/resources/api/v1/label/${resourceName}/values?match${encodeURIComponent(
->>>>>>> ae830f68
           '[]'
         )}=${metricName}&start=${raw.from.unix()}&end=${raw.to.unix()}`,
         hideFromInspector: true,
@@ -357,11 +343,7 @@
       expect(fetchMock).toHaveBeenCalledTimes(1);
       expect(fetchMock).toHaveBeenCalledWith({
         method: 'GET',
-<<<<<<< HEAD
-        url: `/api/datasources/1/resources/api/v1/label/${resourceName}/values?match%5B%5D=${metricName}%7B${label1Name}%3D%22${label1Value}%22%7D&start=1524650400&end=1524654000`,
-=======
         url: `/api/datasources/uid/ABCDEF/resources/api/v1/label/${resourceName}/values?match%5B%5D=${metricName}%7B${label1Name}%3D%22${label1Value}%22%7D&start=1524650400&end=1524654000`,
->>>>>>> ae830f68
         hideFromInspector: true,
         headers: {},
       });
