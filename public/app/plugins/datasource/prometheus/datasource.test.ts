import _ from 'lodash';
import {
  alignRange,
  extractRuleMappingFromGroups,
  PrometheusDatasource,
  prometheusRegularEscape,
  prometheusSpecialRegexEscape,
} from './datasource';
import {
  DataSourceInstanceSettings,
  DataQueryResponseData,
  DataQueryRequest,
  dateTime,
  CoreApp,
  LoadingState,
} from '@grafana/data';
import { PromOptions, PromQuery } from './types';
import templateSrv from 'app/features/templating/template_srv';
import { getTimeSrv, TimeSrv } from 'app/features/dashboard/services/TimeSrv';
import { CustomVariable } from 'app/features/templating/custom_variable';

const datasourceRequestMock = jest.fn().mockResolvedValue(createDefaultPromResponse());

jest.mock('./metric_find_query');
jest.mock('@grafana/runtime', () => ({
  getBackendSrv: () => ({
    datasourceRequest: datasourceRequestMock,
  }),
}));

jest.mock('app/features/templating/template_srv', () => {
  return {
    getAdhocFilters: jest.fn(() => [] as any[]),
    replace: jest.fn((a: string) => a),
  };
});

jest.mock('app/features/dashboard/services/TimeSrv', () => ({
  __esModule: true,
  getTimeSrv: jest.fn().mockReturnValue({
    timeRange(): any {
      return {
        from: dateTime(1531468681),
        to: dateTime(1531489712),
      };
    },
  }),
}));

const getAdhocFiltersMock = (templateSrv.getAdhocFilters as any) as jest.Mock<any>;
const replaceMock = (templateSrv.replace as any) as jest.Mock<any>;
const getTimeSrvMock = (getTimeSrv as any) as jest.Mock<TimeSrv>;

beforeEach(() => {
  datasourceRequestMock.mockClear();
  getAdhocFiltersMock.mockClear();
  replaceMock.mockClear();
  getTimeSrvMock.mockClear();
});

describe('PrometheusDatasource', () => {
  let ds: PrometheusDatasource;
  const instanceSettings = ({
    url: 'proxied',
    directUrl: 'direct',
    user: 'test',
    password: 'mupp',
    jsonData: {} as any,
  } as unknown) as DataSourceInstanceSettings<PromOptions>;

  beforeEach(() => {
    ds = new PrometheusDatasource(instanceSettings);
  });

  describe('Query', () => {
    it('returns empty array when no queries', done => {
      expect.assertions(2);

      ds.query(createDataRequest([])).subscribe({
        next(next) {
          expect(next.data).toEqual([]);
          expect(next.state).toBe(LoadingState.Done);
        },
        complete() {
          done();
        },
      });
    });

    it('performs time series queries', done => {
      expect.assertions(2);

      ds.query(createDataRequest([{}])).subscribe({
        next(next) {
          expect(next.data.length).not.toBe(0);
          expect(next.state).toBe(LoadingState.Done);
        },
        complete() {
          done();
        },
      });
    });

    it('with 2 queries and used from Explore, sends results as they arrive', done => {
      expect.assertions(4);

      const responseStatus = [LoadingState.Loading, LoadingState.Done];
      ds.query(createDataRequest([{}, {}], { app: CoreApp.Explore })).subscribe({
        next(next) {
          expect(next.data.length).not.toBe(0);
          expect(next.state).toBe(responseStatus.shift());
        },
        complete() {
          done();
        },
      });
    });

    it('with 2 queries and used from Panel, waits for all to finish until sending Done status', done => {
      expect.assertions(2);
      ds.query(createDataRequest([{}, {}], { app: CoreApp.Dashboard })).subscribe({
        next(next) {
          expect(next.data.length).not.toBe(0);
          expect(next.state).toBe(LoadingState.Done);
        },
        complete() {
          done();
        },
      });
    });
  });

  describe('Datasource metadata requests', () => {
    it('should perform a GET request with the default config', () => {
      ds.metadataRequest('/foo');
      expect(datasourceRequestMock.mock.calls.length).toBe(1);
      expect(datasourceRequestMock.mock.calls[0][0].method).toBe('GET');
    });

    it('should still perform a GET request with the DS HTTP method set to POST', () => {
      const postSettings = _.cloneDeep(instanceSettings);
      postSettings.jsonData.httpMethod = 'POST';
      const promDs = new PrometheusDatasource(postSettings);
      promDs.metadataRequest('/foo');
      expect(datasourceRequestMock.mock.calls.length).toBe(1);
      expect(datasourceRequestMock.mock.calls[0][0].method).toBe('GET');
    });
  });

  describe('When using adhoc filters', () => {
    const DEFAULT_QUERY_EXPRESSION = 'metric{job="foo"} - metric';
    const target = { expr: DEFAULT_QUERY_EXPRESSION };
    const originalAdhocFiltersMock = getAdhocFiltersMock();

    afterAll(() => {
      getAdhocFiltersMock.mockReturnValue(originalAdhocFiltersMock);
    });

    it('should not modify expression with no filters', () => {
      const result = ds.createQuery(target as any, { interval: '15s' } as any, 0, 0);
      expect(result).toMatchObject({ expr: DEFAULT_QUERY_EXPRESSION });
    });

    it('should add filters to expression', () => {
      getAdhocFiltersMock.mockReturnValue([
        {
          key: 'k1',
          operator: '=',
          value: 'v1',
        },
        {
          key: 'k2',
          operator: '!=',
          value: 'v2',
        },
      ]);
      const result = ds.createQuery(target as any, { interval: '15s' } as any, 0, 0);
      expect(result).toMatchObject({ expr: 'metric{job="foo",k1="v1",k2!="v2"} - metric{k1="v1",k2!="v2"}' });
    });

    it('should add escaping if needed to regex filter expressions', () => {
      getAdhocFiltersMock.mockReturnValue([
        {
          key: 'k1',
          operator: '=~',
          value: 'v.*',
        },
        {
          key: 'k2',
          operator: '=~',
          value: `v'.*`,
        },
      ]);
      const result = ds.createQuery(target as any, { interval: '15s' } as any, 0, 0);
      expect(result).toMatchObject({
        expr: `metric{job="foo",k1=~"v.*",k2=~"v\\\\'.*"} - metric{k1=~"v.*",k2=~"v\\\\'.*"}`,
      });
    });
  });

  describe('When performing performSuggestQuery', () => {
    it('should cache response', async () => {
      datasourceRequestMock.mockImplementation(() =>
        Promise.resolve({
          status: 'success',
          data: { data: ['value1', 'value2', 'value3'] },
        })
      );

      let results = await ds.performSuggestQuery('value', true);

      expect(results).toHaveLength(3);

      datasourceRequestMock.mockImplementation(jest.fn());
      results = await ds.performSuggestQuery('value', true);

      expect(results).toHaveLength(3);
    });
  });

  describe('When converting prometheus histogram to heatmap format', () => {
    let query: any;
    beforeEach(() => {
      query = {
        range: { from: dateTime(1443454528000), to: dateTime(1443454528000) },
        targets: [{ expr: 'test{job="testjob"}', format: 'heatmap', legendFormat: '{{le}}' }],
        interval: '1s',
      };
    });

    it('should convert cumullative histogram to ordinary', () => {
      const resultMock = [
        {
          metric: { __name__: 'metric', job: 'testjob', le: '10' },
          values: [
            [1443454528.0, '10'],
            [1443454528.0, '10'],
          ],
        },
        {
          metric: { __name__: 'metric', job: 'testjob', le: '20' },
          values: [
            [1443454528.0, '20'],
            [1443454528.0, '10'],
          ],
        },
        {
          metric: { __name__: 'metric', job: 'testjob', le: '30' },
          values: [
            [1443454528.0, '25'],
            [1443454528.0, '10'],
          ],
        },
      ];
      const responseMock = { data: { data: { result: resultMock } } };

      const expected = [
        {
          target: '10',
          datapoints: [
            [10, 1443454528000],
            [10, 1443454528000],
          ],
        },
        {
          target: '20',
          datapoints: [
            [10, 1443454528000],
            [0, 1443454528000],
          ],
        },
        {
          target: '30',
          datapoints: [
            [5, 1443454528000],
            [0, 1443454528000],
          ],
        },
      ];

      ds.performTimeSeriesQuery = jest.fn().mockReturnValue([responseMock]);
      ds.query(query).subscribe((result: any) => {
        const results = result.data;
        return expect(results).toMatchObject(expected);
      });
    });

    it('should sort series by label value', () => {
      const resultMock = [
        {
          metric: { __name__: 'metric', job: 'testjob', le: '2' },
          values: [
            [1443454528.0, '10'],
            [1443454528.0, '10'],
          ],
        },
        {
          metric: { __name__: 'metric', job: 'testjob', le: '4' },
          values: [
            [1443454528.0, '20'],
            [1443454528.0, '10'],
          ],
        },
        {
          metric: { __name__: 'metric', job: 'testjob', le: '+Inf' },
          values: [
            [1443454528.0, '25'],
            [1443454528.0, '10'],
          ],
        },
        {
          metric: { __name__: 'metric', job: 'testjob', le: '1' },
          values: [
            [1443454528.0, '25'],
            [1443454528.0, '10'],
          ],
        },
      ];
      const responseMock = { data: { data: { result: resultMock } } };

      const expected = ['1', '2', '4', '+Inf'];

      ds.performTimeSeriesQuery = jest.fn().mockReturnValue([responseMock]);
      ds.query(query).subscribe((result: any) => {
        const seriesLabels = _.map(result.data, 'target');
        return expect(seriesLabels).toEqual(expected);
      });
    });
  });

  describe('alignRange', () => {
    it('does not modify already aligned intervals with perfect step', () => {
      const range = alignRange(0, 3, 3, 0);
      expect(range.start).toEqual(0);
      expect(range.end).toEqual(3);
    });

    it('does modify end-aligned intervals to reflect number of steps possible', () => {
      const range = alignRange(1, 6, 3, 0);
      expect(range.start).toEqual(0);
      expect(range.end).toEqual(6);
    });

    it('does align intervals that are a multiple of steps', () => {
      const range = alignRange(1, 4, 3, 0);
      expect(range.start).toEqual(0);
      expect(range.end).toEqual(3);
    });

    it('does align intervals that are not a multiple of steps', () => {
      const range = alignRange(1, 5, 3, 0);
      expect(range.start).toEqual(0);
      expect(range.end).toEqual(3);
    });

    it('does align intervals with local midnight -UTC offset', () => {
      //week range, location 4+ hours UTC offset, 24h step time
      const range = alignRange(4 * 60 * 60, (7 * 24 + 4) * 60 * 60, 24 * 60 * 60, -4 * 60 * 60); //04:00 UTC, 7 day range
      expect(range.start).toEqual(4 * 60 * 60);
      expect(range.end).toEqual((7 * 24 + 4) * 60 * 60);
    });

    it('does align intervals with local midnight +UTC offset', () => {
      //week range, location 4- hours UTC offset, 24h step time
      const range = alignRange(20 * 60 * 60, (8 * 24 - 4) * 60 * 60, 24 * 60 * 60, 4 * 60 * 60); //20:00 UTC on day1, 7 days later is 20:00 on day8
      expect(range.start).toEqual(20 * 60 * 60);
      expect(range.end).toEqual((8 * 24 - 4) * 60 * 60);
    });
  });

  describe('extractRuleMappingFromGroups()', () => {
    it('returns empty mapping for no rule groups', () => {
      expect(extractRuleMappingFromGroups([])).toEqual({});
    });

    it('returns a mapping for recording rules only', () => {
      const groups = [
        {
          rules: [
            {
              name: 'HighRequestLatency',
              query: 'job:request_latency_seconds:mean5m{job="myjob"} > 0.5',
              type: 'alerting',
            },
            {
              name: 'job:http_inprogress_requests:sum',
              query: 'sum(http_inprogress_requests) by (job)',
              type: 'recording',
            },
          ],
          file: '/rules.yaml',
          interval: 60,
          name: 'example',
        },
      ];
      const mapping = extractRuleMappingFromGroups(groups);
      expect(mapping).toEqual({ 'job:http_inprogress_requests:sum': 'sum(http_inprogress_requests) by (job)' });
    });
  });

  describe('Prometheus regular escaping', () => {
    it('should not escape non-string', () => {
      expect(prometheusRegularEscape(12)).toEqual(12);
    });

    it('should not escape simple string', () => {
      expect(prometheusRegularEscape('cryptodepression')).toEqual('cryptodepression');
    });

    it("should escape '", () => {
      expect(prometheusRegularEscape("looking'glass")).toEqual("looking\\\\'glass");
    });

    it('should escape multiple characters', () => {
      expect(prometheusRegularEscape("'looking'glass'")).toEqual("\\\\'looking\\\\'glass\\\\'");
    });
  });

  describe('Prometheus regexes escaping', () => {
    it('should not escape simple string', () => {
      expect(prometheusSpecialRegexEscape('cryptodepression')).toEqual('cryptodepression');
    });

    it('should escape $^*+?.()|\\', () => {
      expect(prometheusSpecialRegexEscape("looking'glass")).toEqual("looking\\\\'glass");
      expect(prometheusSpecialRegexEscape('looking{glass')).toEqual('looking\\\\{glass');
      expect(prometheusSpecialRegexEscape('looking}glass')).toEqual('looking\\\\}glass');
      expect(prometheusSpecialRegexEscape('looking[glass')).toEqual('looking\\\\[glass');
      expect(prometheusSpecialRegexEscape('looking]glass')).toEqual('looking\\\\]glass');
      expect(prometheusSpecialRegexEscape('looking$glass')).toEqual('looking\\\\$glass');
      expect(prometheusSpecialRegexEscape('looking^glass')).toEqual('looking\\\\^glass');
      expect(prometheusSpecialRegexEscape('looking*glass')).toEqual('looking\\\\*glass');
      expect(prometheusSpecialRegexEscape('looking+glass')).toEqual('looking\\\\+glass');
      expect(prometheusSpecialRegexEscape('looking?glass')).toEqual('looking\\\\?glass');
      expect(prometheusSpecialRegexEscape('looking.glass')).toEqual('looking\\\\.glass');
      expect(prometheusSpecialRegexEscape('looking(glass')).toEqual('looking\\\\(glass');
      expect(prometheusSpecialRegexEscape('looking)glass')).toEqual('looking\\\\)glass');
      expect(prometheusSpecialRegexEscape('looking\\glass')).toEqual('looking\\\\\\\\glass');
      expect(prometheusSpecialRegexEscape('looking|glass')).toEqual('looking\\\\|glass');
    });

    it('should escape multiple special characters', () => {
      expect(prometheusSpecialRegexEscape('+looking$glass?')).toEqual('\\\\+looking\\\\$glass\\\\?');
    });
  });

  describe('When interpolating variables', () => {
    let customVariable: CustomVariable;
    beforeEach(() => {
      customVariable = new CustomVariable({}, {} as any);
    });

    describe('and value is a string', () => {
      it('should only escape single quotes', () => {
        expect(ds.interpolateQueryExpr("abc'$^*{}[]+?.()|", customVariable)).toEqual("abc\\\\'$^*{}[]+?.()|");
      });
    });

    describe('and value is a number', () => {
      it('should return a number', () => {
        expect(ds.interpolateQueryExpr(1000 as any, customVariable)).toEqual(1000);
      });
    });

    describe('and variable allows multi-value', () => {
      beforeEach(() => {
        customVariable.multi = true;
      });

      it('should regex escape values if the value is a string', () => {
        expect(ds.interpolateQueryExpr('looking*glass', customVariable)).toEqual('looking\\\\*glass');
      });

      it('should return pipe separated values if the value is an array of strings', () => {
        expect(ds.interpolateQueryExpr(['a|bc', 'de|f'], customVariable)).toEqual('a\\\\|bc|de\\\\|f');
      });
    });

    describe('and variable allows all', () => {
      beforeEach(() => {
        customVariable.includeAll = true;
      });

      it('should regex escape values if the array is a string', () => {
        expect(ds.interpolateQueryExpr('looking*glass', customVariable)).toEqual('looking\\\\*glass');
      });

      it('should return pipe separated values if the value is an array of strings', () => {
        expect(ds.interpolateQueryExpr(['a|bc', 'de|f'], customVariable)).toEqual('a\\\\|bc|de\\\\|f');
      });
    });
  });

  describe('metricFindQuery', () => {
    beforeEach(() => {
      const query = 'query_result(topk(5,rate(http_request_duration_microseconds_count[$__interval])))';
      replaceMock.mockImplementation(jest.fn);
      ds.metricFindQuery(query);
    });

    afterAll(() => {
      replaceMock.mockImplementation((a: string) => a);
    });

    it('should call templateSrv.replace with scopedVars', () => {
      expect(replaceMock.mock.calls[0][1]).toBeDefined();
    });

    it('should have the correct range and range_ms', () => {
      const range = replaceMock.mock.calls[0][1].__range;
      const rangeMs = replaceMock.mock.calls[0][1].__range_ms;
      const rangeS = replaceMock.mock.calls[0][1].__range_s;
      expect(range).toEqual({ text: '21s', value: '21s' });
      expect(rangeMs).toEqual({ text: 21031, value: 21031 });
      expect(rangeS).toEqual({ text: 21, value: 21 });
    });

    it('should pass the default interval value', () => {
      const interval = replaceMock.mock.calls[0][1].__interval;
      const intervalMs = replaceMock.mock.calls[0][1].__interval_ms;
      expect(interval).toEqual({ text: '15s', value: '15s' });
      expect(intervalMs).toEqual({ text: 15000, value: 15000 });
    });
  });
});

const SECOND = 1000;
const MINUTE = 60 * SECOND;
const HOUR = 60 * MINUTE;

const time = ({ hours = 0, seconds = 0, minutes = 0 }) => dateTime(hours * HOUR + minutes * MINUTE + seconds * SECOND);

describe('PrometheusDatasource', () => {
  const instanceSettings = ({
    url: 'proxied',
    directUrl: 'direct',
    user: 'test',
    password: 'mupp',
    jsonData: { httpMethod: 'GET' },
  } as unknown) as DataSourceInstanceSettings<PromOptions>;

  let ds: PrometheusDatasource;
  beforeEach(() => {
    ds = new PrometheusDatasource(instanceSettings);
  });

  describe('When querying prometheus with one target using query editor target spec', () => {
    describe('and query syntax is valid', () => {
      let results: any;
      const query = {
        range: { from: time({ seconds: 63 }), to: time({ seconds: 183 }) },
        targets: [{ expr: 'test{job="testjob"}', format: 'time_series' }],
        interval: '60s',
      };

      // Interval alignment with step
      const urlExpected = `proxied/api/v1/query_range?query=${encodeURIComponent(
        'test{job="testjob"}'
      )}&start=60&end=180&step=60`;

      beforeEach(async () => {
        const response = {
          data: {
            status: 'success',
            data: {
              resultType: 'matrix',
              result: [
                {
                  metric: { __name__: 'test', job: 'testjob' },
                  values: [[60, '3846']],
                },
              ],
            },
          },
        };
        datasourceRequestMock.mockImplementation(() => Promise.resolve(response));
        ds.query(query as any).subscribe((data: any) => {
          results = data;
        });
      });

      it('should generate the correct query', () => {
        const res = datasourceRequestMock.mock.calls[0][0];
        expect(res.method).toBe('GET');
        expect(res.url).toBe(urlExpected);
      });

      it('should return series list', async () => {
        expect(results.data.length).toBe(1);
        expect(results.data[0].target).toBe('test{job="testjob"}');
      });
    });

    describe('and query syntax is invalid', () => {
      let results: string;
      const query = {
        range: { from: time({ seconds: 63 }), to: time({ seconds: 183 }) },
        targets: [{ expr: 'tes;;t{job="testjob"}', format: 'time_series' }],
        interval: '60s',
      };

      const errMessage = 'parse error at char 25: could not parse remaining input';
      const response = {
        data: {
          status: 'error',
          errorType: 'bad_data',
          error: errMessage,
        },
      };

      it('should generate an error', () => {
        datasourceRequestMock.mockImplementation(() => Promise.reject(response));
        ds.query(query as any).subscribe((e: any) => {
          results = e.message;
          expect(results).toBe(`"${errMessage}"`);
        });
      });
    });
  });

  describe('When querying prometheus with one target which returns multiple series', () => {
    let results: any;
    const start = 60;
    const end = 360;
    const step = 60;

    const query = {
      range: { from: time({ seconds: start }), to: time({ seconds: end }) },
      targets: [{ expr: 'test{job="testjob"}', format: 'time_series' }],
      interval: '60s',
    };

    beforeEach(async () => {
      const response = {
        status: 'success',
        data: {
          data: {
            resultType: 'matrix',
            result: [
              {
                metric: { __name__: 'test', job: 'testjob', series: 'series 1' },
                values: [
                  [start + step * 1, '3846'],
                  [start + step * 3, '3847'],
                  [end - step * 1, '3848'],
                ],
              },
              {
                metric: { __name__: 'test', job: 'testjob', series: 'series 2' },
                values: [[start + step * 2, '4846']],
              },
            ],
          },
        },
      };

      datasourceRequestMock.mockImplementation(() => Promise.resolve(response));

      ds.query(query as any).subscribe((data: any) => {
        results = data;
      });
    });

    it('should be same length', () => {
      expect(results.data.length).toBe(2);
      expect(results.data[0].datapoints.length).toBe((end - start) / step + 1);
      expect(results.data[1].datapoints.length).toBe((end - start) / step + 1);
    });

    it('should fill null until first datapoint in response', () => {
      expect(results.data[0].datapoints[0][1]).toBe(start * 1000);
      expect(results.data[0].datapoints[0][0]).toBe(null);
      expect(results.data[0].datapoints[1][1]).toBe((start + step * 1) * 1000);
      expect(results.data[0].datapoints[1][0]).toBe(3846);
    });

    it('should fill null after last datapoint in response', () => {
      const length = (end - start) / step + 1;
      expect(results.data[0].datapoints[length - 2][1]).toBe((end - step * 1) * 1000);
      expect(results.data[0].datapoints[length - 2][0]).toBe(3848);
      expect(results.data[0].datapoints[length - 1][1]).toBe(end * 1000);
      expect(results.data[0].datapoints[length - 1][0]).toBe(null);
    });

    it('should fill null at gap between series', () => {
      expect(results.data[0].datapoints[2][1]).toBe((start + step * 2) * 1000);
      expect(results.data[0].datapoints[2][0]).toBe(null);
      expect(results.data[1].datapoints[1][1]).toBe((start + step * 1) * 1000);
      expect(results.data[1].datapoints[1][0]).toBe(null);
      expect(results.data[1].datapoints[3][1]).toBe((start + step * 3) * 1000);
      expect(results.data[1].datapoints[3][0]).toBe(null);
    });
  });

  describe('When querying prometheus with one target and instant = true', () => {
    let results: any;
    const urlExpected = `proxied/api/v1/query?query=${encodeURIComponent('test{job="testjob"}')}&time=123`;
    const query = {
      range: { from: time({ seconds: 63 }), to: time({ seconds: 123 }) },
      targets: [{ expr: 'test{job="testjob"}', format: 'time_series', instant: true }],
      interval: '60s',
    };

    beforeEach(async () => {
      const response = {
        status: 'success',
        data: {
          data: {
            resultType: 'vector',
            result: [
              {
                metric: { __name__: 'test', job: 'testjob' },
                value: [123, '3846'],
              },
            ],
          },
        },
      };

      datasourceRequestMock.mockImplementation(() => Promise.resolve(response));
      ds.query(query as any).subscribe((data: any) => {
        results = data;
      });
    });

    it('should generate the correct query', () => {
      const res = datasourceRequestMock.mock.calls[0][0];
      expect(res.method).toBe('GET');
      expect(res.url).toBe(urlExpected);
    });

    it('should return series list', () => {
      expect(results.data.length).toBe(1);
      expect(results.data[0].target).toBe('test{job="testjob"}');
    });
  });

  describe('When performing annotationQuery', () => {
    let results: any;
    const options: any = {
      annotation: {
        expr: 'ALERTS{alertstate="firing"}',
        tagKeys: 'job',
        titleFormat: '{{alertname}}',
        textFormat: '{{instance}}',
      },
      range: {
        from: time({ seconds: 63 }),
        to: time({ seconds: 123 }),
      },
    };

    const response = {
      status: 'success',
      data: {
        data: {
          resultType: 'matrix',
          result: [
            {
              metric: {
                __name__: 'ALERTS',
                alertname: 'InstanceDown',
                alertstate: 'firing',
                instance: 'testinstance',
                job: 'testjob',
              },
              values: [[123, '1']],
            },
          ],
        },
      },
    };

    describe('when time series query is cancelled', () => {
      it('should return empty results', async () => {
        datasourceRequestMock.mockImplementation(() => Promise.resolve({ cancelled: true }));

        await ds.annotationQuery(options).then((data: any) => {
          results = data;
        });

        expect(results).toEqual([]);
      });
    });

    describe('not use useValueForTime', () => {
      beforeEach(async () => {
        options.annotation.useValueForTime = false;
        datasourceRequestMock.mockImplementation(() => Promise.resolve(response));

        await ds.annotationQuery(options).then((data: any) => {
          results = data;
        });
      });

      it('should return annotation list', () => {
        expect(results.length).toBe(1);
        expect(results[0].tags).toContain('testjob');
        expect(results[0].title).toBe('InstanceDown');
        expect(results[0].text).toBe('testinstance');
        expect(results[0].time).toBe(123 * 1000);
      });
    });

    describe('use useValueForTime', () => {
      beforeEach(async () => {
        options.annotation.useValueForTime = true;
        datasourceRequestMock.mockImplementation(() => Promise.resolve(response));

        await ds.annotationQuery(options).then((data: any) => {
          results = data;
        });
      });

      it('should return annotation list', () => {
        expect(results[0].time).toEqual(1);
      });
    });

    describe('step parameter', () => {
      beforeEach(() => {
        datasourceRequestMock.mockImplementation(() => Promise.resolve(response));
      });

      it('should use default step for short range if no interval is given', () => {
        const query = {
          ...options,
          range: {
            from: time({ seconds: 63 }),
            to: time({ seconds: 123 }),
          },
        };
        ds.annotationQuery(query);
        const req = datasourceRequestMock.mock.calls[0][0];
        expect(req.url).toContain('step=60');
      });

      it('should use custom step for short range', () => {
        const annotation = {
          ...options.annotation,
          step: '10s',
        };
        const query = {
          ...options,
          annotation,
          range: {
            from: time({ seconds: 63 }),
            to: time({ seconds: 123 }),
          },
        };
        ds.annotationQuery(query);
        const req = datasourceRequestMock.mock.calls[0][0];
        expect(req.url).toContain('step=10');
      });

      it('should use custom step for short range', () => {
        const annotation = {
          ...options.annotation,
          step: '10s',
        };
        const query = {
          ...options,
          annotation,
          range: {
            from: time({ seconds: 63 }),
            to: time({ seconds: 123 }),
          },
        };
        ds.annotationQuery(query);
        const req = datasourceRequestMock.mock.calls[0][0];
        expect(req.url).toContain('step=10');
      });

      it('should use dynamic step on long ranges if no option was given', () => {
        const query = {
          ...options,
          range: {
            from: time({ seconds: 63 }),
            to: time({ hours: 24 * 30, seconds: 63 }),
          },
        };
        ds.annotationQuery(query);
        const req = datasourceRequestMock.mock.calls[0][0];
        // Range in seconds: (to - from) / 1000
        // Max_datapoints: 11000
        // Step: range / max_datapoints
        const step = 236;
        expect(req.url).toContain(`step=${step}`);
      });
    });
  });

  describe('When resultFormat is table and instant = true', () => {
    let results: any;
    const query = {
      range: { from: time({ seconds: 63 }), to: time({ seconds: 123 }) },
      targets: [{ expr: 'test{job="testjob"}', format: 'time_series', instant: true }],
      interval: '60s',
    };

    beforeEach(async () => {
      const response = {
        status: 'success',
        data: {
          data: {
            resultType: 'vector',
            result: [
              {
                metric: { __name__: 'test', job: 'testjob' },
                value: [123, '3846'],
              },
            ],
          },
        },
      };

      datasourceRequestMock.mockImplementation(() => Promise.resolve(response));
      ds.query(query as any).subscribe((data: any) => {
        results = data;
      });
    });

    it('should return result', () => {
      expect(results).not.toBe(null);
    });
  });

  describe('The "step" query parameter', () => {
    const response = {
      status: 'success',
      data: {
        data: {
          resultType: 'matrix',
          result: [] as DataQueryResponseData[],
        },
      },
    };

    it('should be min interval when greater than auto interval', async () => {
      const query = {
        // 6 minute range
        range: { from: time({ minutes: 1 }), to: time({ minutes: 7 }) },
        targets: [
          {
            expr: 'test',
            interval: '10s',
          },
        ],
        interval: '5s',
      };
      const urlExpected = 'proxied/api/v1/query_range?query=test&start=60&end=420&step=10';

      datasourceRequestMock.mockImplementation(() => Promise.resolve(response));
      ds.query(query as any);
      const res = datasourceRequestMock.mock.calls[0][0];
      expect(res.method).toBe('GET');
      expect(res.url).toBe(urlExpected);
    });

    it('step should never go below 1', async () => {
      const query = {
        // 6 minute range
        range: { from: time({ minutes: 1 }), to: time({ minutes: 7 }) },
        targets: [{ expr: 'test' }],
        interval: '100ms',
      };
      const urlExpected = 'proxied/api/v1/query_range?query=test&start=60&end=420&step=1';
      datasourceRequestMock.mockImplementation(() => Promise.resolve(response));
      ds.query(query as any);
      const res = datasourceRequestMock.mock.calls[0][0];
      expect(res.method).toBe('GET');
      expect(res.url).toBe(urlExpected);
    });

    it('should be auto interval when greater than min interval', async () => {
      const query = {
        // 6 minute range
        range: { from: time({ minutes: 1 }), to: time({ minutes: 7 }) },
        targets: [
          {
            expr: 'test',
            interval: '5s',
          },
        ],
        interval: '10s',
      };
      const urlExpected = 'proxied/api/v1/query_range?query=test&start=60&end=420&step=10';
      datasourceRequestMock.mockImplementation(() => Promise.resolve(response));
      ds.query(query as any);
      const res = datasourceRequestMock.mock.calls[0][0];
      expect(res.method).toBe('GET');
      expect(res.url).toBe(urlExpected);
    });

    it('should result in querying fewer than 11000 data points', async () => {
      const query = {
        // 6 hour range
        range: { from: time({ hours: 1 }), to: time({ hours: 7 }) },
        targets: [{ expr: 'test' }],
        interval: '1s',
      };
      const end = 7 * 60 * 60;
      const start = 60 * 60;
      const urlExpected = 'proxied/api/v1/query_range?query=test&start=' + start + '&end=' + end + '&step=2';
      datasourceRequestMock.mockImplementation(() => Promise.resolve(response));
      ds.query(query as any);
      const res = datasourceRequestMock.mock.calls[0][0];
      expect(res.method).toBe('GET');
      expect(res.url).toBe(urlExpected);
    });

    it('should not apply min interval when interval * intervalFactor greater', async () => {
      const query = {
        // 6 minute range
        range: { from: time({ minutes: 1 }), to: time({ minutes: 7 }) },
        targets: [
          {
            expr: 'test',
            interval: '10s',
            intervalFactor: 10,
          },
        ],
        interval: '5s',
      };
      // times get rounded up to interval
      const urlExpected = 'proxied/api/v1/query_range?query=test&start=50&end=400&step=50';
      datasourceRequestMock.mockImplementation(() => Promise.resolve(response));
      ds.query(query as any);
      const res = datasourceRequestMock.mock.calls[0][0];
      expect(res.method).toBe('GET');
      expect(res.url).toBe(urlExpected);
    });

    it('should apply min interval when interval * intervalFactor smaller', async () => {
      const query = {
        // 6 minute range
        range: { from: time({ minutes: 1 }), to: time({ minutes: 7 }) },
        targets: [
          {
            expr: 'test',
            interval: '15s',
            intervalFactor: 2,
          },
        ],
        interval: '5s',
      };
      const urlExpected = 'proxied/api/v1/query_range?query=test' + '&start=60&end=420&step=15';
      datasourceRequestMock.mockImplementation(() => Promise.resolve(response));
      ds.query(query as any);
      const res = datasourceRequestMock.mock.calls[0][0];
      expect(res.method).toBe('GET');
      expect(res.url).toBe(urlExpected);
    });

    it('should apply intervalFactor to auto interval when greater', async () => {
      const query = {
        // 6 minute range
        range: { from: time({ minutes: 1 }), to: time({ minutes: 7 }) },
        targets: [
          {
            expr: 'test',
            interval: '5s',
            intervalFactor: 10,
          },
        ],
        interval: '10s',
      };
      // times get aligned to interval
      const urlExpected = 'proxied/api/v1/query_range?query=test' + '&start=0&end=400&step=100';
      datasourceRequestMock.mockImplementation(() => Promise.resolve(response));
      ds.query(query as any);
      const res = datasourceRequestMock.mock.calls[0][0];
      expect(res.method).toBe('GET');
      expect(res.url).toBe(urlExpected);
    });

    it('should not not be affected by the 11000 data points limit when large enough', async () => {
      const query = {
        // 1 week range
        range: { from: time({}), to: time({ hours: 7 * 24 }) },
        targets: [
          {
            expr: 'test',
            intervalFactor: 10,
          },
        ],
        interval: '10s',
      };
      const end = 7 * 24 * 60 * 60;
      const start = 0;
      const urlExpected = 'proxied/api/v1/query_range?query=test' + '&start=' + start + '&end=' + end + '&step=100';
      datasourceRequestMock.mockImplementation(() => Promise.resolve(response));
      ds.query(query as any);
      const res = datasourceRequestMock.mock.calls[0][0];
      expect(res.method).toBe('GET');
      expect(res.url).toBe(urlExpected);
    });

    it('should be determined by the 11000 data points limit when too small', async () => {
      const query = {
        // 1 week range
        range: { from: time({}), to: time({ hours: 7 * 24 }) },
        targets: [
          {
            expr: 'test',
            intervalFactor: 10,
          },
        ],
        interval: '5s',
      };
      let end = 7 * 24 * 60 * 60;
      end -= end % 55;
      const start = 0;
      const step = 55;
      const adjusted = alignRange(
        start,
        end,
        step,
        getTimeSrv()
          .timeRange()
          .to.utcOffset() * 60
      );
      const urlExpected =
        'proxied/api/v1/query_range?query=test' + '&start=' + adjusted.start + '&end=' + adjusted.end + '&step=' + step;
      datasourceRequestMock.mockImplementation(() => Promise.resolve(response));
      ds.query(query as any);
      const res = datasourceRequestMock.mock.calls[0][0];
      expect(res.method).toBe('GET');
      expect(res.url).toBe(urlExpected);
    });
  });

  describe('The __interval and __interval_ms template variables', () => {
    const response = {
      status: 'success',
      data: {
        data: {
          resultType: 'matrix',
          result: [] as DataQueryResponseData[],
        },
      },
    };

    it('should be unchanged when auto interval is greater than min interval', async () => {
      const query = {
        // 6 minute range
        range: { from: time({ minutes: 1 }), to: time({ minutes: 7 }) },
        targets: [
          {
            expr: 'rate(test[$__interval])',
            interval: '5s',
          },
        ],
        interval: '10s',
        scopedVars: {
          __interval: { text: '10s', value: '10s' },
          __interval_ms: { text: 10 * 1000, value: 10 * 1000 },
        },
      };

      const urlExpected =
        'proxied/api/v1/query_range?query=' +
        encodeURIComponent('rate(test[$__interval])') +
        '&start=60&end=420&step=10';
      // @ts-ignore
      templateSrv.replace = jest.fn(str => str);
      datasourceRequestMock.mockImplementation(() => Promise.resolve(response));
      ds.query(query as any);
      const res = datasourceRequestMock.mock.calls[0][0];
      expect(res.method).toBe('GET');
      expect(res.url).toBe(urlExpected);

      // @ts-ignore
      expect(templateSrv.replace.mock.calls[0][1]).toEqual({
        __interval: {
          text: '10s',
          value: '10s',
        },
        __interval_ms: {
          text: 10000,
          value: 10000,
        },
      });
    });

    it('should be min interval when it is greater than auto interval', async () => {
      const query = {
        // 6 minute range
        range: { from: time({ minutes: 1 }), to: time({ minutes: 7 }) },
        targets: [
          {
            expr: 'rate(test[$__interval])',
            interval: '10s',
          },
        ],
        interval: '5s',
        scopedVars: {
          __interval: { text: '5s', value: '5s' },
          __interval_ms: { text: 5 * 1000, value: 5 * 1000 },
        },
      };
      const urlExpected =
        'proxied/api/v1/query_range?query=' +
        encodeURIComponent('rate(test[$__interval])') +
        '&start=60&end=420&step=10';
<<<<<<< HEAD
      getBackendSrvMock().datasourceRequest = jest.fn(() => Promise.resolve(response));
      // @ts-ignore
=======
      datasourceRequestMock.mockImplementation(() => Promise.resolve(response));
>>>>>>> 0fcb2d0b
      templateSrv.replace = jest.fn(str => str);
      ds.query(query as any);
      const res = datasourceRequestMock.mock.calls[0][0];
      expect(res.method).toBe('GET');
      expect(res.url).toBe(urlExpected);

      // @ts-ignore
      expect(templateSrv.replace.mock.calls[0][1]).toEqual({
        __interval: {
          text: '5s',
          value: '5s',
        },
        __interval_ms: {
          text: 5000,
          value: 5000,
        },
      });
    });

    it('should account for intervalFactor', async () => {
      const query = {
        // 6 minute range
        range: { from: time({ minutes: 1 }), to: time({ minutes: 7 }) },
        targets: [
          {
            expr: 'rate(test[$__interval])',
            interval: '5s',
            intervalFactor: 10,
          },
        ],
        interval: '10s',
        scopedVars: {
          __interval: { text: '10s', value: '10s' },
          __interval_ms: { text: 10 * 1000, value: 10 * 1000 },
        },
      };
      const urlExpected =
        'proxied/api/v1/query_range?query=' +
        encodeURIComponent('rate(test[$__interval])') +
        '&start=0&end=400&step=100';
<<<<<<< HEAD
      getBackendSrvMock().datasourceRequest = jest.fn(() => Promise.resolve(response));
      // @ts-ignore
=======
      datasourceRequestMock.mockImplementation(() => Promise.resolve(response));
>>>>>>> 0fcb2d0b
      templateSrv.replace = jest.fn(str => str);
      ds.query(query as any);
      const res = datasourceRequestMock.mock.calls[0][0];
      expect(res.method).toBe('GET');
      expect(res.url).toBe(urlExpected);

      // @ts-ignore
      expect(templateSrv.replace.mock.calls[0][1]).toEqual({
        __interval: {
          text: '10s',
          value: '10s',
        },
        __interval_ms: {
          text: 10000,
          value: 10000,
        },
      });

      expect(query.scopedVars.__interval.text).toBe('10s');
      expect(query.scopedVars.__interval.value).toBe('10s');
      expect(query.scopedVars.__interval_ms.text).toBe(10 * 1000);
      expect(query.scopedVars.__interval_ms.value).toBe(10 * 1000);
    });

    it('should be interval * intervalFactor when greater than min interval', async () => {
      const query = {
        // 6 minute range
        range: { from: time({ minutes: 1 }), to: time({ minutes: 7 }) },
        targets: [
          {
            expr: 'rate(test[$__interval])',
            interval: '10s',
            intervalFactor: 10,
          },
        ],
        interval: '5s',
        scopedVars: {
          __interval: { text: '5s', value: '5s' },
          __interval_ms: { text: 5 * 1000, value: 5 * 1000 },
        },
      };
      const urlExpected =
        'proxied/api/v1/query_range?query=' +
        encodeURIComponent('rate(test[$__interval])') +
        '&start=50&end=400&step=50';
      // @ts-ignore
      templateSrv.replace = jest.fn(str => str);
      datasourceRequestMock.mockImplementation(() => Promise.resolve(response));
      ds.query(query as any);
      const res = datasourceRequestMock.mock.calls[0][0];
      expect(res.method).toBe('GET');
      expect(res.url).toBe(urlExpected);

      // @ts-ignore
      expect(templateSrv.replace.mock.calls[0][1]).toEqual({
        __interval: {
          text: '5s',
          value: '5s',
        },
        __interval_ms: {
          text: 5000,
          value: 5000,
        },
      });
    });

    it('should be min interval when greater than interval * intervalFactor', async () => {
      const query = {
        // 6 minute range
        range: { from: time({ minutes: 1 }), to: time({ minutes: 7 }) },
        targets: [
          {
            expr: 'rate(test[$__interval])',
            interval: '15s',
            intervalFactor: 2,
          },
        ],
        interval: '5s',
        scopedVars: {
          __interval: { text: '5s', value: '5s' },
          __interval_ms: { text: 5 * 1000, value: 5 * 1000 },
        },
      };
      const urlExpected =
        'proxied/api/v1/query_range?query=' +
        encodeURIComponent('rate(test[$__interval])') +
        '&start=60&end=420&step=15';

      datasourceRequestMock.mockImplementation(() => Promise.resolve(response));
      ds.query(query as any);
      const res = datasourceRequestMock.mock.calls[0][0];
      expect(res.method).toBe('GET');
      expect(res.url).toBe(urlExpected);

      // @ts-ignore
      expect(templateSrv.replace.mock.calls[0][1]).toEqual({
        __interval: {
          text: '5s',
          value: '5s',
        },
        __interval_ms: {
          text: 5000,
          value: 5000,
        },
      });
    });

    it('should be determined by the 11000 data points limit, accounting for intervalFactor', async () => {
      const query = {
        // 1 week range
        range: { from: time({}), to: time({ hours: 7 * 24 }) },
        targets: [
          {
            expr: 'rate(test[$__interval])',
            intervalFactor: 10,
          },
        ],
        interval: '5s',
        scopedVars: {
          __interval: { text: '5s', value: '5s' },
          __interval_ms: { text: 5 * 1000, value: 5 * 1000 },
        },
      };
      let end = 7 * 24 * 60 * 60;
      end -= end % 55;
      const start = 0;
      const step = 55;
      const adjusted = alignRange(
        start,
        end,
        step,
        getTimeSrv()
          .timeRange()
          .to.utcOffset() * 60
      );
      const urlExpected =
        'proxied/api/v1/query_range?query=' +
        encodeURIComponent('rate(test[$__interval])') +
        '&start=' +
        adjusted.start +
        '&end=' +
<<<<<<< HEAD
        end +
        '&step=60';
      getBackendSrvMock().datasourceRequest = jest.fn(() => Promise.resolve(response));
      // @ts-ignore
=======
        adjusted.end +
        '&step=' +
        step;
      datasourceRequestMock.mockImplementation(() => Promise.resolve(response));
>>>>>>> 0fcb2d0b
      templateSrv.replace = jest.fn(str => str);
      ds.query(query as any);
      const res = datasourceRequestMock.mock.calls[0][0];
      expect(res.method).toBe('GET');
      expect(res.url).toBe(urlExpected);

      // @ts-ignore
      expect(templateSrv.replace.mock.calls[0][1]).toEqual({
        __interval: {
          text: '5s',
          value: '5s',
        },
        __interval_ms: {
          text: 5000,
          value: 5000,
        },
      });
    });
  });

  describe('The __range, __range_s and __range_ms variables', () => {
    const response = {
      status: 'success',
      data: {
        data: {
          resultType: 'matrix',
          result: [] as DataQueryResponseData[],
        },
      },
    };

    it('should use overridden ranges, not dashboard ranges', async () => {
      const expectedRangeSecond = 3600;
      const expectedRangeString = '1h';
      const query = {
        range: {
          from: time({}),
          to: time({ hours: 1 }),
        },
        targets: [
          {
            expr: 'test[${__range_s}s]',
          },
        ],
        interval: '60s',
      };
      const urlExpected = `proxied/api/v1/query_range?query=${encodeURIComponent(
        query.targets[0].expr
      )}&start=0&end=3600&step=60`;
      // @ts-ignore
      templateSrv.replace = jest.fn(str => str);
      datasourceRequestMock.mockImplementation(() => Promise.resolve(response));
      ds.query(query as any);
      const res = datasourceRequestMock.mock.calls[0][0];
      expect(res.url).toBe(urlExpected);

      // @ts-ignore
      expect(templateSrv.replace.mock.calls[1][1]).toEqual({
        __range_s: {
          text: expectedRangeSecond,
          value: expectedRangeSecond,
        },
        __range: {
          text: expectedRangeString,
          value: expectedRangeString,
        },
        __range_ms: {
          text: expectedRangeSecond * 1000,
          value: expectedRangeSecond * 1000,
        },
      });
    });
  });
});

describe('PrometheusDatasource for POST', () => {
  //   const ctx = new helpers.ServiceTestContext();
  const instanceSettings = ({
    url: 'proxied',
    directUrl: 'direct',
    user: 'test',
    password: 'mupp',
    jsonData: { httpMethod: 'POST' },
  } as unknown) as DataSourceInstanceSettings<PromOptions>;

  let ds: PrometheusDatasource;
  beforeEach(() => {
    ds = new PrometheusDatasource(instanceSettings);
  });

  describe('When querying prometheus with one target using query editor target spec', () => {
    let results: any;
    const urlExpected = 'proxied/api/v1/query_range';
    const dataExpected = {
      query: 'test{job="testjob"}',
      start: 1 * 60,
      end: 2 * 60,
      step: 60,
    };
    const query = {
      range: { from: time({ minutes: 1, seconds: 3 }), to: time({ minutes: 2, seconds: 3 }) },
      targets: [{ expr: 'test{job="testjob"}', format: 'time_series' }],
      interval: '60s',
    };

    beforeEach(async () => {
      const response = {
        status: 'success',
        data: {
          data: {
            resultType: 'matrix',
            result: [
              {
                metric: { __name__: 'test', job: 'testjob' },
                values: [[2 * 60, '3846']],
              },
            ],
          },
        },
      };
      datasourceRequestMock.mockImplementation(() => Promise.resolve(response));
      ds.query(query as any).subscribe((data: any) => {
        results = data;
      });
    });

    it('should generate the correct query', () => {
      const res = datasourceRequestMock.mock.calls[0][0];
      expect(res.method).toBe('POST');
      expect(res.url).toBe(urlExpected);
      expect(res.data).toEqual(dataExpected);
    });

    it('should return series list', () => {
      expect(results.data.length).toBe(1);
      expect(results.data[0].target).toBe('test{job="testjob"}');
    });
  });

  describe('When querying prometheus via check headers X-Dashboard-Id and X-Panel-Id', () => {
    const options = { dashboardId: 1, panelId: 2 };
    const httpOptions = {
      headers: {} as { [key: string]: number | undefined },
    };

    it('with proxy access tracing headers should be added', () => {
      ds._addTracingHeaders(httpOptions as any, options as any);
      expect(httpOptions.headers['X-Dashboard-Id']).toBe(1);
      expect(httpOptions.headers['X-Panel-Id']).toBe(2);
    });

    it('with direct access tracing headers should not be added', () => {
      const mockDs = new PrometheusDatasource({ ...instanceSettings, url: 'http://127.0.0.1:8000' });
      mockDs._addTracingHeaders(httpOptions as any, options as any);
      expect(httpOptions.headers['X-Dashboard-Id']).toBe(undefined);
      expect(httpOptions.headers['X-Panel-Id']).toBe(undefined);
    });
  });
});

const getPrepareTargetsContext = (target: PromQuery, app?: CoreApp) => {
  const instanceSettings = ({
    url: 'proxied',
    directUrl: 'direct',
    user: 'test',
    password: 'mupp',
    jsonData: { httpMethod: 'POST' },
  } as unknown) as DataSourceInstanceSettings<PromOptions>;
  const start = 0;
  const end = 1;
  const panelId = '2';
  const options = ({ targets: [target], interval: '1s', panelId, app } as any) as DataQueryRequest<PromQuery>;

  const ds = new PrometheusDatasource(instanceSettings);
  const { queries, activeTargets } = ds.prepareTargets(options, start, end);

  return {
    queries,
    activeTargets,
    start,
    end,
    panelId,
  };
};

describe('prepareTargets', () => {
  describe('when run from a Panel', () => {
    it('then it should just add targets', () => {
      const target: PromQuery = {
        refId: 'A',
        expr: 'up',
      };

      const { queries, activeTargets, panelId, end, start } = getPrepareTargetsContext(target);

      expect(queries.length).toBe(1);
      expect(activeTargets.length).toBe(1);
      expect(queries[0]).toEqual({
        end,
        expr: 'up',
        headers: {
          'X-Dashboard-Id': undefined,
          'X-Panel-Id': panelId,
        },
        hinting: undefined,
        instant: undefined,
        refId: target.refId,
        requestId: panelId + target.refId,
        start,
        step: 1,
      });
      expect(activeTargets[0]).toEqual(target);
    });
  });

  describe('when run from Explore', () => {
    describe('and both Graph and Table are shown', () => {
      it('then it should return both instant and time series related objects', () => {
        const target: PromQuery = {
          refId: 'A',
          expr: 'up',
          showingGraph: true,
          showingTable: true,
        };

        const { queries, activeTargets, panelId, end, start } = getPrepareTargetsContext(target, CoreApp.Explore);

        expect(queries.length).toBe(2);
        expect(activeTargets.length).toBe(2);
        expect(queries[0]).toEqual({
          end,
          expr: 'up',
          headers: {
            'X-Dashboard-Id': undefined,
            'X-Panel-Id': panelId,
          },
          hinting: undefined,
          instant: true,
          refId: target.refId,
          requestId: panelId + target.refId + '_instant',
          start,
          step: 1,
        });
        expect(activeTargets[0]).toEqual({
          ...target,
          format: 'table',
          instant: true,
          requestId: panelId + target.refId + '_instant',
          valueWithRefId: true,
        });
        expect(queries[1]).toEqual({
          end,
          expr: 'up',
          headers: {
            'X-Dashboard-Id': undefined,
            'X-Panel-Id': panelId,
          },
          hinting: undefined,
          instant: false,
          refId: target.refId,
          requestId: panelId + target.refId,
          start,
          step: 1,
        });
        expect(activeTargets[1]).toEqual({
          ...target,
          format: 'time_series',
          instant: false,
          requestId: panelId + target.refId,
        });
      });
    });

    describe('and both Graph and Table are hidden', () => {
      it('then it should return empty arrays', () => {
        const target: PromQuery = {
          refId: 'A',
          expr: 'up',
          showingGraph: false,
          showingTable: false,
        };

        const { queries, activeTargets } = getPrepareTargetsContext(target, CoreApp.Explore);

        expect(queries.length).toBe(0);
        expect(activeTargets.length).toBe(0);
      });
    });

    describe('and Graph is hidden', () => {
      it('then it should return only intant related objects', () => {
        const target: PromQuery = {
          refId: 'A',
          expr: 'up',
          showingGraph: false,
          showingTable: true,
        };

        const { queries, activeTargets, panelId, end, start } = getPrepareTargetsContext(target, CoreApp.Explore);

        expect(queries.length).toBe(1);
        expect(activeTargets.length).toBe(1);
        expect(queries[0]).toEqual({
          end,
          expr: 'up',
          headers: {
            'X-Dashboard-Id': undefined,
            'X-Panel-Id': panelId,
          },
          hinting: undefined,
          instant: true,
          refId: target.refId,
          requestId: panelId + target.refId + '_instant',
          start,
          step: 1,
        });
        expect(activeTargets[0]).toEqual({
          ...target,
          format: 'table',
          instant: true,
          requestId: panelId + target.refId + '_instant',
          valueWithRefId: true,
        });
      });
    });

    describe('and Table is hidden', () => {
      it('then it should return only time series related objects', () => {
        const target: PromQuery = {
          refId: 'A',
          expr: 'up',
          showingGraph: true,
          showingTable: false,
        };

        const { queries, activeTargets, panelId, end, start } = getPrepareTargetsContext(target, CoreApp.Explore);

        expect(queries.length).toBe(1);
        expect(activeTargets.length).toBe(1);
        expect(queries[0]).toEqual({
          end,
          expr: 'up',
          headers: {
            'X-Dashboard-Id': undefined,
            'X-Panel-Id': panelId,
          },
          hinting: undefined,
          instant: false,
          refId: target.refId,
          requestId: panelId + target.refId,
          start,
          step: 1,
        });
        expect(activeTargets[0]).toEqual({
          ...target,
          format: 'time_series',
          instant: false,
          requestId: panelId + target.refId,
        });
      });
    });
  });
});

function createDataRequest(targets: any[], overrides?: Partial<DataQueryRequest>): DataQueryRequest<PromQuery> {
  const defaults = {
    app: CoreApp.Dashboard,
    targets: targets.map(t => {
      return {
        instant: false,
        start: dateTime().subtract(5, 'minutes'),
        end: dateTime(),
        expr: 'test',
        showingGraph: true,
        ...t,
      };
    }),
    range: {
      from: dateTime(),
      to: dateTime(),
    },
    interval: '15s',
  };

  return Object.assign(defaults, overrides || {}) as DataQueryRequest<PromQuery>;
}

function createDefaultPromResponse() {
  return {
    data: {
      data: {
        result: [
          {
            metric: {
              __name__: 'test_metric',
            },
            values: [[1568369640, 1]],
          },
        ],
        resultType: 'matrix',
      },
    },
  };
}<|MERGE_RESOLUTION|>--- conflicted
+++ resolved
@@ -1203,12 +1203,7 @@
         'proxied/api/v1/query_range?query=' +
         encodeURIComponent('rate(test[$__interval])') +
         '&start=60&end=420&step=10';
-<<<<<<< HEAD
-      getBackendSrvMock().datasourceRequest = jest.fn(() => Promise.resolve(response));
-      // @ts-ignore
-=======
-      datasourceRequestMock.mockImplementation(() => Promise.resolve(response));
->>>>>>> 0fcb2d0b
+      datasourceRequestMock.mockImplementation(() => Promise.resolve(response));
       templateSrv.replace = jest.fn(str => str);
       ds.query(query as any);
       const res = datasourceRequestMock.mock.calls[0][0];
@@ -1249,12 +1244,7 @@
         'proxied/api/v1/query_range?query=' +
         encodeURIComponent('rate(test[$__interval])') +
         '&start=0&end=400&step=100';
-<<<<<<< HEAD
-      getBackendSrvMock().datasourceRequest = jest.fn(() => Promise.resolve(response));
-      // @ts-ignore
-=======
-      datasourceRequestMock.mockImplementation(() => Promise.resolve(response));
->>>>>>> 0fcb2d0b
+      datasourceRequestMock.mockImplementation(() => Promise.resolve(response));
       templateSrv.replace = jest.fn(str => str);
       ds.query(query as any);
       const res = datasourceRequestMock.mock.calls[0][0];
@@ -1396,17 +1386,10 @@
         '&start=' +
         adjusted.start +
         '&end=' +
-<<<<<<< HEAD
-        end +
-        '&step=60';
-      getBackendSrvMock().datasourceRequest = jest.fn(() => Promise.resolve(response));
-      // @ts-ignore
-=======
         adjusted.end +
         '&step=' +
         step;
       datasourceRequestMock.mockImplementation(() => Promise.resolve(response));
->>>>>>> 0fcb2d0b
       templateSrv.replace = jest.fn(str => str);
       ds.query(query as any);
       const res = datasourceRequestMock.mock.calls[0][0];
