--- conflicted
+++ resolved
@@ -18,12 +18,7 @@
   toDataFrame,
   VariableHide,
 } from '@grafana/data';
-<<<<<<< HEAD
 import { TemplateSrv } from '@grafana/runtime';
-import { TimeSrv } from 'app/features/dashboard/services/TimeSrv';
-=======
-import { TemplateSrv } from 'app/features/templating/template_srv';
->>>>>>> 6b13064c
 import { QueryOptions } from 'app/types';
 
 import {
