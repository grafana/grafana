--- conflicted
+++ resolved
@@ -1,15 +1,5 @@
 import { css } from '@emotion/css';
 import debounce from 'debounce-promise';
-<<<<<<< HEAD
-import React, { useCallback, useState } from 'react';
-import Highlighter from 'react-highlight-words';
-
-import { SelectableValue, toOption, GrafanaTheme2 } from '@grafana/data';
-import { EditorField, EditorFieldGroup } from '@grafana/experimental';
-import { AsyncSelect, FormatOptionLabelMeta, useStyles2 } from '@grafana/ui';
-
-import { PrometheusDatasource } from '../../datasource';
-=======
 import React, { RefCallback, useCallback, useState } from 'react';
 import Highlighter from 'react-highlight-words';
 
@@ -32,7 +22,6 @@
 
 import { PrometheusDatasource } from '../../datasource';
 import { truncateResult } from '../../language_utils';
->>>>>>> ae830f68
 import { regexifyLabelValuesQueryString } from '../shared/parsingUtils';
 import { QueryBuilderLabelFilter } from '../shared/types';
 import { PromVisualQuery } from '../types';
@@ -50,18 +39,12 @@
   onGetMetrics: () => Promise<SelectableValue[]>;
   datasource: PrometheusDatasource;
   labelsFilters: QueryBuilderLabelFilter[];
-<<<<<<< HEAD
-=======
   onBlur?: () => void;
   variableEditor?: boolean;
->>>>>>> ae830f68
 }
 
 export const PROMETHEUS_QUERY_BUILDER_MAX_RESULTS = 1000;
 
-<<<<<<< HEAD
-export function MetricSelect({ datasource, query, onChange, onGetMetrics, labelsFilters }: Props) {
-=======
 export function MetricSelect({
   datasource,
   query,
@@ -72,7 +55,6 @@
   onBlur,
   variableEditor,
 }: Props) {
->>>>>>> ae830f68
   const styles = useStyles2(getStyles);
   const [state, setState] = useState<{
     metrics?: Array<SelectableValue<any>>;
@@ -158,12 +140,6 @@
     // Since some customers can have millions of metrics, whenever the user changes the autocomplete text we want to call the backend and request all metrics that match the current query string
     const results = datasource.metricFindQuery(formatKeyValueStringsForLabelValuesQuery(query, labelsFilters));
     return results.then((results) => {
-<<<<<<< HEAD
-      if (results.length > PROMETHEUS_QUERY_BUILDER_MAX_RESULTS) {
-        results.splice(0, results.length - PROMETHEUS_QUERY_BUILDER_MAX_RESULTS);
-      }
-      return results.map((result) => {
-=======
       const resultsLength = results.length;
       truncateResult(results);
 
@@ -174,43 +150,11 @@
       }
 
       const resultsOptions = results.map((result) => {
->>>>>>> ae830f68
         return {
           label: result.text,
           value: result.text,
         };
       });
-<<<<<<< HEAD
-    });
-  };
-
-  const debouncedSearch = debounce((query: string) => getMetricLabels(query), 300);
-
-  return (
-    <EditorFieldGroup>
-      <EditorField label="Metric">
-        <AsyncSelect
-          inputId="prometheus-metric-select"
-          className={styles.select}
-          value={query.metric ? toOption(query.metric) : undefined}
-          placeholder="Select metric"
-          allowCustomValue
-          formatOptionLabel={formatOptionLabel}
-          filterOption={customFilterOption}
-          onOpenMenu={async () => {
-            setState({ isLoading: true });
-            const metrics = await onGetMetrics();
-            if (metrics.length > PROMETHEUS_QUERY_BUILDER_MAX_RESULTS) {
-              metrics.splice(0, metrics.length - PROMETHEUS_QUERY_BUILDER_MAX_RESULTS);
-            }
-            setState({ metrics, isLoading: undefined });
-          }}
-          loadOptions={debouncedSearch}
-          isLoading={state.isLoading}
-          defaultOptions={state.metrics}
-          onChange={({ value }) => {
-            if (value) {
-=======
 
       if (prometheusMetricEncyclopedia) {
         return [...metricsModalOption, ...resultsOptions];
@@ -364,7 +308,6 @@
               tracking('grafana_prometheus_metric_encyclopedia_open', null, '', query);
               setState({ ...state, metricsModalOpen: true });
             } else {
->>>>>>> ae830f68
               onChange({ ...query, metric: value });
             }
           } else {
@@ -422,8 +365,6 @@
     color: ${theme.colors.warning.contrastText};
     background-color: ${theme.colors.warning.main};
   `,
-<<<<<<< HEAD
-=======
   customOption: css`
     padding: 8px;
     display: flex;
@@ -461,7 +402,6 @@
     background: ${theme.colors.background.primary};
     box-shadow: ${theme.shadows.z3};
   `,
->>>>>>> ae830f68
 });
 
 export const formatPrometheusLabelFiltersToString = (
