--- conflicted
+++ resolved
@@ -31,11 +31,8 @@
 ];
 
 export function SuggestionItem(props: Props) {
-<<<<<<< HEAD
   const { suggestion, order, explain, historical, /* closeDrawer,*/ last, allSuggestions, prompt } = props;
-=======
-  const { suggestion, order, explain, historical, last, allSuggestions, prompt } = props;
->>>>>>> d95905b7
+
   const [showExp, updShowExp] = useState<boolean>(false);
 
   const [gaveExplanationFeedback, updateGaveExplanationFeedback] = useState<boolean>(false);
@@ -54,11 +51,7 @@
   const theme = useTheme2();
   const styles = getStyles(theme);
 
-<<<<<<< HEAD
   const { component, explanation /* testid, order, link */ } = suggestion;
-=======
-  const { component, explanation } = suggestion;
->>>>>>> d95905b7
 
   const feedbackToggleTip = (type: string) => {
     const updateRadioFeedback = (value: string) => {
