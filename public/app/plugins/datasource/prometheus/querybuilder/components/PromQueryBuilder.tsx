--- conflicted
+++ resolved
@@ -8,12 +8,7 @@
 import { NestedQueryList } from './NestedQueryList';
 import { promQueryModeller } from '../PromQueryModeller';
 import { QueryBuilderLabelFilter } from '../shared/types';
-<<<<<<< HEAD
-import { DataSourceApi } from '@grafana/data';
-=======
-import { QueryPreview } from './QueryPreview';
 import { DataSourceApi, SelectableValue } from '@grafana/data';
->>>>>>> 3a2e3267
 import { OperationsEditorRow } from '../shared/OperationsEditorRow';
 
 export interface Props {
