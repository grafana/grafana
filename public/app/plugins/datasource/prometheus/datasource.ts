<<<<<<< HEAD
=======
// Libraries
import cloneDeep from 'lodash/cloneDeep';
import LRU from 'lru-cache';
// Services & Utils
>>>>>>> 0c703088
import {
  AnnotationEvent,
  CoreApp,
  DataQueryError,
  DataQueryRequest,
  DataQueryResponse,
  DataSourceApi,
  DataSourceInstanceSettings,
  dateMath,
  DateTime,
  LoadingState,
  rangeUtil,
  ScopedVars,
  TimeRange,
} from '@grafana/data';
import { BackendSrvRequest, FetchError, FetchResponse, getBackendSrv } from '@grafana/runtime';
import { safeStringifyValue } from 'app/core/utils/explore';
import { getTimeSrv } from 'app/features/dashboard/services/TimeSrv';
import templateSrv from 'app/features/templating/template_srv';
import defaults from 'lodash/defaults';
import cloneDeep from 'lodash/cloneDeep';
import { forkJoin, merge, Observable, of, pipe, throwError } from 'rxjs';
import { catchError, filter, map, tap } from 'rxjs/operators';
import addLabelToQuery from './add_label_to_query';
import PrometheusLanguageProvider from './language_provider';
import { expandRecordingRules } from './language_utils';
import PrometheusMetricFindQuery from './metric_find_query';
import { getQueryHints } from './query_hints';
import {
  isFetchErrorResponse,
  PromDataErrorResponse,
  PromDataSuccessResponse,
  PromLabelQueryResponse,
  PromMatrixData,
  PromOptions,
  PromQuery,
  PromQueryRequest,
  PromVectorData,
  TransformOptions,
} from './types';
import { getOriginalMetricName, renderTemplate, transform } from './result_transformer';

export const ANNOTATION_QUERY_STEP_DEFAULT = '60s';

export class PrometheusDatasource extends DataSourceApi<PromQuery, PromOptions> {
  type: string;
  editorSrc: string;
  ruleMappings: { [index: string]: string };
  url: string;
  directUrl: string;
  basicAuth: any;
  withCredentials: any;
  metricsNameCache = new LRU<string, string[]>(10);
  interval: string;
  queryTimeout: string;
  httpMethod: string;
  languageProvider: PrometheusLanguageProvider;
  lookupsDisabled: boolean;
  customQueryParameters: any;

  constructor(instanceSettings: DataSourceInstanceSettings<PromOptions>) {
    super(instanceSettings);

    this.type = 'prometheus';
    this.editorSrc = 'app/features/prometheus/partials/query.editor.html';
    this.url = instanceSettings.url!;
    this.basicAuth = instanceSettings.basicAuth;
    this.withCredentials = instanceSettings.withCredentials;
    this.interval = instanceSettings.jsonData.timeInterval || '15s';
    this.queryTimeout = instanceSettings.jsonData.queryTimeout;
    this.httpMethod = instanceSettings.jsonData.httpMethod || 'GET';
    this.directUrl = instanceSettings.jsonData.directUrl;
    this.ruleMappings = {};
    this.languageProvider = new PrometheusLanguageProvider(this);
    this.lookupsDisabled = instanceSettings.jsonData.disableMetricsLookup ?? false;
    this.customQueryParameters = new URLSearchParams(instanceSettings.jsonData.customQueryParameters);
  }

  init = () => {
    this.loadRules();
  };

  getQueryDisplayText(query: PromQuery) {
    return query.expr;
  }

  _addTracingHeaders(httpOptions: PromQueryRequest, options: DataQueryRequest<PromQuery>) {
    httpOptions.headers = {};
    const proxyMode = !this.url.match(/^http/);
    if (proxyMode) {
      httpOptions.headers['X-Dashboard-Id'] = options.dashboardId;
      httpOptions.headers['X-Panel-Id'] = options.panelId;
    }
  }

  _request<T = any>(url: string, data: Record<string, string> | null, overrides: Partial<BackendSrvRequest> = {}) {
    const options: BackendSrvRequest = defaults(overrides, {
      url: this.url + url,
      method: this.httpMethod,
      headers: {},
    });

    if (options.method === 'GET') {
      if (data && Object.keys(data).length) {
        options.url =
          options.url +
          '?' +
          Object.entries(data)
            .map(([k, v]) => `${encodeURIComponent(k)}=${encodeURIComponent(v)}`)
            .join('&');
      }
    } else {
      options.headers!['Content-Type'] = 'application/x-www-form-urlencoded';
      options.data = data;
    }

    if (this.basicAuth || this.withCredentials) {
      options.withCredentials = true;
    }

    if (this.basicAuth) {
      options.headers!.Authorization = this.basicAuth;
    }

    return getBackendSrv().fetch<T>(options);
  }

  // Use this for tab completion features, wont publish response to other components
  metadataRequest<T = any>(url: string) {
    return this._request<T>(url, null, { method: 'GET', hideFromInspector: true }).toPromise(); // toPromise until we change getTagValues, getTagKeys to Observable
  }

  interpolateQueryExpr(value: string | string[] = [], variable: any) {
    // if no multi or include all do not regexEscape
    if (!variable.multi && !variable.includeAll) {
      return prometheusRegularEscape(value);
    }

    if (typeof value === 'string') {
      return prometheusSpecialRegexEscape(value);
    }

    const escapedValues = value.map(val => prometheusSpecialRegexEscape(val));

    if (escapedValues.length === 1) {
      return escapedValues[0];
    }

    return '(' + escapedValues.join('|') + ')';
  }

  targetContainsTemplate(target: PromQuery) {
    return templateSrv.variableExists(target.expr);
  }

  processResult = (
    response: FetchResponse<PromDataSuccessResponse>,
    query: PromQueryRequest,
    target: PromQuery,
    responseListLength: number,
    scopedVars?: ScopedVars,
    mixedQueries?: boolean
  ) => {
    // Keeping original start/end for transformers
    const transformerOptions: TransformOptions = {
      format: target.format,
      step: query.step,
      legendFormat: target.legendFormat,
      start: query.start,
      end: query.end,
      query: query.expr,
      responseListLength,
      scopedVars,
      refId: target.refId,
      valueWithRefId: target.valueWithRefId,
      meta: {
        /**
         * Fix for showing of Prometheus results in Explore table.
         * We want to show result of instant query always in table and result of range query based on target.runAll;
         */
        preferredVisualisationType: target.instant ? 'table' : mixedQueries ? 'graph' : undefined,
      },
    };
    const series = transform(response, transformerOptions);

    return series;
  };

  prepareTargets = (options: DataQueryRequest<PromQuery>, start: number, end: number) => {
    const queries: PromQueryRequest[] = [];
    const activeTargets: PromQuery[] = [];

    for (const target of options.targets) {
      if (!target.expr || target.hide) {
        continue;
      }

      target.requestId = options.panelId + target.refId;

      if (target.range && target.instant) {
        // If running both (only available in Explore) - instant and range query, prepare both targets
        // Create instant target
        const instantTarget: any = cloneDeep(target);
        instantTarget.format = 'table';
        instantTarget.instant = true;
        instantTarget.range = false;
        instantTarget.valueWithRefId = true;
        delete instantTarget.maxDataPoints;
        instantTarget.requestId += '_instant';

        // Create range target
        const rangeTarget: any = cloneDeep(target);
        rangeTarget.format = 'time_series';
        rangeTarget.instant = false;
        instantTarget.range = true;

        // Add both targets to activeTargets and queries arrays
        activeTargets.push(instantTarget, rangeTarget);
        queries.push(
          this.createQuery(instantTarget, options, start, end),
          this.createQuery(rangeTarget, options, start, end)
        );
      } else if (target.instant && options.app === CoreApp.Explore) {
        // If running only instant query in Explore, format as table
        const instantTarget: any = cloneDeep(target);
        instantTarget.format = 'table';
        queries.push(this.createQuery(instantTarget, options, start, end));
        activeTargets.push(instantTarget);
      } else {
        queries.push(this.createQuery(target, options, start, end));
        activeTargets.push(target);
      }
    }

    return {
      queries,
      activeTargets,
    };
  };

  query(options: DataQueryRequest<PromQuery>): Observable<DataQueryResponse> {
    const start = this.getPrometheusTime(options.range.from, false);
    const end = this.getPrometheusTime(options.range.to, true);
    const { queries, activeTargets } = this.prepareTargets(options, start, end);

    // No valid targets, return the empty result to save a round trip.
    if (!queries || !queries.length) {
      return of({
        data: [],
        state: LoadingState.Done,
      });
    }

    if (options.app === CoreApp.Explore) {
      return this.exploreQuery(queries, activeTargets, end);
    }

    return this.panelsQuery(queries, activeTargets, end, options.requestId, options.scopedVars);
  }

  private exploreQuery(queries: PromQueryRequest[], activeTargets: PromQuery[], end: number) {
    let runningQueriesCount = queries.length;
    const mixedQueries = activeTargets.some(t => t.range) && activeTargets.some(t => t.instant);

    const subQueries = queries.map((query, index) => {
      const target = activeTargets[index];

      const filterAndMapResponse = pipe(
        // Decrease the counter here. We assume that each request returns only single value and then completes
        // (should hold until there is some streaming requests involved).
        tap(() => runningQueriesCount--),
        filter((response: any) => (response.cancelled ? false : true)),
        map((response: any) => {
          const data = this.processResult(response, query, target, queries.length, undefined, mixedQueries);
          return {
            data,
            key: query.requestId,
            state: runningQueriesCount === 0 ? LoadingState.Done : LoadingState.Loading,
          } as DataQueryResponse;
        })
      );

      if (query.instant) {
        return this.performInstantQuery(query, end).pipe(filterAndMapResponse);
      }

      return this.performTimeSeriesQuery(query, query.start, query.end).pipe(filterAndMapResponse);
    });

    return merge(...subQueries);
  }

  private panelsQuery(
    queries: PromQueryRequest[],
    activeTargets: PromQuery[],
    end: number,
    requestId: string,
    scopedVars: ScopedVars
  ) {
    const observables = queries.map((query, index) => {
      const target = activeTargets[index];

      const filterAndMapResponse = pipe(
        filter((response: any) => (response.cancelled ? false : true)),
        map((response: any) => {
          const data = this.processResult(response, query, target, queries.length, scopedVars);
          return data;
        })
      );

      if (query.instant) {
        return this.performInstantQuery(query, end).pipe(filterAndMapResponse);
      }

      return this.performTimeSeriesQuery(query, query.start, query.end).pipe(filterAndMapResponse);
    });

    return forkJoin(observables).pipe(
      map(results => {
        const data = results.reduce((result, current) => {
          return [...result, ...current];
        }, []);
        return {
          data,
          key: requestId,
          state: LoadingState.Done,
        };
      })
    );
  }

  createQuery(target: PromQuery, options: DataQueryRequest<PromQuery>, start: number, end: number) {
    const query: PromQueryRequest = {
      hinting: target.hinting,
      instant: target.instant,
      step: 0,
      expr: '',
      requestId: target.requestId,
      refId: target.refId,
      start: 0,
      end: 0,
    };
    const range = Math.ceil(end - start);

    // options.interval is the dynamically calculated interval
    let interval: number = rangeUtil.intervalToSeconds(options.interval);
    // Minimum interval ("Min step"), if specified for the query, or same as interval otherwise.
    const minInterval = rangeUtil.intervalToSeconds(
      templateSrv.replace(target.interval || options.interval, options.scopedVars)
    );
    // Scrape interval as specified for the query ("Min step") or otherwise taken from the datasource.
    // Min step field can have template variables in it, make sure to replace it.
    const scrapeInterval = target.interval
      ? rangeUtil.intervalToSeconds(templateSrv.replace(target.interval, options.scopedVars))
      : rangeUtil.intervalToSeconds(this.interval);

    const intervalFactor = target.intervalFactor || 1;
    // Adjust the interval to take into account any specified minimum and interval factor plus Prometheus limits
    const adjustedInterval = this.adjustInterval(interval, minInterval, range, intervalFactor);
    let scopedVars = {
      ...options.scopedVars,
      ...this.getRangeScopedVars(options.range),
      ...this.getRateIntervalScopedVariable(adjustedInterval, scrapeInterval),
    };
    // If the interval was adjusted, make a shallow copy of scopedVars with updated interval vars
    if (interval !== adjustedInterval) {
      interval = adjustedInterval;
      scopedVars = Object.assign({}, options.scopedVars, {
        __interval: { text: interval + 's', value: interval + 's' },
        __interval_ms: { text: interval * 1000, value: interval * 1000 },
        ...this.getRateIntervalScopedVariable(interval, scrapeInterval),
        ...this.getRangeScopedVars(options.range),
      });
    }
    query.step = interval;

    let expr = target.expr;

    // Apply adhoc filters
    const adhocFilters = templateSrv.getAdhocFilters(this.name);
    expr = adhocFilters.reduce((acc: string, filter: { key?: any; operator?: any; value?: any }) => {
      const { key, operator } = filter;
      let { value } = filter;
      if (operator === '=~' || operator === '!~') {
        value = prometheusRegularEscape(value);
      }
      return addLabelToQuery(acc, key, value, operator);
    }, expr);

    // Only replace vars in expression after having (possibly) updated interval vars
    query.expr = templateSrv.replace(expr, scopedVars, this.interpolateQueryExpr);

    // Align query interval with step to allow query caching and to ensure
    // that about-same-time query results look the same.
    const adjusted = alignRange(
      start,
      end,
      query.step,
      getTimeSrv()
        .timeRange()
        .to.utcOffset() * 60
    );
    query.start = adjusted.start;
    query.end = adjusted.end;
    this._addTracingHeaders(query, options);

    return query;
  }

  getRateIntervalScopedVariable(interval: number, scrapeInterval: number) {
    // Fall back to the default scrape interval of 15s if scrapeInterval is 0 for some reason.
    if (scrapeInterval === 0) {
      scrapeInterval = 15;
    }
    const rateInterval = Math.max(interval + scrapeInterval, 4 * scrapeInterval);
    return { __rate_interval: { text: rateInterval + 's', value: rateInterval + 's' } };
  }

  adjustInterval(interval: number, minInterval: number, range: number, intervalFactor: number) {
    // Prometheus will drop queries that might return more than 11000 data points.
    // Calculate a safe interval as an additional minimum to take into account.
    // Fractional safeIntervals are allowed, however serve little purpose if the interval is greater than 1
    // If this is the case take the ceil of the value.
    let safeInterval = range / 11000;
    if (safeInterval > 1) {
      safeInterval = Math.ceil(safeInterval);
    }
    return Math.max(interval * intervalFactor, minInterval, safeInterval);
  }

  performTimeSeriesQuery(query: PromQueryRequest, start: number, end: number) {
    if (start > end) {
      throw { message: 'Invalid time range' };
    }

    const url = '/api/v1/query_range';
    const data: any = {
      query: query.expr,
      start,
      end,
      step: query.step,
    };

    if (this.queryTimeout) {
      data['timeout'] = this.queryTimeout;
    }

    for (const [key, value] of this.customQueryParameters) {
      if (data[key] == null) {
        data[key] = value;
      }
    }

    return this._request<PromDataSuccessResponse<PromMatrixData>>(url, data, {
      requestId: query.requestId,
      headers: query.headers,
    }).pipe(
      catchError((err: FetchError<PromDataErrorResponse<PromMatrixData>>) => {
        if (err.cancelled) {
          return of(err);
        }

        return throwError(this.handleErrors(err, query));
      })
    );
  }

  performInstantQuery(query: PromQueryRequest, time: number) {
    const url = '/api/v1/query';
    const data: any = {
      query: query.expr,
      time,
    };

    if (this.queryTimeout) {
      data['timeout'] = this.queryTimeout;
    }

    for (const [key, value] of this.customQueryParameters) {
      if (data[key] == null) {
        data[key] = value;
      }
    }

    // This can return a scalar data as well
    return this._request<PromDataSuccessResponse<PromVectorData>>(url, data, {
      requestId: query.requestId,
      headers: query.headers,
    }).pipe(
      catchError((err: FetchError<PromDataErrorResponse<PromVectorData>>) => {
        if (err.cancelled) {
          return of(err);
        }

        return throwError(this.handleErrors(err, query));
      })
    );
  }

  handleErrors = (err: any, target: PromQuery) => {
    const error: DataQueryError = {
      message: (err && err.statusText) || 'Unknown error during query transaction. Please check JS console logs.',
      refId: target.refId,
    };

    if (err.data) {
      if (typeof err.data === 'string') {
        error.message = err.data;
      } else if (err.data.error) {
        error.message = safeStringifyValue(err.data.error);
      }
    } else if (err.message) {
      error.message = err.message;
    } else if (typeof err === 'string') {
      error.message = err;
    }

    error.status = err.status;
    error.statusText = err.statusText;

    return error;
  };

  metricFindQuery(query: string) {
    if (!query) {
      return Promise.resolve([]);
    }

    const scopedVars = {
      __interval: { text: this.interval, value: this.interval },
      __interval_ms: { text: rangeUtil.intervalToMs(this.interval), value: rangeUtil.intervalToMs(this.interval) },
      ...this.getRangeScopedVars(getTimeSrv().timeRange()),
    };
    const interpolated = templateSrv.replace(query, scopedVars, this.interpolateQueryExpr);
    const metricFindQuery = new PrometheusMetricFindQuery(this, interpolated);
    return metricFindQuery.process();
  }

  getRangeScopedVars(range: TimeRange = getTimeSrv().timeRange()) {
    const msRange = range.to.diff(range.from);
    const sRange = Math.round(msRange / 1000);
    return {
      __range_ms: { text: msRange, value: msRange },
      __range_s: { text: sRange, value: sRange },
      __range: { text: sRange + 's', value: sRange + 's' },
    };
  }

  createAnnotationQueryOptions = (options: any): DataQueryRequest<PromQuery> => {
    const annotation = options.annotation;
    const interval =
      annotation && annotation.step && typeof annotation.step === 'string'
        ? annotation.step
        : ANNOTATION_QUERY_STEP_DEFAULT;
    return {
      ...options,
      interval,
    };
  };

  async annotationQuery(options: any): Promise<AnnotationEvent[]> {
    const annotation = options.annotation;
    const { expr = '', tagKeys = '', titleFormat = '', textFormat = '' } = annotation;

    if (!expr) {
      return Promise.resolve([]);
    }

    const start = this.getPrometheusTime(options.range.from, false);
    const end = this.getPrometheusTime(options.range.to, true);
    const queryOptions = this.createAnnotationQueryOptions(options);

    // Unsetting min interval for accurate event resolution
    const minStep = '1s';
    const queryModel = {
      expr,
      interval: minStep,
      refId: 'X',
      requestId: `prom-query-${annotation.name}`,
    };

    const query = this.createQuery(queryModel, queryOptions, start, end);
    const response = await this.performTimeSeriesQuery(query, query.start, query.end).toPromise();
    const eventList: AnnotationEvent[] = [];
    const splitKeys = tagKeys.split(',');

    if (isFetchErrorResponse(response) && response.cancelled) {
      return [];
    }

    const step = Math.floor(query.step ?? 15) * 1000;

    response?.data?.data?.result?.forEach(series => {
      const tags = Object.entries(series.metric)
        .filter(([k]) => splitKeys.includes(k))
        .map(([_k, v]: [string, string]) => v);

      series.values.forEach((value: any[]) => {
        let timestampValue;
        // rewrite timeseries to a common format
        if (annotation.useValueForTime) {
          timestampValue = Math.floor(parseFloat(value[1]));
          value[1] = 1;
        } else {
          timestampValue = Math.floor(parseFloat(value[0])) * 1000;
        }
        value[0] = timestampValue;
      });

      const activeValues = series.values.filter(value => parseFloat(value[1]) >= 1);
      const activeValuesTimestamps = activeValues.map(value => value[0]);

      // Instead of creating singular annotation for each active event we group events into region if they are less
      // then `step` apart.
      let latestEvent: AnnotationEvent | null = null;

      for (const timestamp of activeValuesTimestamps) {
        // We already have event `open` and we have new event that is inside the `step` so we just update the end.
        if (latestEvent && (latestEvent.timeEnd ?? 0) + step >= timestamp) {
          latestEvent.timeEnd = timestamp;
          continue;
        }

        // Event exists but new one is outside of the `step` so we "finish" the current region.
        if (latestEvent) {
          eventList.push(latestEvent);
        }

        // We start a new region.
        latestEvent = {
          time: timestamp,
          timeEnd: timestamp,
          annotation,
          title: renderTemplate(titleFormat, series.metric),
          tags,
          text: renderTemplate(textFormat, series.metric),
        };
      }

      if (latestEvent) {
        // finish up last point if we have one
        latestEvent.timeEnd = activeValuesTimestamps[activeValuesTimestamps.length - 1];
        eventList.push(latestEvent);
      }
    });

    return eventList;
  }

  async getTagKeys() {
    const result = await this.metadataRequest('/api/v1/labels');
    return result?.data?.data?.map((value: any) => ({ text: value })) ?? [];
  }

  async getTagValues(options: any = {}) {
    const result = await this.metadataRequest(`/api/v1/label/${options.key}/values`);
    return result?.data?.data?.map((value: any) => ({ text: value })) ?? [];
  }

  async testDatasource() {
    const now = new Date().getTime();
    const query = { expr: '1+1' } as PromQueryRequest;
    const response = await this.performInstantQuery(query, now / 1000).toPromise();
    return response.data.status === 'success'
      ? { status: 'success', message: 'Data source is working' }
      : { status: 'error', message: response.data.error };
  }

  interpolateVariablesInQueries(queries: PromQuery[], scopedVars: ScopedVars): PromQuery[] {
    let expandedQueries = queries;
    if (queries && queries.length) {
      expandedQueries = queries.map(query => {
        const expandedQuery = {
          ...query,
          datasource: this.name,
          expr: templateSrv.replace(query.expr, scopedVars, this.interpolateQueryExpr),
        };
        return expandedQuery;
      });
    }
    return expandedQueries;
  }

  getQueryHints(query: PromQuery, result: any[]) {
    return getQueryHints(query.expr ?? '', result, this);
  }

  async loadRules() {
    try {
      const res = await this.metadataRequest('/api/v1/rules');
      const groups = res.data?.data?.groups;

      if (groups) {
        this.ruleMappings = extractRuleMappingFromGroups(groups);
      }
    } catch (e) {
      console.log('Rules API is experimental. Ignore next error.');
      console.error(e);
    }
  }

  modifyQuery(query: PromQuery, action: any): PromQuery {
    let expression = query.expr ?? '';
    switch (action.type) {
      case 'ADD_FILTER': {
        expression = addLabelToQuery(expression, action.key, action.value);
        break;
      }
      case 'ADD_FILTER_OUT': {
        expression = addLabelToQuery(expression, action.key, action.value, '!=');
        break;
      }
      case 'ADD_HISTOGRAM_QUANTILE': {
        expression = `histogram_quantile(0.95, sum(rate(${expression}[5m])) by (le))`;
        break;
      }
      case 'ADD_RATE': {
        expression = `rate(${expression}[5m])`;
        break;
      }
      case 'ADD_SUM': {
        expression = `sum(${expression.trim()}) by ($1)`;
        break;
      }
      case 'EXPAND_RULES': {
        if (action.mapping) {
          expression = expandRecordingRules(expression, action.mapping);
        }
        break;
      }
      default:
        break;
    }
    return { ...query, expr: expression };
  }

  getPrometheusTime(date: string | DateTime, roundUp: boolean) {
    if (typeof date === 'string') {
      date = dateMath.parse(date, roundUp)!;
    }

    return Math.ceil(date.valueOf() / 1000);
  }

  getTimeRange(): { start: number; end: number } {
    const range = getTimeSrv().timeRange();
    return {
      start: this.getPrometheusTime(range.from, false),
      end: this.getPrometheusTime(range.to, true),
    };
  }

  getOriginalMetricName(labelData: { [key: string]: string }) {
    return getOriginalMetricName(labelData);
  }
}

/**
 * Align query range to step.
 * Rounds start and end down to a multiple of step.
 * @param start Timestamp marking the beginning of the range.
 * @param end Timestamp marking the end of the range.
 * @param step Interval to align start and end with.
 * @param utcOffsetSec Number of seconds current timezone is offset from UTC
 */
export function alignRange(
  start: number,
  end: number,
  step: number,
  utcOffsetSec: number
): { end: number; start: number } {
  const alignedEnd = Math.floor((end + utcOffsetSec) / step) * step - utcOffsetSec;
  const alignedStart = Math.floor((start + utcOffsetSec) / step) * step - utcOffsetSec;
  return {
    end: alignedEnd,
    start: alignedStart,
  };
}

export function extractRuleMappingFromGroups(groups: any[]) {
  return groups.reduce(
    (mapping, group) =>
      group.rules
        .filter((rule: any) => rule.type === 'recording')
        .reduce(
          (acc: { [key: string]: string }, rule: any) => ({
            ...acc,
            [rule.name]: rule.query,
          }),
          mapping
        ),
    {}
  );
}

export function prometheusRegularEscape(value: any) {
  return typeof value === 'string' ? value.replace(/\\/g, '\\\\').replace(/'/g, "\\\\'") : value;
}

export function prometheusSpecialRegexEscape(value: any) {
  return typeof value === 'string' ? value.replace(/\\/g, '\\\\\\\\').replace(/[$^*{}\[\]\'+?.()|]/g, '\\\\$&') : value;
}<|MERGE_RESOLUTION|>--- conflicted
+++ resolved
@@ -1,10 +1,3 @@
-<<<<<<< HEAD
-=======
-// Libraries
-import cloneDeep from 'lodash/cloneDeep';
-import LRU from 'lru-cache';
-// Services & Utils
->>>>>>> 0c703088
 import {
   AnnotationEvent,
   CoreApp,
@@ -24,8 +17,9 @@
 import { safeStringifyValue } from 'app/core/utils/explore';
 import { getTimeSrv } from 'app/features/dashboard/services/TimeSrv';
 import templateSrv from 'app/features/templating/template_srv';
+import cloneDeep from 'lodash/cloneDeep';
 import defaults from 'lodash/defaults';
-import cloneDeep from 'lodash/cloneDeep';
+import LRU from 'lru-cache';
 import { forkJoin, merge, Observable, of, pipe, throwError } from 'rxjs';
 import { catchError, filter, map, tap } from 'rxjs/operators';
 import addLabelToQuery from './add_label_to_query';
@@ -33,11 +27,11 @@
 import { expandRecordingRules } from './language_utils';
 import PrometheusMetricFindQuery from './metric_find_query';
 import { getQueryHints } from './query_hints';
+import { getOriginalMetricName, renderTemplate, transform } from './result_transformer';
 import {
   isFetchErrorResponse,
   PromDataErrorResponse,
   PromDataSuccessResponse,
-  PromLabelQueryResponse,
   PromMatrixData,
   PromOptions,
   PromQuery,
@@ -45,7 +39,6 @@
   PromVectorData,
   TransformOptions,
 } from './types';
-import { getOriginalMetricName, renderTemplate, transform } from './result_transformer';
 
 export const ANNOTATION_QUERY_STEP_DEFAULT = '60s';
 
