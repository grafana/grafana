--- conflicted
+++ resolved
@@ -1,13 +1,3 @@
-<<<<<<< HEAD
-// Libraries
-import cloneDeep from 'lodash/cloneDeep';
-import { defaults } from 'lodash';
-import { forkJoin, merge, Observable, of, throwError } from 'rxjs';
-import { catchError, filter, map, tap } from 'rxjs/operators';
-
-// Services & Utils
-=======
->>>>>>> 26ba7ab5
 import {
   AnnotationEvent,
   CoreApp,
@@ -23,34 +13,18 @@
   ScopedVars,
   TimeRange,
 } from '@grafana/data';
-<<<<<<< HEAD
-import { BackendSrvRequest, getBackendSrv } from '@grafana/runtime';
-import PrometheusMetricFindQuery from './metric_find_query';
-import { ResultTransformer } from './result_transformer';
-import PrometheusLanguageProvider from './language_provider';
-import { getTemplateSrv, TemplateSrv } from 'app/features/templating/template_srv';
-import { getTimeSrv, TimeSrv } from 'app/features/dashboard/services/TimeSrv';
-=======
 import { BackendSrvRequest, FetchError, getBackendSrv } from '@grafana/runtime';
 import { safeStringifyValue } from 'app/core/utils/explore';
-import { getTimeSrv } from 'app/features/dashboard/services/TimeSrv';
-import templateSrv from 'app/features/templating/template_srv';
+import { getTimeSrv, TimeSrv } from 'app/features/dashboard/services/TimeSrv';
+import { getTemplateSrv, TemplateSrv } from 'app/features/templating/template_srv';
 import cloneDeep from 'lodash/cloneDeep';
 import defaults from 'lodash/defaults';
 import LRU from 'lru-cache';
 import { forkJoin, merge, Observable, of, pipe, throwError } from 'rxjs';
 import { catchError, filter, map, tap } from 'rxjs/operators';
->>>>>>> 26ba7ab5
 import addLabelToQuery from './add_label_to_query';
 import PrometheusLanguageProvider from './language_provider';
 import { expandRecordingRules } from './language_utils';
-<<<<<<< HEAD
-
-// Types
-import { PromOptions, PromQuery, PromQueryRequest } from './types';
-import { safeStringifyValue } from 'app/core/utils/explore';
-import TableModel from 'app/core/table_model';
-=======
 import PrometheusMetricFindQuery from './metric_find_query';
 import { getQueryHints } from './query_hints';
 import { getOriginalMetricName, renderTemplate, transform } from './result_transformer';
@@ -65,7 +39,6 @@
   PromScalarData,
   PromVectorData,
 } from './types';
->>>>>>> 26ba7ab5
 
 export const ANNOTATION_QUERY_STEP_DEFAULT = '60s';
 
