--- conflicted
+++ resolved
@@ -271,6 +271,7 @@
     }
 
     const result = {
+      refresher,
       suggestions,
       context: 'context-aggregation',
     };
@@ -391,20 +392,6 @@
     return { [key]: data };
   };
 
-<<<<<<< HEAD
-  fetchSeriesLabels = async (name: string, withName?: boolean) => {
-    try {
-      const tRange = this.datasource.getTimeRange();
-      const data = await this.request(
-        `/api/v1/series?match${encodeURIComponent('[]')}=${name}&start=${tRange['start']}&end=${tRange['end']}`
-      );
-      const { keys, values } = processLabels(data, withName);
-      this.labelKeys[name] = keys;
-      this.labelValues[name] = values;
-      this.timeRange = tRange;
-    } catch (e) {
-      console.error(e);
-=======
   roundToMinutes(seconds: number): number {
     return Math.floor(seconds / 60);
   }
@@ -431,7 +418,6 @@
       const { values } = processLabels(data, withName);
       value = values;
       this.labelsCache.set(cacheKey, value);
->>>>>>> 35679d46
     }
     return value;
   };
