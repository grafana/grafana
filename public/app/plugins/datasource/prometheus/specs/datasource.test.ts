import _ from 'lodash';
// @ts-ignore
import q from 'q';
import {
  alignRange,
  extractRuleMappingFromGroups,
  PrometheusDatasource,
  prometheusRegularEscape,
  prometheusSpecialRegexEscape,
} from '../datasource';
import { dateTime } from '@grafana/ui/src/utils/moment_wrapper';
import { DataSourceInstanceSettings, DataQueryResponseData } from '@grafana/ui';
import { PromOptions } from '../types';
import { TemplateSrv } from 'app/features/templating/template_srv';
import { TimeSrv } from 'app/features/dashboard/services/TimeSrv';
import { CustomVariable } from 'app/features/templating/custom_variable';

jest.mock('../metric_find_query');

const DEFAULT_TEMPLATE_SRV_MOCK = {
  getAdhocFilters: () => [] as any[],
  replace: (a: string) => a,
};

describe('PrometheusDatasource', () => {
  const ctx: any = {};
  const instanceSettings = ({
    url: 'proxied',
    directUrl: 'direct',
    user: 'test',
    password: 'mupp',
    jsonData: {} as any,
  } as unknown) as DataSourceInstanceSettings<PromOptions>;

  ctx.backendSrvMock = {};

  ctx.templateSrvMock = DEFAULT_TEMPLATE_SRV_MOCK;

  ctx.timeSrvMock = {
    timeRange: () => {
      return {
        from: dateTime(1531468681),
        to: dateTime(1531489712),
      };
    },
  };

  beforeEach(() => {
    ctx.ds = new PrometheusDatasource(instanceSettings, q, ctx.backendSrvMock, ctx.templateSrvMock, ctx.timeSrvMock);
  });

  describe('Datasource metadata requests', () => {
    it('should perform a GET request with the default config', () => {
      ctx.backendSrvMock.datasourceRequest = jest.fn();
      ctx.ds.metadataRequest('/foo');
      expect(ctx.backendSrvMock.datasourceRequest.mock.calls.length).toBe(1);
      expect(ctx.backendSrvMock.datasourceRequest.mock.calls[0][0].method).toBe('GET');
    });

    it('should still perform a GET request with the DS HTTP method set to POST', () => {
      ctx.backendSrvMock.datasourceRequest = jest.fn();
      const postSettings = _.cloneDeep(instanceSettings);
      postSettings.jsonData.httpMethod = 'POST';
      const ds = new PrometheusDatasource(postSettings, q, ctx.backendSrvMock, ctx.templateSrvMock, ctx.timeSrvMock);
      ds.metadataRequest('/foo');
      expect(ctx.backendSrvMock.datasourceRequest.mock.calls.length).toBe(1);
      expect(ctx.backendSrvMock.datasourceRequest.mock.calls[0][0].method).toBe('GET');
    });
  });

  describe('When using adhoc filters', () => {
    const DEFAULT_QUERY_EXPRESSION = 'metric{job="foo"} - metric';
    const target = { expr: DEFAULT_QUERY_EXPRESSION };

    afterEach(() => {
      ctx.templateSrvMock.getAdhocFilters = DEFAULT_TEMPLATE_SRV_MOCK.getAdhocFilters;
    });

    it('should not modify expression with no filters', () => {
      const result = ctx.ds.createQuery(target, { interval: '15s' });
      expect(result).toMatchObject({ expr: DEFAULT_QUERY_EXPRESSION });
    });

    it('should add filters to expression', () => {
      ctx.templateSrvMock.getAdhocFilters = () => [
        {
          key: 'k1',
          operator: '=',
          value: 'v1',
        },
        {
          key: 'k2',
          operator: '!=',
          value: 'v2',
        },
      ];
      const result = ctx.ds.createQuery(target, { interval: '15s' });
      expect(result).toMatchObject({ expr: 'metric{job="foo",k1="v1",k2!="v2"} - metric{k1="v1",k2!="v2"}' });
    });

    it('should add escaping if needed to regex filter expressions', () => {
      ctx.templateSrvMock.getAdhocFilters = () => [
        {
          key: 'k1',
          operator: '=~',
          value: 'v.*',
        },
        {
          key: 'k2',
          operator: '=~',
          value: `v'.*`,
        },
      ];
      const result = ctx.ds.createQuery(target, { interval: '15s' });
      expect(result).toMatchObject({
        expr: `metric{job="foo",k1=~"v.*",k2=~"v\\\\'.*"} - metric{k1=~"v.*",k2=~"v\\\\'.*"}`,
      });
    });
  });

  describe('When performing performSuggestQuery', () => {
    it('should cache response', async () => {
      ctx.backendSrvMock.datasourceRequest.mockReturnValue(
        Promise.resolve({
          status: 'success',
          data: { data: ['value1', 'value2', 'value3'] },
        })
      );

      let results = await ctx.ds.performSuggestQuery('value', true);

      expect(results).toHaveLength(3);

      ctx.backendSrvMock.datasourceRequest.mockReset();
      results = await ctx.ds.performSuggestQuery('value', true);

      expect(results).toHaveLength(3);
    });
  });

  describe('When converting prometheus histogram to heatmap format', () => {
    beforeEach(() => {
      ctx.query = {
        range: { from: dateTime(1443454528000), to: dateTime(1443454528000) },
        targets: [{ expr: 'test{job="testjob"}', format: 'heatmap', legendFormat: '{{le}}' }],
        interval: '1s',
      };
    });

    it('should convert cumullative histogram to ordinary', () => {
      const resultMock = [
        {
          metric: { __name__: 'metric', job: 'testjob', le: '10' },
          values: [[1443454528.0, '10'], [1443454528.0, '10']],
        },
        {
          metric: { __name__: 'metric', job: 'testjob', le: '20' },
          values: [[1443454528.0, '20'], [1443454528.0, '10']],
        },
        {
          metric: { __name__: 'metric', job: 'testjob', le: '30' },
          values: [[1443454528.0, '25'], [1443454528.0, '10']],
        },
      ];
      const responseMock = { data: { data: { result: resultMock } } };

      const expected = [
        {
          target: '10',
          datapoints: [[10, 1443454528000], [10, 1443454528000]],
        },
        {
          target: '20',
          datapoints: [[10, 1443454528000], [0, 1443454528000]],
        },
        {
          target: '30',
          datapoints: [[5, 1443454528000], [0, 1443454528000]],
        },
      ];

      ctx.ds.performTimeSeriesQuery = jest.fn().mockReturnValue(responseMock);
      return ctx.ds.query(ctx.query).then((result: any) => {
        const results = result.data;
        return expect(results).toMatchObject(expected);
      });
    });

    it('should sort series by label value', () => {
      const resultMock = [
        {
          metric: { __name__: 'metric', job: 'testjob', le: '2' },
          values: [[1443454528.0, '10'], [1443454528.0, '10']],
        },
        {
          metric: { __name__: 'metric', job: 'testjob', le: '4' },
          values: [[1443454528.0, '20'], [1443454528.0, '10']],
        },
        {
          metric: { __name__: 'metric', job: 'testjob', le: '+Inf' },
          values: [[1443454528.0, '25'], [1443454528.0, '10']],
        },
        {
          metric: { __name__: 'metric', job: 'testjob', le: '1' },
          values: [[1443454528.0, '25'], [1443454528.0, '10']],
        },
      ];
      const responseMock = { data: { data: { result: resultMock } } };

      const expected = ['1', '2', '4', '+Inf'];

      ctx.ds.performTimeSeriesQuery = jest.fn().mockReturnValue(responseMock);
      return ctx.ds.query(ctx.query).then((result: any) => {
        const seriesLabels = _.map(result.data, 'target');
        return expect(seriesLabels).toEqual(expected);
      });
    });
  });

  describe('alignRange', () => {
    it('does not modify already aligned intervals with perfect step', () => {
      const range = alignRange(0, 3, 3);
      expect(range.start).toEqual(0);
      expect(range.end).toEqual(3);
    });
    it('does modify end-aligned intervals to reflect number of steps possible', () => {
      const range = alignRange(1, 6, 3);
      expect(range.start).toEqual(0);
      expect(range.end).toEqual(6);
    });
    it('does align intervals that are a multiple of steps', () => {
      const range = alignRange(1, 4, 3);
      expect(range.start).toEqual(0);
      expect(range.end).toEqual(3);
    });
    it('does align intervals that are not a multiple of steps', () => {
      const range = alignRange(1, 5, 3);
      expect(range.start).toEqual(0);
      expect(range.end).toEqual(3);
    });
  });

  describe('extractRuleMappingFromGroups()', () => {
    it('returns empty mapping for no rule groups', () => {
      expect(extractRuleMappingFromGroups([])).toEqual({});
    });

    it('returns a mapping for recording rules only', () => {
      const groups = [
        {
          rules: [
            {
              name: 'HighRequestLatency',
              query: 'job:request_latency_seconds:mean5m{job="myjob"} > 0.5',
              type: 'alerting',
            },
            {
              name: 'job:http_inprogress_requests:sum',
              query: 'sum(http_inprogress_requests) by (job)',
              type: 'recording',
            },
          ],
          file: '/rules.yaml',
          interval: 60,
          name: 'example',
        },
      ];
      const mapping = extractRuleMappingFromGroups(groups);
      expect(mapping).toEqual({ 'job:http_inprogress_requests:sum': 'sum(http_inprogress_requests) by (job)' });
    });
  });

  describe('Prometheus regular escaping', () => {
    it('should not escape non-string', () => {
      expect(prometheusRegularEscape(12)).toEqual(12);
    });
    it('should not escape simple string', () => {
      expect(prometheusRegularEscape('cryptodepression')).toEqual('cryptodepression');
    });
    it("should escape '", () => {
      expect(prometheusRegularEscape("looking'glass")).toEqual("looking\\\\'glass");
    });
    it('should escape multiple characters', () => {
      expect(prometheusRegularEscape("'looking'glass'")).toEqual("\\\\'looking\\\\'glass\\\\'");
    });
  });

  describe('Prometheus regexes escaping', () => {
    it('should not escape simple string', () => {
      expect(prometheusSpecialRegexEscape('cryptodepression')).toEqual('cryptodepression');
    });
    it('should escape $^*+?.()|\\', () => {
      expect(prometheusSpecialRegexEscape("looking'glass")).toEqual("looking\\\\'glass");
      expect(prometheusSpecialRegexEscape('looking{glass')).toEqual('looking\\\\{glass');
      expect(prometheusSpecialRegexEscape('looking}glass')).toEqual('looking\\\\}glass');
      expect(prometheusSpecialRegexEscape('looking[glass')).toEqual('looking\\\\[glass');
      expect(prometheusSpecialRegexEscape('looking]glass')).toEqual('looking\\\\]glass');
      expect(prometheusSpecialRegexEscape('looking$glass')).toEqual('looking\\\\$glass');
      expect(prometheusSpecialRegexEscape('looking^glass')).toEqual('looking\\\\^glass');
      expect(prometheusSpecialRegexEscape('looking*glass')).toEqual('looking\\\\*glass');
      expect(prometheusSpecialRegexEscape('looking+glass')).toEqual('looking\\\\+glass');
      expect(prometheusSpecialRegexEscape('looking?glass')).toEqual('looking\\\\?glass');
      expect(prometheusSpecialRegexEscape('looking.glass')).toEqual('looking\\\\.glass');
      expect(prometheusSpecialRegexEscape('looking(glass')).toEqual('looking\\\\(glass');
      expect(prometheusSpecialRegexEscape('looking)glass')).toEqual('looking\\\\)glass');
      expect(prometheusSpecialRegexEscape('looking\\glass')).toEqual('looking\\\\\\\\glass');
      expect(prometheusSpecialRegexEscape('looking|glass')).toEqual('looking\\\\|glass');
    });
    it('should escape multiple special characters', () => {
      expect(prometheusSpecialRegexEscape('+looking$glass?')).toEqual('\\\\+looking\\\\$glass\\\\?');
    });
  });

  describe('When interpolating variables', () => {
    beforeEach(() => {
      ctx.ds = new PrometheusDatasource(instanceSettings, q, ctx.backendSrvMock, ctx.templateSrvMock, ctx.timeSrvMock);
      ctx.variable = new CustomVariable({}, {});
    });

    describe('and value is a string', () => {
      it('should only escape single quotes', () => {
        expect(ctx.ds.interpolateQueryExpr("abc'$^*{}[]+?.()|", ctx.variable)).toEqual("abc\\\\'$^*{}[]+?.()|");
      });
    });

    describe('and value is a number', () => {
      it('should return a number', () => {
        expect(ctx.ds.interpolateQueryExpr(1000, ctx.variable)).toEqual(1000);
      });
    });

    describe('and variable allows multi-value', () => {
      beforeEach(() => {
        ctx.variable.multi = true;
      });

      it('should regex escape values if the value is a string', () => {
        expect(ctx.ds.interpolateQueryExpr('looking*glass', ctx.variable)).toEqual('looking\\\\*glass');
      });

      it('should return pipe separated values if the value is an array of strings', () => {
        expect(ctx.ds.interpolateQueryExpr(['a|bc', 'de|f'], ctx.variable)).toEqual('a\\\\|bc|de\\\\|f');
      });
    });

    describe('and variable allows all', () => {
      beforeEach(() => {
        ctx.variable.includeAll = true;
      });

      it('should regex escape values if the array is a string', () => {
        expect(ctx.ds.interpolateQueryExpr('looking*glass', ctx.variable)).toEqual('looking\\\\*glass');
      });

      it('should return pipe separated values if the value is an array of strings', () => {
        expect(ctx.ds.interpolateQueryExpr(['a|bc', 'de|f'], ctx.variable)).toEqual('a\\\\|bc|de\\\\|f');
      });
    });
  });

  describe('metricFindQuery', () => {
    beforeEach(() => {
      const query = 'query_result(topk(5,rate(http_request_duration_microseconds_count[$__interval])))';
      ctx.templateSrvMock.replace = jest.fn();
      ctx.timeSrvMock.timeRange = () => {
        return {
          from: dateTime(1531468681),
          to: dateTime(1531489712),
        };
      };
      ctx.ds = new PrometheusDatasource(instanceSettings, q, ctx.backendSrvMock, ctx.templateSrvMock, ctx.timeSrvMock);
      ctx.ds.metricFindQuery(query);
    });

    it('should call templateSrv.replace with scopedVars', () => {
      expect(ctx.templateSrvMock.replace.mock.calls[0][1]).toBeDefined();
    });

    it('should have the correct range and range_ms', () => {
      const range = ctx.templateSrvMock.replace.mock.calls[0][1].__range;
      const rangeMs = ctx.templateSrvMock.replace.mock.calls[0][1].__range_ms;
      const rangeS = ctx.templateSrvMock.replace.mock.calls[0][1].__range_s;
      expect(range).toEqual({ text: '21s', value: '21s' });
      expect(rangeMs).toEqual({ text: 21031, value: 21031 });
      expect(rangeS).toEqual({ text: 21, value: 21 });
    });

    it('should pass the default interval value', () => {
      const interval = ctx.templateSrvMock.replace.mock.calls[0][1].__interval;
      const intervalMs = ctx.templateSrvMock.replace.mock.calls[0][1].__interval_ms;
      expect(interval).toEqual({ text: '15s', value: '15s' });
      expect(intervalMs).toEqual({ text: 15000, value: 15000 });
    });
  });
});

const SECOND = 1000;
const MINUTE = 60 * SECOND;
const HOUR = 60 * MINUTE;

const time = ({ hours = 0, seconds = 0, minutes = 0 }) => dateTime(hours * HOUR + minutes * MINUTE + seconds * SECOND);

const ctx = {} as any;
const instanceSettings = ({
  url: 'proxied',
  directUrl: 'direct',
  user: 'test',
  password: 'mupp',
  jsonData: { httpMethod: 'GET' },
} as unknown) as DataSourceInstanceSettings<PromOptions>;
const backendSrv = {
  datasourceRequest: jest.fn(),
} as any;

const templateSrv = ({
  getAdhocFilters: (): any[] => [],
  replace: jest.fn(str => str),
} as unknown) as TemplateSrv;

const timeSrv = ({
  timeRange: () => {
    return { to: { diff: () => 2000 }, from: '' };
  },
} as unknown) as TimeSrv;

describe('PrometheusDatasource', () => {
  describe('When querying prometheus with one target using query editor target spec', () => {
<<<<<<< HEAD
    describe('and query syntax is valid', () => {
      let results;
      const query = {
        range: { from: time({ seconds: 63 }), to: time({ seconds: 183 }) },
        targets: [{ expr: 'test{job="testjob"}', format: 'time_series' }],
        interval: '60s',
      };
      // Interval alignment with step
      const urlExpected =
        'proxied/api/v1/query_range?query=' + encodeURIComponent('test{job="testjob"}') + '&start=60&end=180&step=60';
=======
    let results: any;
    const query = {
      range: { from: time({ seconds: 63 }), to: time({ seconds: 183 }) },
      targets: [{ expr: 'test{job="testjob"}', format: 'time_series' }],
      interval: '60s',
    };
    // Interval alignment with step
    const urlExpected =
      'proxied/api/v1/query_range?query=' + encodeURIComponent('test{job="testjob"}') + '&start=60&end=180&step=60';
>>>>>>> c75d0261

      beforeEach(async () => {
        const response = {
          data: {
            status: 'success',
            data: {
              resultType: 'matrix',
              result: [
                {
                  metric: { __name__: 'test', job: 'testjob' },
                  values: [[60, '3846']],
                },
              ],
            },
          },
        };
        backendSrv.datasourceRequest = jest.fn(() => Promise.resolve(response));
        ctx.ds = new PrometheusDatasource(instanceSettings, q, backendSrv as any, templateSrv as any, timeSrv as any);

        await ctx.ds.query(query).then(data => {
          results = data;
        });
      });

      it('should generate the correct query', () => {
        const res = backendSrv.datasourceRequest.mock.calls[0][0];
        expect(res.method).toBe('GET');
        expect(res.url).toBe(urlExpected);
      });

      it('should return series list', async () => {
        expect(results.data.length).toBe(1);
        expect(results.data[0].target).toBe('test{job="testjob"}');
      });
    });

    describe('and query syntax is invalid', () => {
      let results: string;
      const query = {
        range: { from: time({ seconds: 63 }), to: time({ seconds: 183 }) },
        targets: [{ expr: 'tes;;t{job="testjob"}', format: 'time_series' }],
        interval: '60s',
      };

      const errMessage = 'parse error at char 25: could not parse remaining input';
      const response = {
        data: {
          status: 'error',
          errorType: 'bad_data',
          error: errMessage,
        },
      };

<<<<<<< HEAD
      beforeEach(async () => {
        backendSrv.datasourceRequest = jest.fn(() => Promise.reject(response));
        ctx.ds = new PrometheusDatasource(instanceSettings, q, backendSrv as any, templateSrv as any, timeSrv as any);

        await ctx.ds.query(query).catch(e => {
          results = e.message;
        });
=======
      await ctx.ds.query(query).then((data: any) => {
        results = data;
>>>>>>> c75d0261
      });

      it('should generate an error', () => {
        expect(results).toBe(`"${errMessage}"`);
      });
    });
  });

  describe('When querying prometheus with one target which returns multiple series', () => {
    let results: any;
    const start = 60;
    const end = 360;
    const step = 60;

    const query = {
      range: { from: time({ seconds: start }), to: time({ seconds: end }) },
      targets: [{ expr: 'test{job="testjob"}', format: 'time_series' }],
      interval: '60s',
    };

    beforeEach(async () => {
      const response = {
        status: 'success',
        data: {
          data: {
            resultType: 'matrix',
            result: [
              {
                metric: { __name__: 'test', job: 'testjob', series: 'series 1' },
                values: [[start + step * 1, '3846'], [start + step * 3, '3847'], [end - step * 1, '3848']],
              },
              {
                metric: { __name__: 'test', job: 'testjob', series: 'series 2' },
                values: [[start + step * 2, '4846']],
              },
            ],
          },
        },
      };

      backendSrv.datasourceRequest = jest.fn(() => Promise.resolve(response));
      ctx.ds = new PrometheusDatasource(instanceSettings, q, backendSrv as any, templateSrv as any, timeSrv as any);

      await ctx.ds.query(query).then((data: any) => {
        results = data;
      });
    });

    it('should be same length', () => {
      expect(results.data.length).toBe(2);
      expect(results.data[0].datapoints.length).toBe((end - start) / step + 1);
      expect(results.data[1].datapoints.length).toBe((end - start) / step + 1);
    });

    it('should fill null until first datapoint in response', () => {
      expect(results.data[0].datapoints[0][1]).toBe(start * 1000);
      expect(results.data[0].datapoints[0][0]).toBe(null);
      expect(results.data[0].datapoints[1][1]).toBe((start + step * 1) * 1000);
      expect(results.data[0].datapoints[1][0]).toBe(3846);
    });
    it('should fill null after last datapoint in response', () => {
      const length = (end - start) / step + 1;
      expect(results.data[0].datapoints[length - 2][1]).toBe((end - step * 1) * 1000);
      expect(results.data[0].datapoints[length - 2][0]).toBe(3848);
      expect(results.data[0].datapoints[length - 1][1]).toBe(end * 1000);
      expect(results.data[0].datapoints[length - 1][0]).toBe(null);
    });
    it('should fill null at gap between series', () => {
      expect(results.data[0].datapoints[2][1]).toBe((start + step * 2) * 1000);
      expect(results.data[0].datapoints[2][0]).toBe(null);
      expect(results.data[1].datapoints[1][1]).toBe((start + step * 1) * 1000);
      expect(results.data[1].datapoints[1][0]).toBe(null);
      expect(results.data[1].datapoints[3][1]).toBe((start + step * 3) * 1000);
      expect(results.data[1].datapoints[3][0]).toBe(null);
    });
  });

  describe('When querying prometheus with one target and instant = true', () => {
    let results: any;
    const urlExpected = 'proxied/api/v1/query?query=' + encodeURIComponent('test{job="testjob"}') + '&time=123';
    const query = {
      range: { from: time({ seconds: 63 }), to: time({ seconds: 123 }) },
      targets: [{ expr: 'test{job="testjob"}', format: 'time_series', instant: true }],
      interval: '60s',
    };

    beforeEach(async () => {
      const response = {
        status: 'success',
        data: {
          data: {
            resultType: 'vector',
            result: [
              {
                metric: { __name__: 'test', job: 'testjob' },
                value: [123, '3846'],
              },
            ],
          },
        },
      };

      backendSrv.datasourceRequest = jest.fn(() => Promise.resolve(response));
      ctx.ds = new PrometheusDatasource(instanceSettings, q, backendSrv as any, templateSrv as any, timeSrv as any);

      await ctx.ds.query(query).then((data: any) => {
        results = data;
      });
    });
    it('should generate the correct query', () => {
      const res = backendSrv.datasourceRequest.mock.calls[0][0];
      expect(res.method).toBe('GET');
      expect(res.url).toBe(urlExpected);
    });
    it('should return series list', () => {
      expect(results.data.length).toBe(1);
      expect(results.data[0].target).toBe('test{job="testjob"}');
    });
  });

  describe('When performing annotationQuery', () => {
    let results: any;

    const options: any = {
      annotation: {
        expr: 'ALERTS{alertstate="firing"}',
        tagKeys: 'job',
        titleFormat: '{{alertname}}',
        textFormat: '{{instance}}',
      },
      range: {
        from: time({ seconds: 63 }),
        to: time({ seconds: 123 }),
      },
    };

    const response = {
      status: 'success',
      data: {
        data: {
          resultType: 'matrix',
          result: [
            {
              metric: {
                __name__: 'ALERTS',
                alertname: 'InstanceDown',
                alertstate: 'firing',
                instance: 'testinstance',
                job: 'testjob',
              },
              values: [[123, '1']],
            },
          ],
        },
      },
    };

    describe('not use useValueForTime', () => {
      beforeEach(async () => {
        options.annotation.useValueForTime = false;
        backendSrv.datasourceRequest = jest.fn(() => Promise.resolve(response));
        ctx.ds = new PrometheusDatasource(instanceSettings, q, backendSrv as any, templateSrv as any, timeSrv as any);

        await ctx.ds.annotationQuery(options).then((data: any) => {
          results = data;
        });
      });

      it('should return annotation list', () => {
        expect(results.length).toBe(1);
        expect(results[0].tags).toContain('testjob');
        expect(results[0].title).toBe('InstanceDown');
        expect(results[0].text).toBe('testinstance');
        expect(results[0].time).toBe(123 * 1000);
      });
    });

    describe('use useValueForTime', () => {
      beforeEach(async () => {
        options.annotation.useValueForTime = true;
        backendSrv.datasourceRequest = jest.fn(() => Promise.resolve(response));
        ctx.ds = new PrometheusDatasource(instanceSettings, q, backendSrv as any, templateSrv as any, timeSrv as any);

        await ctx.ds.annotationQuery(options).then((data: any) => {
          results = data;
        });
      });

      it('should return annotation list', () => {
        expect(results[0].time).toEqual(1);
      });
    });

    describe('step parameter', () => {
      beforeEach(() => {
        backendSrv.datasourceRequest = jest.fn(() => Promise.resolve(response));
        ctx.ds = new PrometheusDatasource(instanceSettings, q, backendSrv as any, templateSrv as any, timeSrv as any);
      });

      it('should use default step for short range if no interval is given', () => {
        const query = {
          ...options,
          range: {
            from: time({ seconds: 63 }),
            to: time({ seconds: 123 }),
          },
        };
        ctx.ds.annotationQuery(query);
        const req = backendSrv.datasourceRequest.mock.calls[0][0];
        expect(req.url).toContain('step=60');
      });

      it('should use custom step for short range', () => {
        const annotation = {
          ...options.annotation,
          step: '10s',
        };
        const query = {
          ...options,
          annotation,
          range: {
            from: time({ seconds: 63 }),
            to: time({ seconds: 123 }),
          },
        };
        ctx.ds.annotationQuery(query);
        const req = backendSrv.datasourceRequest.mock.calls[0][0];
        expect(req.url).toContain('step=10');
      });

      it('should use custom step for short range', () => {
        const annotation = {
          ...options.annotation,
          step: '10s',
        };
        const query = {
          ...options,
          annotation,
          range: {
            from: time({ seconds: 63 }),
            to: time({ seconds: 123 }),
          },
        };
        ctx.ds.annotationQuery(query);
        const req = backendSrv.datasourceRequest.mock.calls[0][0];
        expect(req.url).toContain('step=10');
      });

      it('should use dynamic step on long ranges if no option was given', () => {
        const query = {
          ...options,
          range: {
            from: time({ seconds: 63 }),
            to: time({ hours: 24 * 30, seconds: 63 }),
          },
        };
        ctx.ds.annotationQuery(query);
        const req = backendSrv.datasourceRequest.mock.calls[0][0];
        // Range in seconds: (to - from) / 1000
        // Max_datapoints: 11000
        // Step: range / max_datapoints
        const step = 236;
        expect(req.url).toContain(`step=${step}`);
      });
    });
  });

  describe('When resultFormat is table and instant = true', () => {
    let results: any;
    const query = {
      range: { from: time({ seconds: 63 }), to: time({ seconds: 123 }) },
      targets: [{ expr: 'test{job="testjob"}', format: 'time_series', instant: true }],
      interval: '60s',
    };

    beforeEach(async () => {
      const response = {
        status: 'success',
        data: {
          data: {
            resultType: 'vector',
            result: [
              {
                metric: { __name__: 'test', job: 'testjob' },
                value: [123, '3846'],
              },
            ],
          },
        },
      };

      backendSrv.datasourceRequest = jest.fn(() => Promise.resolve(response));
      ctx.ds = new PrometheusDatasource(instanceSettings, q, backendSrv as any, templateSrv as any, timeSrv as any);
      await ctx.ds.query(query).then((data: any) => {
        results = data;
      });
    });

    it('should return result', () => {
      expect(results).not.toBe(null);
    });
  });

  describe('The "step" query parameter', () => {
    const response = {
      status: 'success',
      data: {
        data: {
          resultType: 'matrix',
          result: [] as DataQueryResponseData[],
        },
      },
    };

    it('should be min interval when greater than auto interval', async () => {
      const query = {
        // 6 minute range
        range: { from: time({ minutes: 1 }), to: time({ minutes: 7 }) },
        targets: [
          {
            expr: 'test',
            interval: '10s',
          },
        ],
        interval: '5s',
      };
      const urlExpected = 'proxied/api/v1/query_range?query=test&start=60&end=420&step=10';

      backendSrv.datasourceRequest = jest.fn(() => Promise.resolve(response));
      ctx.ds = new PrometheusDatasource(instanceSettings, q, backendSrv as any, templateSrv as any, timeSrv as any);
      await ctx.ds.query(query);
      const res = backendSrv.datasourceRequest.mock.calls[0][0];
      expect(res.method).toBe('GET');
      expect(res.url).toBe(urlExpected);
    });

    it('step should never go below 1', async () => {
      const query = {
        // 6 minute range
        range: { from: time({ minutes: 1 }), to: time({ minutes: 7 }) },
        targets: [{ expr: 'test' }],
        interval: '100ms',
      };
      const urlExpected = 'proxied/api/v1/query_range?query=test&start=60&end=420&step=1';
      backendSrv.datasourceRequest = jest.fn(() => Promise.resolve(response));
      ctx.ds = new PrometheusDatasource(instanceSettings, q, backendSrv as any, templateSrv as any, timeSrv as any);
      await ctx.ds.query(query);
      const res = backendSrv.datasourceRequest.mock.calls[0][0];
      expect(res.method).toBe('GET');
      expect(res.url).toBe(urlExpected);
    });

    it('should be auto interval when greater than min interval', async () => {
      const query = {
        // 6 minute range
        range: { from: time({ minutes: 1 }), to: time({ minutes: 7 }) },
        targets: [
          {
            expr: 'test',
            interval: '5s',
          },
        ],
        interval: '10s',
      };
      const urlExpected = 'proxied/api/v1/query_range?query=test&start=60&end=420&step=10';
      backendSrv.datasourceRequest = jest.fn(() => Promise.resolve(response));
      ctx.ds = new PrometheusDatasource(instanceSettings, q, backendSrv as any, templateSrv as any, timeSrv as any);
      await ctx.ds.query(query);
      const res = backendSrv.datasourceRequest.mock.calls[0][0];
      expect(res.method).toBe('GET');
      expect(res.url).toBe(urlExpected);
    });
    it('should result in querying fewer than 11000 data points', async () => {
      const query = {
        // 6 hour range
        range: { from: time({ hours: 1 }), to: time({ hours: 7 }) },
        targets: [{ expr: 'test' }],
        interval: '1s',
      };
      const end = 7 * 60 * 60;
      const start = 60 * 60;
      const urlExpected = 'proxied/api/v1/query_range?query=test&start=' + start + '&end=' + end + '&step=2';
      backendSrv.datasourceRequest = jest.fn(() => Promise.resolve(response));
      ctx.ds = new PrometheusDatasource(instanceSettings, q, backendSrv as any, templateSrv as any, timeSrv as any);
      await ctx.ds.query(query);
      const res = backendSrv.datasourceRequest.mock.calls[0][0];
      expect(res.method).toBe('GET');
      expect(res.url).toBe(urlExpected);
    });
    it('should not apply min interval when interval * intervalFactor greater', async () => {
      const query = {
        // 6 minute range
        range: { from: time({ minutes: 1 }), to: time({ minutes: 7 }) },
        targets: [
          {
            expr: 'test',
            interval: '10s',
            intervalFactor: 10,
          },
        ],
        interval: '5s',
      };
      // times get rounded up to interval
      const urlExpected = 'proxied/api/v1/query_range?query=test&start=50&end=400&step=50';
      backendSrv.datasourceRequest = jest.fn(() => Promise.resolve(response));
      ctx.ds = new PrometheusDatasource(instanceSettings, q, backendSrv as any, templateSrv as any, timeSrv as any);
      await ctx.ds.query(query);
      const res = backendSrv.datasourceRequest.mock.calls[0][0];
      expect(res.method).toBe('GET');
      expect(res.url).toBe(urlExpected);
    });
    it('should apply min interval when interval * intervalFactor smaller', async () => {
      const query = {
        // 6 minute range
        range: { from: time({ minutes: 1 }), to: time({ minutes: 7 }) },
        targets: [
          {
            expr: 'test',
            interval: '15s',
            intervalFactor: 2,
          },
        ],
        interval: '5s',
      };
      const urlExpected = 'proxied/api/v1/query_range?query=test' + '&start=60&end=420&step=15';
      backendSrv.datasourceRequest = jest.fn(() => Promise.resolve(response));
      ctx.ds = new PrometheusDatasource(instanceSettings, q, backendSrv as any, templateSrv as any, timeSrv as any);
      await ctx.ds.query(query);
      const res = backendSrv.datasourceRequest.mock.calls[0][0];
      expect(res.method).toBe('GET');
      expect(res.url).toBe(urlExpected);
    });
    it('should apply intervalFactor to auto interval when greater', async () => {
      const query = {
        // 6 minute range
        range: { from: time({ minutes: 1 }), to: time({ minutes: 7 }) },
        targets: [
          {
            expr: 'test',
            interval: '5s',
            intervalFactor: 10,
          },
        ],
        interval: '10s',
      };
      // times get aligned to interval
      const urlExpected = 'proxied/api/v1/query_range?query=test' + '&start=0&end=400&step=100';
      backendSrv.datasourceRequest = jest.fn(() => Promise.resolve(response));
      ctx.ds = new PrometheusDatasource(instanceSettings, q, backendSrv as any, templateSrv as any, timeSrv as any);
      await ctx.ds.query(query);
      const res = backendSrv.datasourceRequest.mock.calls[0][0];
      expect(res.method).toBe('GET');
      expect(res.url).toBe(urlExpected);
    });
    it('should not not be affected by the 11000 data points limit when large enough', async () => {
      const query = {
        // 1 week range
        range: { from: time({}), to: time({ hours: 7 * 24 }) },
        targets: [
          {
            expr: 'test',
            intervalFactor: 10,
          },
        ],
        interval: '10s',
      };
      const end = 7 * 24 * 60 * 60;
      const start = 0;
      const urlExpected = 'proxied/api/v1/query_range?query=test' + '&start=' + start + '&end=' + end + '&step=100';
      backendSrv.datasourceRequest = jest.fn(() => Promise.resolve(response));
      ctx.ds = new PrometheusDatasource(instanceSettings, q, backendSrv as any, templateSrv as any, timeSrv as any);
      await ctx.ds.query(query);
      const res = backendSrv.datasourceRequest.mock.calls[0][0];
      expect(res.method).toBe('GET');
      expect(res.url).toBe(urlExpected);
    });
    it('should be determined by the 11000 data points limit when too small', async () => {
      const query = {
        // 1 week range
        range: { from: time({}), to: time({ hours: 7 * 24 }) },
        targets: [
          {
            expr: 'test',
            intervalFactor: 10,
          },
        ],
        interval: '5s',
      };
      const end = 7 * 24 * 60 * 60;
      const start = 0;
      const urlExpected = 'proxied/api/v1/query_range?query=test' + '&start=' + start + '&end=' + end + '&step=60';
      backendSrv.datasourceRequest = jest.fn(() => Promise.resolve(response));
      ctx.ds = new PrometheusDatasource(instanceSettings, q, backendSrv as any, templateSrv as any, timeSrv as any);
      await ctx.ds.query(query);
      const res = backendSrv.datasourceRequest.mock.calls[0][0];
      expect(res.method).toBe('GET');
      expect(res.url).toBe(urlExpected);
    });
  });

  describe('The __interval and __interval_ms template variables', () => {
    const response = {
      status: 'success',
      data: {
        data: {
          resultType: 'matrix',
          result: [] as DataQueryResponseData[],
        },
      },
    };

    it('should be unchanged when auto interval is greater than min interval', async () => {
      const query = {
        // 6 minute range
        range: { from: time({ minutes: 1 }), to: time({ minutes: 7 }) },
        targets: [
          {
            expr: 'rate(test[$__interval])',
            interval: '5s',
          },
        ],
        interval: '10s',
        scopedVars: {
          __interval: { text: '10s', value: '10s' },
          __interval_ms: { text: 10 * 1000, value: 10 * 1000 },
        },
      };

      const urlExpected =
        'proxied/api/v1/query_range?query=' +
        encodeURIComponent('rate(test[$__interval])') +
        '&start=60&end=420&step=10';

      templateSrv.replace = jest.fn(str => str);
      backendSrv.datasourceRequest = jest.fn(() => Promise.resolve(response));
      ctx.ds = new PrometheusDatasource(instanceSettings, q, backendSrv as any, templateSrv as any, timeSrv as any);
      await ctx.ds.query(query);
      const res = backendSrv.datasourceRequest.mock.calls[0][0];
      expect(res.method).toBe('GET');
      expect(res.url).toBe(urlExpected);

      // @ts-ignore
      expect(templateSrv.replace.mock.calls[0][1]).toEqual({
        __interval: {
          text: '10s',
          value: '10s',
        },
        __interval_ms: {
          text: 10000,
          value: 10000,
        },
      });
    });
    it('should be min interval when it is greater than auto interval', async () => {
      const query = {
        // 6 minute range
        range: { from: time({ minutes: 1 }), to: time({ minutes: 7 }) },
        targets: [
          {
            expr: 'rate(test[$__interval])',
            interval: '10s',
          },
        ],
        interval: '5s',
        scopedVars: {
          __interval: { text: '5s', value: '5s' },
          __interval_ms: { text: 5 * 1000, value: 5 * 1000 },
        },
      };
      const urlExpected =
        'proxied/api/v1/query_range?query=' +
        encodeURIComponent('rate(test[$__interval])') +
        '&start=60&end=420&step=10';
      backendSrv.datasourceRequest = jest.fn(() => Promise.resolve(response));
      templateSrv.replace = jest.fn(str => str);
      ctx.ds = new PrometheusDatasource(instanceSettings, q, backendSrv as any, templateSrv as any, timeSrv as any);
      await ctx.ds.query(query);
      const res = backendSrv.datasourceRequest.mock.calls[0][0];
      expect(res.method).toBe('GET');
      expect(res.url).toBe(urlExpected);

      // @ts-ignore
      expect(templateSrv.replace.mock.calls[0][1]).toEqual({
        __interval: {
          text: '5s',
          value: '5s',
        },
        __interval_ms: {
          text: 5000,
          value: 5000,
        },
      });
    });
    it('should account for intervalFactor', async () => {
      const query = {
        // 6 minute range
        range: { from: time({ minutes: 1 }), to: time({ minutes: 7 }) },
        targets: [
          {
            expr: 'rate(test[$__interval])',
            interval: '5s',
            intervalFactor: 10,
          },
        ],
        interval: '10s',
        scopedVars: {
          __interval: { text: '10s', value: '10s' },
          __interval_ms: { text: 10 * 1000, value: 10 * 1000 },
        },
      };
      const urlExpected =
        'proxied/api/v1/query_range?query=' +
        encodeURIComponent('rate(test[$__interval])') +
        '&start=0&end=400&step=100';
      backendSrv.datasourceRequest = jest.fn(() => Promise.resolve(response));
      templateSrv.replace = jest.fn(str => str);
      ctx.ds = new PrometheusDatasource(instanceSettings, q, backendSrv as any, templateSrv as any, timeSrv as any);
      await ctx.ds.query(query);
      const res = backendSrv.datasourceRequest.mock.calls[0][0];
      expect(res.method).toBe('GET');
      expect(res.url).toBe(urlExpected);

      // @ts-ignore
      expect(templateSrv.replace.mock.calls[0][1]).toEqual({
        __interval: {
          text: '10s',
          value: '10s',
        },
        __interval_ms: {
          text: 10000,
          value: 10000,
        },
      });

      expect(query.scopedVars.__interval.text).toBe('10s');
      expect(query.scopedVars.__interval.value).toBe('10s');
      expect(query.scopedVars.__interval_ms.text).toBe(10 * 1000);
      expect(query.scopedVars.__interval_ms.value).toBe(10 * 1000);
    });
    it('should be interval * intervalFactor when greater than min interval', async () => {
      const query = {
        // 6 minute range
        range: { from: time({ minutes: 1 }), to: time({ minutes: 7 }) },
        targets: [
          {
            expr: 'rate(test[$__interval])',
            interval: '10s',
            intervalFactor: 10,
          },
        ],
        interval: '5s',
        scopedVars: {
          __interval: { text: '5s', value: '5s' },
          __interval_ms: { text: 5 * 1000, value: 5 * 1000 },
        },
      };
      const urlExpected =
        'proxied/api/v1/query_range?query=' +
        encodeURIComponent('rate(test[$__interval])') +
        '&start=50&end=400&step=50';

      templateSrv.replace = jest.fn(str => str);
      backendSrv.datasourceRequest = jest.fn(() => Promise.resolve(response));
      ctx.ds = new PrometheusDatasource(instanceSettings, q, backendSrv as any, templateSrv as any, timeSrv as any);
      await ctx.ds.query(query);
      const res = backendSrv.datasourceRequest.mock.calls[0][0];
      expect(res.method).toBe('GET');
      expect(res.url).toBe(urlExpected);

      // @ts-ignore
      expect(templateSrv.replace.mock.calls[0][1]).toEqual({
        __interval: {
          text: '5s',
          value: '5s',
        },
        __interval_ms: {
          text: 5000,
          value: 5000,
        },
      });
    });
    it('should be min interval when greater than interval * intervalFactor', async () => {
      const query = {
        // 6 minute range
        range: { from: time({ minutes: 1 }), to: time({ minutes: 7 }) },
        targets: [
          {
            expr: 'rate(test[$__interval])',
            interval: '15s',
            intervalFactor: 2,
          },
        ],
        interval: '5s',
        scopedVars: {
          __interval: { text: '5s', value: '5s' },
          __interval_ms: { text: 5 * 1000, value: 5 * 1000 },
        },
      };
      const urlExpected =
        'proxied/api/v1/query_range?query=' +
        encodeURIComponent('rate(test[$__interval])') +
        '&start=60&end=420&step=15';

      backendSrv.datasourceRequest = jest.fn(() => Promise.resolve(response));
      ctx.ds = new PrometheusDatasource(instanceSettings, q, backendSrv as any, templateSrv as any, timeSrv as any);
      await ctx.ds.query(query);
      const res = backendSrv.datasourceRequest.mock.calls[0][0];
      expect(res.method).toBe('GET');
      expect(res.url).toBe(urlExpected);

      // @ts-ignore
      expect(templateSrv.replace.mock.calls[0][1]).toEqual({
        __interval: {
          text: '5s',
          value: '5s',
        },
        __interval_ms: {
          text: 5000,
          value: 5000,
        },
      });
    });
    it('should be determined by the 11000 data points limit, accounting for intervalFactor', async () => {
      const query = {
        // 1 week range
        range: { from: time({}), to: time({ hours: 7 * 24 }) },
        targets: [
          {
            expr: 'rate(test[$__interval])',
            intervalFactor: 10,
          },
        ],
        interval: '5s',
        scopedVars: {
          __interval: { text: '5s', value: '5s' },
          __interval_ms: { text: 5 * 1000, value: 5 * 1000 },
        },
      };
      const end = 7 * 24 * 60 * 60;
      const start = 0;
      const urlExpected =
        'proxied/api/v1/query_range?query=' +
        encodeURIComponent('rate(test[$__interval])') +
        '&start=' +
        start +
        '&end=' +
        end +
        '&step=60';
      backendSrv.datasourceRequest = jest.fn(() => Promise.resolve(response));
      templateSrv.replace = jest.fn(str => str);
      ctx.ds = new PrometheusDatasource(instanceSettings, q, backendSrv as any, templateSrv as any, timeSrv as any);
      await ctx.ds.query(query);
      const res = backendSrv.datasourceRequest.mock.calls[0][0];
      expect(res.method).toBe('GET');
      expect(res.url).toBe(urlExpected);

      // @ts-ignore
      expect(templateSrv.replace.mock.calls[0][1]).toEqual({
        __interval: {
          text: '5s',
          value: '5s',
        },
        __interval_ms: {
          text: 5000,
          value: 5000,
        },
      });
    });
  });

  describe('The __range, __range_s and __range_ms variables', () => {
    const response = {
      status: 'success',
      data: {
        data: {
          resultType: 'matrix',
          result: [] as DataQueryResponseData[],
        },
      },
    };

    it('should use overridden ranges, not dashboard ranges', async () => {
      const expectedRangeSecond = 3600;
      const expectedRangeString = '1h';
      const query = {
        range: {
          from: time({}),
          to: time({ hours: 1 }),
        },
        targets: [
          {
            expr: 'test[${__range_s}s]',
          },
        ],
        interval: '60s',
      };
      const urlExpected = `proxied/api/v1/query_range?query=${encodeURIComponent(
        query.targets[0].expr
      )}&start=0&end=3600&step=60`;

      templateSrv.replace = jest.fn(str => str);
      backendSrv.datasourceRequest = jest.fn(() => Promise.resolve(response));
      ctx.ds = new PrometheusDatasource(instanceSettings, q, backendSrv as any, templateSrv as any, timeSrv as any);
      await ctx.ds.query(query);
      const res = backendSrv.datasourceRequest.mock.calls[0][0];
      expect(res.url).toBe(urlExpected);

      // @ts-ignore
      expect(templateSrv.replace.mock.calls[1][1]).toEqual({
        __range_s: {
          text: expectedRangeSecond,
          value: expectedRangeSecond,
        },
        __range: {
          text: expectedRangeString,
          value: expectedRangeString,
        },
        __range_ms: {
          text: expectedRangeSecond * 1000,
          value: expectedRangeSecond * 1000,
        },
      });
    });
  });
});

describe('PrometheusDatasource for POST', () => {
  //   const ctx = new helpers.ServiceTestContext();
  const instanceSettings = ({
    url: 'proxied',
    directUrl: 'direct',
    user: 'test',
    password: 'mupp',
    jsonData: { httpMethod: 'POST' },
  } as unknown) as DataSourceInstanceSettings<PromOptions>;

  describe('When querying prometheus with one target using query editor target spec', () => {
    let results: any;
    const urlExpected = 'proxied/api/v1/query_range';
    const dataExpected = {
      query: 'test{job="testjob"}',
      start: 1 * 60,
      end: 2 * 60,
      step: 60,
    };
    const query = {
      range: { from: time({ minutes: 1, seconds: 3 }), to: time({ minutes: 2, seconds: 3 }) },
      targets: [{ expr: 'test{job="testjob"}', format: 'time_series' }],
      interval: '60s',
    };

    beforeEach(async () => {
      const response = {
        status: 'success',
        data: {
          data: {
            resultType: 'matrix',
            result: [
              {
                metric: { __name__: 'test', job: 'testjob' },
                values: [[2 * 60, '3846']],
              },
            ],
          },
        },
      };
      backendSrv.datasourceRequest = jest.fn(() => Promise.resolve(response));
      ctx.ds = new PrometheusDatasource(instanceSettings, q, backendSrv as any, templateSrv as any, timeSrv as any);
      await ctx.ds.query(query).then((data: any) => {
        results = data;
      });
    });

    it('should generate the correct query', () => {
      const res = backendSrv.datasourceRequest.mock.calls[0][0];
      expect(res.method).toBe('POST');
      expect(res.url).toBe(urlExpected);
      expect(res.data).toEqual(dataExpected);
    });

    it('should return series list', () => {
      expect(results.data.length).toBe(1);
      expect(results.data[0].target).toBe('test{job="testjob"}');
    });
  });

  describe('When querying prometheus via check headers X-Dashboard-Id and X-Panel-Id', () => {
    const options = { dashboardId: 1, panelId: 2 };

    const httpOptions = {
      headers: {} as { [key: string]: number | undefined },
    };

    it('with proxy access tracing headers should be added', () => {
      ctx.ds = new PrometheusDatasource(instanceSettings, q, backendSrv as any, templateSrv as any, timeSrv as any);
      ctx.ds._addTracingHeaders(httpOptions, options);
      expect(httpOptions.headers['X-Dashboard-Id']).toBe(1);
      expect(httpOptions.headers['X-Panel-Id']).toBe(2);
    });

    it('with direct access tracing headers should not be added', () => {
      instanceSettings.url = 'http://127.0.0.1:8000';
      ctx.ds = new PrometheusDatasource(instanceSettings, q, backendSrv as any, templateSrv as any, timeSrv as any);
      ctx.ds._addTracingHeaders(httpOptions, options);
      expect(httpOptions.headers['X-Dashboard-Id']).toBe(undefined);
      expect(httpOptions.headers['X-Panel-Id']).toBe(undefined);
    });
  });
});<|MERGE_RESOLUTION|>--- conflicted
+++ resolved
@@ -425,9 +425,8 @@
 
 describe('PrometheusDatasource', () => {
   describe('When querying prometheus with one target using query editor target spec', () => {
-<<<<<<< HEAD
     describe('and query syntax is valid', () => {
-      let results;
+      let results: any;
       const query = {
         range: { from: time({ seconds: 63 }), to: time({ seconds: 183 }) },
         targets: [{ expr: 'test{job="testjob"}', format: 'time_series' }],
@@ -436,17 +435,6 @@
       // Interval alignment with step
       const urlExpected =
         'proxied/api/v1/query_range?query=' + encodeURIComponent('test{job="testjob"}') + '&start=60&end=180&step=60';
-=======
-    let results: any;
-    const query = {
-      range: { from: time({ seconds: 63 }), to: time({ seconds: 183 }) },
-      targets: [{ expr: 'test{job="testjob"}', format: 'time_series' }],
-      interval: '60s',
-    };
-    // Interval alignment with step
-    const urlExpected =
-      'proxied/api/v1/query_range?query=' + encodeURIComponent('test{job="testjob"}') + '&start=60&end=180&step=60';
->>>>>>> c75d0261
 
       beforeEach(async () => {
         const response = {
@@ -466,7 +454,7 @@
         backendSrv.datasourceRequest = jest.fn(() => Promise.resolve(response));
         ctx.ds = new PrometheusDatasource(instanceSettings, q, backendSrv as any, templateSrv as any, timeSrv as any);
 
-        await ctx.ds.query(query).then(data => {
+        await ctx.ds.query(query).then((data: any) => {
           results = data;
         });
       });
@@ -500,18 +488,13 @@
         },
       };
 
-<<<<<<< HEAD
       beforeEach(async () => {
         backendSrv.datasourceRequest = jest.fn(() => Promise.reject(response));
         ctx.ds = new PrometheusDatasource(instanceSettings, q, backendSrv as any, templateSrv as any, timeSrv as any);
 
-        await ctx.ds.query(query).catch(e => {
+        await ctx.ds.query(query).catch((e: any) => {
           results = e.message;
         });
-=======
-      await ctx.ds.query(query).then((data: any) => {
-        results = data;
->>>>>>> c75d0261
       });
 
       it('should generate an error', () => {
