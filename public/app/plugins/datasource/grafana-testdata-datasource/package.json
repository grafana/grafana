{
  "name": "@grafana-plugins/grafana-testdata-datasource",
  "description": "Generates test data in different forms",
  "private": true,
  "version": "10.4.0-pre",
  "dependencies": {
    "@emotion/css": "11.11.2",
    "@grafana/data": "10.4.0-pre",
    "@grafana/experimental": "1.7.5",
    "@grafana/runtime": "10.4.0-pre",
    "@grafana/schema": "10.4.0-pre",
    "@grafana/ui": "10.4.0-pre",
    "lodash": "4.17.21",
    "micro-memoize": "^4.1.2",
    "react": "18.2.0",
    "react-use": "17.4.3",
    "rxjs": "7.8.1",
<<<<<<< HEAD
    "tslib": "2.6.0",
    "uuid": "9.0.0"
=======
    "tslib": "2.6.2"
>>>>>>> b60c9e05
  },
  "devDependencies": {
    "@grafana/e2e-selectors": "10.4.0-pre",
    "@grafana/plugin-configs": "10.4.0-pre",
    "@testing-library/react": "14.1.2",
    "@testing-library/user-event": "14.5.2",
    "@types/jest": "29.5.11",
    "@types/lodash": "4.14.202",
    "@types/node": "20.11.5",
    "@types/react": "18.2.15",
<<<<<<< HEAD
    "@types/testing-library__jest-dom": "5.14.8",
    "@types/uuid": "9.0.2",
    "ts-node": "10.9.1",
=======
    "@types/testing-library__jest-dom": "5.14.9",
    "ts-node": "10.9.2",
>>>>>>> b60c9e05
    "webpack": "5.89.0"
  },
  "peerDependencies": {
    "@grafana/runtime": "*"
  },
  "scripts": {
    "build": "webpack -c ./webpack.config.ts --env production",
    "build:commit": "webpack -c ./webpack.config.ts --env production --env commit=$(git rev-parse --short HEAD)",
    "dev": "webpack -w -c ./webpack.config.ts --env development"
  },
  "packageManager": "yarn@3.6.0"
}<|MERGE_RESOLUTION|>--- conflicted
+++ resolved
@@ -15,12 +15,8 @@
     "react": "18.2.0",
     "react-use": "17.4.3",
     "rxjs": "7.8.1",
-<<<<<<< HEAD
-    "tslib": "2.6.0",
+    "tslib": "2.6.2",
     "uuid": "9.0.0"
-=======
-    "tslib": "2.6.2"
->>>>>>> b60c9e05
   },
   "devDependencies": {
     "@grafana/e2e-selectors": "10.4.0-pre",
@@ -31,14 +27,9 @@
     "@types/lodash": "4.14.202",
     "@types/node": "20.11.5",
     "@types/react": "18.2.15",
-<<<<<<< HEAD
-    "@types/testing-library__jest-dom": "5.14.8",
+    "@types/testing-library__jest-dom": "5.14.9",
     "@types/uuid": "9.0.2",
-    "ts-node": "10.9.1",
-=======
-    "@types/testing-library__jest-dom": "5.14.9",
     "ts-node": "10.9.2",
->>>>>>> b60c9e05
     "webpack": "5.89.0"
   },
   "peerDependencies": {
