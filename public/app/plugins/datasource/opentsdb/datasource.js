define([
  'angular',
  'lodash',
  'app/core/utils/datemath',
  'moment',
  './directives',
  './queryCtrl',
],
function (angular, _, dateMath) {
  'use strict';

  var module = angular.module('grafana.services');

  module.factory('OpenTSDBDatasource', function($q, backendSrv, templateSrv, contextSrv) {

    function OpenTSDBDatasource(datasource) {
      this.type = 'opentsdb';
      this.url = datasource.url;
      this.name = datasource.name;
      this.supportMetrics = true;
      //需要重新开启
      this.prefix = contextSrv.user.orgName + ".";
      //this.prefix = "";
    }

    // Called once per panel (graph)
    OpenTSDBDatasource.prototype.query = function(options) {
      var start = convertToTSDBTime(options.rangeRaw.from, false);
      var end = convertToTSDBTime(options.rangeRaw.to, true);
      var qs = [];
      var self = this;
<<<<<<< HEAD
      //TODO delete
      var targetsResponse = [];
      _.each(options.targets, function (target) {
        var decomposeFlag = false;
        if (!target.metric) {
          return;
        }
        //TODO delete
        if (target.anomaly || target.metric.endsWith(".anomaly")) {
          getAnomalyMetricData(target).then(function (response) {
            targetsResponse = response.data;
          });
          return;
        }
        if (target.anomaly || target.metric.endsWith(".anomaly")) {
          anotherQueries['anomaly'] = target;
          return;
        }
=======
>>>>>>> 0db83ad0

      _.each(options.targets, function(target) {
        if (!target.metric) { return; }
        qs.push(convertTargetToQuery(target, options, self.prefix));
      });

      var queries = _.compact(qs);

      // No valid targets, return the empty result to save a round trip.
      if (_.isEmpty(queries)) {
        var d = $q.defer();
        d.resolve({ data: [] });
        return d.promise;
      }

      var groupByTags = {};
      _.each(queries, function(query) {
        _.each(query.tags, function(val, key) {
          groupByTags[key] = true;
        });
      });

      return this.performTimeSeriesQuery(queries, start, end).then(function(response) {
        var metricToTargetMapping = mapMetricsToTargets(response.data, options);
        var result = _.map(response.data, function(metricData, index) {
          index = metricToTargetMapping[index];
          if (index === -1) {
            index = 0;
          }
          return transformMetricData(metricData, groupByTags, options.targets[index], options, self.prefix);
        });
        return { data: result };
      });
    };

    OpenTSDBDatasource.prototype.performTimeSeriesQuery = function(queries, start, end) {
      var reqBody = {
        start: start,
        queries: queries
      };

      // Relative queries (e.g. last hour) don't include an end time
      if (end) {
        reqBody.end = end;
      }

      var options = {
        method: 'POST',
        url: this.url + '/api/query',
        data: reqBody
      };

      return backendSrv.datasourceRequest(options);
    };

    OpenTSDBDatasource.prototype._performSuggestQuery = function(query, type) {
      return this._get('/api/suggest', {type: type, q: query, max: 1000}).then(function(result) {
        return result.data;
      });
    };

    OpenTSDBDatasource.prototype._performMetricKeyValueLookup = function(metric, key) {
      if(!metric || !key) {
        return $q.when([]);
      }

      var m = this.prefix + metric + "{" + key + "=*}";

      return this._get('/api/search/lookup', {m: m, limit: 3000}).then(function(result) {
        result = result.data.results;
        var tagvs = [];
        _.each(result, function(r) {
          if (tagvs.indexOf(r.tags[key]) === -1) {
            tagvs.push(r.tags[key]);
          }
        });
        return tagvs;
      });
    };

    OpenTSDBDatasource.prototype._performMetricKeyLookup = function(metric) {
      if(!metric) { return $q.when([]); }

      return this._get('/api/search/lookup', {m: this.prefix + metric, limit: 1000}).then(function(result) {
        result = result.data.results;
        var tagks = [];
        _.each(result, function(r) {
          _.each(r.tags, function(tagv, tagk) {
            if(tagks.indexOf(tagk) === -1) {
              tagks.push(tagk);
            }
          });
        });
        return tagks;
      });
    };

    OpenTSDBDatasource.prototype._get = function(relativeUrl, params) {
      return backendSrv.datasourceRequest({
        method: 'GET',
        url: this.url + relativeUrl,
        params: params,
      });
    };

    OpenTSDBDatasource.prototype.metricFindQuery = function(query) {
      if (!query) { return $q.when([]); }

      var self = this;
      var interpolated;
      try {
        interpolated = templateSrv.replace(query);
      }
      catch (err) {
        return $q.reject(err);
      }

      var type = null;
      var responseTransform = function(result) {
        if (type && (type === 'metrics')) {
          return _.map(result, function(value) {
            return {text: value.replace(self.prefix, '')};
          });
        }
        return _.map(result, function(value) {
          return {text: value};
        });
      };

      var metrics_regex = /metrics\((.*)\)/;
      var tag_names_regex = /tag_names\((.*)\)/;
      var tag_values_regex = /tag_values\((.*),\s?(.*)\)/;
      var tag_names_suggest_regex = /suggest_tagk\((.*)\)/;
      var tag_values_suggest_regex = /suggest_tagv\((.*)\)/;

      var metrics_query = interpolated.match(metrics_regex);
      if (metrics_query) {
        type = 'metrics';
        return this._performSuggestQuery(this.prefix + metrics_query[1], type).then(responseTransform);
      }

      var tag_names_query = interpolated.match(tag_names_regex);
      if (tag_names_query) {
        return this._performMetricKeyLookup(tag_names_query[1]).then(responseTransform);
      }

      var tag_values_query = interpolated.match(tag_values_regex);
      if (tag_values_query) {
        return this._performMetricKeyValueLookup(tag_values_query[1], tag_values_query[2]).then(responseTransform);
      }

      var tag_names_suggest_query = interpolated.match(tag_names_suggest_regex);
      if (tag_names_suggest_query) {
        type = 'tagk';
        return this._performSuggestQuery(tag_names_suggest_query[1], type).then(responseTransform);
      }

      var tag_values_suggest_query = interpolated.match(tag_values_suggest_regex);
      if (tag_values_suggest_query) {
        type = 'tagv';
        return this._performSuggestQuery(tag_values_suggest_query[1], type).then(responseTransform);
      }

      return $q.when([]);
    };

    OpenTSDBDatasource.prototype.testDatasource = function() {
      return this._performSuggestQuery('cpu', 'metrics').then(function () {
        return { status: "success", message: "Data source is working", title: "Success" };
      });
    };

    var aggregatorsPromise = null;
    OpenTSDBDatasource.prototype.getAggregators = function() {
      if (aggregatorsPromise) { return aggregatorsPromise; }

      aggregatorsPromise =  this._get('/api/aggregators').then(function(result) {
        if (result.data && _.isArray(result.data)) {
          return result.data.sort();
        }
        return [];
      });
      return aggregatorsPromise;
    };

    function transformMetricData(md, groupByTags, target, options, prefix) {
      var metricLabel = createMetricLabel(md, target, groupByTags, options, prefix);
      var dps = [];

      // TSDB returns datapoints has a hash of ts => value.
      // Can't use _.pairs(invert()) because it stringifies keys/values
      _.each(md.dps, function (v, k) {
        dps.push([v, k * 1000]);
      });

      return { target: metricLabel, datapoints: dps };
    }

    function createMetricLabel(md, target, groupByTags, options, prefix) {
      if (target.alias) {
        var scopedVars = _.clone(options.scopedVars || {});
        _.each(md.tags, function(value, key) {
          scopedVars['tag_' + key] = {value: value};
        });
        return templateSrv.replace(target.alias, scopedVars);
      }

      var label = md.metric.replace(prefix, '');
      var tagData = [];

      if (!_.isEmpty(md.tags)) {
        _.each(_.pairs(md.tags), function(tag) {
          if (_.has(groupByTags, tag[0])) {
            tagData.push(tag[0] + "=" + tag[1]);
          }
        });
      }

      if (!_.isEmpty(tagData)) {
        label += "{" + tagData.join(", ") + "}";
      }

      return label;
    }

    function convertTargetToQuery(target, options, prefix) {
      if (!target.metric || target.hide) {
        return null;
      }

      var query = {
        metric: prefix + templateSrv.replace(target.metric, options.scopedVars),
        aggregator: "avg"
      };

      if (target.aggregator) {
        query.aggregator = templateSrv.replace(target.aggregator);
      }

      if (target.shouldComputeRate) {
        query.rate = true;
        query.rateOptions = {
          counter: !!target.isCounter
        };

        if (target.counterMax && target.counterMax.length) {
          query.rateOptions.counterMax = parseInt(target.counterMax);
        }

        if (target.counterResetValue && target.counterResetValue.length) {
          query.rateOptions.resetValue = parseInt(target.counterResetValue);
        }
      }

      if (!target.disableDownsampling) {
        var interval =  templateSrv.replace(target.downsampleInterval || options.interval);

        if (interval.match(/\.[0-9]+s/)) {
          interval = parseFloat(interval)*1000 + "ms";
        }

        query.downsample = interval + "-" + target.downsampleAggregator;
      }

      query.tags = angular.copy(target.tags);
      if(query.tags){
        for(var key in query.tags){
          query.tags[key] = templateSrv.replace(query.tags[key], options.scopedVars);
        }
      }

      return query;
    }

    function mapMetricsToTargets(metrics, options) {
      var interpolatedTagValue;
      return _.map(metrics, function(metricData) {
        return _.findIndex(options.targets, function(target) {
          return (target.metric) === metricData.metric &&
            _.all(target.tags, function(tagV, tagK) {
            interpolatedTagValue = templateSrv.replace(tagV, options.scopedVars);
            return metricData.tags[tagK] === interpolatedTagValue || interpolatedTagValue === "*";
          });
        });
      });
    }

    function convertToTSDBTime(date, roundUp) {
      if (date === 'now') {
        return null;
      }

      date = dateMath.parse(date, roundUp);
      return date.valueOf();
    }

    return OpenTSDBDatasource;
  });

});<|MERGE_RESOLUTION|>--- conflicted
+++ resolved
@@ -29,27 +29,6 @@
       var end = convertToTSDBTime(options.rangeRaw.to, true);
       var qs = [];
       var self = this;
-<<<<<<< HEAD
-      //TODO delete
-      var targetsResponse = [];
-      _.each(options.targets, function (target) {
-        var decomposeFlag = false;
-        if (!target.metric) {
-          return;
-        }
-        //TODO delete
-        if (target.anomaly || target.metric.endsWith(".anomaly")) {
-          getAnomalyMetricData(target).then(function (response) {
-            targetsResponse = response.data;
-          });
-          return;
-        }
-        if (target.anomaly || target.metric.endsWith(".anomaly")) {
-          anotherQueries['anomaly'] = target;
-          return;
-        }
-=======
->>>>>>> 0db83ad0
 
       _.each(options.targets, function(target) {
         if (!target.metric) { return; }
