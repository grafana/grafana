--- conflicted
+++ resolved
@@ -23,13 +23,8 @@
     "@testing-library/user-event": "14.6.1",
     "@types/jest": "29.5.14",
     "@types/lodash": "4.17.20",
-<<<<<<< HEAD
-    "@types/node": "22.16.5",
+    "@types/node": "22.17.0",
     "@types/react": "19.0.10",
-=======
-    "@types/node": "22.17.0",
-    "@types/react": "18.3.18",
->>>>>>> b462cfc7
     "jest": "29.7.0",
     "ts-node": "10.9.2",
     "typescript": "5.9.2",
