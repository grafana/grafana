--- conflicted
+++ resolved
@@ -40,13 +40,11 @@
     config.featureToggles.cloudWatchCrossAccountQuerying = originalFeatureToggleValue;
   });
   describe('statistics field', () => {
-<<<<<<< HEAD
     test.each([['Average', 'p23.23', 'p34', 'TM(2%:98%)', 'WM(10%:90%)', 'TS(80%:)', '$statistic']])(
       'should accept valid values',
       async (statistic) => {
         const onChange = jest.fn();
         props.datasource.getVariables = jest.fn().mockReturnValue(['$statistic']);
-
         render(<MetricStatEditor {...props} onChange={onChange} />);
 
         const statisticElement = await screen.findByLabelText('Statistic');
@@ -57,20 +55,6 @@
         expect(onChange).toHaveBeenCalledWith({ ...props.metricStat, statistic });
       }
     );
-=======
-    test.each(['Average', 'p23.23', 'p34', '$statistic'])('should accept valid values', async (statistic) => {
-      const onChange = jest.fn();
-
-      render(<MetricStatEditor {...props} onChange={onChange} />);
-
-      const statisticElement = await screen.findByLabelText('Statistic');
-      expect(statisticElement).toBeInTheDocument();
-
-      await userEvent.type(statisticElement, statistic);
-      fireEvent.keyDown(statisticElement, { keyCode: 13 });
-      expect(onChange).toHaveBeenCalledWith({ ...props.metricStat, statistic });
-    });
->>>>>>> a6577cc6
 
     test.each(['CustomStat', 'p23,23', '$someUnknownValue'])('should not accept invalid values', async (statistic) => {
       const onChange = jest.fn();
