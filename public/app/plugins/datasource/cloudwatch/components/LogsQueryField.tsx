import { css } from '@emotion/css';
import { LanguageMap, languages as prismLanguages } from 'prismjs';
import React, { ReactNode } from 'react';
import { Node, Plugin } from 'slate';

import { AbsoluteTimeRange, QueryEditorProps } from '@grafana/data';
import { BracesPlugin, LegacyForms, QueryField, SlatePrism, TypeaheadInput, TypeaheadOutput } from '@grafana/ui';
import { ExploreId } from 'app/types';
// Utils & Services
// dom also includes Element polyfills

import { CloudWatchDatasource } from '../datasource';
import { CloudWatchLanguageProvider } from '../language_provider';
import syntax from '../syntax';
import { CloudWatchJsonData, CloudWatchLogsQuery, CloudWatchQuery } from '../types';
import { getStatsGroups } from '../utils/query/getStatsGroups';

import { LogGroupSelector } from './LogGroupSelector';
import QueryHeader from './QueryHeader';

export interface CloudWatchLogsQueryFieldProps
  extends QueryEditorProps<CloudWatchDatasource, CloudWatchQuery, CloudWatchJsonData> {
  absoluteRange: AbsoluteTimeRange;
  onLabelsRefresh?: () => void;
  ExtraFieldElement?: ReactNode;
  exploreId: ExploreId;
  query: CloudWatchLogsQuery;
}

const rowGap = css`
  gap: 3px;
`;

interface State {
  hint:
    | {
        message: string;
        fix: {
          label: string;
          action: () => void;
        };
      }
    | undefined;
}

export class CloudWatchLogsQueryField extends React.PureComponent<CloudWatchLogsQueryFieldProps, State> {
  state: State = {
    hint: undefined,
  };

  plugins: Plugin[];

  constructor(props: CloudWatchLogsQueryFieldProps, context: React.Context<any>) {
    super(props, context);

    this.plugins = [
      BracesPlugin(),
      SlatePrism(
        {
          onlyIn: (node: Node) => node.object === 'block' && node.type === 'code_block',
          getSyntax: (node: Node) => 'cloudwatch',
        },
        { ...(prismLanguages as LanguageMap), cloudwatch: syntax }
      ),
    ];
  }

  componentDidMount = () => {
<<<<<<< HEAD
    const { datasource, query, onChange } = this.props;

    this.setState({
      loadingLogGroups: true,
    });

    query.region &&
      this.fetchLogGroupOptions(query.region).then((logGroups) => {
        this.setState((state) => {
          const selectedLogGroups = state.selectedLogGroups;
          if (onChange) {
            const nextQuery = {
              ...query,
              logGroupNames: selectedLogGroups.map((group) => group.value!),
            };

            onChange(nextQuery);
          }

          return {
            loadingLogGroups: false,
            availableLogGroups: logGroups,
            selectedLogGroups,
          };
        });
      });
=======
    const { query, onChange } = this.props;
>>>>>>> 0ca4ccfa

    if (onChange) {
      onChange({ ...query, logGroupNames: query.logGroupNames ?? [] });
    }
  };

  onChangeQuery = (value: string) => {
    // Send text change to parent
    const { query, onChange } = this.props;

    if (onChange) {
      const nextQuery = {
        ...query,
        expression: value,
        statsGroups: getStatsGroups(value),
      };
      onChange(nextQuery);
    }
  };

  onTypeahead = async (typeahead: TypeaheadInput): Promise<TypeaheadOutput> => {
    const { datasource, query } = this.props;
<<<<<<< HEAD
    const { selectedLogGroups } = this.state;
=======
    const { logGroupNames } = query;
>>>>>>> 0ca4ccfa

    if (!datasource.languageProvider) {
      return { suggestions: [] };
    }

    const cloudwatchLanguageProvider = datasource.languageProvider as CloudWatchLanguageProvider;
    const { history, absoluteRange } = this.props;
    const { prefix, text, value, wrapperClasses, labelKey, editor } = typeahead;

    return await cloudwatchLanguageProvider.provideCompletionItems(
      { text, value, prefix, wrapperClasses, labelKey, editor },
      {
        history,
        absoluteRange,
<<<<<<< HEAD
        logGroupNames: selectedLogGroups.map((logGroup) => logGroup.value!),
=======
        logGroupNames,
>>>>>>> 0ca4ccfa
        region: query.region,
      }
    );
  };

  render() {
    const { onRunQuery, onChange, ExtraFieldElement, data, query, datasource } = this.props;
    const { region, refId, expression, logGroupNames } = query;
    const { hint } = this.state;

    const showError = data && data.error && data.error.refId === query.refId;
    const cleanText = datasource.languageProvider ? datasource.languageProvider.cleanText : undefined;

    return (
      <>
        <QueryHeader
          query={query}
          onRunQuery={onRunQuery}
          datasource={datasource}
          onChange={onChange}
          sqlCodeEditorIsDirty={false}
        />
        <div className={`gf-form gf-form--grow flex-grow-1 ${rowGap}`}>
          <LegacyForms.FormField
            label="Log Groups"
            labelWidth={6}
            className="flex-grow-1"
            inputEl={
              <LogGroupSelector
                region={region}
                selectedLogGroups={logGroupNames ?? []}
                datasource={datasource}
                onChange={function (logGroups: string[]): void {
                  onChange({ ...query, logGroupNames: logGroups });
                }}
                onRunQuery={onRunQuery}
                refId={refId}
              />
            }
          />
        </div>
        <div className="gf-form-inline gf-form-inline--nowrap flex-grow-1">
          <div className="gf-form gf-form--grow flex-shrink-1">
            <QueryField
              additionalPlugins={this.plugins}
              query={expression ?? ''}
              onChange={this.onChangeQuery}
              onRunQuery={this.props.onRunQuery}
              onTypeahead={this.onTypeahead}
              cleanText={cleanText}
              placeholder="Enter a CloudWatch Logs Insights query (run with Shift+Enter)"
              portalOrigin="cloudwatch"
              disabled={!logGroupNames || logGroupNames.length === 0}
            />
          </div>
          {ExtraFieldElement}
        </div>
        {hint && (
          <div className="query-row-break">
            <div className="text-warning">
              {hint.message}
              <a className="text-link muted" onClick={hint.fix.action}>
                {hint.fix.label}
              </a>
            </div>
          </div>
        )}
        {showError ? (
          <div className="query-row-break">
            <div className="prom-query-field-info text-error">{data?.error?.message}</div>
          </div>
        ) : null}
      </>
    );
  }
}<|MERGE_RESOLUTION|>--- conflicted
+++ resolved
@@ -66,36 +66,7 @@
   }
 
   componentDidMount = () => {
-<<<<<<< HEAD
-    const { datasource, query, onChange } = this.props;
-
-    this.setState({
-      loadingLogGroups: true,
-    });
-
-    query.region &&
-      this.fetchLogGroupOptions(query.region).then((logGroups) => {
-        this.setState((state) => {
-          const selectedLogGroups = state.selectedLogGroups;
-          if (onChange) {
-            const nextQuery = {
-              ...query,
-              logGroupNames: selectedLogGroups.map((group) => group.value!),
-            };
-
-            onChange(nextQuery);
-          }
-
-          return {
-            loadingLogGroups: false,
-            availableLogGroups: logGroups,
-            selectedLogGroups,
-          };
-        });
-      });
-=======
     const { query, onChange } = this.props;
->>>>>>> 0ca4ccfa
 
     if (onChange) {
       onChange({ ...query, logGroupNames: query.logGroupNames ?? [] });
@@ -118,11 +89,7 @@
 
   onTypeahead = async (typeahead: TypeaheadInput): Promise<TypeaheadOutput> => {
     const { datasource, query } = this.props;
-<<<<<<< HEAD
-    const { selectedLogGroups } = this.state;
-=======
     const { logGroupNames } = query;
->>>>>>> 0ca4ccfa
 
     if (!datasource.languageProvider) {
       return { suggestions: [] };
@@ -137,11 +104,7 @@
       {
         history,
         absoluteRange,
-<<<<<<< HEAD
-        logGroupNames: selectedLogGroups.map((logGroup) => logGroup.value!),
-=======
         logGroupNames,
->>>>>>> 0ca4ccfa
         region: query.region,
       }
     );
