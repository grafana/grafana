--- conflicted
+++ resolved
@@ -11,18 +11,8 @@
   DataSourceTestFailed,
 } from '@grafana/data';
 import { ConfigSection } from '@grafana/experimental';
-<<<<<<< HEAD
-import { getAppEvents, usePluginInteractionReporter } from '@grafana/runtime';
+import { getAppEvents, usePluginInteractionReporter, getDataSourceSrv, config } from '@grafana/runtime';
 import { Alert, Input, InlineField, FieldProps, SecureSocksProxySettings, Field, Divider } from '@grafana/ui';
-import { config } from 'app/core/config';
-import { getDatasourceSrv } from 'app/features/plugins/datasource_srv';
-=======
-import { getAppEvents, usePluginInteractionReporter, getDataSourceSrv, config } from '@grafana/runtime';
-import { Input, InlineField, FieldProps, SecureSocksProxySettings, Field, Divider } from '@grafana/ui';
-import { notifyApp } from 'app/core/actions';
-import { createWarningNotification } from 'app/core/copy/appNotification';
-import { store } from 'app/store/store';
->>>>>>> 7e939401
 
 import { CloudWatchDatasource } from '../../datasource';
 import { SelectableResourceValue } from '../../resources/types';
