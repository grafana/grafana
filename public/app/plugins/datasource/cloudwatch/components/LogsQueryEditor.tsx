// Libraries
import React, { memo } from 'react';

// Types
import { AbsoluteTimeRange, QueryEditorProps } from '@grafana/data';
import { FormLabel } from '@grafana/ui/src/components/FormLabel/FormLabel';
import { CloudWatchDatasource } from '../datasource';
import { CloudWatchLogsQuery, CloudWatchQuery } from '../types';
import { CloudWatchLogsQueryField } from './LogsQueryField';
import { useCloudWatchSyntax } from '../useCloudwatchSyntax';
import { CloudWatchLanguageProvider } from '../language_provider';
import CloudWatchLink from './CloudWatchLink';
import { css } from 'emotion';

type Props = QueryEditorProps<CloudWatchDatasource, CloudWatchQuery> & { allowCustomValue?: boolean };

const labelClass = css`
  margin-left: 3px;
  flex-grow: 0;
`;

export const CloudWatchLogsQueryEditor = memo(function CloudWatchLogsQueryEditor(props: Props) {
<<<<<<< HEAD
  const { query, data, datasource, onRunQuery, onChange, exploreId, exploreMode, allowCustomValue = false } = props;
=======
  const { query, data, datasource, onRunQuery, onChange, exploreId, allowCustomValue = false } = props;
>>>>>>> 57b2d087

  let absolute: AbsoluteTimeRange;
  if (data?.request?.range?.from) {
    const { range } = data.request;
    absolute = {
      from: range.from.valueOf(),
      to: range.to.valueOf(),
    };
  } else {
    absolute = {
      from: Date.now() - 10000,
      to: Date.now(),
    };
  }

  const { isSyntaxReady, syntax } = useCloudWatchSyntax(
    datasource.languageProvider as CloudWatchLanguageProvider,
    absolute
  );

  return (
    <CloudWatchLogsQueryField
      exploreId={exploreId}
      datasource={datasource}
      query={query}
      onBlur={() => {}}
      onChange={(val: CloudWatchLogsQuery) => onChange({ ...val, queryMode: 'Logs' })}
      onRunQuery={onRunQuery}
      history={[]}
      data={data}
      absoluteRange={absolute}
      syntaxLoaded={isSyntaxReady}
      syntax={syntax}
      allowCustomValue={allowCustomValue}
      ExtraFieldElement={
        <FormLabel className={`gf-form-label--btn ${labelClass}`} width="auto" tooltip="Link to Graph in AWS">
          <CloudWatchLink query={query as CloudWatchLogsQuery} panelData={data} datasource={datasource} />
        </FormLabel>
      }
    />
  );
});

export default CloudWatchLogsQueryEditor;<|MERGE_RESOLUTION|>--- conflicted
+++ resolved
@@ -20,11 +20,7 @@
 `;
 
 export const CloudWatchLogsQueryEditor = memo(function CloudWatchLogsQueryEditor(props: Props) {
-<<<<<<< HEAD
-  const { query, data, datasource, onRunQuery, onChange, exploreId, exploreMode, allowCustomValue = false } = props;
-=======
   const { query, data, datasource, onRunQuery, onChange, exploreId, allowCustomValue = false } = props;
->>>>>>> 57b2d087
 
   let absolute: AbsoluteTimeRange;
   if (data?.request?.range?.from) {
