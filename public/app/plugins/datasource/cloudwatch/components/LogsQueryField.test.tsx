<<<<<<< HEAD
import { render, screen, fireEvent } from '@testing-library/react';
import userEvent from '@testing-library/user-event';
import { shallow } from 'enzyme';
=======
import { render, screen, fireEvent, waitFor } from '@testing-library/react';
>>>>>>> 82e32447
import _, { DebouncedFunc } from 'lodash'; // eslint-disable-line lodash/import-scope
import React from 'react';
import { act } from 'react-dom/test-utils';
import { openMenu, select } from 'react-select-event';

import { ExploreId } from '../../../../types';
import { setupMockedDataSource } from '../__mocks__/CloudWatchDataSource';

import { CloudWatchLogsQueryField } from './LogsQueryField';

jest
  .spyOn(_, 'debounce')
  .mockImplementation((func: (...args: any) => any, wait?: number) => func as DebouncedFunc<typeof func>);

describe('CloudWatchLogsQueryField', () => {
  it('runs onRunQuery on blur of Log Groups', async () => {
    const onRunQuery = jest.fn();
    const ds = setupMockedDataSource();

    render(
      <CloudWatchLogsQueryField
        absoluteRange={{ from: 1, to: 10 }}
        exploreId={ExploreId.left}
        datasource={ds.datasource}
        query={{} as any}
        onRunQuery={onRunQuery}
        onChange={() => {}}
      />
    );

    const multiSelect = screen.getByLabelText('Log Groups');
    await act(async () => {
      fireEvent.blur(multiSelect);
    });
    expect(onRunQuery).toHaveBeenCalled();
  });

<<<<<<< HEAD
  it('updates upstream query log groups on region change', async () => {
    const onChange = jest.fn();
    const wrapper = shallow(
      <CloudWatchLogsQueryField
        history={[]}
        absoluteRange={{ from: 1, to: 10 }}
        exploreId={ExploreId.left}
        datasource={
          {
            getRegions() {
              return Promise.resolve([
                {
                  label: 'region1',
                  value: 'region1',
                  text: 'region1',
                },
                {
                  label: 'region2',
                  value: 'region2',
                  text: 'region2',
                },
              ]);
            },
            describeLogGroups(params: any) {
              if (params.region === 'region1') {
                return Promise.resolve(['log_group_1']);
              } else {
                return Promise.resolve(['log_group_2']);
              }
            },
            getVariables: jest.fn().mockReturnValue([]),
          } as any
        }
        query={{} as any}
        onRunQuery={() => {}}
        onChange={onChange}
      />
    );
    const getLogGroupSelect = () => wrapper.find({ label: 'Log Groups' }).props().inputEl;

    getLogGroupSelect().props.onChange([{ value: 'log_group_1' }]);
    expect(getLogGroupSelect().props.value.length).toBe(1);
    expect(getLogGroupSelect().props.value[0].value).toBe('log_group_1');

    // We select new region where the selected log group does not exist
    await (wrapper.instance() as CloudWatchLogsQueryField).onRegionChange('region2');

    // We clear the select
    expect(getLogGroupSelect().props.value.length).toBe(0);
    // Make sure we correctly updated the upstream state
    expect(onChange).toHaveBeenLastCalledWith({ logGroupNames: [] });
  });

  it('should merge results of remote log groups search with existing results', async () => {
    const allLogGroups = [
      'AmazingGroup',
      'AmazingGroup2',
      'AmazingGroup3',
      'BeautifulGroup',
      'BeautifulGroup2',
      'BeautifulGroup3',
      'CrazyGroup',
      'CrazyGroup2',
      'CrazyGroup3',
      'DeliciousGroup',
      'DeliciousGroup2',
      'DeliciousGroup3',
      'EnjoyableGroup',
      'EnjoyableGroup2',
      'EnjoyableGroup3',
      'FavouriteGroup',
      'FavouriteGroup2',
      'FavouriteGroup3',
      'GorgeousGroup',
      'GorgeousGroup2',
      'GorgeousGroup3',
      'HappyGroup',
      'HappyGroup2',
      'HappyGroup3',
      'IncredibleGroup',
      'IncredibleGroup2',
      'IncredibleGroup3',
      'JollyGroup',
      'JollyGroup2',
      'JollyGroup3',
      'KoolGroup',
      'KoolGroup2',
      'KoolGroup3',
      'LovelyGroup',
      'LovelyGroup2',
      'LovelyGroup3',
      'MagnificentGroup',
      'MagnificentGroup2',
      'MagnificentGroup3',
      'NiceGroup',
      'NiceGroup2',
      'NiceGroup3',
      'OddGroup',
      'OddGroup2',
      'OddGroup3',
      'PerfectGroup',
      'PerfectGroup2',
      'PerfectGroup3',
      'QuietGroup',
      'QuietGroup2',
      'QuietGroup3',
      'RestlessGroup',
      'RestlessGroup2',
      'RestlessGroup3',
      'SurpriseGroup',
      'SurpriseGroup2',
      'SurpriseGroup3',
      'TestingGroup',
      'TestingGroup2',
      'TestingGroup3',
      'UmbrellaGroup',
      'UmbrellaGroup2',
      'UmbrellaGroup3',
      'VelvetGroup',
      'VelvetGroup2',
      'VelvetGroup3',
      'WaterGroup',
      'WaterGroup2',
      'WaterGroup3',
      'XylophoneGroup',
      'XylophoneGroup2',
      'XylophoneGroup3',
      'YellowGroup',
      'YellowGroup2',
      'YellowGroup3',
      'ZebraGroup',
      'ZebraGroup2',
      'ZebraGroup3',
    ];
=======
  it('loads defaultLogGroups', async () => {
    const onRunQuery = jest.fn();
    const ds = setupMockedDataSource();
    ds.datasource.defaultLogGroups = ['foo'];
>>>>>>> 82e32447

    render(
      <CloudWatchLogsQueryField
        absoluteRange={{ from: 1, to: 10 }}
        exploreId={ExploreId.left}
<<<<<<< HEAD
        datasource={
          {
            getRegions() {
              return Promise.resolve([
                {
                  label: 'region1',
                  value: 'region1',
                  text: 'region1',
                },
                {
                  label: 'region2',
                  value: 'region2',
                  text: 'region2',
                },
              ]);
            },
            describeLogGroups(params: DescribeLogGroupsRequest) {
              const theLogGroups = allLogGroups
                .filter((logGroupName) => logGroupName.startsWith(params.logGroupNamePrefix ?? ''))
                .slice(0, Math.max(params.limit ?? 50, 50));
              return Promise.resolve(theLogGroups);
            },
            getVariables: jest.fn().mockReturnValue([]),
          } as any
        }
=======
        datasource={ds.datasource}
>>>>>>> 82e32447
        query={{} as any}
        onRunQuery={onRunQuery}
        onChange={() => {}}
      />
    );

    await waitFor(() => {
      expect(screen.getByText('foo')).toBeInTheDocument();
    });
  });

  it('should render template variables a selectable option', async () => {
    const { datasource } = setupMockedDataSource();
    const onChange = jest.fn();

    render(
      <CloudWatchLogsQueryField
        history={[]}
        absoluteRange={{ from: 1, to: 10 }}
        exploreId={ExploreId.left}
        datasource={datasource}
        query={{} as any}
        onRunQuery={() => {}}
        onChange={onChange}
      />
    );

    const logGroupSelector = await screen.findByLabelText('Log Groups');
    expect(logGroupSelector).toBeInTheDocument();

    await openMenu(logGroupSelector);
    const templateVariableSelector = await screen.findByText('Template Variables');
    expect(templateVariableSelector).toBeInTheDocument();

    userEvent.click(templateVariableSelector);
    await select(await screen.findByLabelText('Select option'), 'test');

    expect(await screen.findByText('test')).toBeInTheDocument();
  });
});<|MERGE_RESOLUTION|>--- conflicted
+++ resolved
@@ -1,14 +1,7 @@
-<<<<<<< HEAD
-import { render, screen, fireEvent } from '@testing-library/react';
-import userEvent from '@testing-library/user-event';
-import { shallow } from 'enzyme';
-=======
 import { render, screen, fireEvent, waitFor } from '@testing-library/react';
->>>>>>> 82e32447
 import _, { DebouncedFunc } from 'lodash'; // eslint-disable-line lodash/import-scope
 import React from 'react';
 import { act } from 'react-dom/test-utils';
-import { openMenu, select } from 'react-select-event';
 
 import { ExploreId } from '../../../../types';
 import { setupMockedDataSource } from '../__mocks__/CloudWatchDataSource';
@@ -42,181 +35,16 @@
     expect(onRunQuery).toHaveBeenCalled();
   });
 
-<<<<<<< HEAD
-  it('updates upstream query log groups on region change', async () => {
-    const onChange = jest.fn();
-    const wrapper = shallow(
-      <CloudWatchLogsQueryField
-        history={[]}
-        absoluteRange={{ from: 1, to: 10 }}
-        exploreId={ExploreId.left}
-        datasource={
-          {
-            getRegions() {
-              return Promise.resolve([
-                {
-                  label: 'region1',
-                  value: 'region1',
-                  text: 'region1',
-                },
-                {
-                  label: 'region2',
-                  value: 'region2',
-                  text: 'region2',
-                },
-              ]);
-            },
-            describeLogGroups(params: any) {
-              if (params.region === 'region1') {
-                return Promise.resolve(['log_group_1']);
-              } else {
-                return Promise.resolve(['log_group_2']);
-              }
-            },
-            getVariables: jest.fn().mockReturnValue([]),
-          } as any
-        }
-        query={{} as any}
-        onRunQuery={() => {}}
-        onChange={onChange}
-      />
-    );
-    const getLogGroupSelect = () => wrapper.find({ label: 'Log Groups' }).props().inputEl;
-
-    getLogGroupSelect().props.onChange([{ value: 'log_group_1' }]);
-    expect(getLogGroupSelect().props.value.length).toBe(1);
-    expect(getLogGroupSelect().props.value[0].value).toBe('log_group_1');
-
-    // We select new region where the selected log group does not exist
-    await (wrapper.instance() as CloudWatchLogsQueryField).onRegionChange('region2');
-
-    // We clear the select
-    expect(getLogGroupSelect().props.value.length).toBe(0);
-    // Make sure we correctly updated the upstream state
-    expect(onChange).toHaveBeenLastCalledWith({ logGroupNames: [] });
-  });
-
-  it('should merge results of remote log groups search with existing results', async () => {
-    const allLogGroups = [
-      'AmazingGroup',
-      'AmazingGroup2',
-      'AmazingGroup3',
-      'BeautifulGroup',
-      'BeautifulGroup2',
-      'BeautifulGroup3',
-      'CrazyGroup',
-      'CrazyGroup2',
-      'CrazyGroup3',
-      'DeliciousGroup',
-      'DeliciousGroup2',
-      'DeliciousGroup3',
-      'EnjoyableGroup',
-      'EnjoyableGroup2',
-      'EnjoyableGroup3',
-      'FavouriteGroup',
-      'FavouriteGroup2',
-      'FavouriteGroup3',
-      'GorgeousGroup',
-      'GorgeousGroup2',
-      'GorgeousGroup3',
-      'HappyGroup',
-      'HappyGroup2',
-      'HappyGroup3',
-      'IncredibleGroup',
-      'IncredibleGroup2',
-      'IncredibleGroup3',
-      'JollyGroup',
-      'JollyGroup2',
-      'JollyGroup3',
-      'KoolGroup',
-      'KoolGroup2',
-      'KoolGroup3',
-      'LovelyGroup',
-      'LovelyGroup2',
-      'LovelyGroup3',
-      'MagnificentGroup',
-      'MagnificentGroup2',
-      'MagnificentGroup3',
-      'NiceGroup',
-      'NiceGroup2',
-      'NiceGroup3',
-      'OddGroup',
-      'OddGroup2',
-      'OddGroup3',
-      'PerfectGroup',
-      'PerfectGroup2',
-      'PerfectGroup3',
-      'QuietGroup',
-      'QuietGroup2',
-      'QuietGroup3',
-      'RestlessGroup',
-      'RestlessGroup2',
-      'RestlessGroup3',
-      'SurpriseGroup',
-      'SurpriseGroup2',
-      'SurpriseGroup3',
-      'TestingGroup',
-      'TestingGroup2',
-      'TestingGroup3',
-      'UmbrellaGroup',
-      'UmbrellaGroup2',
-      'UmbrellaGroup3',
-      'VelvetGroup',
-      'VelvetGroup2',
-      'VelvetGroup3',
-      'WaterGroup',
-      'WaterGroup2',
-      'WaterGroup3',
-      'XylophoneGroup',
-      'XylophoneGroup2',
-      'XylophoneGroup3',
-      'YellowGroup',
-      'YellowGroup2',
-      'YellowGroup3',
-      'ZebraGroup',
-      'ZebraGroup2',
-      'ZebraGroup3',
-    ];
-=======
   it('loads defaultLogGroups', async () => {
     const onRunQuery = jest.fn();
     const ds = setupMockedDataSource();
     ds.datasource.defaultLogGroups = ['foo'];
->>>>>>> 82e32447
 
     render(
       <CloudWatchLogsQueryField
         absoluteRange={{ from: 1, to: 10 }}
         exploreId={ExploreId.left}
-<<<<<<< HEAD
-        datasource={
-          {
-            getRegions() {
-              return Promise.resolve([
-                {
-                  label: 'region1',
-                  value: 'region1',
-                  text: 'region1',
-                },
-                {
-                  label: 'region2',
-                  value: 'region2',
-                  text: 'region2',
-                },
-              ]);
-            },
-            describeLogGroups(params: DescribeLogGroupsRequest) {
-              const theLogGroups = allLogGroups
-                .filter((logGroupName) => logGroupName.startsWith(params.logGroupNamePrefix ?? ''))
-                .slice(0, Math.max(params.limit ?? 50, 50));
-              return Promise.resolve(theLogGroups);
-            },
-            getVariables: jest.fn().mockReturnValue([]),
-          } as any
-        }
-=======
         datasource={ds.datasource}
->>>>>>> 82e32447
         query={{} as any}
         onRunQuery={onRunQuery}
         onChange={() => {}}
@@ -227,33 +55,4 @@
       expect(screen.getByText('foo')).toBeInTheDocument();
     });
   });
-
-  it('should render template variables a selectable option', async () => {
-    const { datasource } = setupMockedDataSource();
-    const onChange = jest.fn();
-
-    render(
-      <CloudWatchLogsQueryField
-        history={[]}
-        absoluteRange={{ from: 1, to: 10 }}
-        exploreId={ExploreId.left}
-        datasource={datasource}
-        query={{} as any}
-        onRunQuery={() => {}}
-        onChange={onChange}
-      />
-    );
-
-    const logGroupSelector = await screen.findByLabelText('Log Groups');
-    expect(logGroupSelector).toBeInTheDocument();
-
-    await openMenu(logGroupSelector);
-    const templateVariableSelector = await screen.findByText('Template Variables');
-    expect(templateVariableSelector).toBeInTheDocument();
-
-    userEvent.click(templateVariableSelector);
-    await select(await screen.findByLabelText('Select option'), 'test');
-
-    expect(await screen.findByText('test')).toBeInTheDocument();
-  });
 });