import '../datasource';
import { CloudWatchDatasource, MAX_ATTEMPTS } from '../datasource';
import * as redux from 'app/store/store';
<<<<<<< HEAD
import { DataSourceInstanceSettings, dateMath, getFrameDisplayTitle } from '@grafana/data';
=======
import {
  DataSourceInstanceSettings,
  dateMath,
  getFrameDisplayTitle,
  DataFrame,
  DataQueryResponse,
} from '@grafana/data';
>>>>>>> 1ece8780
import { TemplateSrv } from 'app/features/templating/template_srv';
import { CustomVariable } from 'app/features/templating/all';
import { CloudWatchQuery, CloudWatchMetricsQuery, CloudWatchLogsQueryStatus, LogAction } from '../types';
import { backendSrv } from 'app/core/services/backend_srv'; // will use the version in __mocks__
import { TimeSrv } from 'app/features/dashboard/services/TimeSrv';
import { convertToStoreState } from '../../../../../test/helpers/convertToStoreState';
import { getTemplateSrvDependencies } from 'test/helpers/getTemplateSrvDependencies';
import { of } from 'rxjs';

jest.mock('rxjs/operators', () => {
  const operators = jest.requireActual('rxjs/operators');
  operators.delay = jest.fn(() => (s: any) => s);
  return operators;
});

jest.mock('@grafana/runtime', () => ({
  ...jest.requireActual('@grafana/runtime'),
  getBackendSrv: () => backendSrv,
}));

describe('CloudWatchDatasource', () => {
  const datasourceRequestMock = jest.spyOn(backendSrv, 'datasourceRequest');

  const instanceSettings = {
    jsonData: { defaultRegion: 'us-east-1' },
    name: 'TestDatasource',
  } as DataSourceInstanceSettings;

  let templateSrv = new TemplateSrv();
  const start = 1483196400 * 1000;
  const defaultTimeRange = { from: new Date(start), to: new Date(start + 3600 * 1000) };

  const timeSrv = {
    time: { from: '2016-12-31 15:00:00', to: '2016-12-31 16:00:00' },
    timeRange: () => {
      return {
        from: dateMath.parse(timeSrv.time.from, false),
        to: dateMath.parse(timeSrv.time.to, true),
      };
    },
  } as TimeSrv;

  const ctx = {
    templateSrv,
  } as any;

  beforeEach(() => {
    ctx.ds = new CloudWatchDatasource(instanceSettings, templateSrv, timeSrv);
    jest.clearAllMocks();
  });

  describe('When getting log groups', () => {
    beforeEach(() => {
      datasourceRequestMock.mockImplementation(() =>
        Promise.resolve({
          data: {
            results: {
              A: {
                dataframes: [
                  'QVJST1cxAAD/////GAEAABAAAAAAAAoADgAMAAsABAAKAAAAFAAAAAAAAAEDAAoADAAAAAgABAAKAAAACAAAAFgAAAACAAAAKAAAAAQAAAB8////CAAAAAwAAAAAAAAAAAAAAAUAAAByZWZJZAAAAJz///8IAAAAFAAAAAkAAABsb2dHcm91cHMAAAAEAAAAbmFtZQAAAAABAAAAGAAAAAAAEgAYABQAEwASAAwAAAAIAAQAEgAAABQAAABMAAAAUAAAAAAABQFMAAAAAQAAAAwAAAAIAAwACAAEAAgAAAAIAAAAGAAAAAwAAABsb2dHcm91cE5hbWUAAAAABAAAAG5hbWUAAAAAAAAAAAQABAAEAAAADAAAAGxvZ0dyb3VwTmFtZQAAAAD/////mAAAABQAAAAAAAAADAAWABQAEwAMAAQADAAAAGAGAAAAAAAAFAAAAAAAAAMDAAoAGAAMAAgABAAKAAAAFAAAAEgAAAAhAAAAAAAAAAAAAAADAAAAAAAAAAAAAAAAAAAAAAAAAAAAAAAAAAAAiAAAAAAAAACIAAAAAAAAANgFAAAAAAAAAAAAAAEAAAAhAAAAAAAAAAAAAAAAAAAAAAAAADIAAABiAAAAkQAAALwAAADuAAAAHwEAAFQBAACHAQAAtQEAAOoBAAAbAgAASgIAAHQCAAClAgAA1QIAABADAABEAwAAdgMAAKMDAADXAwAACQQAAEAEAAB3BAAAlwQAAK0EAAC8BAAA+wQAAEIFAABhBQAAeAUAAJIFAAC0BQAA1gUAAC9hd3MvY29udGFpbmVyaW5zaWdodHMvZGV2MzAzLXdvcmtzaG9wL2FwcGxpY2F0aW9uL2F3cy9jb250YWluZXJpbnNpZ2h0cy9kZXYzMDMtd29ya3Nob3AvZGF0YXBsYW5lL2F3cy9jb250YWluZXJpbnNpZ2h0cy9kZXYzMDMtd29ya3Nob3AvZmxvd2xvZ3MvYXdzL2NvbnRhaW5lcmluc2lnaHRzL2RldjMwMy13b3Jrc2hvcC9ob3N0L2F3cy9jb250YWluZXJpbnNpZ2h0cy9kZXYzMDMtd29ya3Nob3AvcGVyZm9ybWFuY2UvYXdzL2NvbnRhaW5lcmluc2lnaHRzL2RldjMwMy13b3Jrc2hvcC9wcm9tZXRoZXVzL2F3cy9jb250YWluZXJpbnNpZ2h0cy9lY29tbWVyY2Utc29ja3Nob3AvYXBwbGljYXRpb24vYXdzL2NvbnRhaW5lcmluc2lnaHRzL2Vjb21tZXJjZS1zb2Nrc2hvcC9kYXRhcGxhbmUvYXdzL2NvbnRhaW5lcmluc2lnaHRzL2Vjb21tZXJjZS1zb2Nrc2hvcC9ob3N0L2F3cy9jb250YWluZXJpbnNpZ2h0cy9lY29tbWVyY2Utc29ja3Nob3AvcGVyZm9ybWFuY2UvYXdzL2NvbnRhaW5lcmluc2lnaHRzL3dhdGNoZGVtby1wZXJmL2FwcGxpY2F0aW9uL2F3cy9jb250YWluZXJpbnNpZ2h0cy93YXRjaGRlbW8tcGVyZi9kYXRhcGxhbmUvYXdzL2NvbnRhaW5lcmluc2lnaHRzL3dhdGNoZGVtby1wZXJmL2hvc3QvYXdzL2NvbnRhaW5lcmluc2lnaHRzL3dhdGNoZGVtby1wZXJmL3BlcmZvcm1hbmNlL2F3cy9jb250YWluZXJpbnNpZ2h0cy93YXRjaGRlbW8tcGVyZi9wcm9tZXRoZXVzL2F3cy9jb250YWluZXJpbnNpZ2h0cy93YXRjaGRlbW8tcHJvZC11cy1lYXN0LTEvcGVyZm9ybWFuY2UvYXdzL2NvbnRhaW5lcmluc2lnaHRzL3dhdGNoZGVtby1zdGFnaW5nL2FwcGxpY2F0aW9uL2F3cy9jb250YWluZXJpbnNpZ2h0cy93YXRjaGRlbW8tc3RhZ2luZy9kYXRhcGxhbmUvYXdzL2NvbnRhaW5lcmluc2lnaHRzL3dhdGNoZGVtby1zdGFnaW5nL2hvc3QvYXdzL2NvbnRhaW5lcmluc2lnaHRzL3dhdGNoZGVtby1zdGFnaW5nL3BlcmZvcm1hbmNlL2F3cy9lY3MvY29udGFpbmVyaW5zaWdodHMvYnVnYmFzaC1lYzIvcGVyZm9ybWFuY2UvYXdzL2Vjcy9jb250YWluZXJpbnNpZ2h0cy9lY3MtZGVtb3dvcmtzaG9wL3BlcmZvcm1hbmNlL2F3cy9lY3MvY29udGFpbmVyaW5zaWdodHMvZWNzLXdvcmtzaG9wLWRldi9wZXJmb3JtYW5jZS9hd3MvZWtzL2RldjMwMy13b3Jrc2hvcC9jbHVzdGVyL2F3cy9ldmVudHMvY2xvdWR0cmFpbC9hd3MvZXZlbnRzL2Vjcy9hd3MvbGFtYmRhL2N3c3luLW15Y2FuYXJ5LWZhYzk3ZGVkLWYxMzQtNDk5YS05ZDcxLTRjM2JlMWY2MzE4Mi9hd3MvbGFtYmRhL2N3c3luLXdhdGNoLWxpbmtjaGVja3MtZWY3ZWYyNzMtNWRhMi00NjYzLWFmNTQtZDJmNTJkNTViMDYwL2Vjcy9lY3MtY3dhZ2VudC1kYWVtb24tc2VydmljZS9lY3MvZWNzLWRlbW8tbGltaXRUYXNrQ2xvdWRUcmFpbC9EZWZhdWx0TG9nR3JvdXBjb250YWluZXItaW5zaWdodHMtcHJvbWV0aGV1cy1iZXRhY29udGFpbmVyLWluc2lnaHRzLXByb21ldGhldXMtZGVtbwAAEAAAAAwAFAASAAwACAAEAAwAAAAQAAAALAAAADwAAAAAAAMAAQAAACgBAAAAAAAAoAAAAAAAAABgBgAAAAAAAAAAAAAAAAAAAAAAAAAACgAMAAAACAAEAAoAAAAIAAAAWAAAAAIAAAAoAAAABAAAAHz///8IAAAADAAAAAAAAAAAAAAABQAAAHJlZklkAAAAnP///wgAAAAUAAAACQAAAGxvZ0dyb3VwcwAAAAQAAABuYW1lAAAAAAEAAAAYAAAAAAASABgAFAATABIADAAAAAgABAASAAAAFAAAAEwAAABQAAAAAAAFAUwAAAABAAAADAAAAAgADAAIAAQACAAAAAgAAAAYAAAADAAAAGxvZ0dyb3VwTmFtZQAAAAAEAAAAbmFtZQAAAAAAAAAABAAEAAQAAAAMAAAAbG9nR3JvdXBOYW1lAAAAAEgBAABBUlJPVzE=',
                ],
                refId: 'A',
              },
            },
          },
        })
      );
    });

    it('should return log groups as an array of strings', async () => {
      const logGroups = await ctx.ds.describeLogGroups();
      const expectedLogGroups = [
        '/aws/containerinsights/dev303-workshop/application',
        '/aws/containerinsights/dev303-workshop/dataplane',
        '/aws/containerinsights/dev303-workshop/flowlogs',
        '/aws/containerinsights/dev303-workshop/host',
        '/aws/containerinsights/dev303-workshop/performance',
        '/aws/containerinsights/dev303-workshop/prometheus',
        '/aws/containerinsights/ecommerce-sockshop/application',
        '/aws/containerinsights/ecommerce-sockshop/dataplane',
        '/aws/containerinsights/ecommerce-sockshop/host',
        '/aws/containerinsights/ecommerce-sockshop/performance',
        '/aws/containerinsights/watchdemo-perf/application',
        '/aws/containerinsights/watchdemo-perf/dataplane',
        '/aws/containerinsights/watchdemo-perf/host',
        '/aws/containerinsights/watchdemo-perf/performance',
        '/aws/containerinsights/watchdemo-perf/prometheus',
        '/aws/containerinsights/watchdemo-prod-us-east-1/performance',
        '/aws/containerinsights/watchdemo-staging/application',
        '/aws/containerinsights/watchdemo-staging/dataplane',
        '/aws/containerinsights/watchdemo-staging/host',
        '/aws/containerinsights/watchdemo-staging/performance',
        '/aws/ecs/containerinsights/bugbash-ec2/performance',
        '/aws/ecs/containerinsights/ecs-demoworkshop/performance',
        '/aws/ecs/containerinsights/ecs-workshop-dev/performance',
        '/aws/eks/dev303-workshop/cluster',
        '/aws/events/cloudtrail',
        '/aws/events/ecs',
        '/aws/lambda/cwsyn-mycanary-fac97ded-f134-499a-9d71-4c3be1f63182',
        '/aws/lambda/cwsyn-watch-linkchecks-ef7ef273-5da2-4663-af54-d2f52d55b060',
        '/ecs/ecs-cwagent-daemon-service',
        '/ecs/ecs-demo-limitTask',
        'CloudTrail/DefaultLogGroup',
        'container-insights-prometheus-beta',
        'container-insights-prometheus-demo',
      ];
      expect(logGroups).toEqual(expectedLogGroups);
    });
  });

  describe('When performing CloudWatch logs query', () => {
    it('should add data links to response', () => {
      const mockResponse: DataQueryResponse = {
        data: [
          {
            fields: [
              {
                config: {
                  links: [],
                },
              },
            ],
            refId: 'A',
          },
        ],
      };

      const mockOptions = {
        targets: [
          {
            refId: 'A',
            expression: 'stats count(@message) by bin(1h)',
            logGroupNames: ['fake-log-group-one', 'fake-log-group-two'],
            region: 'default',
          },
        ],
      };

      const saturatedResponse = ctx.ds.addDataLinksToLogsResponse(mockResponse, mockOptions);
      expect(saturatedResponse).toMatchObject({
        data: [
          {
            fields: [
              {
                config: {
                  links: [
                    {
                      url:
                        "https://us-east-1.console.aws.amazon.com/cloudwatch/home?region=us-east-1#logs-insights:queryDetail=~(end~'2016-12-31T16*3a00*3a00.000Z~start~'2016-12-31T15*3a00*3a00.000Z~timeType~'ABSOLUTE~tz~'UTC~editorString~'stats*20count*28*40message*29*20by*20bin*281h*29~isLiveTail~false~source~(~'fake-log-group-one~'fake-log-group-two))",
                      title: 'View in CloudWatch console',
                      targetBlank: true,
                    },
                  ],
                },
              },
            ],
            refId: 'A',
          },
        ],
      });
    });
    it('should stop querying when no more data retrieved past max attempts', async () => {
      const fakeFrames = genMockFrames(10);
      for (let i = 7; i < fakeFrames.length; i++) {
        fakeFrames[i].meta!.custom!['Statistics']['RecordsMatched'] = fakeFrames[6].meta!.custom!['Statistics'][
          'RecordsMatched'
        ];
      }

      let i = 0;
      jest.spyOn(ctx.ds, 'makeLogActionRequest').mockImplementation((subtype: LogAction) => {
        if (subtype === 'GetQueryResults') {
          const mockObservable = of([fakeFrames[i]]);
          i++;
          return mockObservable;
        } else {
          return of([]);
        }
      });

      const myResponse = await ctx.ds.logsQuery([{ queryId: 'fake-query-id', region: 'default' }]).toPromise();

      const expectedData = [
        {
          ...fakeFrames[MAX_ATTEMPTS - 1],
          meta: { custom: { ...fakeFrames[MAX_ATTEMPTS - 1].meta!.custom, Status: 'Complete' } },
        },
      ];
      expect(myResponse).toEqual({
        data: expectedData,
        key: 'test-key',
        state: 'Done',
      });
      expect(i).toBe(MAX_ATTEMPTS);
    });

    it('should continue querying as long as new data is being received', async () => {
      const fakeFrames = genMockFrames(15);

      let i = 0;
      jest.spyOn(ctx.ds, 'makeLogActionRequest').mockImplementation((subtype: LogAction) => {
        if (subtype === 'GetQueryResults') {
          const mockObservable = of([fakeFrames[i]]);
          i++;
          return mockObservable;
        } else {
          return of([]);
        }
      });

      const myResponse = await ctx.ds.logsQuery([{ queryId: 'fake-query-id', region: 'default' }]).toPromise();
      expect(myResponse).toEqual({
        data: [fakeFrames[fakeFrames.length - 1]],
        key: 'test-key',
        state: 'Done',
      });
      expect(i).toBe(15);
    });

    it('should stop querying when results come back with status "Complete"', async () => {
      const fakeFrames = genMockFrames(3);
      let i = 0;
      jest.spyOn(ctx.ds, 'makeLogActionRequest').mockImplementation((subtype: LogAction) => {
        if (subtype === 'GetQueryResults') {
          const mockObservable = of([fakeFrames[i]]);
          i++;
          return mockObservable;
        } else {
          return of([]);
        }
      });

      const myResponse = await ctx.ds.logsQuery([{ queryId: 'fake-query-id', region: 'default' }]).toPromise();

      expect(myResponse).toEqual({
        data: [fakeFrames[2]],
        key: 'test-key',
        state: 'Done',
      });
      expect(i).toBe(3);
    });
  });

  describe('When performing CloudWatch metrics query', () => {
    const query = {
      range: defaultTimeRange,
      rangeRaw: { from: 1483228800, to: 1483232400 },
      targets: [
        {
          type: 'Metrics',
          expression: '',
          refId: 'A',
          region: 'us-east-1',
          namespace: 'AWS/EC2',
          metricName: 'CPUUtilization',
          dimensions: {
            InstanceId: 'i-12345678',
          },
          statistics: ['Average'],
          period: '300',
        },
      ],
    };

    const response: any = {
      timings: [null],
      results: {
        A: {
          type: 'Metrics',
          error: '',
          refId: 'A',
          meta: { gmdMeta: [] },
          series: [
            {
              name: 'CPUUtilization_Average',
              points: [
                [1, 1483228800000],
                [2, 1483229100000],
                [5, 1483229700000],
              ],
              tags: {
                InstanceId: 'i-12345678',
              },
            },
          ],
        },
      },
    };

    beforeEach(() => {
      datasourceRequestMock.mockImplementation(() => {
        return Promise.resolve({ data: response });
      });
    });

    it('should generate the correct query', async () => {
      await ctx.ds.query(query);
      expect(datasourceRequestMock.mock.calls[0][0].data.queries).toMatchObject(
        expect.arrayContaining([
          expect.objectContaining({
            namespace: query.targets[0].namespace,
            metricName: query.targets[0].metricName,
            dimensions: { InstanceId: ['i-12345678'] },
            statistics: query.targets[0].statistics,
            period: query.targets[0].period,
          }),
        ])
      );
    });

    it('should generate the correct query with interval variable', async () => {
      templateSrv.init([
        new CustomVariable(
          {
            name: 'period',
            current: {
              value: '10m',
            },
            multi: false,
          },
          {} as any
        ),
      ]);

      const query = {
        range: defaultTimeRange,
        rangeRaw: { from: 1483228800, to: 1483232400 },
        targets: [
          {
            type: 'Metrics',
            refId: 'A',
            region: 'us-east-1',
            namespace: 'AWS/EC2',
            metricName: 'CPUUtilization',
            dimensions: {
              InstanceId: 'i-12345678',
            },
            statistics: ['Average'],
            period: '[[period]]',
          },
        ],
      };

      await ctx.ds.query(query);
      expect(datasourceRequestMock.mock.calls[0][0].data.queries[0].period).toEqual('600');
    });

    it.each(['pNN.NN', 'p9', 'p99.', 'p99.999'])('should cancel query for invalid extended statistics (%s)', stat => {
      const query = {
        range: defaultTimeRange,
        rangeRaw: { from: 1483228800, to: 1483232400 },
        targets: [
          {
            type: 'Metrics',
            refId: 'A',
            region: 'us-east-1',
            namespace: 'AWS/EC2',
            metricName: 'CPUUtilization',
            dimensions: {
              InstanceId: 'i-12345678',
            },
            statistics: [stat],
            period: '60s',
          },
        ],
      };
      expect(ctx.ds.query.bind(ctx.ds, query)).toThrow(/Invalid extended statistics/);
    });

    it('should return series list', done => {
      ctx.ds.query(query).then((result: any) => {
        expect(getFrameDisplayTitle(result.data[0])).toBe(response.results.A.series[0].name);
        expect(result.data[0].fields[1].values.buffer[0]).toBe(response.results.A.series[0].points[0][0]);
        done();
      });
    });

    describe('a correct cloudwatch url should be built for each time series in the response', () => {
      beforeEach(() => {
        datasourceRequestMock.mockImplementation(() => {
          return Promise.resolve({ data: response });
        });
      });

      it('should be built correctly if theres one search expressions returned in meta for a given query row', done => {
        response.results['A'].meta.gmdMeta = [{ Expression: `REMOVE_EMPTY(SEARCH('some expression'))`, Period: '300' }];
        ctx.ds.query(query).then((result: any) => {
          expect(getFrameDisplayTitle(result.data[0])).toBe(response.results.A.series[0].name);
          expect(result.data[0].fields[1].config.links[0].title).toBe('View in CloudWatch console');
          expect(decodeURIComponent(result.data[0].fields[1].config.links[0].url)).toContain(
            `region=us-east-1#metricsV2:graph={"view":"timeSeries","stacked":false,"title":"A","start":"2016-12-31T15:00:00.000Z","end":"2016-12-31T16:00:00.000Z","region":"us-east-1","metrics":[{"expression":"REMOVE_EMPTY(SEARCH(\'some expression\'))"}]}`
          );
          done();
        });
      });

      it('should be built correctly if theres two search expressions returned in meta for a given query row', done => {
        response.results['A'].meta.gmdMeta = [
          { Expression: `REMOVE_EMPTY(SEARCH('first expression'))` },
          { Expression: `REMOVE_EMPTY(SEARCH('second expression'))` },
        ];
        ctx.ds.query(query).then((result: any) => {
          expect(getFrameDisplayTitle(result.data[0])).toBe(response.results.A.series[0].name);
          expect(result.data[0].fields[1].config.links[0].title).toBe('View in CloudWatch console');
          expect(decodeURIComponent(result.data[0].fields[0].config.links[0].url)).toContain(
            `region=us-east-1#metricsV2:graph={"view":"timeSeries","stacked":false,"title":"A","start":"2016-12-31T15:00:00.000Z","end":"2016-12-31T16:00:00.000Z","region":"us-east-1","metrics":[{"expression":"REMOVE_EMPTY(SEARCH(\'first expression\'))"},{"expression":"REMOVE_EMPTY(SEARCH(\'second expression\'))"}]}`
          );
          done();
        });
      });

      it('should be built correctly if the query is a metric stat query', done => {
        response.results['A'].meta.gmdMeta = [{ Period: '300' }];
        ctx.ds.query(query).then((result: any) => {
          expect(getFrameDisplayTitle(result.data[0])).toBe(response.results.A.series[0].name);
          expect(result.data[0].fields[1].config.links[0].title).toBe('View in CloudWatch console');
          expect(decodeURIComponent(result.data[0].fields[0].config.links[0].url)).toContain(
            `region=us-east-1#metricsV2:graph={\"view\":\"timeSeries\",\"stacked\":false,\"title\":\"A\",\"start\":\"2016-12-31T15:00:00.000Z\",\"end\":\"2016-12-31T16:00:00.000Z\",\"region\":\"us-east-1\",\"metrics\":[[\"AWS/EC2\",\"CPUUtilization\",\"InstanceId\",\"i-12345678\",{\"stat\":\"Average\",\"period\":\"300\"}]]}`
          );
          done();
        });
      });

      it('should not be added at all if query is a math expression', done => {
        query.targets[0].expression = 'a * 2';
        response.results['A'].meta.searchExpressions = [];
        ctx.ds.query(query).then((result: any) => {
          expect(result.data[0].fields[1].config.links).toBeUndefined();
          done();
        });
      });
    });

    describe('and throttling exception is thrown', () => {
      const partialQuery = {
        type: 'Metrics',
        namespace: 'AWS/EC2',
        metricName: 'CPUUtilization',
        dimensions: {
          InstanceId: 'i-12345678',
        },
        statistics: ['Average'],
        period: '300',
        expression: '',
      };

      const query = {
        range: defaultTimeRange,
        rangeRaw: { from: 1483228800, to: 1483232400 },
        targets: [
          { ...partialQuery, refId: 'A', region: 'us-east-1' },
          { ...partialQuery, refId: 'B', region: 'us-east-2' },
          { ...partialQuery, refId: 'C', region: 'us-east-1' },
          { ...partialQuery, refId: 'D', region: 'us-east-2' },
          { ...partialQuery, refId: 'E', region: 'eu-north-1' },
        ],
      };

      const backendErrorResponse = {
        data: {
          message: 'Throttling: exception',
          results: {
            A: {
              error: 'Throttling: exception',
              refId: 'A',
              meta: {},
            },
            B: {
              error: 'Throttling: exception',
              refId: 'B',
              meta: {},
            },
            C: {
              error: 'Throttling: exception',
              refId: 'C',
              meta: {},
            },
            D: {
              error: 'Throttling: exception',
              refId: 'D',
              meta: {},
            },
            E: {
              error: 'Throttling: exception',
              refId: 'E',
              meta: {},
            },
          },
        },
      };

      beforeEach(() => {
        redux.setStore({
          dispatch: jest.fn(),
        } as any);

        datasourceRequestMock.mockImplementation(() => {
          return Promise.reject(backendErrorResponse);
        });
      });

      it('should display one alert error message per region+datasource combination', done => {
        const memoizedDebounceSpy = jest.spyOn(ctx.ds, 'debouncedAlert');
        ctx.ds.query(query).catch(() => {
          expect(memoizedDebounceSpy).toHaveBeenCalledWith('TestDatasource', 'us-east-1');
          expect(memoizedDebounceSpy).toHaveBeenCalledWith('TestDatasource', 'us-east-2');
          expect(memoizedDebounceSpy).toHaveBeenCalledWith('TestDatasource', 'eu-north-1');
          expect(memoizedDebounceSpy).toBeCalledTimes(3);
          done();
        });
      });
    });

    describe('when regions query is used', () => {
      beforeEach(() => {
        datasourceRequestMock.mockImplementation(() => {
          return Promise.resolve({});
        });
        ctx.ds = new CloudWatchDatasource(instanceSettings, templateSrv, timeSrv);
        ctx.ds.doMetricQueryRequest = jest.fn(() => []);
      });
      describe('and region param is left out', () => {
        it('should use the default region', done => {
          ctx.ds.metricFindQuery('metrics(testNamespace)').then(() => {
            expect(ctx.ds.doMetricQueryRequest).toHaveBeenCalledWith('metrics', {
              namespace: 'testNamespace',
              region: instanceSettings.jsonData.defaultRegion,
            });
            done();
          });
        });
      });

      describe('and region param is defined by user', () => {
        it('should use the user defined region', done => {
          ctx.ds.metricFindQuery('metrics(testNamespace2, custom-region)').then(() => {
            expect(ctx.ds.doMetricQueryRequest).toHaveBeenCalledWith('metrics', {
              namespace: 'testNamespace2',
              region: 'custom-region',
            });
            done();
          });
        });
      });
    });
  });

  describe('When query region is "default"', () => {
    it('should return the datasource region if empty or "default"', () => {
      const defaultRegion = instanceSettings.jsonData.defaultRegion;

      expect(ctx.ds.getActualRegion()).toBe(defaultRegion);
      expect(ctx.ds.getActualRegion('')).toBe(defaultRegion);
      expect(ctx.ds.getActualRegion('default')).toBe(defaultRegion);
    });

    it('should return the specified region if specified', () => {
      expect(ctx.ds.getActualRegion('some-fake-region-1')).toBe('some-fake-region-1');
    });

    let requestParams: { queries: CloudWatchQuery[] };
    beforeEach(() => {
      ctx.ds.performTimeSeriesQuery = jest.fn(request => {
        requestParams = request;
        return Promise.resolve({ data: {} });
      });
    });

    it('should query for the datasource region if empty or "default"', done => {
      const query = {
        range: defaultTimeRange,
        rangeRaw: { from: 1483228800, to: 1483232400 },
        targets: [
          {
            type: 'Metrics',
            refId: 'A',
            region: 'default',
            namespace: 'AWS/EC2',
            metricName: 'CPUUtilization',
            dimensions: {
              InstanceId: 'i-12345678',
            },
            statistics: ['Average'],
            period: '300s',
          },
        ],
      };

      ctx.ds.query(query).then((result: any) => {
        expect(requestParams.queries[0].region).toBe(instanceSettings.jsonData.defaultRegion);
        done();
      });
    });
  });

  describe('When performing CloudWatch query for extended statistics', () => {
    const query = {
      range: defaultTimeRange,
      rangeRaw: { from: 1483228800, to: 1483232400 },
      targets: [
        {
          type: 'Metrics',
          refId: 'A',
          region: 'us-east-1',
          namespace: 'AWS/ApplicationELB',
          metricName: 'TargetResponseTime',
          dimensions: {
            LoadBalancer: 'lb',
            TargetGroup: 'tg',
          },
          statistics: ['p90.00'],
          period: '300s',
        },
      ],
    };

    const response: any = {
      timings: [null],
      results: {
        A: {
          error: '',
          refId: 'A',
          meta: {
            gmdMeta: [
              {
                Period: 300,
              },
            ],
          },
          series: [
            {
              name: 'TargetResponseTime_p90.00',
              points: [
                [1, 1483228800000],
                [2, 1483229100000],
                [5, 1483229700000],
              ],
              tags: {
                LoadBalancer: 'lb',
                TargetGroup: 'tg',
              },
            },
          ],
        },
      },
    };

    beforeEach(() => {
      datasourceRequestMock.mockImplementation(params => {
        return Promise.resolve({ data: response });
      });
    });

    it('should return series list', done => {
      ctx.ds.query(query).then((result: any) => {
        expect(getFrameDisplayTitle(result.data[0])).toBe(response.results.A.series[0].name);
        expect(result.data[0].fields[1].values.buffer[0]).toBe(response.results.A.series[0].points[0][0]);
        done();
      });
    });
  });

  describe('When performing CloudWatch query with template variables', () => {
    let requestParams: { queries: CloudWatchMetricsQuery[] };
    beforeEach(() => {
      const variables = [
        new CustomVariable(
          {
            name: 'var1',
            current: {
              value: 'var1-foo',
            },
            multi: false,
          },
          {} as any
        ),
        new CustomVariable(
          {
            name: 'var2',
            current: {
              value: 'var2-foo',
            },
            multi: false,
          },
          {} as any
        ),
        new CustomVariable(
          {
            name: 'var3',
            options: [
              { selected: true, value: 'var3-foo' },
              { selected: false, value: 'var3-bar' },
              { selected: true, value: 'var3-baz' },
            ],
            current: {
              value: ['var3-foo', 'var3-baz'],
            },
            multi: true,
          },
          {} as any
        ),
        new CustomVariable(
          {
            name: 'var4',
            options: [
              { selected: true, value: 'var4-foo' },
              { selected: false, value: 'var4-bar' },
              { selected: true, value: 'var4-baz' },
            ],
            current: {
              value: ['var4-foo', 'var4-baz'],
            },
            multi: true,
          },
          {} as any
        ),
      ];
      const state = convertToStoreState(variables);
      const _templateSrv = new TemplateSrv(getTemplateSrvDependencies(state));
      _templateSrv.init(variables);
      ctx.ds = new CloudWatchDatasource(instanceSettings, _templateSrv, timeSrv);

      datasourceRequestMock.mockImplementation(params => {
        requestParams = params.data;
        return Promise.resolve({ data: {} });
      });
    });

    it('should generate the correct query for single template variable', done => {
      const query = {
        range: defaultTimeRange,
        rangeRaw: { from: 1483228800, to: 1483232400 },
        targets: [
          {
            type: 'Metrics',
            refId: 'A',
            region: 'us-east-1',
            namespace: 'TestNamespace',
            metricName: 'TestMetricName',
            dimensions: {
              dim2: '[[var2]]',
            },
            statistics: ['Average'],
            period: '300s',
          },
        ],
      };

      ctx.ds.query(query).then(() => {
        expect(requestParams.queries[0].dimensions['dim2']).toStrictEqual(['var2-foo']);
        done();
      });
    });

    it('should generate the correct query in the case of one multilple template variables', done => {
      const query = {
        range: defaultTimeRange,
        rangeRaw: { from: 1483228800, to: 1483232400 },
        targets: [
          {
            type: 'Metrics',
            refId: 'A',
            region: 'us-east-1',
            namespace: 'TestNamespace',
            metricName: 'TestMetricName',
            dimensions: {
              dim1: '[[var1]]',
              dim2: '[[var2]]',
              dim3: '[[var3]]',
            },
            statistics: ['Average'],
            period: '300s',
          },
        ],
        scopedVars: {
          var1: { selected: true, value: 'var1-foo' },
          var2: { selected: true, value: 'var2-foo' },
        },
      };

      ctx.ds.query(query).then(() => {
        expect(requestParams.queries[0].dimensions['dim1']).toStrictEqual(['var1-foo']);
        expect(requestParams.queries[0].dimensions['dim2']).toStrictEqual(['var2-foo']);
        expect(requestParams.queries[0].dimensions['dim3']).toStrictEqual(['var3-foo', 'var3-baz']);
        done();
      });
    });

    it('should generate the correct query in the case of multilple multi template variables', done => {
      const query = {
        range: defaultTimeRange,
        rangeRaw: { from: 1483228800, to: 1483232400 },
        targets: [
          {
            type: 'Metrics',
            refId: 'A',
            region: 'us-east-1',
            namespace: 'TestNamespace',
            metricName: 'TestMetricName',
            dimensions: {
              dim1: '[[var1]]',
              dim3: '[[var3]]',
              dim4: '[[var4]]',
            },
            statistics: ['Average'],
            period: '300s',
          },
        ],
      };

      ctx.ds.query(query).then(() => {
        expect(requestParams.queries[0].dimensions['dim1']).toStrictEqual(['var1-foo']);
        expect(requestParams.queries[0].dimensions['dim3']).toStrictEqual(['var3-foo', 'var3-baz']);
        expect(requestParams.queries[0].dimensions['dim4']).toStrictEqual(['var4-foo', 'var4-baz']);
        done();
      });
    });

    it('should generate the correct query for multilple template variables, lack scopedVars', done => {
      const query = {
        range: defaultTimeRange,
        rangeRaw: { from: 1483228800, to: 1483232400 },
        targets: [
          {
            type: 'Metrics',
            refId: 'A',
            region: 'us-east-1',
            namespace: 'TestNamespace',
            metricName: 'TestMetricName',
            dimensions: {
              dim1: '[[var1]]',
              dim2: '[[var2]]',
              dim3: '[[var3]]',
            },
            statistics: ['Average'],
            period: '300',
          },
        ],
        scopedVars: {
          var1: { selected: true, value: 'var1-foo' },
        },
      };

      ctx.ds.query(query).then(() => {
        expect(requestParams.queries[0].dimensions['dim1']).toStrictEqual(['var1-foo']);
        expect(requestParams.queries[0].dimensions['dim2']).toStrictEqual(['var2-foo']);
        expect(requestParams.queries[0].dimensions['dim3']).toStrictEqual(['var3-foo', 'var3-baz']);
        done();
      });
    });
  });

  function describeMetricFindQuery(query: any, func: any) {
    describe('metricFindQuery ' + query, () => {
      const scenario: any = {};
      scenario.setup = async (setupCallback: any) => {
        beforeEach(async () => {
          await setupCallback();
          datasourceRequestMock.mockImplementation(args => {
            scenario.request = args.data;
            return Promise.resolve({ data: scenario.requestResponse });
          });
          ctx.ds.metricFindQuery(query).then((args: any) => {
            scenario.result = args;
          });
        });
      };

      func(scenario);
    });
  }

  describeMetricFindQuery('regions()', async (scenario: any) => {
    await scenario.setup(() => {
      scenario.requestResponse = {
        results: {
          metricFindQuery: {
            tables: [{ rows: [['us-east-1', 'us-east-1']] }],
          },
        },
      };
    });

    it('should call __GetRegions and return result', () => {
      expect(scenario.result[0].text).toContain('us-east-1');
      expect(scenario.request.queries[0].type).toBe('metricFindQuery');
      expect(scenario.request.queries[0].subtype).toBe('regions');
    });
  });

  describeMetricFindQuery('namespaces()', async (scenario: any) => {
    await scenario.setup(() => {
      scenario.requestResponse = {
        results: {
          metricFindQuery: {
            tables: [{ rows: [['AWS/EC2', 'AWS/EC2']] }],
          },
        },
      };
    });

    it('should call __GetNamespaces and return result', () => {
      expect(scenario.result[0].text).toContain('AWS/EC2');
      expect(scenario.request.queries[0].type).toBe('metricFindQuery');
      expect(scenario.request.queries[0].subtype).toBe('namespaces');
    });
  });

  describeMetricFindQuery('metrics(AWS/EC2, us-east-2)', async (scenario: any) => {
    await scenario.setup(() => {
      scenario.requestResponse = {
        results: {
          metricFindQuery: {
            tables: [{ rows: [['CPUUtilization', 'CPUUtilization']] }],
          },
        },
      };
    });

    it('should call __GetMetrics and return result', () => {
      expect(scenario.result[0].text).toBe('CPUUtilization');
      expect(scenario.request.queries[0].type).toBe('metricFindQuery');
      expect(scenario.request.queries[0].subtype).toBe('metrics');
    });
  });

  describeMetricFindQuery('dimension_keys(AWS/EC2)', async (scenario: any) => {
    await scenario.setup(() => {
      scenario.requestResponse = {
        results: {
          metricFindQuery: {
            tables: [{ rows: [['InstanceId', 'InstanceId']] }],
          },
        },
      };
    });

    it('should call __GetDimensions and return result', () => {
      expect(scenario.result[0].text).toBe('InstanceId');
      expect(scenario.request.queries[0].type).toBe('metricFindQuery');
      expect(scenario.request.queries[0].subtype).toBe('dimension_keys');
    });
  });

  describeMetricFindQuery('dimension_values(us-east-1,AWS/EC2,CPUUtilization,InstanceId)', async (scenario: any) => {
    await scenario.setup(() => {
      scenario.requestResponse = {
        results: {
          metricFindQuery: {
            tables: [{ rows: [['i-12345678', 'i-12345678']] }],
          },
        },
      };
    });

    it('should call __ListMetrics and return result', () => {
      expect(scenario.result[0].text).toContain('i-12345678');
      expect(scenario.request.queries[0].type).toBe('metricFindQuery');
      expect(scenario.request.queries[0].subtype).toBe('dimension_values');
    });
  });

  describeMetricFindQuery('dimension_values(default,AWS/EC2,CPUUtilization,InstanceId)', async (scenario: any) => {
    await scenario.setup(() => {
      scenario.requestResponse = {
        results: {
          metricFindQuery: {
            tables: [{ rows: [['i-12345678', 'i-12345678']] }],
          },
        },
      };
    });

    it('should call __ListMetrics and return result', () => {
      expect(scenario.result[0].text).toContain('i-12345678');
      expect(scenario.request.queries[0].type).toBe('metricFindQuery');
      expect(scenario.request.queries[0].subtype).toBe('dimension_values');
    });
  });

  describeMetricFindQuery(
    'resource_arns(default,ec2:instance,{"environment":["production"]})',
    async (scenario: any) => {
      await scenario.setup(() => {
        scenario.requestResponse = {
          results: {
            metricFindQuery: {
              tables: [
                {
                  rows: [
                    [
                      'arn:aws:ec2:us-east-1:123456789012:instance/i-12345678901234567',
                      'arn:aws:ec2:us-east-1:123456789012:instance/i-76543210987654321',
                    ],
                  ],
                },
              ],
            },
          },
        };
      });

      it('should call __ListMetrics and return result', () => {
        expect(scenario.result[0].text).toContain('arn:aws:ec2:us-east-1:123456789012:instance/i-12345678901234567');
        expect(scenario.request.queries[0].type).toBe('metricFindQuery');
        expect(scenario.request.queries[0].subtype).toBe('resource_arns');
      });
    }
  );
});

function genMockFrames(numResponses: number): DataFrame[] {
  const recordIncrement = 50;
  const mockFrames: DataFrame[] = [];

  for (let i = 0; i < numResponses; i++) {
    mockFrames.push({
      fields: [],
      meta: {
        custom: {
          Status: i === numResponses - 1 ? CloudWatchLogsQueryStatus.Complete : CloudWatchLogsQueryStatus.Running,
          Statistics: {
            RecordsMatched: (i + 1) * recordIncrement,
          },
        },
      },
      length: 0,
    });
  }

  return mockFrames;
}<|MERGE_RESOLUTION|>--- conflicted
+++ resolved
@@ -1,9 +1,6 @@
 import '../datasource';
 import { CloudWatchDatasource, MAX_ATTEMPTS } from '../datasource';
 import * as redux from 'app/store/store';
-<<<<<<< HEAD
-import { DataSourceInstanceSettings, dateMath, getFrameDisplayTitle } from '@grafana/data';
-=======
 import {
   DataSourceInstanceSettings,
   dateMath,
@@ -11,7 +8,6 @@
   DataFrame,
   DataQueryResponse,
 } from '@grafana/data';
->>>>>>> 1ece8780
 import { TemplateSrv } from 'app/features/templating/template_srv';
 import { CustomVariable } from 'app/features/templating/all';
 import { CloudWatchQuery, CloudWatchMetricsQuery, CloudWatchLogsQueryStatus, LogAction } from '../types';
