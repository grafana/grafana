--- conflicted
+++ resolved
@@ -70,14 +70,8 @@
     this.languageProvider = new CloudWatchLogsLanguageProvider(this);
     this.sqlCompletionItemProvider = new SQLCompletionItemProvider(this.resources, this.templateSrv);
     this.metricMathCompletionItemProvider = new MetricMathCompletionItemProvider(this.resources, this.templateSrv);
-<<<<<<< HEAD
-    this.metricsQueryRunner = new CloudWatchMetricsQueryRunner(instanceSettings, templateSrv);
+    this.metricsQueryRunner = new CloudWatchMetricsQueryRunner(instanceSettings, templateSrv, super.query.bind(this));
     this.logsCompletionItemProviderFunc = LogsCompletionItemProviderFunc(this.resources, this.templateSrv);
-    this.logsQueryRunner = new CloudWatchLogsQueryRunner(instanceSettings, templateSrv, timeSrv);
-    this.annotationQueryRunner = new CloudWatchAnnotationQueryRunner(instanceSettings, templateSrv);
-=======
-    this.metricsQueryRunner = new CloudWatchMetricsQueryRunner(instanceSettings, templateSrv, super.query.bind(this));
-    this.logsCompletionItemProvider = new LogsCompletionItemProvider(this.resources, this.templateSrv);
     this.logsQueryRunner = new CloudWatchLogsQueryRunner(
       instanceSettings,
       templateSrv,
@@ -89,7 +83,6 @@
       templateSrv,
       super.query.bind(this)
     );
->>>>>>> 39754ba2
     this.variables = new CloudWatchVariableSupport(this.resources);
     this.annotations = CloudWatchAnnotationSupport;
     this.defaultLogGroups = instanceSettings.jsonData.defaultLogGroups;
