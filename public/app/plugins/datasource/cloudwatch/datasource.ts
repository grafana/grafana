--- conflicted
+++ resolved
@@ -551,29 +551,17 @@
     const requestParams = {
       from: range.from.valueOf().toString(),
       to: range.to.valueOf().toString(),
-<<<<<<< HEAD
       queries: queryParams.map(
         (param: GetLogEventsRequest | StartQueryRequest | DescribeLogGroupsRequest | GetLogGroupFieldsRequest) => ({
           refId: (param as StartQueryRequest).refId || 'A',
           intervalMs: 1, // dummy
           maxDataPoints: 1, // dummy
-          datasourceId: this.id,
+          datasourceId: this.getRef(),
           type: 'logAction',
           subtype: subtype,
           ...param,
         })
       ),
-=======
-      queries: queryParams.map((param: any) => ({
-        refId: 'A',
-        intervalMs: 1, // dummy
-        maxDataPoints: 1, // dummy
-        datasource: this.getRef(),
-        type: 'logAction',
-        subtype: subtype,
-        ...param,
-      })),
->>>>>>> 11646b41
     };
 
     if (options.makeReplacements) {
