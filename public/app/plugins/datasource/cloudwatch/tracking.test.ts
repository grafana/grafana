import { DashboardLoadedEvent } from '@grafana/data';
let handler: (e: DashboardLoadedEvent<CloudWatchQuery>) => {};
import { config, reportInteraction } from '@grafana/runtime';

import './module';
import { CloudWatchDashboardLoadedEvent } from './__mocks__/dashboardOnLoadedEvent';
import { CloudWatchQuery } from './types';

jest.mock('@grafana/runtime', () => {
  return {
    ...jest.requireActual('@grafana/runtime'),
    reportInteraction: jest.fn(),
    getAppEvents: () => ({
      subscribe: jest.fn((e, h) => {
        handler = h;
      }),
    }),
  };
});

const originalFeatureToggleValue = config.featureToggles.cloudWatchCrossAccountQuerying;
describe('onDashboardLoadedHandler', () => {
  it('should report a `grafana_ds_cloudwatch_dashboard_loaded` interaction ', () => {
    config.featureToggles.cloudWatchCrossAccountQuerying = true;
    handler(CloudWatchDashboardLoadedEvent);
    expect(reportInteraction).toHaveBeenCalledWith('grafana_ds_cloudwatch_dashboard_loaded', {
      dashboard_id: 'dashboard123',
      grafana_version: 'v9.0.0',
      org_id: 1,
      logs_queries_count: 1,
      metrics_queries_count: 20,
      metrics_query_builder_count: 3,
      metrics_query_code_count: 4,
      metrics_query_count: 7,
      metrics_search_builder_count: 8,
      metrics_search_code_count: 5,
<<<<<<< HEAD
      metrics_search_count: 13,
      metrics_search_match_exact_count: 8,
=======
      metrics_search_count: 14,
      metrics_search_match_exact_count: 9,
      metrics_queries_with_account_count: 1,
>>>>>>> ae830f68
    });
    config.featureToggles.cloudWatchCrossAccountQuerying = originalFeatureToggleValue;
  });
});<|MERGE_RESOLUTION|>--- conflicted
+++ resolved
@@ -28,20 +28,15 @@
       grafana_version: 'v9.0.0',
       org_id: 1,
       logs_queries_count: 1,
-      metrics_queries_count: 20,
+      metrics_queries_count: 21,
       metrics_query_builder_count: 3,
       metrics_query_code_count: 4,
       metrics_query_count: 7,
-      metrics_search_builder_count: 8,
+      metrics_search_builder_count: 9,
       metrics_search_code_count: 5,
-<<<<<<< HEAD
-      metrics_search_count: 13,
-      metrics_search_match_exact_count: 8,
-=======
       metrics_search_count: 14,
       metrics_search_match_exact_count: 9,
       metrics_queries_with_account_count: 1,
->>>>>>> ae830f68
     });
     config.featureToggles.cloudWatchCrossAccountQuerying = originalFeatureToggleValue;
   });
