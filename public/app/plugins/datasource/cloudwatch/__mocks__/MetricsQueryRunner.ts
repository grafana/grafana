--- conflicted
+++ resolved
@@ -1,18 +1,7 @@
 import { of } from 'rxjs';
 
-<<<<<<< HEAD
-import {
-  CustomVariableModel,
-  DataQueryError,
-  DataQueryRequest,
-  DataQueryResponse,
-  DataSourceInstanceSettings,
-} from '@grafana/data';
-import { TemplateSrv } from 'app/features/templating/template_srv';
-=======
 import { CustomVariableModel, DataQueryError, DataQueryRequest, DataSourceInstanceSettings } from '@grafana/data';
 import { BackendDataSourceResponse, toDataQueryResponse } from '@grafana/runtime';
->>>>>>> 41144209
 
 import { CloudWatchMetricsQueryRunner } from '../query-runner/CloudWatchMetricsQueryRunner';
 import { CloudWatchJsonData, CloudWatchQuery } from '../types';
@@ -23,11 +12,7 @@
 export function setupMockedMetricsQueryRunner({
   response = { data: [] },
   variables,
-<<<<<<< HEAD
-  mockGetVariableName = true,
-=======
   errorResponse,
->>>>>>> 41144209
   instanceSettings = CloudWatchSettings,
 }: {
   response?: DataQueryResponse;
