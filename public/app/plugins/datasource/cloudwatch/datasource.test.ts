--- conflicted
+++ resolved
@@ -4,18 +4,6 @@
 import { ArrayVector, DataFrame, dataFrameToJSON, dateTime, Field, MutableDataFrame } from '@grafana/data';
 import { setDataSourceSrv } from '@grafana/runtime';
 
-<<<<<<< HEAD
-import { toArray } from 'rxjs/operators';
-import { CloudWatchMetricsQuery, MetricEditorMode, MetricQueryType, CloudWatchLogsQueryStatus } from './types';
-import {
-  setupMockedDataSource,
-  namespaceVariable,
-  metricVariable,
-  labelsVariable,
-  limitVariable,
-} from './__mocks__/CloudWatchDataSource';
-import { CloudWatchDatasource } from './datasource';
-=======
 import {
   dimensionVariable,
   expressionVariable,
@@ -35,7 +23,6 @@
   MetricEditorMode,
   MetricQueryType,
 } from './types';
->>>>>>> 0ca4ccfa
 
 describe('datasource', () => {
   describe('query', () => {
@@ -333,112 +320,6 @@
     });
   });
 
-  describe('filterMetricQuery', () => {
-    let baseQuery: CloudWatchMetricsQuery;
-    let datasource: CloudWatchDatasource;
-
-    beforeEach(() => {
-      datasource = setupMockedDataSource().datasource;
-      baseQuery = {
-        id: '',
-        region: 'us-east-2',
-        namespace: '',
-        period: '',
-        alias: '',
-        metricName: '',
-        dimensions: {},
-        matchExact: true,
-        statistic: '',
-        expression: '',
-        refId: '',
-      };
-    });
-
-    it('should error if invalid mode', async () => {
-      expect(() => datasource.filterMetricQuery(baseQuery)).toThrowError('invalid metric editor mode');
-    });
-
-    describe('metric search queries', () => {
-      beforeEach(() => {
-        datasource = setupMockedDataSource().datasource;
-        baseQuery = {
-          ...baseQuery,
-          namespace: 'AWS/EC2',
-          metricName: 'CPUUtilization',
-          statistic: 'Average',
-          metricQueryType: MetricQueryType.Search,
-          metricEditorMode: MetricEditorMode.Builder,
-        };
-      });
-
-      it('should not allow builder queries that dont have namespace, metric or statistic', async () => {
-        expect(datasource.filterMetricQuery({ ...baseQuery, statistic: undefined })).toBeFalsy();
-        expect(datasource.filterMetricQuery({ ...baseQuery, metricName: undefined })).toBeFalsy();
-        expect(datasource.filterMetricQuery({ ...baseQuery, namespace: '' })).toBeFalsy();
-      });
-
-      it('should allow builder queries that have namespace, metric or statistic', async () => {
-        expect(datasource.filterMetricQuery(baseQuery)).toBeTruthy();
-      });
-
-      it('should not allow code queries that dont have an expression', async () => {
-        expect(
-          datasource.filterMetricQuery({ ...baseQuery, expression: undefined, metricEditorMode: MetricEditorMode.Code })
-        ).toBeFalsy();
-      });
-
-      it('should allow code queries that have an expression', async () => {
-        expect(
-          datasource.filterMetricQuery({ ...baseQuery, expression: 'x * 2', metricEditorMode: MetricEditorMode.Code })
-        ).toBeTruthy();
-      });
-    });
-
-    describe('metric search expression queries', () => {
-      beforeEach(() => {
-        datasource = setupMockedDataSource().datasource;
-        baseQuery = {
-          ...baseQuery,
-          metricQueryType: MetricQueryType.Search,
-          metricEditorMode: MetricEditorMode.Code,
-        };
-      });
-
-      it('should not allow queries that dont have an expresssion', async () => {
-        const valid = datasource.filterMetricQuery(baseQuery);
-        expect(valid).toBeFalsy();
-      });
-
-      it('should allow queries that have an expresssion', async () => {
-        baseQuery.expression = 'SUM([a,x])';
-        const valid = datasource.filterMetricQuery(baseQuery);
-        expect(valid).toBeTruthy();
-      });
-    });
-
-    describe('metric query queries', () => {
-      beforeEach(() => {
-        datasource = setupMockedDataSource().datasource;
-        baseQuery = {
-          ...baseQuery,
-          metricQueryType: MetricQueryType.Query,
-          metricEditorMode: MetricEditorMode.Code,
-        };
-      });
-
-      it('should not allow queries that dont have a sql expresssion', async () => {
-        const valid = datasource.filterMetricQuery(baseQuery);
-        expect(valid).toBeFalsy();
-      });
-
-      it('should allow queries that have a sql expresssion', async () => {
-        baseQuery.sqlExpression = 'select SUM(CPUUtilization) from "AWS/EC2"';
-        const valid = datasource.filterMetricQuery(baseQuery);
-        expect(valid).toBeTruthy();
-      });
-    });
-  });
-
   describe('performTimeSeriesQuery', () => {
     it('should return the same length of data as result', async () => {
       const { datasource } = setupMockedDataSource({
@@ -548,8 +429,6 @@
     });
   });
 
-<<<<<<< HEAD
-=======
   describe('timezoneUTCOffset', () => {
     const testQuery = {
       id: '',
@@ -630,7 +509,6 @@
     });
   });
 
->>>>>>> 0ca4ccfa
   describe('getLogGroupFields', () => {
     it('passes region correctly', async () => {
       const { datasource, fetchMock } = setupMockedDataSource();
