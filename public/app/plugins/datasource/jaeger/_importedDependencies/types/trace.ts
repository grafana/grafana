// Copyright (c) 2017 Uber Technologies, Inc.
//
// Licensed under the Apache License, Version 2.0 (the "License");
// you may not use this file except in compliance with the License.
// You may obtain a copy of the License at
//
// http://www.apache.org/licenses/LICENSE-2.0
//
// Unless required by applicable law or agreed to in writing, software
// distributed under the License is distributed on an "AS IS" BASIS,
// WITHOUT WARRANTIES OR CONDITIONS OF ANY KIND, either express or implied.
// See the License for the specific language governing permissions and
// limitations under the License.

import { TraceKeyValuePair, TraceLog } from '@grafana/data';

/**
 * All timestamps are in microseconds
 */

export type TraceLink = {
  url: string;
  text: string;
};

<<<<<<< HEAD
=======
export type TraceLog = {
  timestamp: number;
  fields: TraceKeyValuePair[];
  name?: string;
};

>>>>>>> d7d22bbb
export type TraceProcess = {
  serviceName: string;
  tags: TraceKeyValuePair[];
};

export type TraceSpanReference = {
  refType: 'CHILD_OF' | 'FOLLOWS_FROM';
  // eslint-disable-next-line no-use-before-define
  span?: TraceSpan | null | undefined;
  spanID: string;
  traceID: string;
  tags?: TraceKeyValuePair[];
};

export type TraceSpanData = {
  spanID: string;
  traceID: string;
  processID: string;
  operationName: string;
  // Times are in microseconds
  startTime: number;
  duration: number;
  logs: TraceLog[];
  tags?: TraceKeyValuePair[];
  kind?: string;
  statusCode?: number;
  statusMessage?: string;
  instrumentationLibraryName?: string;
  instrumentationLibraryVersion?: string;
  traceState?: string;
  references?: TraceSpanReference[];
  warnings?: string[] | null;
  stackTraces?: string[];
  flags: number;
  errorIconColor?: string;
  dataFrameRowIndex?: number;
  childSpanIds?: string[];
};

export type TraceSpan = TraceSpanData & {
  depth: number;
  hasChildren: boolean;
  childSpanCount: number;
  process: TraceProcess;
  relativeStartTime: number;
  tags: NonNullable<TraceSpanData['tags']>;
  references: NonNullable<TraceSpanData['references']>;
  warnings: NonNullable<TraceSpanData['warnings']>;
  childSpanIds: NonNullable<TraceSpanData['childSpanIds']>;
  subsidiarilyReferencedBy: TraceSpanReference[];
};

export type TraceData = {
  processes: Record<string, TraceProcess>;
  traceID: string;
  warnings?: string[] | null;
};

export type TraceResponse = TraceData & {
  spans: TraceSpanData[];
};

export type Trace = TraceData & {
  duration: number;
  endTime: number;
  spans: TraceSpan[];
  startTime: number;
  traceName: string;
  services: Array<{ name: string; numberOfSpans: number }>;
};

// It is a section of span that lies on critical path
export type CriticalPathSection = {
  spanId: string;
  section_start: number;
  section_end: number;
};<|MERGE_RESOLUTION|>--- conflicted
+++ resolved
@@ -23,15 +23,12 @@
   text: string;
 };
 
-<<<<<<< HEAD
-=======
 export type TraceLog = {
   timestamp: number;
   fields: TraceKeyValuePair[];
   name?: string;
 };
 
->>>>>>> d7d22bbb
 export type TraceProcess = {
   serviceName: string;
   tags: TraceKeyValuePair[];
