--- conflicted
+++ resolved
@@ -2,15 +2,6 @@
   "name": "@grafana-plugins/grafana-pyroscope-datasource",
   "description": "Continuous profiling for analysis of CPU and memory usage, down to the line number and throughout time. Saving infrastructure cost, improving performance, and increasing reliability.",
   "private": true,
-<<<<<<< HEAD
-  "version": "11.5.3",
-  "dependencies": {
-    "@emotion/css": "11.13.5",
-    "@grafana/data": "11.5.3",
-    "@grafana/runtime": "11.5.3",
-    "@grafana/schema": "11.5.3",
-    "@grafana/ui": "11.5.3",
-=======
   "version": "11.6.1",
   "dependencies": {
     "@emotion/css": "11.13.5",
@@ -18,7 +9,6 @@
     "@grafana/runtime": "11.6.1",
     "@grafana/schema": "11.6.1",
     "@grafana/ui": "11.6.1",
->>>>>>> 78ca78f5
     "fast-deep-equal": "^3.1.3",
     "lodash": "4.17.21",
     "monaco-editor": "0.34.1",
@@ -30,11 +20,7 @@
     "tslib": "2.8.1"
   },
   "devDependencies": {
-<<<<<<< HEAD
-    "@grafana/plugin-configs": "11.5.3",
-=======
     "@grafana/plugin-configs": "11.6.1",
->>>>>>> 78ca78f5
     "@testing-library/dom": "10.4.0",
     "@testing-library/jest-dom": "6.6.3",
     "@testing-library/react": "16.2.0",
