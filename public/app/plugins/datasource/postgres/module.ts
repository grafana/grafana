import { DataSourcePlugin } from '@grafana/data';
import { SQLQuery } from 'app/features/plugins/sql/types';

<<<<<<< HEAD
import { PostgresQueryEditor } from './PostgresQueryEditor';
=======
import { CheatSheet } from './CheatSheet';
import { QueryEditor } from './QueryEditor';
>>>>>>> fb520edd
import { PostgresConfigEditor } from './configuration/ConfigurationEditor';
import { PostgresDatasource } from './datasource';
import { PostgresOptions, SecureJsonData } from './types';

export const plugin = new DataSourcePlugin<PostgresDatasource, SQLQuery, PostgresOptions, SecureJsonData>(
  PostgresDatasource
)
<<<<<<< HEAD
  .setQueryEditor(PostgresQueryEditor)
=======
  .setQueryEditor(QueryEditor)
  .setQueryEditorHelp(CheatSheet)
>>>>>>> fb520edd
  .setConfigEditor(PostgresConfigEditor);<|MERGE_RESOLUTION|>--- conflicted
+++ resolved
@@ -1,12 +1,8 @@
 import { DataSourcePlugin } from '@grafana/data';
 import { SQLQuery } from 'app/features/plugins/sql/types';
 
-<<<<<<< HEAD
 import { PostgresQueryEditor } from './PostgresQueryEditor';
-=======
 import { CheatSheet } from './CheatSheet';
-import { QueryEditor } from './QueryEditor';
->>>>>>> fb520edd
 import { PostgresConfigEditor } from './configuration/ConfigurationEditor';
 import { PostgresDatasource } from './datasource';
 import { PostgresOptions, SecureJsonData } from './types';
@@ -14,10 +10,6 @@
 export const plugin = new DataSourcePlugin<PostgresDatasource, SQLQuery, PostgresOptions, SecureJsonData>(
   PostgresDatasource
 )
-<<<<<<< HEAD
   .setQueryEditor(PostgresQueryEditor)
-=======
-  .setQueryEditor(QueryEditor)
   .setQueryEditorHelp(CheatSheet)
->>>>>>> fb520edd
   .setConfigEditor(PostgresConfigEditor);