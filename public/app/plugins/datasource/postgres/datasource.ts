import { map as _map } from 'lodash';
import { lastValueFrom, of } from 'rxjs';
import { map, catchError } from 'rxjs/operators';

import { AnnotationEvent, DataSourceInstanceSettings, MetricFindValue, ScopedVars, TimeRange } from '@grafana/data';
import { BackendDataSourceResponse, DataSourceWithBackend, FetchResponse, getBackendSrv } from '@grafana/runtime';
import { toTestingStatus } from '@grafana/runtime/src/utils/queryResponse';
import { getTemplateSrv, TemplateSrv } from 'app/features/templating/template_srv';
import PostgresQueryModel from 'app/plugins/datasource/postgres/postgres_query_model';

import { getSearchFilterScopedVar } from '../../../features/variables/utils';

import ResponseParser from './response_parser';
import { PostgresOptions, PostgresQuery, PostgresQueryForInterpolation } from './types';

export class PostgresDatasource extends DataSourceWithBackend<PostgresQuery, PostgresOptions> {
  id: any;
  name: any;
  jsonData: any;
  responseParser: ResponseParser;
  queryModel: PostgresQueryModel;
  interval: string;

  constructor(
    instanceSettings: DataSourceInstanceSettings<PostgresOptions>,
    private readonly templateSrv: TemplateSrv = getTemplateSrv()
  ) {
    super(instanceSettings);
    this.name = instanceSettings.name;
    this.id = instanceSettings.id;
    this.jsonData = instanceSettings.jsonData;
    this.responseParser = new ResponseParser();
    this.queryModel = new PostgresQueryModel({});
    const settingsData = instanceSettings.jsonData || ({} as PostgresOptions);
    this.interval = settingsData.timeInterval || '1m';
  }

  interpolateVariable = (value: string | string[], variable: { multi: any; includeAll: any }) => {
    if (typeof value === 'string') {
      if (variable.multi || variable.includeAll) {
        return this.queryModel.quoteLiteral(value);
      } else {
        return value;
      }
    }

    if (typeof value === 'number') {
      return value;
    }

    const quotedValues = _map(value, (v) => {
      return this.queryModel.quoteLiteral(v);
    });
    return quotedValues.join(',');
  };

  interpolateVariablesInQueries(
    queries: PostgresQueryForInterpolation[],
    scopedVars: ScopedVars
  ): PostgresQueryForInterpolation[] {
    let expandedQueries = queries;
    if (queries && queries.length > 0) {
      expandedQueries = queries.map((query) => {
        const expandedQuery = {
          ...query,
          datasource: this.getRef(),
          rawSql: this.templateSrv.replace(query.rawSql, scopedVars, this.interpolateVariable),
          rawQuery: true,
        };
        return expandedQuery;
      });
    }
    return expandedQueries;
  }

  filterQuery(query: PostgresQuery): boolean {
    return !query.hide;
  }

  applyTemplateVariables(target: PostgresQuery, scopedVars: ScopedVars): Record<string, any> {
    const queryModel = new PostgresQueryModel(target, this.templateSrv, scopedVars);
    return {
      refId: target.refId,
      datasource: this.getRef(),
      rawSql: queryModel.render(this.interpolateVariable as any),
      format: target.format,
    };
  }

  async annotationQuery(options: any): Promise<AnnotationEvent[]> {
    if (!options.annotation.rawQuery) {
      return Promise.reject({
        message: 'Query missing in annotation definition',
      });
    }

    const query = {
      refId: options.annotation.name,
      datasource: this.getRef(),
      rawSql: this.templateSrv.replace(options.annotation.rawQuery, options.scopedVars, this.interpolateVariable),
      format: 'table',
    };

    return lastValueFrom(
      getBackendSrv()
        .fetch<BackendDataSourceResponse>({
          url: '/api/ds/query',
          method: 'POST',
          data: {
            from: options.range.from.valueOf().toString(),
            to: options.range.to.valueOf().toString(),
            queries: [query],
          },
          requestId: options.annotation.name,
        })
        .pipe(
          map(
            async (res: FetchResponse<BackendDataSourceResponse>) =>
              await this.responseParser.transformAnnotationResponse(options, res.data)
          )
        )
    );
  }

  metricFindQuery(query: string, optionalOptions: any): Promise<MetricFindValue[]> {
    let refId = 'tempvar';
    if (optionalOptions && optionalOptions.variable && optionalOptions.variable.name) {
      refId = optionalOptions.variable.name;
    }

    const rawSql = this.templateSrv.replace(
      query,
      getSearchFilterScopedVar({ query, wildcardChar: '%', options: optionalOptions }),
      this.interpolateVariable
    );

    const interpolatedQuery = {
      refId: refId,
      datasource: this.getRef(),
      rawSql,
      format: 'table',
    };

    const range = optionalOptions?.range as TimeRange;

    return lastValueFrom(
      getBackendSrv()
        .fetch<BackendDataSourceResponse>({
          url: '/api/ds/query',
          method: 'POST',
          data: {
            from: range?.from?.valueOf()?.toString(),
            to: range?.to?.valueOf()?.toString(),
            queries: [interpolatedQuery],
          },
          requestId: refId,
        })
        .pipe(
          map((rsp) => {
            return this.responseParser.transformMetricFindResponse(rsp);
          }),
          catchError((err) => {
            return of([]);
          })
        )
    );
  }

  private _metaRequest(rawSql: string) {
    const refId = 'meta';
<<<<<<< HEAD
    const range = this.timeSrv.timeRange();
=======
>>>>>>> 0ca4ccfa
    const query = {
      refId: refId,
      datasource: this.getRef(),
      rawSql,
      format: 'table',
    };
    return getBackendSrv().fetch<BackendDataSourceResponse>({
      url: '/api/ds/query',
      method: 'POST',
      data: {
<<<<<<< HEAD
        from: range.from.valueOf().toString(),
        to: range.to.valueOf().toString(),
=======
>>>>>>> 0ca4ccfa
        queries: [query],
      },
      requestId: refId,
    });
  }

  getVersion(): Promise<any> {
    return lastValueFrom(this._metaRequest("SELECT current_setting('server_version_num')::int/100"));
  }

  getTimescaleDBVersion(): Promise<any> {
    return lastValueFrom(this._metaRequest("SELECT extversion FROM pg_extension WHERE extname = 'timescaledb'"));
  }

  testDatasource(): Promise<any> {
    return lastValueFrom(this._metaRequest('SELECT 1'))
      .then(() => {
        return { status: 'success', message: 'Database Connection OK' };
      })
      .catch((err: any) => {
        return toTestingStatus(err);
      });
  }

  targetContainsTemplate(target: any) {
    let rawSql = '';

    if (target.rawQuery) {
      rawSql = target.rawSql;
    } else {
      const query = new PostgresQueryModel(target);
      rawSql = query.buildQuery();
    }

    rawSql = rawSql.replace('$__', '');

    return this.templateSrv.containsTemplate(rawSql);
  }
}<|MERGE_RESOLUTION|>--- conflicted
+++ resolved
@@ -168,10 +168,6 @@
 
   private _metaRequest(rawSql: string) {
     const refId = 'meta';
-<<<<<<< HEAD
-    const range = this.timeSrv.timeRange();
-=======
->>>>>>> 0ca4ccfa
     const query = {
       refId: refId,
       datasource: this.getRef(),
@@ -182,11 +178,6 @@
       url: '/api/ds/query',
       method: 'POST',
       data: {
-<<<<<<< HEAD
-        from: range.from.valueOf().toString(),
-        to: range.to.valueOf().toString(),
-=======
->>>>>>> 0ca4ccfa
         queries: [query],
       },
       requestId: refId,
