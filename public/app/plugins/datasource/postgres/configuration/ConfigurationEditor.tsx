import React, { SyntheticEvent, useState } from 'react';

import {
  DataSourcePluginOptionsEditorProps,
  onUpdateDatasourceJsonDataOption,
  onUpdateDatasourceSecureJsonDataOption,
  SelectableValue,
  updateDatasourcePluginJsonDataOption,
  updateDatasourcePluginResetOption,
} from '@grafana/data';
import { config } from '@grafana/runtime';
import {
  Alert,
  InlineSwitch,
  FieldSet,
  InlineField,
  InlineFieldRow,
  Input,
  Select,
  SecretInput,
  Link,
} from '@grafana/ui';
import { ConnectionLimits } from 'app/features/plugins/sql/components/configuration/ConnectionLimits';
import { TLSSecretsConfig } from 'app/features/plugins/sql/components/configuration/TLSSecretsConfig';
import { useMigrateDatabaseFields } from 'app/features/plugins/sql/components/configuration/useMigrateDatabaseFields';

import { PostgresOptions, PostgresTLSMethods, PostgresTLSModes, SecureJsonData } from '../types';

import { useAutoDetectFeatures } from './useAutoDetectFeatures';

export const postgresVersions: Array<SelectableValue<number>> = [
  { label: '9.0', value: 900 },
  { label: '9.1', value: 901 },
  { label: '9.2', value: 902 },
  { label: '9.3', value: 903 },
  { label: '9.4', value: 904 },
  { label: '9.5', value: 905 },
  { label: '9.6', value: 906 },
  { label: '10', value: 1000 },
  { label: '11', value: 1100 },
  { label: '12', value: 1200 },
  { label: '13', value: 1300 },
  { label: '14', value: 1400 },
  { label: '15', value: 1500 },
];

export const PostgresConfigEditor = (props: DataSourcePluginOptionsEditorProps<PostgresOptions, SecureJsonData>) => {
  const [versionOptions, setVersionOptions] = useState(postgresVersions);

  useAutoDetectFeatures({ props, setVersionOptions });

  useMigrateDatabaseFields(props);

  const { options, onOptionsChange } = props;
  const jsonData = options.jsonData;

  const onResetPassword = () => {
    updateDatasourcePluginResetOption(props, 'password');
  };

  const tlsModes: Array<SelectableValue<PostgresTLSModes>> = [
    { value: PostgresTLSModes.disable, label: 'disable' },
    { value: PostgresTLSModes.require, label: 'require' },
    { value: PostgresTLSModes.verifyCA, label: 'verify-ca' },
    { value: PostgresTLSModes.verifyFull, label: 'verify-full' },
  ];

  const tlsMethods: Array<SelectableValue<PostgresTLSMethods>> = [
    { value: PostgresTLSMethods.filePath, label: 'File system path' },
    { value: PostgresTLSMethods.fileContent, label: 'Certificate content' },
  ];

  const onJSONDataOptionSelected = (property: keyof PostgresOptions) => {
    return (value: SelectableValue) => {
      updateDatasourcePluginJsonDataOption(props, property, value.value);
    };
  };

  const onTimeScaleDBChanged = (event: SyntheticEvent<HTMLInputElement>) => {
    updateDatasourcePluginJsonDataOption(props, 'timescaledb', event.currentTarget.checked);
  };

  const onDSOptionChanged = (property: keyof PostgresOptions) => {
    return (event: SyntheticEvent<HTMLInputElement>) => {
      onOptionsChange({ ...options, ...{ [property]: event.currentTarget.value } });
    };
  };

  const labelWidthSSLDetails = 25;
  const labelWidthConnection = 20;
  const labelWidthShort = 20;

  return (
    <>
      <FieldSet label="PostgreSQL Connection" width={400}>
        <InlineField labelWidth={labelWidthConnection} label="Host">
          <Input
            width={40}
            name="host"
            type="text"
            value={options.url || ''}
            placeholder="localhost:5432"
            onChange={onDSOptionChanged('url')}
          ></Input>
        </InlineField>
        <InlineField labelWidth={labelWidthConnection} label="Database">
          <Input
            width={40}
            name="database"
            value={jsonData.database || ''}
            placeholder="database name"
            onChange={onUpdateDatasourceJsonDataOption(props, 'database')}
          ></Input>
        </InlineField>
        <InlineFieldRow>
          <InlineField labelWidth={labelWidthConnection} label="User">
            <Input value={options.user || ''} placeholder="user" onChange={onDSOptionChanged('user')}></Input>
          </InlineField>
          <InlineField label="Password">
            <SecretInput
              placeholder="Password"
              isConfigured={options.secureJsonFields?.password}
              onReset={onResetPassword}
              onBlur={onUpdateDatasourceSecureJsonDataOption(props, 'password')}
            ></SecretInput>
          </InlineField>
        </InlineFieldRow>
        <InlineField
          labelWidth={labelWidthConnection}
          label="TLS/SSL Mode"
          htmlFor="tlsMode"
          tooltip="This option determines whether or with what priority a secure TLS/SSL TCP/IP connection will be negotiated with the server."
        >
          <Select
            options={tlsModes}
            inputId="tlsMode"
            value={jsonData.sslmode || PostgresTLSModes.verifyFull}
            onChange={onJSONDataOptionSelected('sslmode')}
          ></Select>
        </InlineField>
        {options.jsonData.sslmode !== PostgresTLSModes.disable ? (
          <InlineField
            labelWidth={labelWidthConnection}
            label="TLS/SSL Method"
            htmlFor="tlsMethod"
            tooltip={
              <span>
                This option determines how TLS/SSL certifications are configured. Selecting <i>File system path</i> will
                allow you to configure certificates by specifying paths to existing certificates on the local file
                system where Grafana is running. Be sure that the file is readable by the user executing the Grafana
                process.
                <br />
                <br />
                Selecting <i>Certificate content</i> will allow you to configure certificates by specifying its content.
                The content will be stored encrypted in Grafana&apos;s database. When connecting to the database the
                certificates will be written as files to Grafana&apos;s configured data path on the local file system.
              </span>
            }
          >
            <Select
              options={tlsMethods}
              inputId="tlsMethod"
              value={jsonData.tlsConfigurationMethod || PostgresTLSMethods.filePath}
              onChange={onJSONDataOptionSelected('tlsConfigurationMethod')}
            ></Select>
          </InlineField>
        ) : null}
      </FieldSet>

<<<<<<< HEAD
=======
      {config.secureSocksDSProxyEnabled && (
        <FieldSet label="Secure Socks Proxy">
          <InlineField labelWidth={26} label="Enabled" tooltip="Connect to this datasource via the secure socks proxy.">
            <InlineSwitch
              value={options.jsonData.enableSecureSocksProxy ?? false}
              onChange={(event) =>
                onOptionsChange({
                  ...options,
                  jsonData: { ...options.jsonData, enableSecureSocksProxy: event!.currentTarget.checked },
                })
              }
            />
          </InlineField>
        </FieldSet>
      )}
>>>>>>> ae830f68
      {jsonData.sslmode !== PostgresTLSModes.disable ? (
        <FieldSet label="TLS/SSL Auth Details">
          {jsonData.tlsConfigurationMethod === PostgresTLSMethods.fileContent ? (
            <TLSSecretsConfig
              showCACert={
                jsonData.sslmode === PostgresTLSModes.verifyCA || jsonData.sslmode === PostgresTLSModes.verifyFull
              }
              editorProps={props}
              labelWidth={labelWidthSSLDetails}
            ></TLSSecretsConfig>
          ) : (
            <>
              <InlineField
                tooltip={
                  <span>
                    If the selected TLS/SSL mode requires a server root certificate, provide the path to the file here.
                  </span>
                }
                labelWidth={labelWidthSSLDetails}
                label="TLS/SSL Root Certificate"
              >
                <Input
                  value={jsonData.sslRootCertFile || ''}
                  onChange={onUpdateDatasourceJsonDataOption(props, 'sslRootCertFile')}
                  placeholder="TLS/SSL root cert file"
                ></Input>
              </InlineField>
              <InlineField
                tooltip={
                  <span>
                    To authenticate with an TLS/SSL client certificate, provide the path to the file here. Be sure that
                    the file is readable by the user executing the grafana process.
                  </span>
                }
                labelWidth={labelWidthSSLDetails}
                label="TLS/SSL Client Certificate"
              >
                <Input
                  value={jsonData.sslCertFile || ''}
                  onChange={onUpdateDatasourceJsonDataOption(props, 'sslCertFile')}
                  placeholder="TLS/SSL client cert file"
                ></Input>
              </InlineField>
              <InlineField
                tooltip={
                  <span>
                    To authenticate with a client TLS/SSL certificate, provide the path to the corresponding key file
                    here. Be sure that the file is <i>only</i> readable by the user executing the grafana process.
                  </span>
                }
                labelWidth={labelWidthSSLDetails}
                label="TLS/SSL Client Key"
              >
                <Input
                  value={jsonData.sslKeyFile || ''}
                  onChange={onUpdateDatasourceJsonDataOption(props, 'sslKeyFile')}
                  placeholder="TLS/SSL client key file"
                ></Input>
              </InlineField>
            </>
          )}
        </FieldSet>
      ) : null}

      <ConnectionLimits options={options} onOptionsChange={onOptionsChange} />

      <FieldSet label="PostgreSQL details">
        <InlineField
          tooltip="This option controls what functions are available in the PostgreSQL query builder"
          labelWidth={labelWidthShort}
          htmlFor="postgresVersion"
          label="Version"
        >
          <Select
            value={jsonData.postgresVersion || 903}
            inputId="postgresVersion"
            onChange={onJSONDataOptionSelected('postgresVersion')}
            options={versionOptions}
          ></Select>
        </InlineField>
        <InlineField
          tooltip={
            <span>
              TimescaleDB is a time-series database built as a PostgreSQL extension. If enabled, Grafana will use
              <code>time_bucket</code> in the <code>$__timeGroup</code> macro and display TimescaleDB specific aggregate
              functions in the query builder.
            </span>
          }
          labelWidth={labelWidthShort}
          label="TimescaleDB"
          htmlFor="timescaledb"
        >
          <InlineSwitch
            id="timescaledb"
            value={jsonData.timescaledb || false}
            onChange={onTimeScaleDBChanged}
          ></InlineSwitch>
        </InlineField>
        <InlineField
          tooltip={
            <span>
              A lower limit for the auto group by time interval. Recommended to be set to write frequency, for example
              <code>1m</code> if your data is written every minute.
            </span>
          }
          labelWidth={labelWidthShort}
          label="Min time interval"
        >
          <Input
            placeholder="1m"
            value={jsonData.timeInterval || ''}
            onChange={onUpdateDatasourceJsonDataOption(props, 'timeInterval')}
          ></Input>
        </InlineField>
      </FieldSet>

      <Alert title="User Permission" severity="info">
        The database user should only be granted SELECT permissions on the specified database &amp; tables you want to
        query. Grafana does not validate that queries are safe so queries can contain any SQL statement. For example,
        statements like <code>DELETE FROM user;</code> and <code>DROP TABLE user;</code> would be executed. To protect
        against this we <strong>Highly</strong> recommend you create a specific PostgreSQL user with restricted
        permissions. Check out the{' '}
        <Link rel="noreferrer" target="_blank" href="http://docs.grafana.org/features/datasources/postgres/">
          PostgreSQL Data Source Docs
        </Link>{' '}
        for more information.
      </Alert>
    </>
  );
};<|MERGE_RESOLUTION|>--- conflicted
+++ resolved
@@ -167,8 +167,6 @@
         ) : null}
       </FieldSet>
 
-<<<<<<< HEAD
-=======
       {config.secureSocksDSProxyEnabled && (
         <FieldSet label="Secure Socks Proxy">
           <InlineField labelWidth={26} label="Enabled" tooltip="Connect to this datasource via the secure socks proxy.">
@@ -184,7 +182,6 @@
           </InlineField>
         </FieldSet>
       )}
->>>>>>> ae830f68
       {jsonData.sslmode !== PostgresTLSModes.disable ? (
         <FieldSet label="TLS/SSL Auth Details">
           {jsonData.tlsConfigurationMethod === PostgresTLSMethods.fileContent ? (
