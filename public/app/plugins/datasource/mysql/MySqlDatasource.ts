<<<<<<< HEAD
import { DataSourceInstanceSettings, ScopedVars, TimeRange } from '@grafana/data';
import { CompletionItemKind, LanguageDefinition, TableIdentifier } from '@grafana/experimental';
import { TemplateSrv } from '@grafana/runtime';
import { SqlDatasource } from 'app/features/plugins/sql/datasource/SqlDatasource';
import { DB, ResponseParser, SQLQuery } from 'app/features/plugins/sql/types';
=======
import { DataSourceInstanceSettings, TimeRange } from '@grafana/data';
import { CompletionItemKind, LanguageDefinition, TableIdentifier } from '@grafana/experimental';
import { SqlDatasource } from 'app/features/plugins/sql/datasource/SqlDatasource';
import { DB, SQLQuery } from 'app/features/plugins/sql/types';
>>>>>>> ae830f68
import { formatSQL } from 'app/features/plugins/sql/utils/formatSQL';

import { mapFieldsToTypes } from './fields';
import { buildColumnQuery, buildTableQuery, showDatabases } from './mySqlMetaQuery';
import { getSqlCompletionProvider } from './sqlCompletionProvider';
<<<<<<< HEAD
import { MySQLOptions } from './types';

export class MySqlDatasource extends SqlDatasource {
  responseParser: MySqlResponseParser;
=======
import { quoteIdentifierIfNecessary, quoteLiteral, toRawSql } from './sqlUtil';
import { MySQLOptions } from './types';

export class MySqlDatasource extends SqlDatasource {
>>>>>>> ae830f68
  sqlLanguageDefinition: LanguageDefinition | undefined;

  constructor(private instanceSettings: DataSourceInstanceSettings<MySQLOptions>) {
    super(instanceSettings);
<<<<<<< HEAD
    this.responseParser = new MySqlResponseParser();
=======
>>>>>>> ae830f68
  }

  getQueryModel() {
    return { quoteLiteral };
  }

<<<<<<< HEAD
  getResponseParser(): ResponseParser {
    return this.responseParser;
  }

  getSqlLanguageDefinition(db: DB): LanguageDefinition {
=======
  getSqlLanguageDefinition(): LanguageDefinition {
>>>>>>> ae830f68
    if (this.sqlLanguageDefinition !== undefined) {
      return this.sqlLanguageDefinition;
    }

    const args = {
<<<<<<< HEAD
      getMeta: { current: (identifier?: TableIdentifier) => this.fetchMeta(identifier) },
    };
    this.sqlLanguageDefinition = {
      id: 'sql',
      completionProvider: getSqlCompletionProvider(args),
      formatter: formatSQL,
    };
=======
      getMeta: (identifier?: TableIdentifier) => this.fetchMeta(identifier),
    };

    this.sqlLanguageDefinition = {
      id: 'mysql',
      completionProvider: getSqlCompletionProvider(args),
      formatter: formatSQL,
    };

>>>>>>> ae830f68
    return this.sqlLanguageDefinition;
  }

  async fetchDatasets(): Promise<string[]> {
    const datasets = await this.runSql<string[]>(showDatabases(), { refId: 'datasets' });
    return datasets.map((t) => quoteIdentifierIfNecessary(t[0]));
  }

  async fetchTables(dataset?: string): Promise<string[]> {
    const tables = await this.runSql<string[]>(buildTableQuery(dataset), { refId: 'tables' });
    return tables.map((t) => quoteIdentifierIfNecessary(t[0]));
  }

  async fetchFields(query: Partial<SQLQuery>) {
    if (!query.dataset || !query.table) {
      return [];
    }
    const queryString = buildColumnQuery(query.table, query.dataset);
    const frame = await this.runSql<string[]>(queryString, { refId: 'fields' });
    const fields = frame.map((f) => ({
      name: f[0],
      text: f[0],
      value: quoteIdentifierIfNecessary(f[0]),
      type: f[1],
      label: f[0],
    }));
    return mapFieldsToTypes(fields);
  }

  async fetchMeta(identifier?: TableIdentifier) {
    const defaultDB = this.instanceSettings.jsonData.database;
    if (!identifier?.schema && defaultDB) {
      const tables = await this.fetchTables(defaultDB);
      return tables.map((t) => ({ name: t, completion: `${defaultDB}.${t}`, kind: CompletionItemKind.Class }));
    } else if (!identifier?.schema && !defaultDB) {
      const datasets = await this.fetchDatasets();
      return datasets.map((d) => ({ name: d, completion: `${d}.`, kind: CompletionItemKind.Module }));
    } else {
<<<<<<< HEAD
      if (!identifier?.table && !defaultDB) {
=======
      if (!identifier?.table && (!defaultDB || identifier?.schema)) {
>>>>>>> ae830f68
        const tables = await this.fetchTables(identifier?.schema);
        return tables.map((t) => ({ name: t, completion: t, kind: CompletionItemKind.Class }));
      } else if (identifier?.table && identifier.schema) {
        const fields = await this.fetchFields({ dataset: identifier.schema, table: identifier.table });
<<<<<<< HEAD
        return fields.map((t) => ({ name: t.value, completion: t.value, kind: CompletionItemKind.Field }));
=======
        return fields.map((t) => ({ name: t.name, completion: t.value, kind: CompletionItemKind.Field }));
>>>>>>> ae830f68
      } else {
        return [];
      }
    }
  }

  getDB(): DB {
    if (this.db !== undefined) {
      return this.db;
    }

    return {
      datasets: () => this.fetchDatasets(),
      tables: (dataset?: string) => this.fetchTables(dataset),
      fields: (query: SQLQuery) => this.fetchFields(query),
      validateQuery: (query: SQLQuery, _range?: TimeRange) =>
        Promise.resolve({ query, error: '', isError: false, isValid: true }),
      dsID: () => this.id,
<<<<<<< HEAD
      functions: () => ['VARIANCE', 'STDDEV'],
      getEditorLanguageDefinition: () => this.getSqlLanguageDefinition(this.db),
=======
      toRawSql,
      functions: () => ['VARIANCE', 'STDDEV'],
      getEditorLanguageDefinition: () => this.getSqlLanguageDefinition(),
>>>>>>> ae830f68
    };
  }
}<|MERGE_RESOLUTION|>--- conflicted
+++ resolved
@@ -1,68 +1,32 @@
-<<<<<<< HEAD
-import { DataSourceInstanceSettings, ScopedVars, TimeRange } from '@grafana/data';
-import { CompletionItemKind, LanguageDefinition, TableIdentifier } from '@grafana/experimental';
-import { TemplateSrv } from '@grafana/runtime';
-import { SqlDatasource } from 'app/features/plugins/sql/datasource/SqlDatasource';
-import { DB, ResponseParser, SQLQuery } from 'app/features/plugins/sql/types';
-=======
 import { DataSourceInstanceSettings, TimeRange } from '@grafana/data';
 import { CompletionItemKind, LanguageDefinition, TableIdentifier } from '@grafana/experimental';
 import { SqlDatasource } from 'app/features/plugins/sql/datasource/SqlDatasource';
 import { DB, SQLQuery } from 'app/features/plugins/sql/types';
->>>>>>> ae830f68
 import { formatSQL } from 'app/features/plugins/sql/utils/formatSQL';
 
 import { mapFieldsToTypes } from './fields';
 import { buildColumnQuery, buildTableQuery, showDatabases } from './mySqlMetaQuery';
 import { getSqlCompletionProvider } from './sqlCompletionProvider';
-<<<<<<< HEAD
-import { MySQLOptions } from './types';
-
-export class MySqlDatasource extends SqlDatasource {
-  responseParser: MySqlResponseParser;
-=======
 import { quoteIdentifierIfNecessary, quoteLiteral, toRawSql } from './sqlUtil';
 import { MySQLOptions } from './types';
 
 export class MySqlDatasource extends SqlDatasource {
->>>>>>> ae830f68
   sqlLanguageDefinition: LanguageDefinition | undefined;
 
   constructor(private instanceSettings: DataSourceInstanceSettings<MySQLOptions>) {
     super(instanceSettings);
-<<<<<<< HEAD
-    this.responseParser = new MySqlResponseParser();
-=======
->>>>>>> ae830f68
   }
 
   getQueryModel() {
     return { quoteLiteral };
   }
 
-<<<<<<< HEAD
-  getResponseParser(): ResponseParser {
-    return this.responseParser;
-  }
-
-  getSqlLanguageDefinition(db: DB): LanguageDefinition {
-=======
   getSqlLanguageDefinition(): LanguageDefinition {
->>>>>>> ae830f68
     if (this.sqlLanguageDefinition !== undefined) {
       return this.sqlLanguageDefinition;
     }
 
     const args = {
-<<<<<<< HEAD
-      getMeta: { current: (identifier?: TableIdentifier) => this.fetchMeta(identifier) },
-    };
-    this.sqlLanguageDefinition = {
-      id: 'sql',
-      completionProvider: getSqlCompletionProvider(args),
-      formatter: formatSQL,
-    };
-=======
       getMeta: (identifier?: TableIdentifier) => this.fetchMeta(identifier),
     };
 
@@ -72,7 +36,6 @@
       formatter: formatSQL,
     };
 
->>>>>>> ae830f68
     return this.sqlLanguageDefinition;
   }
 
@@ -111,20 +74,12 @@
       const datasets = await this.fetchDatasets();
       return datasets.map((d) => ({ name: d, completion: `${d}.`, kind: CompletionItemKind.Module }));
     } else {
-<<<<<<< HEAD
-      if (!identifier?.table && !defaultDB) {
-=======
       if (!identifier?.table && (!defaultDB || identifier?.schema)) {
->>>>>>> ae830f68
         const tables = await this.fetchTables(identifier?.schema);
         return tables.map((t) => ({ name: t, completion: t, kind: CompletionItemKind.Class }));
       } else if (identifier?.table && identifier.schema) {
         const fields = await this.fetchFields({ dataset: identifier.schema, table: identifier.table });
-<<<<<<< HEAD
-        return fields.map((t) => ({ name: t.value, completion: t.value, kind: CompletionItemKind.Field }));
-=======
         return fields.map((t) => ({ name: t.name, completion: t.value, kind: CompletionItemKind.Field }));
->>>>>>> ae830f68
       } else {
         return [];
       }
@@ -143,14 +98,9 @@
       validateQuery: (query: SQLQuery, _range?: TimeRange) =>
         Promise.resolve({ query, error: '', isError: false, isValid: true }),
       dsID: () => this.id,
-<<<<<<< HEAD
-      functions: () => ['VARIANCE', 'STDDEV'],
-      getEditorLanguageDefinition: () => this.getSqlLanguageDefinition(this.db),
-=======
       toRawSql,
       functions: () => ['VARIANCE', 'STDDEV'],
       getEditorLanguageDefinition: () => this.getSqlLanguageDefinition(),
->>>>>>> ae830f68
     };
   }
 }