<<<<<<< HEAD
import { SQLOptions, SQLQuery } from 'app/features/plugins/sql/types';
=======
import { DataQuery, DataSourceJsonData } from '@grafana/data';
import { SQLConnectionLimits } from 'app/features/plugins/sql/types';
>>>>>>> 6e1e4a42
export interface MysqlQueryForInterpolation {
  alias?: any;
  format?: any;
  rawSql?: any;
  refId: any;
  hide?: any;
}

export interface MySQLOptions extends SQLOptions {}

export interface MySQLQuery extends SQLQuery {}<|MERGE_RESOLUTION|>--- conflicted
+++ resolved
@@ -1,9 +1,5 @@
-<<<<<<< HEAD
 import { SQLOptions, SQLQuery } from 'app/features/plugins/sql/types';
-=======
-import { DataQuery, DataSourceJsonData } from '@grafana/data';
-import { SQLConnectionLimits } from 'app/features/plugins/sql/types';
->>>>>>> 6e1e4a42
+
 export interface MysqlQueryForInterpolation {
   alias?: any;
   format?: any;
