import { ElasticQueryBuilder } from './QueryBuilder';
import { ElasticsearchQuery, TermsQuery } from './types';

describe('ElasticQueryBuilder', () => {
  const builder = new ElasticQueryBuilder({ timeField: '@timestamp' }); // es2

  it('should return query with defaults', () => {
    const query = builder.build({
      refId: 'A',
      metrics: [{ type: 'count', id: '0' }],
      timeField: '@timestamp',
      bucketAggs: [{ type: 'date_histogram', field: '@timestamp', id: '1' }],
    });

    expect(query.query.bool.filter[0].range['@timestamp'].gte).toBe('$timeFrom');
    expect(query.aggs['1'].date_histogram.extended_bounds.min).toBe('$timeFrom');
  });

  it('should clean settings from null values', () => {
    const query = builder.build({
      refId: 'A',
      // The following `missing: null as any` is because previous versions of the DS where
      // storing null in the query model when inputting an empty string,
      // which were then removed in the query builder.
      // The new version doesn't store empty strings at all. This tests ensures backward compatibility.
      metrics: [{ type: 'avg', id: '0', settings: { missing: null as any, script: '1' } }],
      timeField: '@timestamp',
      bucketAggs: [{ type: 'date_histogram', field: '@timestamp', id: '1' }],
    });

    expect(query.aggs['1'].aggs['0'].avg.missing).not.toBeDefined();
    expect(query.aggs['1'].aggs['0'].avg.script).toBeDefined();
  });

  it('with multiple bucket aggs', () => {
    const query = builder.build({
      refId: 'A',
      metrics: [{ type: 'count', id: '1' }],
      timeField: '@timestamp',
      bucketAggs: [
        { type: 'terms', field: '@host', id: '2' },
        { type: 'date_histogram', field: '@timestamp', id: '3' },
      ],
    });

    expect(query.aggs['2'].terms.field).toBe('@host');
    expect(query.aggs['2'].aggs['3'].date_histogram.field).toBe('@timestamp');
  });

  it('with select field', () => {
    const query = builder.build({
      refId: 'A',
      metrics: [{ type: 'avg', field: '@value', id: '1' }],
      bucketAggs: [{ type: 'date_histogram', field: '@timestamp', id: '2' }],
    });

    const aggs = query.aggs['2'].aggs;
    expect(aggs['1'].avg.field).toBe('@value');
  });

  it('term agg and order by term', () => {
    const target: ElasticsearchQuery = {
      refId: 'A',
      metrics: [
        { type: 'count', id: '1' },
        { type: 'avg', field: '@value', id: '5' },
      ],
      bucketAggs: [
        {
          type: 'terms',
          field: '@host',
          settings: { size: '5', order: 'asc', orderBy: '_term' },
          id: '2',
        },
        { type: 'date_histogram', field: '@timestamp', id: '3' },
      ],
    };

    const query = builder.build(target);
    const firstLevel = query.aggs['2'];

    expect(firstLevel.terms.order._key).toBe('asc');
  });

  it('with term agg and order by metric agg', () => {
    const query = builder.build({
      refId: 'A',
      metrics: [
        { type: 'count', id: '1' },
        { type: 'avg', field: '@value', id: '5' },
      ],
      bucketAggs: [
        {
          type: 'terms',
          field: '@host',
          settings: { size: '5', order: 'asc', orderBy: '5' },
          id: '2',
        },
        { type: 'date_histogram', field: '@timestamp', id: '3' },
      ],
    });

    const firstLevel = query.aggs['2'];
    const secondLevel = firstLevel.aggs['3'];

    expect(firstLevel.aggs['5'].avg.field).toBe('@value');
    expect(secondLevel.aggs['5'].avg.field).toBe('@value');
  });

  it('with term agg and order by count agg', () => {
    const query = builder.build({
      refId: 'A',
      metrics: [
        { type: 'count', id: '1' },
        { type: 'avg', field: '@value', id: '5' },
      ],
      bucketAggs: [
        {
          type: 'terms',
          field: '@host',
          settings: { size: '5', order: 'asc', orderBy: '1' },
          id: '2',
        },
        { type: 'date_histogram', field: '@timestamp', id: '3' },
      ],
    });

    expect(query.aggs['2'].terms.order._count).toEqual('asc');
    expect(query.aggs['2'].aggs).not.toHaveProperty('1');
  });

  it('with term agg and order by extended_stats agg', () => {
    const query = builder.build({
      refId: 'A',
      metrics: [{ type: 'extended_stats', id: '1', field: '@value', meta: { std_deviation: true } }],
      bucketAggs: [
        {
          type: 'terms',
          field: '@host',
          settings: { size: '5', order: 'asc', orderBy: '1[std_deviation]' },
          id: '2',
        },
        { type: 'date_histogram', field: '@timestamp', id: '3' },
      ],
    });

    const firstLevel = query.aggs['2'];
    const secondLevel = firstLevel.aggs['3'];

    expect(firstLevel.aggs['1'].extended_stats.field).toBe('@value');
    expect(secondLevel.aggs['1'].extended_stats.field).toBe('@value');
  });

  it('with term agg and order by percentiles agg', () => {
    const query = builder.build({
      refId: 'A',
      metrics: [{ type: 'percentiles', id: '1', field: '@value', settings: { percents: ['95', '99'] } }],
      bucketAggs: [
        {
          type: 'terms',
          field: '@host',
          settings: { size: '5', order: 'asc', orderBy: '1[95.0]' },
          id: '2',
        },
        { type: 'date_histogram', field: '@timestamp', id: '3' },
      ],
    });

    const firstLevel = query.aggs['2'];
    const secondLevel = firstLevel.aggs['3'];

    expect(firstLevel.aggs['1'].percentiles.field).toBe('@value');
    expect(secondLevel.aggs['1'].percentiles.field).toBe('@value');
  });

  it('with term agg and valid min_doc_count', () => {
    const query = builder.build({
      refId: 'A',
      metrics: [{ type: 'count', id: '1' }],
      bucketAggs: [
        {
          type: 'terms',
          field: '@host',
          settings: { min_doc_count: '1' },
          id: '2',
        },
        { type: 'date_histogram', field: '@timestamp', id: '3' },
      ],
    });

    const firstLevel = query.aggs['2'];
    expect(firstLevel.terms.min_doc_count).toBe(1);
  });

  it('with term agg and variable as min_doc_count', () => {
    const query = builder.build({
      refId: 'A',
      metrics: [{ type: 'count', id: '1' }],
      bucketAggs: [
        {
          type: 'terms',
          field: '@host',
          settings: { min_doc_count: '$min_doc_count' },
          id: '2',
        },
        { type: 'date_histogram', field: '@timestamp', id: '3' },
      ],
    });

    const firstLevel = query.aggs['2'];
    expect(firstLevel.terms.min_doc_count).toBe('$min_doc_count');
  });

  it('with metric percentiles', () => {
    const percents = ['1', '2', '3', '4'];
    const field = '@load_time';

    const query = builder.build({
      refId: 'A',
      metrics: [
        {
          id: '1',
          type: 'percentiles',
          field,
          settings: {
            percents,
          },
        },
      ],
      bucketAggs: [{ type: 'date_histogram', field: '@timestamp', id: '3' }],
    });

    const firstLevel = query.aggs['3'];

    expect(firstLevel.aggs['1'].percentiles.field).toBe(field);
    expect(firstLevel.aggs['1'].percentiles.percents).toEqual(percents);
  });

  it('with filters aggs', () => {
    const query = builder.build({
      refId: 'A',
      metrics: [{ type: 'count', id: '1' }],
      timeField: '@timestamp',
      bucketAggs: [
        {
          id: '2',
          type: 'filters',
          settings: {
            filters: [
              { query: '@metric:cpu', label: '' },
              { query: '@metric:logins.count', label: '' },
            ],
          },
        },
        { type: 'date_histogram', field: '@timestamp', id: '4' },
      ],
    });

    expect(query.aggs['2'].filters.filters['@metric:cpu'].query_string.query).toBe('@metric:cpu');
    expect(query.aggs['2'].filters.filters['@metric:logins.count'].query_string.query).toBe('@metric:logins.count');
    expect(query.aggs['2'].aggs['4'].date_histogram.field).toBe('@timestamp');
  });

  it('should return correct query for raw_document metric', () => {
    const target: ElasticsearchQuery = {
      refId: 'A',
      metrics: [{ type: 'raw_document', id: '1', settings: {} }],
      timeField: '@timestamp',
      bucketAggs: [],
    };

    const query = builder.build(target);
    expect(query).toMatchObject({
      size: 500,
      query: {
        bool: {
          filter: [
            {
              range: {
                '@timestamp': {
                  format: 'epoch_millis',
                  gte: '$timeFrom',
                  lte: '$timeTo',
                },
              },
            },
          ],
        },
      },
      sort: [{ '@timestamp': { order: 'desc', unmapped_type: 'boolean' } }, { _doc: { order: 'desc' } }],
      script_fields: {},
    });
  });

  it('should set query size from settings when raw_documents', () => {
    const query = builder.build({
      refId: 'A',
      metrics: [{ type: 'raw_document', id: '1', settings: { size: '1337' } }],
      timeField: '@timestamp',
      bucketAggs: [],
    });

    expect(query.size).toBe(1337);
  });

  it('with moving average', () => {
    const query = builder.build({
      refId: 'A',
      metrics: [
        {
          id: '3',
          type: 'sum',
          field: '@value',
        },
        {
          id: '2',
          type: 'moving_avg',
          field: '3',
        },
      ],
      bucketAggs: [{ type: 'date_histogram', field: '@timestamp', id: '3' }],
    });

    const firstLevel = query.aggs['3'];

    expect(firstLevel.aggs['2']).not.toBe(undefined);
    expect(firstLevel.aggs['2'].moving_avg).not.toBe(undefined);
    expect(firstLevel.aggs['2'].moving_avg.buckets_path).toBe('3');
  });

  it('with moving average doc count', () => {
    const query = builder.build({
      refId: 'A',
      metrics: [
        {
          id: '3',
          type: 'count',
        },
        {
          id: '2',
          type: 'moving_avg',
          field: '3',
        },
      ],
      bucketAggs: [{ type: 'date_histogram', field: '@timestamp', id: '4' }],
    });

    const firstLevel = query.aggs['4'];

    expect(firstLevel.aggs['2']).not.toBe(undefined);
    expect(firstLevel.aggs['2'].moving_avg).not.toBe(undefined);
    expect(firstLevel.aggs['2'].moving_avg.buckets_path).toBe('_count');
  });

  it('with broken moving average', () => {
    const query = builder.build({
      refId: 'A',
      metrics: [
        {
          id: '3',
          type: 'sum',
          field: '@value',
        },
        {
          id: '2',
          type: 'moving_avg',
          field: '3',
        },
        {
          id: '4',
          type: 'moving_avg',
        },
      ],
      bucketAggs: [{ type: 'date_histogram', field: '@timestamp', id: '3' }],
    });

    const firstLevel = query.aggs['3'];

    expect(firstLevel.aggs['2']).not.toBe(undefined);
    expect(firstLevel.aggs['2'].moving_avg).not.toBe(undefined);
    expect(firstLevel.aggs['2'].moving_avg.buckets_path).toBe('3');
    expect(firstLevel.aggs['4']).toBe(undefined);
  });

  it('with top_metrics', () => {
    const query = builder.build({
      refId: 'A',
      metrics: [
        {
          id: '2',
          type: 'top_metrics',
          settings: {
            order: 'desc',
            orderBy: '@timestamp',
            metrics: ['@value'],
          },
        },
      ],
      bucketAggs: [{ type: 'date_histogram', field: '@timestamp', id: '3' }],
    });

    const firstLevel = query.aggs['3'];

    expect(firstLevel.aggs['2']).not.toBe(undefined);
    expect(firstLevel.aggs['2'].top_metrics).not.toBe(undefined);
    expect(firstLevel.aggs['2'].top_metrics.metrics).not.toBe(undefined);
    expect(firstLevel.aggs['2'].top_metrics.size).not.toBe(undefined);
    expect(firstLevel.aggs['2'].top_metrics.sort).not.toBe(undefined);
    expect(firstLevel.aggs['2'].top_metrics.metrics.length).toBe(1);
    expect(firstLevel.aggs['2'].top_metrics.metrics).toEqual([{ field: '@value' }]);
    expect(firstLevel.aggs['2'].top_metrics.sort).toEqual([{ '@timestamp': 'desc' }]);
    expect(firstLevel.aggs['2'].top_metrics.size).toBe(1);
  });

  it('with derivative', () => {
    const query = builder.build({
      refId: 'A',
      metrics: [
        {
          id: '3',
          type: 'sum',
          field: '@value',
        },
        {
          id: '2',
          type: 'derivative',
          field: '3',
        },
      ],
      bucketAggs: [{ type: 'date_histogram', field: '@timestamp', id: '3' }],
    });

    const firstLevel = query.aggs['3'];

    expect(firstLevel.aggs['2']).not.toBe(undefined);
    expect(firstLevel.aggs['2'].derivative).not.toBe(undefined);
    expect(firstLevel.aggs['2'].derivative.buckets_path).toBe('3');
  });

  it('with derivative doc count', () => {
    const query = builder.build({
      refId: 'A',
      metrics: [
        {
          id: '3',
          type: 'count',
        },
        {
          id: '2',
          type: 'derivative',
          field: '3',
        },
      ],
      bucketAggs: [{ type: 'date_histogram', field: '@timestamp', id: '4' }],
    });

    const firstLevel = query.aggs['4'];

    expect(firstLevel.aggs['2']).not.toBe(undefined);
    expect(firstLevel.aggs['2'].derivative).not.toBe(undefined);
    expect(firstLevel.aggs['2'].derivative.buckets_path).toBe('_count');
  });

  it('with serial_diff', () => {
    const query = builder.build({
      refId: 'A',
      metrics: [
        {
          id: '3',
          type: 'max',
          field: '@value',
        },
        {
          id: '2',
          type: 'serial_diff',
          field: '3',
          settings: {
            lag: '5',
          },
        },
      ],
      bucketAggs: [{ type: 'date_histogram', field: '@timestamp', id: '3' }],
    });

    const firstLevel = query.aggs['3'];

    expect(firstLevel.aggs['2']).not.toBe(undefined);
    expect(firstLevel.aggs['2'].serial_diff).not.toBe(undefined);
    expect(firstLevel.aggs['2'].serial_diff.buckets_path).toBe('3');
    expect(firstLevel.aggs['2'].serial_diff.lag).toBe(5);
  });

  it('with bucket_script', () => {
    const query = builder.build({
      refId: 'A',
      metrics: [
        {
          id: '1',
          type: 'sum',
          field: '@value',
        },
        {
          id: '3',
          type: 'max',
          field: '@value',
        },
        {
          id: '4',
          pipelineVariables: [
            {
              name: 'var1',
              pipelineAgg: '1',
            },
            {
              name: 'var2',
              pipelineAgg: '3',
            },
          ],
          settings: {
            script: 'params.var1 * params.var2',
          },
          type: 'bucket_script',
        },
      ],
      bucketAggs: [{ type: 'date_histogram', field: '@timestamp', id: '2' }],
    });

    const firstLevel = query.aggs['2'];

    expect(firstLevel.aggs['4']).not.toBe(undefined);
    expect(firstLevel.aggs['4'].bucket_script).not.toBe(undefined);
    expect(firstLevel.aggs['4'].bucket_script.buckets_path).toMatchObject({ var1: '1', var2: '3' });
  });

  it('with bucket_script doc count', () => {
    const query = builder.build({
      refId: 'A',
      metrics: [
        {
          id: '3',
          type: 'count',
        },
        {
          id: '4',
          pipelineVariables: [
            {
              name: 'var1',
              pipelineAgg: '3',
            },
          ],
          settings: {
            script: 'params.var1 * 1000',
          },
          type: 'bucket_script',
        },
      ],
      bucketAggs: [{ type: 'date_histogram', field: '@timestamp', id: '2' }],
    });

    const firstLevel = query.aggs['2'];

    expect(firstLevel.aggs['4']).not.toBe(undefined);
    expect(firstLevel.aggs['4'].bucket_script).not.toBe(undefined);
    expect(firstLevel.aggs['4'].bucket_script.buckets_path).toMatchObject({ var1: '_count' });
  });

  it('with histogram', () => {
    const query = builder.build({
      refId: 'A',
      metrics: [{ id: '1', type: 'count' }],
      bucketAggs: [
        {
          type: 'histogram',
          field: 'bytes',
          id: '3',
          settings: {
            interval: '10',
            min_doc_count: '2',
          },
        },
      ],
    });

    const firstLevel = query.aggs['3'];
    expect(firstLevel.histogram.field).toBe('bytes');
    expect(firstLevel.histogram.interval).toBe('10');
    expect(firstLevel.histogram.min_doc_count).toBe('2');
  });

<<<<<<< HEAD
  it('with adhoc filters', () => {
    const query = builder.build(
      {
        refId: 'A',
        metrics: [{ type: 'count', id: '0' }],
        timeField: '@timestamp',
        bucketAggs: [{ type: 'date_histogram', field: '@timestamp', id: '3' }],
      },
      [
        { key: 'key1', operator: '=', value: 'value1', condition: '' },
        { key: 'key2', operator: '=', value: 'value2', condition: '' },
        { key: 'key2', operator: '!=', value: 'value2', condition: '' },
        { key: 'key3', operator: '<', value: 'value3', condition: '' },
        { key: 'key4', operator: '>', value: 'value4', condition: '' },
        { key: 'key5', operator: '=~', value: 'value5', condition: '' },
        { key: 'key6', operator: '!~', value: 'value6', condition: '' },
      ]
    );

    expect(query.query.bool.must[0].match_phrase['key1'].query).toBe('value1');
    expect(query.query.bool.must[1].match_phrase['key2'].query).toBe('value2');
    expect(query.query.bool.must_not[0].match_phrase['key2'].query).toBe('value2');
    expect(query.query.bool.filter[1].range['key3'].lt).toBe('value3');
    expect(query.query.bool.filter[2].range['key4'].gt).toBe('value4');
    expect(query.query.bool.filter[3].regexp['key5']).toBe('value5');
    expect(query.query.bool.filter[4].bool.must_not.regexp['key6']).toBe('value6');
=======
  it('with nested', () => {
    const query = builder.build({
      refId: 'A',
      metrics: [{ id: '1', type: 'count' }],
      bucketAggs: [
        {
          type: 'nested',
          field: 'nested_field',
          id: '3',
        },
      ],
    });

    const firstLevel = query.aggs['3'];
    expect(firstLevel.nested.path).toBe('nested_field');
>>>>>>> ae830f68
  });

  describe('getTermsQuery', () => {
    function testGetTermsQuery(queryDef: TermsQuery) {
      const query = builder.getTermsQuery(queryDef);
      return query.aggs['1'].terms.order;
    }

    function checkSort(
      order: {
        [key: string]: string;
      },
      expected: string
    ) {
      expect(order._term).toBeUndefined();
      expect(order._key).toBe(expected);
    }

    it('should set correct default sorting', () => {
      const order = testGetTermsQuery({});
      checkSort(order, 'asc');
      expect(order._count).toBeUndefined();
    });

    it('should set correct explicit sorting', () => {
      const order = testGetTermsQuery({ order: 'desc' });
      checkSort(order, 'desc');
      expect(order._count).toBeUndefined();
    });

    it('getTermsQuery(orderBy:doc_count) should set desc sorting on _count', () => {
      const query = builder.getTermsQuery({ orderBy: 'doc_count' });
      expect(query.aggs['1'].terms.order._term).toBeUndefined();
      expect(query.aggs['1'].terms.order._key).toBeUndefined();
      expect(query.aggs['1'].terms.order._count).toBe('desc');
    });

    it('getTermsQuery(orderBy:doc_count, order:asc) should set asc sorting on _count', () => {
      const query = builder.getTermsQuery({ orderBy: 'doc_count', order: 'asc' });
      expect(query.aggs['1'].terms.order._term).toBeUndefined();
      expect(query.aggs['1'].terms.order._key).toBeUndefined();
      expect(query.aggs['1'].terms.order._count).toBe('asc');
    });

    describe('lucene query', () => {
      it('should add query_string filter when query is not empty', () => {
        const luceneQuery = 'foo';
        const query = builder.getTermsQuery({ orderBy: 'doc_count', order: 'asc', query: luceneQuery });

        expect(query.query.bool.filter).toContainEqual({
          query_string: { analyze_wildcard: true, query: luceneQuery },
        });
      });

      it('should not add query_string filter when query is empty', () => {
        const query = builder.getTermsQuery({ orderBy: 'doc_count', order: 'asc' });

        expect(
          query.query.bool.filter.find((filter: object) => Object.keys(filter).includes('query_string'))
        ).toBeFalsy();
      });
    });
  });

  describe('lucene query', () => {
    it('should add query_string filter when query is not empty', () => {
      const luceneQuery = 'foo';
      const query = builder.build({ refId: 'A', query: luceneQuery });

      expect(query.query.bool.filter).toContainEqual({
        query_string: { analyze_wildcard: true, query: luceneQuery },
      });
    });

    it('should not add query_string filter when query is empty', () => {
      const query = builder.build({ refId: 'A' });

      expect(
        query.query.bool.filter.find((filter: object) => Object.keys(filter).includes('query_string'))
      ).toBeFalsy();
    });
  });

  describe('getLogsQuery', () => {
    it('should return query with defaults', () => {
      const query = builder.getLogsQuery({ refId: 'A' }, 500);

      expect(query.size).toEqual(500);

      const expectedQuery = {
        bool: {
          filter: [{ range: { '@timestamp': { gte: '$timeFrom', lte: '$timeTo', format: 'epoch_millis' } } }],
        },
      };
      expect(query.query).toEqual(expectedQuery);

      expect(query.sort).toEqual([
        { '@timestamp': { order: 'desc', unmapped_type: 'boolean' } },
        { _doc: { order: 'desc' } },
      ]);

      const expectedAggs = {
        // FIXME: It's pretty weak to include this '1' in the test as it's not part of what we are testing here and
        // might change as a cause of unrelated changes
        1: {
          aggs: {},
          date_histogram: {
            extended_bounds: { max: '$timeTo', min: '$timeFrom' },
            field: '@timestamp',
            format: 'epoch_millis',
            fixed_interval: '${__interval_ms}ms',
            min_doc_count: 0,
          },
        },
      };

      expect(query.aggs).toMatchObject(expectedAggs);
    });

    describe('lucene query', () => {
      it('should add query_string filter when query is not empty', () => {
        const luceneQuery = 'foo';
        const query = builder.getLogsQuery({ refId: 'A', query: luceneQuery }, 500);

        expect(query.query.bool.filter).toContainEqual({
          query_string: { analyze_wildcard: true, query: luceneQuery },
        });
      });

      it('should not add query_string filter when query is empty', () => {
        const query = builder.getLogsQuery({ refId: 'A' }, 500);

        expect(
          query.query.bool.filter.find((filter: object) => Object.keys(filter).includes('query_string'))
        ).toBeFalsy();
      });
    });
<<<<<<< HEAD

    it('with adhoc filters', () => {
      // TODO: Types for AdHocFilters
      const adhocFilters = [
        { key: 'key1', operator: '=', value: 'value1', condition: '' },
        { key: 'key2', operator: '!=', value: 'value2', condition: '' },
        { key: 'key3', operator: '<', value: 'value3', condition: '' },
        { key: 'key4', operator: '>', value: 'value4', condition: '' },
        { key: 'key5', operator: '=~', value: 'value5', condition: '' },
        { key: 'key6', operator: '!~', value: 'value6', condition: '' },
      ];
      const query = builder.getLogsQuery({ refId: 'A' }, 500, adhocFilters);

      expect(query.query.bool.must[0].match_phrase['key1'].query).toBe('value1');
      expect(query.query.bool.must_not[0].match_phrase['key2'].query).toBe('value2');
      expect(query.query.bool.filter[1].range['key3'].lt).toBe('value3');
      expect(query.query.bool.filter[2].range['key4'].gt).toBe('value4');
      expect(query.query.bool.filter[3].regexp['key5']).toBe('value5');
      expect(query.query.bool.filter[4].bool.must_not.regexp['key6']).toBe('value6');
    });
=======
>>>>>>> ae830f68
  });

  describe('Value casting for settings', () => {
    it('correctly casts values in moving_avg ', () => {
      const query = builder.build({
        refId: 'A',
        metrics: [
          { type: 'avg', id: '2' },
          {
            type: 'moving_avg',
            id: '3',
            field: '2',
            settings: {
              window: '5',
              model: 'holt_winters',
              predict: '10',
              settings: {
                alpha: '1',
                beta: '2',
                gamma: '3',
                period: '4',
              },
            },
          },
        ],
        timeField: '@timestamp',
        bucketAggs: [{ type: 'date_histogram', field: '@timestamp', id: '1' }],
      });

      const movingAvg = query.aggs['1'].aggs['3'].moving_avg;

      expect(movingAvg.window).toBe(5);
      expect(movingAvg.predict).toBe(10);
      expect(movingAvg.settings.alpha).toBe(1);
      expect(movingAvg.settings.beta).toBe(2);
      expect(movingAvg.settings.gamma).toBe(3);
      expect(movingAvg.settings.period).toBe(4);
    });

    it('correctly casts values in serial_diff ', () => {
      const query = builder.build({
        refId: 'A',
        metrics: [
          { type: 'avg', id: '2' },
          {
            type: 'serial_diff',
            id: '3',
            field: '2',
            settings: {
              lag: '1',
            },
          },
        ],
        timeField: '@timestamp',
        bucketAggs: [{ type: 'date_histogram', field: '@timestamp', id: '1' }],
      });

      const serialDiff = query.aggs['1'].aggs['3'].serial_diff;

      expect(serialDiff.lag).toBe(1);
    });

    describe('date_histogram', () => {
      it('should not include time_zone if not present in the query model', () => {
        const query = builder.build({
          refId: 'A',
          metrics: [{ type: 'count', id: '1' }],
          timeField: '@timestamp',
          bucketAggs: [{ type: 'date_histogram', field: '@timestamp', id: '2', settings: { min_doc_count: '1' } }],
        });

        expect(query.aggs['2'].date_histogram.time_zone).not.toBeDefined();
      });

      it('should not include time_zone if "utc" in the query model', () => {
        const query = builder.build({
          refId: 'A',
          metrics: [{ type: 'count', id: '1' }],
          timeField: '@timestamp',
          bucketAggs: [
            { type: 'date_histogram', field: '@timestamp', id: '2', settings: { min_doc_count: '1', timeZone: 'utc' } },
          ],
        });

        expect(query.aggs['2'].date_histogram.time_zone).not.toBeDefined();
      });

      it('should include time_zone if not "utc" in the query model', () => {
        const expectedTimezone = 'America/Los_angeles';
        const query = builder.build({
          refId: 'A',
          metrics: [{ type: 'count', id: '1' }],
          timeField: '@timestamp',
          bucketAggs: [
            {
              type: 'date_histogram',
              field: '@timestamp',
              id: '2',
              settings: { min_doc_count: '1', timeZone: expectedTimezone },
            },
          ],
        });

        expect(query.aggs['2'].date_histogram.time_zone).toBe(expectedTimezone);
      });

      describe('field property', () => {
        it('should use timeField from datasource when not specified', () => {
          const query = builder.build({
            refId: 'A',
            metrics: [{ type: 'count', id: '1' }],
            timeField: '@timestamp',
            bucketAggs: [
              {
                type: 'date_histogram',
                id: '2',
                settings: { min_doc_count: '1' },
              },
            ],
          });

          expect(query.aggs['2'].date_histogram.field).toBe('@timestamp');
        });

        it('should use field from bucket agg when specified', () => {
          const query = builder.build({
            refId: 'A',
            metrics: [{ type: 'count', id: '1' }],
            timeField: '@timestamp',
            bucketAggs: [
              {
                type: 'date_histogram',
                id: '2',
                field: '@time',
                settings: { min_doc_count: '1' },
              },
            ],
          });

          expect(query.aggs['2'].date_histogram.field).toBe('@time');
        });

        it('should use fixed_interval', () => {
          const query = builder.build({
            refId: 'A',
            metrics: [{ type: 'count', id: '1' }],
            timeField: '@timestamp',
            bucketAggs: [
              {
                type: 'date_histogram',
                id: '2',
                field: '@time',
                settings: { min_doc_count: '1', interval: '1d' },
              },
            ],
          });

          expect(query.aggs['2'].date_histogram.interval).toBeUndefined();
          expect(query.aggs['2'].date_histogram.fixed_interval).toBe('1d');
        });

        it('should use calendar_interval', () => {
          const query = builder.build({
            refId: 'A',
            metrics: [{ type: 'count', id: '1' }],
            timeField: '@timestamp',
            bucketAggs: [
              {
                type: 'date_histogram',
                id: '2',
                field: '@time',
                settings: { min_doc_count: '1', interval: '1w' },
              },
            ],
          });

          expect(query.aggs['2'].date_histogram.interval).toBeUndefined();
          expect(query.aggs['2'].date_histogram.calendar_interval).toBe('1w');
        });
      });
    });
  });
});<|MERGE_RESOLUTION|>--- conflicted
+++ resolved
@@ -587,34 +587,6 @@
     expect(firstLevel.histogram.min_doc_count).toBe('2');
   });
 
-<<<<<<< HEAD
-  it('with adhoc filters', () => {
-    const query = builder.build(
-      {
-        refId: 'A',
-        metrics: [{ type: 'count', id: '0' }],
-        timeField: '@timestamp',
-        bucketAggs: [{ type: 'date_histogram', field: '@timestamp', id: '3' }],
-      },
-      [
-        { key: 'key1', operator: '=', value: 'value1', condition: '' },
-        { key: 'key2', operator: '=', value: 'value2', condition: '' },
-        { key: 'key2', operator: '!=', value: 'value2', condition: '' },
-        { key: 'key3', operator: '<', value: 'value3', condition: '' },
-        { key: 'key4', operator: '>', value: 'value4', condition: '' },
-        { key: 'key5', operator: '=~', value: 'value5', condition: '' },
-        { key: 'key6', operator: '!~', value: 'value6', condition: '' },
-      ]
-    );
-
-    expect(query.query.bool.must[0].match_phrase['key1'].query).toBe('value1');
-    expect(query.query.bool.must[1].match_phrase['key2'].query).toBe('value2');
-    expect(query.query.bool.must_not[0].match_phrase['key2'].query).toBe('value2');
-    expect(query.query.bool.filter[1].range['key3'].lt).toBe('value3');
-    expect(query.query.bool.filter[2].range['key4'].gt).toBe('value4');
-    expect(query.query.bool.filter[3].regexp['key5']).toBe('value5');
-    expect(query.query.bool.filter[4].bool.must_not.regexp['key6']).toBe('value6');
-=======
   it('with nested', () => {
     const query = builder.build({
       refId: 'A',
@@ -630,7 +602,6 @@
 
     const firstLevel = query.aggs['3'];
     expect(firstLevel.nested.path).toBe('nested_field');
->>>>>>> ae830f68
   });
 
   describe('getTermsQuery', () => {
@@ -768,29 +739,6 @@
         ).toBeFalsy();
       });
     });
-<<<<<<< HEAD
-
-    it('with adhoc filters', () => {
-      // TODO: Types for AdHocFilters
-      const adhocFilters = [
-        { key: 'key1', operator: '=', value: 'value1', condition: '' },
-        { key: 'key2', operator: '!=', value: 'value2', condition: '' },
-        { key: 'key3', operator: '<', value: 'value3', condition: '' },
-        { key: 'key4', operator: '>', value: 'value4', condition: '' },
-        { key: 'key5', operator: '=~', value: 'value5', condition: '' },
-        { key: 'key6', operator: '!~', value: 'value6', condition: '' },
-      ];
-      const query = builder.getLogsQuery({ refId: 'A' }, 500, adhocFilters);
-
-      expect(query.query.bool.must[0].match_phrase['key1'].query).toBe('value1');
-      expect(query.query.bool.must_not[0].match_phrase['key2'].query).toBe('value2');
-      expect(query.query.bool.filter[1].range['key3'].lt).toBe('value3');
-      expect(query.query.bool.filter[2].range['key4'].gt).toBe('value4');
-      expect(query.query.bool.filter[3].regexp['key5']).toBe('value5');
-      expect(query.query.bool.filter[4].bool.must_not.regexp['key6']).toBe('value6');
-    });
-=======
->>>>>>> ae830f68
   });
 
   describe('Value casting for settings', () => {
