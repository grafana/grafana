<<<<<<< HEAD
import React, { useRef } from 'react';
=======
import { uniqueId } from 'lodash';
import React, { useRef } from 'react';
import { GroupBase, OptionsOrGroups } from 'react-select';

import { InternalTimeZones, SelectableValue } from '@grafana/data';
>>>>>>> 0ca4ccfa
import { InlineField, Input, Select, TimeZonePicker } from '@grafana/ui';

import { useDispatch } from '../../../../hooks/useStatelessReducer';
import { useCreatableSelectPersistedBehaviour } from '../../../hooks/useCreatableSelectPersistedBehaviour';
import { DateHistogram } from '../aggregations';
import { changeBucketAggregationSetting } from '../state/actions';
import { bucketAggregationConfig } from '../utils';

import { inlineFieldProps } from '.';

const defaultIntervalOptions: Array<SelectableValue<string>> = [
  { label: 'auto', value: 'auto' },
  { label: '10s', value: '10s' },
  { label: '1m', value: '1m' },
  { label: '5m', value: '5m' },
  { label: '10m', value: '10m' },
  { label: '20m', value: '20m' },
  { label: '1h', value: '1h' },
  { label: '1d', value: '1d' },
];

const hasValue =
  (searchValue: string) =>
  ({ value }: SelectableValue<string>) =>
    value === searchValue;

const isValidNewOption = (
  inputValue: string,
  _: SelectableValue<string> | null,
  options: OptionsOrGroups<unknown, GroupBase<unknown>>
) => {
  // TODO: would be extremely nice here to allow only template variables and values that are
  // valid date histogram's Interval options
  const valueExists = (options as Array<SelectableValue<string>>).some(hasValue(inputValue));
  // we also don't want users to create "empty" values
  return !valueExists && inputValue.trim().length > 0;
};

const optionStartsWithValue = (option: SelectableValue<string>, value: string) =>
  option.value?.startsWith(value) || false;

interface Props {
  bucketAgg: DateHistogram;
}

export const DateHistogramSettingsEditor = ({ bucketAgg }: Props) => {
  const dispatch = useDispatch();
  const { current: baseId } = useRef(uniqueId('es-date_histogram-'));

  const handleIntervalChange = ({ value }: SelectableValue<string>) =>
    dispatch(changeBucketAggregationSetting({ bucketAgg, settingName: 'interval', newValue: value }));

  return (
    <>
      <InlineField label="Interval" {...inlineFieldProps}>
        <Select
          inputId={uniqueId('es-date_histogram-interval')}
          isValidNewOption={isValidNewOption}
          filterOption={optionStartsWithValue}
          {...useCreatableSelectPersistedBehaviour({
            options: defaultIntervalOptions,
            value: bucketAgg.settings?.interval || bucketAggregationConfig.date_histogram.defaultSettings?.interval,
            onChange: handleIntervalChange,
          })}
        />
      </InlineField>

      <InlineField label="Min Doc Count" {...inlineFieldProps}>
        <Input
          id={`${baseId}-min_doc_count`}
          onBlur={(e) =>
            dispatch(
              changeBucketAggregationSetting({ bucketAgg, settingName: 'min_doc_count', newValue: e.target.value })
            )
          }
          defaultValue={
            bucketAgg.settings?.min_doc_count || bucketAggregationConfig.date_histogram.defaultSettings?.min_doc_count
          }
        />
      </InlineField>

      <InlineField label="Trim Edges" {...inlineFieldProps} tooltip="Trim the edges on the timeseries datapoints">
        <Input
          id={`${baseId}-trime_edges`}
          onBlur={(e) =>
            dispatch(changeBucketAggregationSetting({ bucketAgg, settingName: 'trimEdges', newValue: e.target.value }))
          }
          defaultValue={
            bucketAgg.settings?.trimEdges || bucketAggregationConfig.date_histogram.defaultSettings?.trimEdges
          }
        />
      </InlineField>

      <InlineField
        label="Offset"
        {...inlineFieldProps}
        tooltip="Change the start value of each bucket by the specified positive (+) or negative offset (-) duration, such as 1h for an hour, or 1d for a day"
      >
        <Input
          id={`${baseId}-offset`}
          onBlur={(e) =>
            dispatch(changeBucketAggregationSetting({ bucketAgg, settingName: 'offset', newValue: e.target.value }))
          }
          defaultValue={bucketAgg.settings?.offset || bucketAggregationConfig.date_histogram.defaultSettings?.offset}
        />
      </InlineField>

      <InlineField label="Timezone" {...inlineFieldProps}>
        <TimeZonePicker
          value={bucketAgg.settings?.timeZone || bucketAggregationConfig.date_histogram.defaultSettings?.timeZone}
          includeInternal={[InternalTimeZones.utc]}
          onChange={(timeZone) => {
            dispatch(changeBucketAggregationSetting({ bucketAgg, settingName: 'timeZone', newValue: timeZone }));
          }}
        />
      </InlineField>
    </>
  );
};<|MERGE_RESOLUTION|>--- conflicted
+++ resolved
@@ -1,12 +1,8 @@
-<<<<<<< HEAD
-import React, { useRef } from 'react';
-=======
 import { uniqueId } from 'lodash';
 import React, { useRef } from 'react';
 import { GroupBase, OptionsOrGroups } from 'react-select';
 
 import { InternalTimeZones, SelectableValue } from '@grafana/data';
->>>>>>> 0ca4ccfa
 import { InlineField, Input, Select, TimeZonePicker } from '@grafana/ui';
 
 import { useDispatch } from '../../../../hooks/useStatelessReducer';
