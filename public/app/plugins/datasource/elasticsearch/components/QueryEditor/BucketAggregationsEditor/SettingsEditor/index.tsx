import { uniqueId } from 'lodash';
import React, { ComponentProps, useRef } from 'react';

import { InlineField, Input } from '@grafana/ui';
<<<<<<< HEAD
import React, { ComponentProps, useRef } from 'react';
=======

>>>>>>> 0ca4ccfa
import { useDispatch } from '../../../../hooks/useStatelessReducer';
import { SettingsEditorContainer } from '../../SettingsEditorContainer';
import { BucketAggregation } from '../aggregations';
import { changeBucketAggregationSetting } from '../state/actions';
import { bucketAggregationConfig } from '../utils';

import { DateHistogramSettingsEditor } from './DateHistogramSettingsEditor';
import { FiltersSettingsEditor } from './FiltersSettingsEditor';
import { TermsSettingsEditor } from './TermsSettingsEditor';
<<<<<<< HEAD
import { uniqueId } from 'lodash';
=======
import { useDescription } from './useDescription';
>>>>>>> 0ca4ccfa

export const inlineFieldProps: Partial<ComponentProps<typeof InlineField>> = {
  labelWidth: 16,
};

interface Props {
  bucketAgg: BucketAggregation;
}

export const SettingsEditor = ({ bucketAgg }: Props) => {
  const { current: baseId } = useRef(uniqueId('es-setting-'));

  const dispatch = useDispatch();

  const settingsDescription = useDescription(bucketAgg);

  return (
    <SettingsEditorContainer label={settingsDescription}>
      {bucketAgg.type === 'terms' && <TermsSettingsEditor bucketAgg={bucketAgg} />}
      {bucketAgg.type === 'date_histogram' && <DateHistogramSettingsEditor bucketAgg={bucketAgg} />}
      {bucketAgg.type === 'filters' && <FiltersSettingsEditor bucketAgg={bucketAgg} />}

      {bucketAgg.type === 'geohash_grid' && (
        <InlineField label="Precision" {...inlineFieldProps}>
          <Input
            id={`${baseId}-geohash_grid-precision`}
            onBlur={(e) =>
              dispatch(
                changeBucketAggregationSetting({ bucketAgg, settingName: 'precision', newValue: e.target.value })
              )
            }
            defaultValue={
              bucketAgg.settings?.precision || bucketAggregationConfig[bucketAgg.type].defaultSettings?.precision
            }
          />
        </InlineField>
      )}

      {bucketAgg.type === 'histogram' && (
        <>
          <InlineField label="Interval" {...inlineFieldProps}>
            <Input
              id={`${baseId}-histogram-interval`}
              onBlur={(e) =>
                dispatch(
                  changeBucketAggregationSetting({ bucketAgg, settingName: 'interval', newValue: e.target.value })
                )
              }
              defaultValue={
                bucketAgg.settings?.interval || bucketAggregationConfig[bucketAgg.type].defaultSettings?.interval
              }
            />
          </InlineField>

          <InlineField label="Min Doc Count" {...inlineFieldProps}>
            <Input
              id={`${baseId}-histogram-min_doc_count`}
              onBlur={(e) =>
                dispatch(
                  changeBucketAggregationSetting({ bucketAgg, settingName: 'min_doc_count', newValue: e.target.value })
                )
              }
              defaultValue={
                bucketAgg.settings?.min_doc_count ||
                bucketAggregationConfig[bucketAgg.type].defaultSettings?.min_doc_count
              }
            />
          </InlineField>
        </>
      )}
    </SettingsEditorContainer>
  );
};<|MERGE_RESOLUTION|>--- conflicted
+++ resolved
@@ -2,11 +2,7 @@
 import React, { ComponentProps, useRef } from 'react';
 
 import { InlineField, Input } from '@grafana/ui';
-<<<<<<< HEAD
-import React, { ComponentProps, useRef } from 'react';
-=======
 
->>>>>>> 0ca4ccfa
 import { useDispatch } from '../../../../hooks/useStatelessReducer';
 import { SettingsEditorContainer } from '../../SettingsEditorContainer';
 import { BucketAggregation } from '../aggregations';
@@ -16,11 +12,7 @@
 import { DateHistogramSettingsEditor } from './DateHistogramSettingsEditor';
 import { FiltersSettingsEditor } from './FiltersSettingsEditor';
 import { TermsSettingsEditor } from './TermsSettingsEditor';
-<<<<<<< HEAD
-import { uniqueId } from 'lodash';
-=======
 import { useDescription } from './useDescription';
->>>>>>> 0ca4ccfa
 
 export const inlineFieldProps: Partial<ComponentProps<typeof InlineField>> = {
   labelWidth: 16,
