--- conflicted
+++ resolved
@@ -34,11 +34,7 @@
                 size="sm"
                 aria-pressed={hidden}
                 className={styles.icon}
-<<<<<<< HEAD
-                type="button"
-=======
                 tooltip="Hide row"
->>>>>>> ae830f68
               />
             )}
             <IconButton
@@ -47,12 +43,7 @@
               className={styles.icon}
               onClick={onRemoveClick || noop}
               disabled={!onRemoveClick}
-<<<<<<< HEAD
-              aria-label="remove metric"
-              type="button"
-=======
               tooltip="Remove row"
->>>>>>> ae830f68
             />
           </span>
         </InlineLabel>
