import { DataFrameView, FieldCache, KeyValue, MutableDataFrame } from '@grafana/data';
import { ElasticResponse } from '../elastic_response';
import flatten from 'app/core/utils/flatten';
import { ElasticsearchQuery } from '../types';
import { highlightTags } from '../query_def';

describe('ElasticResponse', () => {
  let targets: ElasticsearchQuery[];
  let response: any;
  let result: any;

  describe('refId matching', () => {
    // We default to the old table structure to ensure backward compatibility,
    // therefore we only process responses as DataFrames when there's at least one
    // raw_data (new) query type.
    // We should test if refId gets populated wether there's such type of query or not
    interface MockedQueryData {
      target: ElasticsearchQuery;
      response: any;
    }

    const countQuery: MockedQueryData = {
      target: {
        refId: 'COUNT_GROUPBY_DATE_HISTOGRAM',
        metrics: [{ type: 'count', id: 'c_1' }],
        bucketAggs: [{ type: 'date_histogram', field: '@timestamp', id: 'c_2' }],
      } as ElasticsearchQuery,
      response: {
        aggregations: {
          c_2: {
            buckets: [
              {
                doc_count: 10,
                key: 1000,
              },
            ],
          },
        },
      },
    };

    const countGroupByHistogramQuery: MockedQueryData = {
      target: {
        refId: 'COUNT_GROUPBY_HISTOGRAM',
        metrics: [{ type: 'count', id: 'h_3' }],
        bucketAggs: [{ type: 'histogram', field: 'bytes', id: 'h_4' }],
      },
      response: {
        aggregations: {
          h_4: {
            buckets: [{ doc_count: 1, key: 1000 }],
          },
        },
      },
    };

    const rawDocumentQuery: MockedQueryData = {
      target: {
        refId: 'RAW_DOC',
        metrics: [{ type: 'raw_document', id: 'r_5' }],
        bucketAggs: [],
      },
      response: {
        hits: {
          total: 2,
          hits: [
            {
              _id: '5',
              _type: 'type',
              _index: 'index',
              _source: { sourceProp: 'asd' },
              fields: { fieldProp: 'field' },
            },
            {
              _source: { sourceProp: 'asd2' },
              fields: { fieldProp: 'field2' },
            },
          ],
        },
      },
    };

    const percentilesQuery: MockedQueryData = {
      target: {
        refId: 'PERCENTILE',
        metrics: [{ type: 'percentiles', settings: { percents: ['75', '90'] }, id: 'p_1' }],
        bucketAggs: [{ type: 'date_histogram', field: '@timestamp', id: 'p_3' }],
      },
      response: {
        aggregations: {
          p_3: {
            buckets: [
              {
                p_1: { values: { '75': 3.3, '90': 5.5 } },
                doc_count: 10,
                key: 1000,
              },
              {
                p_1: { values: { '75': 2.3, '90': 4.5 } },
                doc_count: 15,
                key: 2000,
              },
            ],
          },
        },
      },
    };

    const extendedStatsQuery: MockedQueryData = {
      target: {
        refId: 'EXTENDEDSTATS',
        metrics: [
          {
            type: 'extended_stats',
            meta: { max: true, std_deviation_bounds_upper: true },
            id: 'e_1',
          },
        ],
        bucketAggs: [
          { type: 'terms', field: 'host', id: 'e_3' },
          { type: 'date_histogram', id: 'e_4' },
        ],
      },
      response: {
        aggregations: {
          e_3: {
            buckets: [
              {
                key: 'server1',
                e_4: {
                  buckets: [
                    {
                      e_1: {
                        max: 10.2,
                        min: 5.5,
                        std_deviation_bounds: { upper: 3, lower: -2 },
                      },
                      doc_count: 10,
                      key: 1000,
                    },
                  ],
                },
              },
              {
                key: 'server2',
                e_4: {
                  buckets: [
                    {
                      e_1: {
                        max: 10.2,
                        min: 5.5,
                        std_deviation_bounds: { upper: 3, lower: -2 },
                      },
                      doc_count: 10,
                      key: 1000,
                    },
                  ],
                },
              },
            ],
          },
        },
      },
    };

    const commonTargets = [
      { ...countQuery.target },
      { ...countGroupByHistogramQuery.target },
      { ...rawDocumentQuery.target },
      { ...percentilesQuery.target },
      { ...extendedStatsQuery.target },
    ];

    const commonResponses = [
      { ...countQuery.response },
      { ...countGroupByHistogramQuery.response },
      { ...rawDocumentQuery.response },
      { ...percentilesQuery.response },
      { ...extendedStatsQuery.response },
    ];

    describe('When processing responses as DataFrames (raw_data query present)', () => {
      beforeEach(() => {
        targets = [
          ...commonTargets,
          // Raw Data Query
          {
            refId: 'D',
            metrics: [{ type: 'raw_data', id: '6' }],
            bucketAggs: [],
          },
        ];

        response = {
          responses: [
            ...commonResponses,
            // Raw Data Query
            {
              hits: {
                total: {
                  relation: 'eq',
                  value: 1,
                },
                hits: [
                  {
                    _id: '6',
                    _type: '_doc',
                    _index: 'index',
                    _source: { sourceProp: 'asd' },
                  },
                ],
              },
            },
          ],
        };

        result = new ElasticResponse(targets, response).getTimeSeries();
      });

      it('should add the correct refId to each returned series', () => {
        expect(result.data[0].refId).toBe(countQuery.target.refId);

        expect(result.data[1].refId).toBe(countGroupByHistogramQuery.target.refId);

        expect(result.data[2].refId).toBe(rawDocumentQuery.target.refId);

        expect(result.data[3].refId).toBe(percentilesQuery.target.refId);
        expect(result.data[4].refId).toBe(percentilesQuery.target.refId);

        expect(result.data[5].refId).toBe(extendedStatsQuery.target.refId);

        // Raw Data query
        expect(result.data[result.data.length - 1].refId).toBe('D');
      });
    });

    describe('When NOT processing responses as DataFrames (raw_data query NOT present)', () => {
      beforeEach(() => {
        targets = [...commonTargets];

        response = {
          responses: [...commonResponses],
        };

        result = new ElasticResponse(targets, response).getTimeSeries();
      });

      it('should add the correct refId to each returned series', () => {
        expect(result.data[0].refId).toBe(countQuery.target.refId);

        expect(result.data[1].refId).toBe(countGroupByHistogramQuery.target.refId);

        expect(result.data[2].refId).toBe(rawDocumentQuery.target.refId);

        expect(result.data[3].refId).toBe(percentilesQuery.target.refId);
        expect(result.data[4].refId).toBe(percentilesQuery.target.refId);

        expect(result.data[5].refId).toBe(extendedStatsQuery.target.refId);
      });
    });
  });

  describe('simple query and count', () => {
    beforeEach(() => {
      targets = [
        {
          refId: 'A',
          metrics: [{ type: 'count', id: '1' }],
          bucketAggs: [{ type: 'date_histogram', field: '@timestamp', id: '2' }],
        },
      ];
      response = {
        responses: [
          {
            aggregations: {
              '2': {
                buckets: [
                  {
                    doc_count: 10,
                    key: 1000,
                  },
                  {
                    doc_count: 15,
                    key: 2000,
                  },
                ],
              },
            },
          },
        ],
      };

      result = new ElasticResponse(targets, response).getTimeSeries();
    });

    it('should return 1 series', () => {
      expect(result.data.length).toBe(1);
      expect(result.data[0].target).toBe('Count');
      expect(result.data[0].datapoints.length).toBe(2);
      expect(result.data[0].datapoints[0][0]).toBe(10);
      expect(result.data[0].datapoints[0][1]).toBe(1000);
    });
  });

  describe('simple query count & avg aggregation', () => {
    let result: any;

    beforeEach(() => {
      targets = [
        {
          refId: 'A',
          metrics: [
            { type: 'count', id: '1' },
            { type: 'avg', field: 'value', id: '2' },
          ],
          bucketAggs: [{ type: 'date_histogram', field: '@timestamp', id: '3' }],
        },
      ];
      response = {
        responses: [
          {
            aggregations: {
              '3': {
                buckets: [
                  {
                    '2': { value: 88 },
                    doc_count: 10,
                    key: 1000,
                  },
                  {
                    '2': { value: 99 },
                    doc_count: 15,
                    key: 2000,
                  },
                ],
              },
            },
          },
        ],
      };

      result = new ElasticResponse(targets, response).getTimeSeries();
    });

    it('should return 2 series', () => {
      expect(result.data.length).toBe(2);
      expect(result.data[0].datapoints.length).toBe(2);
      expect(result.data[0].datapoints[0][0]).toBe(10);
      expect(result.data[0].datapoints[0][1]).toBe(1000);

      expect(result.data[1].target).toBe('Average value');
      expect(result.data[1].datapoints[0][0]).toBe(88);
      expect(result.data[1].datapoints[1][0]).toBe(99);
    });
  });

  describe('single group by query one metric', () => {
    let result: any;

    beforeEach(() => {
      targets = [
        {
          refId: 'A',
          metrics: [{ type: 'count', id: '1' }],
          bucketAggs: [
            { type: 'terms', field: 'host', id: '2' },
            { type: 'date_histogram', field: '@timestamp', id: '3' },
          ],
        },
      ];
      response = {
        responses: [
          {
            aggregations: {
              '2': {
                buckets: [
                  {
                    '3': {
                      buckets: [
                        { doc_count: 1, key: 1000 },
                        { doc_count: 3, key: 2000 },
                      ],
                    },
                    doc_count: 4,
                    key: 'server1',
                  },
                  {
                    '3': {
                      buckets: [
                        { doc_count: 2, key: 1000 },
                        { doc_count: 8, key: 2000 },
                      ],
                    },
                    doc_count: 10,
                    key: 'server2',
                  },
                ],
              },
            },
          },
        ],
      };

      result = new ElasticResponse(targets, response).getTimeSeries();
    });

    it('should return 2 series', () => {
      expect(result.data.length).toBe(2);
      expect(result.data[0].datapoints.length).toBe(2);
      expect(result.data[0].target).toBe('server1');
      expect(result.data[1].target).toBe('server2');
    });
  });

  describe('single group by query two metrics', () => {
    let result: any;

    beforeEach(() => {
      targets = [
        {
          refId: 'A',
          metrics: [
            { type: 'count', id: '1' },
            { type: 'avg', field: '@value', id: '4' },
          ],
          bucketAggs: [
            { type: 'terms', field: 'host', id: '2' },
            { type: 'date_histogram', field: '@timestamp', id: '3' },
          ],
        },
      ];
      response = {
        responses: [
          {
            aggregations: {
              '2': {
                buckets: [
                  {
                    '3': {
                      buckets: [
                        { '4': { value: 10 }, doc_count: 1, key: 1000 },
                        { '4': { value: 12 }, doc_count: 3, key: 2000 },
                      ],
                    },
                    doc_count: 4,
                    key: 'server1',
                  },
                  {
                    '3': {
                      buckets: [
                        { '4': { value: 20 }, doc_count: 1, key: 1000 },
                        { '4': { value: 32 }, doc_count: 3, key: 2000 },
                      ],
                    },
                    doc_count: 10,
                    key: 'server2',
                  },
                ],
              },
            },
          },
        ],
      };

      result = new ElasticResponse(targets, response).getTimeSeries();
    });

    it('should return 2 series', () => {
      expect(result.data.length).toBe(4);
      expect(result.data[0].datapoints.length).toBe(2);
      expect(result.data[0].target).toBe('server1 Count');
      expect(result.data[1].target).toBe('server1 Average @value');
      expect(result.data[2].target).toBe('server2 Count');
      expect(result.data[3].target).toBe('server2 Average @value');
    });
  });

  describe('with percentiles ', () => {
    let result: any;

    beforeEach(() => {
      targets = [
        {
          refId: 'A',
          metrics: [{ type: 'percentiles', settings: { percents: ['75', '90'] }, id: '1', field: '@value' }],
          bucketAggs: [{ type: 'date_histogram', field: '@timestamp', id: '3' }],
        },
      ];
      response = {
        responses: [
          {
            aggregations: {
              '3': {
                buckets: [
                  {
                    '1': { values: { '75': 3.3, '90': 5.5 } },
                    doc_count: 10,
                    key: 1000,
                  },
                  {
                    '1': { values: { '75': 2.3, '90': 4.5 } },
                    doc_count: 15,
                    key: 2000,
                  },
                ],
              },
            },
          },
        ],
      };

      result = new ElasticResponse(targets, response).getTimeSeries();
    });

    it('should return 2 series', () => {
      expect(result.data.length).toBe(2);
      expect(result.data[0].datapoints.length).toBe(2);
      expect(result.data[0].target).toBe('p75 @value');
      expect(result.data[1].target).toBe('p90 @value');
      expect(result.data[0].datapoints[0][0]).toBe(3.3);
      expect(result.data[0].datapoints[0][1]).toBe(1000);
      expect(result.data[1].datapoints[1][0]).toBe(4.5);
    });
  });

  describe('with extended_stats', () => {
    let result: any;

    beforeEach(() => {
      targets = [
        {
          refId: 'A',
          metrics: [
            {
              type: 'extended_stats',
              meta: { max: true, std_deviation_bounds_upper: true },
              id: '1',
              field: '@value',
            },
          ],
          bucketAggs: [
            { type: 'terms', field: 'host', id: '3' },
            { type: 'date_histogram', id: '4' },
          ],
        },
      ];
      response = {
        responses: [
          {
            aggregations: {
              '3': {
                buckets: [
                  {
                    key: 'server1',
                    '4': {
                      buckets: [
                        {
                          '1': {
                            max: 10.2,
                            min: 5.5,
                            std_deviation_bounds: { upper: 3, lower: -2 },
                          },
                          doc_count: 10,
                          key: 1000,
                        },
                      ],
                    },
                  },
                  {
                    key: 'server2',
                    '4': {
                      buckets: [
                        {
                          '1': {
                            max: 10.2,
                            min: 5.5,
                            std_deviation_bounds: { upper: 3, lower: -2 },
                          },
                          doc_count: 10,
                          key: 1000,
                        },
                      ],
                    },
                  },
                ],
              },
            },
          },
        ],
      };

      result = new ElasticResponse(targets, response).getTimeSeries();
    });

    it('should return 4 series', () => {
      expect(result.data.length).toBe(4);
      expect(result.data[0].datapoints.length).toBe(1);
      expect(result.data[0].target).toBe('server1 Max @value');
      expect(result.data[1].target).toBe('server1 Std Dev Upper @value');

      expect(result.data[0].datapoints[0][0]).toBe(10.2);
      expect(result.data[1].datapoints[0][0]).toBe(3);
    });
  });

  describe('single group by with alias pattern', () => {
    let result: any;

    beforeEach(() => {
      targets = [
        {
          refId: 'A',
          metrics: [{ type: 'count', id: '1' }],
          alias: '{{term @host}} {{metric}} and {{not_exist}} {{@host}}',
          bucketAggs: [
            { type: 'terms', field: '@host', id: '2' },
            { type: 'date_histogram', field: '@timestamp', id: '3' },
          ],
        },
      ];
      response = {
        responses: [
          {
            aggregations: {
              '2': {
                buckets: [
                  {
                    '3': {
                      buckets: [
                        { doc_count: 1, key: 1000 },
                        { doc_count: 3, key: 2000 },
                      ],
                    },
                    doc_count: 4,
                    key: 'server1',
                  },
                  {
                    '3': {
                      buckets: [
                        { doc_count: 2, key: 1000 },
                        { doc_count: 8, key: 2000 },
                      ],
                    },
                    doc_count: 10,
                    key: 'server2',
                  },
                  {
                    '3': {
                      buckets: [
                        { doc_count: 2, key: 1000 },
                        { doc_count: 8, key: 2000 },
                      ],
                    },
                    doc_count: 10,
                    key: 0,
                  },
                ],
              },
            },
          },
        ],
      };

      result = new ElasticResponse(targets, response).getTimeSeries();
    });

    it('should return 2 series', () => {
      expect(result.data.length).toBe(3);
      expect(result.data[0].datapoints.length).toBe(2);
      expect(result.data[0].target).toBe('server1 Count and {{not_exist}} server1');
      expect(result.data[1].target).toBe('server2 Count and {{not_exist}} server2');
      expect(result.data[2].target).toBe('0 Count and {{not_exist}} 0');
    });
  });

  describe('histogram response', () => {
    let result: any;

    beforeEach(() => {
      targets = [
        {
          refId: 'A',
          metrics: [{ type: 'count', id: '1' }],
          bucketAggs: [{ type: 'histogram', field: 'bytes', id: '3' }],
        },
      ];
      response = {
        responses: [
          {
            aggregations: {
              '3': {
                buckets: [
                  { doc_count: 1, key: 1000 },
                  { doc_count: 3, key: 2000 },
                  { doc_count: 2, key: 1000 },
                ],
              },
            },
          },
        ],
      };

      result = new ElasticResponse(targets, response).getTimeSeries();
    });

    it('should return table with byte and count', () => {
      expect(result.data[0].rows.length).toBe(3);
      expect(result.data[0].columns).toEqual([{ text: 'bytes', filterable: true }, { text: 'Count' }]);
    });
  });

  describe('with two filters agg', () => {
    let result: any;

    beforeEach(() => {
      targets = [
        {
          refId: 'A',
          metrics: [{ type: 'count', id: '1' }],
          bucketAggs: [
            {
              id: '2',
              type: 'filters',
              settings: {
                filters: [
                  { query: '@metric:cpu', label: '' },
                  { query: '@metric:logins.count', label: '' },
                ],
              },
            },
            { type: 'date_histogram', field: '@timestamp', id: '3' },
          ],
        },
      ];
      response = {
        responses: [
          {
            aggregations: {
              '2': {
                buckets: {
                  '@metric:cpu': {
                    '3': {
                      buckets: [
                        { doc_count: 1, key: 1000 },
                        { doc_count: 3, key: 2000 },
                      ],
                    },
                  },
                  '@metric:logins.count': {
                    '3': {
                      buckets: [
                        { doc_count: 2, key: 1000 },
                        { doc_count: 8, key: 2000 },
                      ],
                    },
                  },
                },
              },
            },
          },
        ],
      };

      result = new ElasticResponse(targets, response).getTimeSeries();
    });

    it('should return 2 series', () => {
      expect(result.data.length).toBe(2);
      expect(result.data[0].datapoints.length).toBe(2);
      expect(result.data[0].target).toBe('@metric:cpu');
      expect(result.data[1].target).toBe('@metric:logins.count');
    });
  });

  describe('with dropfirst and last aggregation', () => {
    beforeEach(() => {
      targets = [
        {
          refId: 'A',
          metrics: [
            { type: 'avg', id: '1', field: '@value' },
            { type: 'count', id: '3' },
          ],
          bucketAggs: [
            {
              id: '2',
              type: 'date_histogram',
              field: 'host',
              settings: { trimEdges: '1' },
            },
          ],
        },
      ];

      response = {
        responses: [
          {
            aggregations: {
              '2': {
                buckets: [
                  {
                    '1': { value: 1000 },
                    key: 1,
                    doc_count: 369,
                  },
                  {
                    '1': { value: 2000 },
                    key: 2,
                    doc_count: 200,
                  },
                  {
                    '1': { value: 2000 },
                    key: 3,
                    doc_count: 200,
                  },
                ],
              },
            },
          },
        ],
      };

      result = new ElasticResponse(targets, response).getTimeSeries();
    });

    it('should remove first and last value', () => {
      expect(result.data.length).toBe(2);
      expect(result.data[0].datapoints.length).toBe(1);
    });
  });

  describe('No group by time', () => {
    beforeEach(() => {
      targets = [
        {
          refId: 'A',
          metrics: [
            { type: 'avg', id: '1', field: '@value' },
            { type: 'count', id: '3' },
          ],
          bucketAggs: [{ id: '2', type: 'terms', field: 'host' }],
        },
      ];

      response = {
        responses: [
          {
            aggregations: {
              '2': {
                buckets: [
                  {
                    '1': { value: 1000 },
                    key: 'server-1',
                    doc_count: 369,
                  },
                  {
                    '1': { value: 2000 },
                    key: 'server-2',
                    doc_count: 200,
                  },
                ],
              },
            },
          },
        ],
      };

      result = new ElasticResponse(targets, response).getTimeSeries();
    });

    it('should return table', () => {
      expect(result.data.length).toBe(1);
      expect(result.data[0].type).toBe('table');
      expect(result.data[0].rows.length).toBe(2);
      expect(result.data[0].rows[0][0]).toBe('server-1');
      expect(result.data[0].rows[0][1]).toBe(1000);
      expect(result.data[0].rows[0][2]).toBe(369);

      expect(result.data[0].rows[1][0]).toBe('server-2');
      expect(result.data[0].rows[1][1]).toBe(2000);
    });
  });

  describe('No group by time with percentiles ', () => {
    let result: any;

    beforeEach(() => {
      targets = [
        {
          refId: 'A',
          metrics: [{ type: 'percentiles', field: 'value', settings: { percents: ['75', '90'] }, id: '1' }],
          bucketAggs: [{ type: 'terms', field: 'id', id: '3' }],
        },
      ];
      response = {
        responses: [
          {
            aggregations: {
              '3': {
                buckets: [
                  {
                    '1': { values: { '75': 3.3, '90': 5.5 } },
                    doc_count: 10,
                    key: 'id1',
                  },
                  {
                    '1': { values: { '75': 2.3, '90': 4.5 } },
                    doc_count: 15,
                    key: 'id2',
                  },
                ],
              },
            },
          },
        ],
      };

      result = new ElasticResponse(targets, response).getTimeSeries();
    });

    it('should return table', () => {
      expect(result.data.length).toBe(1);
      expect(result.data[0].type).toBe('table');
      expect(result.data[0].columns[0].text).toBe('id');
      expect(result.data[0].columns[1].text).toBe('p75 value');
      expect(result.data[0].columns[2].text).toBe('p90 value');
      expect(result.data[0].rows.length).toBe(2);
      expect(result.data[0].rows[0][0]).toBe('id1');
      expect(result.data[0].rows[0][1]).toBe(3.3);
      expect(result.data[0].rows[0][2]).toBe(5.5);
      expect(result.data[0].rows[1][0]).toBe('id2');
      expect(result.data[0].rows[1][1]).toBe(2.3);
      expect(result.data[0].rows[1][2]).toBe(4.5);
    });
  });

  describe('Multiple metrics of same type', () => {
    beforeEach(() => {
      targets = [
        {
          refId: 'A',
          metrics: [
            { type: 'avg', id: '1', field: 'test' },
            { type: 'avg', id: '2', field: 'test2' },
          ],
          bucketAggs: [{ id: '2', type: 'terms', field: 'host' }],
        },
      ];

      response = {
        responses: [
          {
            aggregations: {
              '2': {
                buckets: [
                  {
                    '1': { value: 1000 },
                    '2': { value: 3000 },
                    key: 'server-1',
                    doc_count: 369,
                  },
                ],
              },
            },
          },
        ],
      };

      result = new ElasticResponse(targets, response).getTimeSeries();
    });

    it('should include field in metric name', () => {
      expect(result.data[0].type).toBe('table');
      expect(result.data[0].rows[0][1]).toBe(1000);
      expect(result.data[0].rows[0][2]).toBe(3000);
    });
  });

  describe('Raw documents query', () => {
    beforeEach(() => {
      targets = [
        {
          refId: 'A',
          metrics: [{ type: 'raw_document', id: '1' }],
          bucketAggs: [],
        },
      ];
      response = {
        responses: [
          {
            hits: {
              total: 100,
              hits: [
                {
                  _id: '1',
                  _type: 'type',
                  _index: 'index',
                  _source: { sourceProp: 'asd' },
                  fields: { fieldProp: 'field' },
                },
                {
                  _source: { sourceProp: 'asd2' },
                  fields: { fieldProp: 'field2' },
                },
              ],
            },
          },
        ],
      };

      result = new ElasticResponse(targets, response).getTimeSeries();
    });

    it('should return docs', () => {
      expect(result.data.length).toBe(1);
      expect(result.data[0].type).toBe('docs');
      expect(result.data[0].total).toBe(100);
      expect(result.data[0].datapoints.length).toBe(2);
      expect(result.data[0].datapoints[0].sourceProp).toBe('asd');
      expect(result.data[0].datapoints[0].fieldProp).toBe('field');
    });
  });

  describe('with bucket_script ', () => {
    let result: any;

    beforeEach(() => {
      targets = [
        {
          refId: 'A',
          metrics: [
            { id: '1', type: 'sum', field: '@value' },
            { id: '3', type: 'max', field: '@value' },
            {
              id: '4',
              pipelineVariables: [
                { name: 'var1', pipelineAgg: '1' },
                { name: 'var2', pipelineAgg: '3' },
              ],
              settings: { script: 'params.var1 * params.var2' },
              type: 'bucket_script',
            },
          ],
          bucketAggs: [{ type: 'date_histogram', field: '@timestamp', id: '2' }],
        },
      ];
      response = {
        responses: [
          {
            aggregations: {
              '2': {
                buckets: [
                  {
                    1: { value: 2 },
                    3: { value: 3 },
                    4: { value: 6 },
                    doc_count: 60,
                    key: 1000,
                  },
                  {
                    1: { value: 3 },
                    3: { value: 4 },
                    4: { value: 12 },
                    doc_count: 60,
                    key: 2000,
                  },
                ],
              },
            },
          },
        ],
      };

      result = new ElasticResponse(targets, response).getTimeSeries();
    });
    it('should return 3 series', () => {
      expect(result.data.length).toBe(3);
      expect(result.data[0].datapoints.length).toBe(2);
      expect(result.data[0].target).toBe('Sum @value');
      expect(result.data[1].target).toBe('Max @value');
      expect(result.data[2].target).toBe('Sum @value * Max @value');
      expect(result.data[0].datapoints[0][0]).toBe(2);
      expect(result.data[1].datapoints[0][0]).toBe(3);
      expect(result.data[2].datapoints[0][0]).toBe(6);
      expect(result.data[0].datapoints[1][0]).toBe(3);
      expect(result.data[1].datapoints[1][0]).toBe(4);
      expect(result.data[2].datapoints[1][0]).toBe(12);
    });
  });

  describe('terms with bucket_script and two scripts', () => {
    let result: any;

    beforeEach(() => {
      targets = [
        {
          refId: 'A',
          metrics: [
            { id: '1', type: 'sum', field: '@value' },
            { id: '3', type: 'max', field: '@value' },
            {
              id: '4',
              pipelineVariables: [
                { name: 'var1', pipelineAgg: '1' },
                { name: 'var2', pipelineAgg: '3' },
              ],
              settings: { script: 'params.var1 * params.var2' },
              type: 'bucket_script',
            },
            {
              id: '5',
              pipelineVariables: [
                { name: 'var1', pipelineAgg: '1' },
                { name: 'var2', pipelineAgg: '3' },
              ],
              settings: { script: 'params.var1 * params.var2 * 4' },
              type: 'bucket_script',
            },
          ],
          bucketAggs: [{ type: 'terms', field: '@timestamp', id: '2' }],
        },
      ];
      response = {
        responses: [
          {
            aggregations: {
              '2': {
                buckets: [
                  {
                    1: { value: 2 },
                    3: { value: 3 },
                    4: { value: 6 },
                    5: { value: 24 },
                    doc_count: 60,
                    key: 1000,
                  },
                  {
                    1: { value: 3 },
                    3: { value: 4 },
                    4: { value: 12 },
                    5: { value: 48 },
                    doc_count: 60,
                    key: 2000,
                  },
                ],
              },
            },
          },
        ],
      };

      result = new ElasticResponse(targets, response).getTimeSeries();
    });

    it('should return 2 rows with 5 columns', () => {
      expect(result.data[0].columns.length).toBe(5);
      expect(result.data[0].rows.length).toBe(2);
      expect(result.data[0].rows[0][1]).toBe(2);
      expect(result.data[0].rows[0][2]).toBe(3);
      expect(result.data[0].rows[0][3]).toBe(6);
      expect(result.data[0].rows[0][4]).toBe(24);
      expect(result.data[0].rows[1][1]).toBe(3);
      expect(result.data[0].rows[1][2]).toBe(4);
      expect(result.data[0].rows[1][3]).toBe(12);
      expect(result.data[0].rows[1][4]).toBe(48);
    });
  });

  describe('Raw Data Query', () => {
    beforeEach(() => {
      targets = [
        {
          refId: 'A',
          metrics: [{ type: 'raw_data', id: '1' }],
          bucketAggs: [],
        },
      ];

      response = {
        responses: [
          {
            hits: {
              total: {
                relation: 'eq',
                value: 1,
              },
              hits: [
                {
                  _id: '1',
                  _type: '_doc',
                  _index: 'index',
                  _source: { sourceProp: 'asd' },
                },
              ],
            },
          },
        ],
      };

      result = new ElasticResponse(targets, response).getTimeSeries();
    });

    it('should create dataframes with filterable fields', () => {
      for (const field of result.data[0].fields) {
        expect(field.config.filterable).toBe(true);
      }
    });
  });

  describe('simple logs query and count', () => {
    const targets: any = [
      {
        refId: 'A',
        metrics: [{ type: 'count', id: '1' }],
        bucketAggs: [{ type: 'date_histogram', settings: { interval: 'auto' }, id: '2' }],
        context: 'explore',
        interval: '10s',
        isLogsQuery: true,
        key: 'Q-1561369883389-0.7611823271062786-0',
        liveStreaming: false,
        maxDataPoints: 1620,
        query: 'hello AND message',
        timeField: '@timestamp',
      },
    ];
    const response = {
      responses: [
        {
          aggregations: {
            '2': {
              buckets: [
                {
                  doc_count: 10,
                  key: 1000,
                },
                {
                  doc_count: 15,
                  key: 2000,
                },
              ],
            },
          },
          hits: {
            hits: [
              {
                _id: 'fdsfs',
                _type: '_doc',
                _index: 'mock-index',
                _source: {
                  '@timestamp': '2019-06-24T09:51:19.765Z',
                  host: 'djisaodjsoad',
                  message: 'hello, i am a message',
                  level: 'debug',
                  fields: {
                    lvl: 'debug',
                  },
                },
                highlight: {
                  message: [
                    `${highlightTags.pre}hello${highlightTags.post}, i am a ${highlightTags.pre}message${highlightTags.post}`,
                  ],
                },
              },
              {
                _id: 'kdospaidopa',
                _type: '_doc',
                _index: 'mock-index',
                _source: {
                  '@timestamp': '2019-06-24T09:52:19.765Z',
                  host: 'dsalkdakdop',
                  message: 'hello, i am also message',
                  level: 'error',
                  fields: {
                    lvl: 'info',
                  },
                },
                highlight: {
                  message: [
                    `${highlightTags.pre}hello${highlightTags.post}, i am a ${highlightTags.pre}message${highlightTags.post}`,
                  ],
                },
              },
            ],
          },
        },
      ],
    };

    it('should return histogram aggregation and documents', () => {
      const result = new ElasticResponse(targets, response).getLogs();
      expect(result.data.length).toBe(2);
      const logResults = result.data[0] as MutableDataFrame;
<<<<<<< HEAD
      expect(logResults).toHaveProperty('meta');
      expect(logResults.meta).toEqual({
        searchWords: ['hello', 'message'],
        preferredVisualisationType: 'logs',
      });

      const fields = logResults.fields.map(f => {
=======
      const fields = logResults.fields.map((f) => {
>>>>>>> 238add18
        return {
          name: f.name,
          type: f.type,
        };
      });

      expect(fields).toContainEqual({ name: '@timestamp', type: 'time' });
      expect(fields).toContainEqual({ name: 'host', type: 'string' });
      expect(fields).toContainEqual({ name: 'message', type: 'string' });

      let rows = new DataFrameView(logResults);
      for (let i = 0; i < rows.length; i++) {
        const r = rows.get(i);
        expect(r._id).toEqual(response.responses[0].hits.hits[i]._id);
        expect(r._type).toEqual(response.responses[0].hits.hits[i]._type);
        expect(r._index).toEqual(response.responses[0].hits.hits[i]._index);
        expect(r._source).toEqual(
          flatten(
            response.responses[0].hits.hits[i]._source,
            (null as unknown) as { delimiter?: any; maxDepth?: any; safe?: any }
          )
        );
      }

      // Make a map from the histogram results
      const hist: KeyValue<number> = {};
      const histogramResults = new MutableDataFrame(result.data[1]);
      rows = new DataFrameView(histogramResults);

      for (let i = 0; i < rows.length; i++) {
        const row = rows.get(i);
        hist[row.Time] = row.Value;
      }

      response.responses[0].aggregations['2'].buckets.forEach((bucket: any) => {
        expect(hist[bucket.key]).toEqual(bucket.doc_count);
      });
    });

    it('should map levels field', () => {
      const result = new ElasticResponse(targets, response).getLogs(undefined, 'level');
      const fieldCache = new FieldCache(result.data[0]);
      const field = fieldCache.getFieldByName('level');
      expect(field?.values.toArray()).toEqual(['debug', 'error']);
    });

    it('should re map levels field to new field', () => {
      const result = new ElasticResponse(targets, response).getLogs(undefined, 'fields.lvl');
      const fieldCache = new FieldCache(result.data[0]);
      const field = fieldCache.getFieldByName('level');
      expect(field?.values.toArray()).toEqual(['debug', 'info']);
    });
  });
});<|MERGE_RESOLUTION|>--- conflicted
+++ resolved
@@ -1290,17 +1290,13 @@
       const result = new ElasticResponse(targets, response).getLogs();
       expect(result.data.length).toBe(2);
       const logResults = result.data[0] as MutableDataFrame;
-<<<<<<< HEAD
       expect(logResults).toHaveProperty('meta');
       expect(logResults.meta).toEqual({
         searchWords: ['hello', 'message'],
         preferredVisualisationType: 'logs',
       });
 
-      const fields = logResults.fields.map(f => {
-=======
       const fields = logResults.fields.map((f) => {
->>>>>>> 238add18
         return {
           name: f.name,
           type: f.type,
