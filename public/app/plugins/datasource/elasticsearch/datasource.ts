import _ from 'lodash';
import {
  DataFrame,
  DataLink,
  DataQuery,
  DataQueryRequest,
  DataQueryResponse,
  DataSourceApi,
  DataSourceInstanceSettings,
  DateTime,
  dateTime,
  Field,
  getDefaultTimeRange,
  LogRowModel,
  MetricFindValue,
  PluginMeta,
  ScopedVars,
  TimeRange,
  toUtc,
} from '@grafana/data';
import LanguageProvider from './language_provider';
import { ElasticResponse } from './elastic_response';
import { IndexPattern } from './index_pattern';
import { ElasticQueryBuilder } from './query_builder';
import { defaultBucketAgg, hasMetricOfType } from './query_def';
import { getBackendSrv, getDataSourceSrv } from '@grafana/runtime';
import { getTemplateSrv, TemplateSrv } from 'app/features/templating/template_srv';
import { DataLinkConfig, ElasticsearchOptions, ElasticsearchQuery } from './types';
import { RowContextOptions } from '@grafana/ui/src/components/Logs/LogRowContextProvider';
import { metricAggregationConfig } from './components/QueryEditor/MetricAggregationsEditor/utils';
import {
  isMetricAggregationWithField,
  isPipelineAggregationWithMultipleBucketPaths,
} from './components/QueryEditor/MetricAggregationsEditor/aggregations';
import { bucketAggregationConfig } from './components/QueryEditor/BucketAggregationsEditor/utils';
import { isBucketAggregationWithField } from './components/QueryEditor/BucketAggregationsEditor/aggregations';
import { generate, Observable, of, throwError } from 'rxjs';
import { catchError, first, map, mergeMap, skipWhile, throwIfEmpty } from 'rxjs/operators';

// Those are metadata fields as defined in https://www.elastic.co/guide/en/elasticsearch/reference/current/mapping-fields.html#_identity_metadata_fields.
// custom fields can start with underscores, therefore is not safe to exclude anything that starts with one.
const ELASTIC_META_FIELDS = [
  '_index',
  '_type',
  '_id',
  '_source',
  '_size',
  '_field_names',
  '_ignored',
  '_routing',
  '_meta',
];

export class ElasticDatasource extends DataSourceApi<ElasticsearchQuery, ElasticsearchOptions> {
  basicAuth?: string;
  withCredentials?: boolean;
  url: string;
  name: string;
  index: string;
  timeField: string;
  esVersion: number;
  interval: string;
  maxConcurrentShardRequests?: number;
  queryBuilder: ElasticQueryBuilder;
  indexPattern: IndexPattern;
  logMessageField?: string;
  logLevelField?: string;
  dataLinks: DataLinkConfig[];
  languageProvider: LanguageProvider;

  constructor(
    instanceSettings: DataSourceInstanceSettings<ElasticsearchOptions>,
    private readonly templateSrv: TemplateSrv = getTemplateSrv()
  ) {
    super(instanceSettings);
    this.basicAuth = instanceSettings.basicAuth;
    this.withCredentials = instanceSettings.withCredentials;
    this.url = instanceSettings.url!;
    this.name = instanceSettings.name;
    this.index = instanceSettings.database ?? '';
    const settingsData = instanceSettings.jsonData || ({} as ElasticsearchOptions);

    this.timeField = settingsData.timeField;
    this.esVersion = settingsData.esVersion;
    this.indexPattern = new IndexPattern(this.index, settingsData.interval);
    this.interval = settingsData.timeInterval;
    this.maxConcurrentShardRequests = settingsData.maxConcurrentShardRequests;
    this.queryBuilder = new ElasticQueryBuilder({
      timeField: this.timeField,
      esVersion: this.esVersion,
    });
    this.logMessageField = settingsData.logMessageField || '';
    this.logLevelField = settingsData.logLevelField || '';
    this.dataLinks = settingsData.dataLinks || [];

    if (this.logMessageField === '') {
      this.logMessageField = undefined;
    }

    if (this.logLevelField === '') {
      this.logLevelField = undefined;
    }
    this.languageProvider = new LanguageProvider(this);
  }

  private request(method: string, url: string, data?: undefined): Observable<any> {
    const options: any = {
      url: this.url + '/' + url,
      method: method,
      data: data,
    };

    if (this.basicAuth || this.withCredentials) {
      options.withCredentials = true;
    }
    if (this.basicAuth) {
      options.headers = {
        Authorization: this.basicAuth,
      };
    }

    return getBackendSrv()
<<<<<<< HEAD
      .datasourceRequest(options)
      .catch((err: any) => {
        if (err.data) {
          const message =
            err.data.error && err.data.error.reason
              ? err.data.error.reason
              : err.data.message
              ? err.data.message
              : 'Unknown error';
          throw {
            message: 'Elasticsearch error: ' + message,
            error: err.data.error,
          };
        }
        throw err;
      });
=======
      .fetch<any>(options)
      .pipe(
        map((results) => {
          results.data.$$config = results.config;
          return results.data;
        }),
        catchError((err) => {
          if (err.data && err.data.error) {
            return throwError({
              message: 'Elasticsearch error: ' + err.data.error.reason,
              error: err.data.error,
            });
          }

          return throwError(err);
        })
      );
>>>>>>> 76d02048
  }

  async importQueries(queries: DataQuery[], originMeta: PluginMeta): Promise<ElasticsearchQuery[]> {
    return this.languageProvider.importQueries(queries, originMeta.id);
  }

  /**
   * Sends a GET request to the specified url on the newest matching and available index.
   *
   * When multiple indices span the provided time range, the request is sent starting from the newest index,
   * and then going backwards until an index is found.
   *
   * @param url the url to query the index on, for example `/_mapping`.
   */
  private get(url: string, range = getDefaultTimeRange()): Observable<any> {
    let indexList = this.indexPattern.getIndexList(range.from, range.to);
    if (!Array.isArray(indexList)) {
      indexList = [this.indexPattern.getIndexForToday()];
    }

    const indexUrlList = indexList.map((index) => index + url);

    return this.requestAllIndices(indexUrlList);
  }

  private requestAllIndices(indexList: string[]): Observable<any> {
    const maxTraversals = 7; // do not go beyond one week (for a daily pattern)
    const listLen = indexList.length;

    return generate(
      0,
      (i) => i < Math.min(listLen, maxTraversals),
      (i) => i + 1
    ).pipe(
      mergeMap((index) => {
        // catch all errors and emit an object with an err property to simplify checks later in the pipeline
        return this.request('GET', indexList[listLen - index - 1]).pipe(catchError((err) => of({ err })));
      }),
      skipWhile((resp) => resp.err && resp.err.status === 404), // skip all requests that fail because missing Elastic index
      throwIfEmpty(() => 'Could not find an available index for this time range.'), // when i === Math.min(listLen, maxTraversals) generate will complete but without emitting any values which means we didn't find a valid index
      first(), // take the first value that isn't skipped
      map((resp) => {
        if (resp.err) {
          throw resp.err; // if there is some other error except 404 then we must throw it
        }

        return resp;
      })
    );
  }

  private post(url: string, data: any): Observable<any> {
    return this.request('POST', url, data);
  }

  annotationQuery(options: any): Promise<any> {
    const annotation = options.annotation;
    const timeField = annotation.timeField || '@timestamp';
    const timeEndField = annotation.timeEndField || null;
    const queryString = annotation.query || '*';
    const tagsField = annotation.tagsField || 'tags';
    const textField = annotation.textField || null;

    const dateRanges = [];
    const rangeStart: any = {};
    rangeStart[timeField] = {
      from: options.range.from.valueOf(),
      to: options.range.to.valueOf(),
      format: 'epoch_millis',
    };
    dateRanges.push({ range: rangeStart });

    if (timeEndField) {
      const rangeEnd: any = {};
      rangeEnd[timeEndField] = {
        from: options.range.from.valueOf(),
        to: options.range.to.valueOf(),
        format: 'epoch_millis',
      };
      dateRanges.push({ range: rangeEnd });
    }

    const queryInterpolated = this.templateSrv.replace(queryString, {}, 'lucene');
    const query = {
      bool: {
        filter: [
          {
            bool: {
              should: dateRanges,
              minimum_should_match: 1,
            },
          },
          {
            query_string: {
              query: queryInterpolated,
            },
          },
        ],
      },
    };

    const data: any = {
      query,
      size: 10000,
    };

    // fields field not supported on ES 5.x
    if (this.esVersion < 5) {
      data['fields'] = [timeField, '_source'];
    }

    const header: any = {
      search_type: 'query_then_fetch',
      ignore_unavailable: true,
    };

    // old elastic annotations had index specified on them
    if (annotation.index) {
      header.index = annotation.index;
    } else {
      header.index = this.indexPattern.getIndexList(options.range.from, options.range.to);
    }

    const payload = JSON.stringify(header) + '\n' + JSON.stringify(data) + '\n';

    return this.post('_msearch', payload)
      .pipe(
        map((res) => {
          const list = [];
          const hits = res.responses[0].hits.hits;

          const getFieldFromSource = (source: any, fieldName: any) => {
            if (!fieldName) {
              return;
            }

            const fieldNames = fieldName.split('.');
            let fieldValue = source;

            for (let i = 0; i < fieldNames.length; i++) {
              fieldValue = fieldValue[fieldNames[i]];
              if (!fieldValue) {
                console.log('could not find field in annotation: ', fieldName);
                return '';
              }
            }

            return fieldValue;
          };

          for (let i = 0; i < hits.length; i++) {
            const source = hits[i]._source;
            let time = getFieldFromSource(source, timeField);
            if (typeof hits[i].fields !== 'undefined') {
              const fields = hits[i].fields;
              if (_.isString(fields[timeField]) || _.isNumber(fields[timeField])) {
                time = fields[timeField];
              }
            }

            const event: {
              annotation: any;
              time: number;
              timeEnd?: number;
              text: string;
              tags: string | string[];
            } = {
              annotation: annotation,
              time: toUtc(time).valueOf(),
              text: getFieldFromSource(source, textField),
              tags: getFieldFromSource(source, tagsField),
            };

            if (timeEndField) {
              const timeEnd = getFieldFromSource(source, timeEndField);
              if (timeEnd) {
                event.timeEnd = toUtc(timeEnd).valueOf();
              }
            }

            // legacy support for title tield
            if (annotation.titleField) {
              const title = getFieldFromSource(source, annotation.titleField);
              if (title) {
                event.text = title + '\n' + event.text;
              }
            }

            if (typeof event.tags === 'string') {
              event.tags = event.tags.split(',');
            }

            list.push(event);
          }
          return list;
        })
      )
      .toPromise();
  }

  private interpolateLuceneQuery(queryString: string, scopedVars: ScopedVars) {
    // Elasticsearch queryString should always be '*' if empty string
    return this.templateSrv.replace(queryString, scopedVars, 'lucene') || '*';
  }

  interpolateVariablesInQueries(queries: ElasticsearchQuery[], scopedVars: ScopedVars): ElasticsearchQuery[] {
    let expandedQueries = queries;
    if (queries && queries.length > 0) {
      expandedQueries = queries.map((query) => {
        const expandedQuery = {
          ...query,
          datasource: this.name,
          query: this.interpolateLuceneQuery(query.query || '', scopedVars),
        };

        for (let bucketAgg of query.bucketAggs || []) {
          if (bucketAgg.type === 'filters') {
            for (let filter of bucketAgg.settings?.filters || []) {
              filter.query = this.interpolateLuceneQuery(filter.query, scopedVars);
            }
          }
        }
        return expandedQuery;
      });
    }
    return expandedQueries;
  }

  testDatasource() {
    // validate that the index exist and has date field
    return this.getFields('date')
      .pipe(
        mergeMap((dateFields) => {
          const timeField: any = _.find(dateFields, { text: this.timeField });
          if (!timeField) {
            return of({ status: 'error', message: 'No date field named ' + this.timeField + ' found' });
          }
          return of({ status: 'success', message: 'Index OK. Time field name OK.' });
        }),
        catchError((err) => {
          console.error(err);
          if (err.message) {
            return of({ status: 'error', message: err.message });
          } else {
            return of({ status: 'error', message: err.status });
          }
        })
      )
      .toPromise();
  }

  getQueryHeader(searchType: any, timeFrom?: DateTime, timeTo?: DateTime): string {
    const queryHeader: any = {
      search_type: searchType,
      ignore_unavailable: true,
      index: this.indexPattern.getIndexList(timeFrom, timeTo),
    };

    if (this.esVersion >= 56 && this.esVersion < 70) {
      queryHeader['max_concurrent_shard_requests'] = this.maxConcurrentShardRequests;
    }

    return JSON.stringify(queryHeader);
  }

  getQueryDisplayText(query: ElasticsearchQuery) {
    // TODO: This might be refactored a bit.
    const metricAggs = query.metrics;
    const bucketAggs = query.bucketAggs;
    let text = '';

    if (query.query) {
      text += 'Query: ' + query.query + ', ';
    }

    text += 'Metrics: ';

    text += metricAggs?.reduce((acc, metric) => {
      const metricConfig = metricAggregationConfig[metric.type];

      let text = metricConfig.label + '(';

      if (isMetricAggregationWithField(metric)) {
        text += metric.field;
      }
      if (isPipelineAggregationWithMultipleBucketPaths(metric)) {
        text += metric.settings?.script?.replace(new RegExp('params.', 'g'), '');
      }
      text += '), ';

      return `${acc} ${text}`;
    }, '');

    text += bucketAggs?.reduce((acc, bucketAgg, index) => {
      const bucketConfig = bucketAggregationConfig[bucketAgg.type];

      let text = '';
      if (index === 0) {
        text += ' Group by: ';
      }

      text += bucketConfig.label + '(';
      if (isBucketAggregationWithField(bucketAgg)) {
        text += bucketAgg.field;
      }

      return `${acc} ${text}), `;
    }, '');

    if (query.alias) {
      text += 'Alias: ' + query.alias;
    }

    return text;
  }

  /**
   * This method checks to ensure the user is running a 5.0+ cluster. This is
   * necessary bacause the query being used for the getLogRowContext relies on the
   * search_after feature.
   */
  showContextToggle(): boolean {
    return this.esVersion > 5;
  }

  getLogRowContext = async (row: LogRowModel, options?: RowContextOptions): Promise<{ data: DataFrame[] }> => {
    const sortField = row.dataFrame.fields.find((f) => f.name === 'sort');
    const searchAfter = sortField?.values.get(row.rowIndex) || [row.timeEpochMs];
    const sort = options?.direction === 'FORWARD' ? 'asc' : 'desc';

    const header =
      options?.direction === 'FORWARD'
        ? this.getQueryHeader('query_then_fetch', dateTime(row.timeEpochMs))
        : this.getQueryHeader('query_then_fetch', undefined, dateTime(row.timeEpochMs));

    const limit = options?.limit ?? 10;
    const esQuery = JSON.stringify({
      size: limit,
      query: {
        bool: {
          filter: [
            {
              range: {
                [this.timeField]: {
                  [options?.direction === 'FORWARD' ? 'gte' : 'lte']: row.timeEpochMs,
                  format: 'epoch_millis',
                },
              },
            },
          ],
        },
      },
      sort: [{ [this.timeField]: sort }, { _doc: sort }],
      search_after: searchAfter,
    });
    const payload = [header, esQuery].join('\n') + '\n';
    const url = this.getMultiSearchUrl();
    const response = await this.post(url, payload);
    const targets: ElasticsearchQuery[] = [{ refId: `${row.dataFrame.refId}`, metrics: [], isLogsQuery: true }];
    const elasticResponse = new ElasticResponse(targets, transformHitsBasedOnDirection(response, sort));
    const logResponse = elasticResponse.getLogs(this.logMessageField, this.logLevelField);
    const dataFrame = _.first(logResponse.data);
    if (!dataFrame) {
      return { data: [] };
    }
    /**
     * The LogRowContextProvider requires there is a field in the dataFrame.fields
     * named `ts` for timestamp and `line` for the actual log line to display.
     * Unfortunatly these fields are hardcoded and are required for the lines to
     * be properly displayed. This code just copies the fields based on this.timeField
     * and this.logMessageField and recreates the dataFrame so it works.
     */
    const timestampField = dataFrame.fields.find((f: Field) => f.name === this.timeField);
    const lineField = dataFrame.fields.find((f: Field) => f.name === this.logMessageField);
    if (timestampField && lineField) {
      return {
        data: [
          {
            ...dataFrame,
            fields: [...dataFrame.fields, { ...timestampField, name: 'ts' }, { ...lineField, name: 'line' }],
          },
        ],
      };
    }
    return logResponse;
  };

  query(options: DataQueryRequest<ElasticsearchQuery>): Observable<DataQueryResponse> {
    let payload = '';
    const targets = this.interpolateVariablesInQueries(_.cloneDeep(options.targets), options.scopedVars);
    const sentTargets: ElasticsearchQuery[] = [];

    // add global adhoc filters to timeFilter
    const adhocFilters = this.templateSrv.getAdhocFilters(this.name);

    for (const target of targets) {
      if (target.hide) {
        continue;
      }

      let queryObj;
      if (target.isLogsQuery || hasMetricOfType(target, 'logs')) {
        target.bucketAggs = [defaultBucketAgg()];
        target.metrics = [];
        // Setting this for metrics queries that are typed as logs
        target.isLogsQuery = true;
        queryObj = this.queryBuilder.getLogsQuery(target, adhocFilters, target.query);
      } else {
        if (target.alias) {
          target.alias = this.templateSrv.replace(target.alias, options.scopedVars, 'lucene');
        }

        queryObj = this.queryBuilder.build(target, adhocFilters, target.query);
      }

      const esQuery = JSON.stringify(queryObj);

      const searchType = queryObj.size === 0 && this.esVersion < 5 ? 'count' : 'query_then_fetch';
      const header = this.getQueryHeader(searchType, options.range.from, options.range.to);
      payload += header + '\n';

      payload += esQuery + '\n';

      sentTargets.push(target);
    }

    if (sentTargets.length === 0) {
      return of({ data: [] });
    }

    // We replace the range here for actual values. We need to replace it together with enclosing "" so that we replace
    // it as an integer not as string with digits. This is because elastic will convert the string only if the time
    // field is specified as type date (which probably should) but can also be specified as integer (millisecond epoch)
    // and then sending string will error out.
    payload = payload.replace(/"\$timeFrom"/g, options.range.from.valueOf().toString());
    payload = payload.replace(/"\$timeTo"/g, options.range.to.valueOf().toString());
    payload = this.templateSrv.replace(payload, options.scopedVars);

    const url = this.getMultiSearchUrl();

    return this.post(url, payload).pipe(
      map((res) => {
        const er = new ElasticResponse(sentTargets, res);

        if (sentTargets.some((target) => target.isLogsQuery)) {
          const response = er.getLogs(this.logMessageField, this.logLevelField);
          for (const dataFrame of response.data) {
            enhanceDataFrame(dataFrame, this.dataLinks);
          }
          return response;
        }

        return er.getTimeSeries();
      })
    );
  }

  isMetadataField(fieldName: string) {
    return ELASTIC_META_FIELDS.includes(fieldName);
  }

  // TODO: instead of being a string, this could be a custom type representing all the elastic types
  getFields(type?: string, range?: TimeRange): Observable<MetricFindValue[]> {
    const configuredEsVersion = this.esVersion;
    return this.get('/_mapping', range).pipe(
      map((result) => {
        const typeMap: any = {
          float: 'number',
          double: 'number',
          integer: 'number',
          long: 'number',
          date: 'date',
          date_nanos: 'date',
          string: 'string',
          text: 'string',
          scaled_float: 'number',
          nested: 'nested',
        };

        const shouldAddField = (obj: any, key: string) => {
          if (this.isMetadataField(key)) {
            return false;
          }

          if (!type) {
            return true;
          }

          // equal query type filter, or via typemap translation
          return type === obj.type || type === typeMap[obj.type];
        };

        // Store subfield names: [system, process, cpu, total] -> system.process.cpu.total
        const fieldNameParts: any = [];
        const fields: any = {};

        function getFieldsRecursively(obj: any) {
          for (const key in obj) {
            const subObj = obj[key];

            // Check mapping field for nested fields
            if (_.isObject(subObj.properties)) {
              fieldNameParts.push(key);
              getFieldsRecursively(subObj.properties);
            }

            if (_.isObject(subObj.fields)) {
              fieldNameParts.push(key);
              getFieldsRecursively(subObj.fields);
            }

            if (_.isString(subObj.type)) {
              const fieldName = fieldNameParts.concat(key).join('.');

              // Hide meta-fields and check field type
              if (shouldAddField(subObj, key)) {
                fields[fieldName] = {
                  text: fieldName,
                  type: subObj.type,
                };
              }
            }
          }
          fieldNameParts.pop();
        }

        for (const indexName in result) {
          const index = result[indexName];
          if (index && index.mappings) {
            const mappings = index.mappings;

            if (configuredEsVersion < 70) {
              for (const typeName in mappings) {
                const properties = mappings[typeName].properties;
                getFieldsRecursively(properties);
              }
            } else {
              const properties = mappings.properties;
              getFieldsRecursively(properties);
            }
          }
        }

        // transform to array
        return _.map(fields, (value) => {
          return value;
        });
      })
    );
  }

  getTerms(queryDef: any, range = getDefaultTimeRange()): Observable<MetricFindValue[]> {
    const searchType = this.esVersion >= 5 ? 'query_then_fetch' : 'count';
    const header = this.getQueryHeader(searchType, range.from, range.to);
    let esQuery = JSON.stringify(this.queryBuilder.getTermsQuery(queryDef));

    esQuery = esQuery.replace(/\$timeFrom/g, range.from.valueOf().toString());
    esQuery = esQuery.replace(/\$timeTo/g, range.to.valueOf().toString());
    esQuery = header + '\n' + esQuery + '\n';

    const url = this.getMultiSearchUrl();

    return this.post(url, esQuery).pipe(
      map((res) => {
        if (!res.responses[0].aggregations) {
          return [];
        }

        const buckets = res.responses[0].aggregations['1'].buckets;
        return _.map(buckets, (bucket) => {
          return {
            text: bucket.key_as_string || bucket.key,
            value: bucket.key,
          };
        });
      })
    );
  }

  getMultiSearchUrl() {
    if (this.esVersion >= 70 && this.maxConcurrentShardRequests) {
      return `_msearch?max_concurrent_shard_requests=${this.maxConcurrentShardRequests}`;
    }

    return '_msearch';
  }

  metricFindQuery(query: string, options?: any): Promise<MetricFindValue[]> {
    const range = options?.range;
    const parsedQuery = JSON.parse(query);
    if (query) {
      if (parsedQuery.find === 'fields') {
        parsedQuery.type = this.templateSrv.replace(parsedQuery.type, {}, 'lucene');
        return this.getFields(parsedQuery.type, range).toPromise();
      }

      if (parsedQuery.find === 'terms') {
        parsedQuery.field = this.templateSrv.replace(parsedQuery.field, {}, 'lucene');
        parsedQuery.query = this.templateSrv.replace(parsedQuery.query || '*', {}, 'lucene');
        return this.getTerms(parsedQuery, range).toPromise();
      }
    }

    return Promise.resolve([]);
  }

  getTagKeys() {
    return this.getFields().toPromise();
  }

  getTagValues(options: any) {
    return this.getTerms({ field: options.key, query: '*' }).toPromise();
  }

  targetContainsTemplate(target: any) {
    if (this.templateSrv.variableExists(target.query) || this.templateSrv.variableExists(target.alias)) {
      return true;
    }

    for (const bucketAgg of target.bucketAggs) {
      if (this.templateSrv.variableExists(bucketAgg.field) || this.objectContainsTemplate(bucketAgg.settings)) {
        return true;
      }
    }

    for (const metric of target.metrics) {
      if (
        this.templateSrv.variableExists(metric.field) ||
        this.objectContainsTemplate(metric.settings) ||
        this.objectContainsTemplate(metric.meta)
      ) {
        return true;
      }
    }

    return false;
  }

  private isPrimitive(obj: any) {
    if (obj === null || obj === undefined) {
      return true;
    }
    if (['string', 'number', 'boolean'].some((type) => type === typeof true)) {
      return true;
    }

    return false;
  }

  private objectContainsTemplate(obj: any) {
    if (!obj) {
      return false;
    }

    for (const key of Object.keys(obj)) {
      if (this.isPrimitive(obj[key])) {
        if (this.templateSrv.variableExists(obj[key])) {
          return true;
        }
      } else if (Array.isArray(obj[key])) {
        for (const item of obj[key]) {
          if (this.objectContainsTemplate(item)) {
            return true;
          }
        }
      } else {
        if (this.objectContainsTemplate(obj[key])) {
          return true;
        }
      }
    }

    return false;
  }
}

/**
 * Modifies dataframe and adds dataLinks from the config.
 * Exported for tests.
 */
export function enhanceDataFrame(dataFrame: DataFrame, dataLinks: DataLinkConfig[]) {
  const dataSourceSrv = getDataSourceSrv();

  if (!dataLinks.length) {
    return;
  }

  for (const field of dataFrame.fields) {
    const dataLinkConfig = dataLinks.find((dataLink) => field.name && field.name.match(dataLink.field));

    if (!dataLinkConfig) {
      continue;
    }

    let link: DataLink;

    if (dataLinkConfig.datasourceUid) {
      const dsSettings = dataSourceSrv.getInstanceSettings(dataLinkConfig.datasourceUid);

      link = {
        title: '',
        url: '',
        internal: {
          query: { query: dataLinkConfig.url },
          datasourceUid: dataLinkConfig.datasourceUid,
          datasourceName: dsSettings?.name ?? 'Data source not found',
        },
      };
    } else {
      link = {
        title: '',
        url: dataLinkConfig.url,
      };
    }

    field.config = field.config || {};
    field.config.links = [...(field.config.links || []), link];
  }
}

function transformHitsBasedOnDirection(response: any, direction: 'asc' | 'desc') {
  if (direction === 'desc') {
    return response;
  }
  const actualResponse = response.responses[0];
  return {
    ...response,
    responses: [
      {
        ...actualResponse,
        hits: {
          ...actualResponse.hits,
          hits: actualResponse.hits.hits.reverse(),
        },
      },
    ],
  };
}<|MERGE_RESOLUTION|>--- conflicted
+++ resolved
@@ -120,24 +120,6 @@
     }
 
     return getBackendSrv()
-<<<<<<< HEAD
-      .datasourceRequest(options)
-      .catch((err: any) => {
-        if (err.data) {
-          const message =
-            err.data.error && err.data.error.reason
-              ? err.data.error.reason
-              : err.data.message
-              ? err.data.message
-              : 'Unknown error';
-          throw {
-            message: 'Elasticsearch error: ' + message,
-            error: err.data.error,
-          };
-        }
-        throw err;
-      });
-=======
       .fetch<any>(options)
       .pipe(
         map((results) => {
@@ -145,9 +127,11 @@
           return results.data;
         }),
         catchError((err) => {
-          if (err.data && err.data.error) {
+          if (err.data) {
+            const message = err.data.error?.reason ?? err.data.message ?? 'Unknown error';
+
             return throwError({
-              message: 'Elasticsearch error: ' + err.data.error.reason,
+              message: 'Elasticsearch error: ' + message,
               error: err.data.error,
             });
           }
@@ -155,7 +139,6 @@
           return throwError(err);
         })
       );
->>>>>>> 76d02048
   }
 
   async importQueries(queries: DataQuery[], originMeta: PluginMeta): Promise<ElasticsearchQuery[]> {
