import { cloneDeep, find, first as _first, isNumber, isObject, isString, map as _map } from 'lodash';
import { generate, lastValueFrom, Observable, of, throwError } from 'rxjs';
import { catchError, first, map, mergeMap, skipWhile, throwIfEmpty } from 'rxjs/operators';
import { gte, lt, satisfies } from 'semver';
import { BackendSrvRequest, getBackendSrv, getDataSourceSrv } from '@grafana/runtime';
import {
  DataFrame,
  DataLink,
  DataQueryRequest,
  DataQueryResponse,
  DataSourceApi,
  DataSourceInstanceSettings,
  DataSourceWithLogsContextSupport,
<<<<<<< HEAD
  DataSourceWithQueryImportSupport,
=======
  DataSourceWithLogsVolumeSupport,
>>>>>>> 43bd3220
  DateTime,
  dateTime,
  Field,
  getDefaultTimeRange,
<<<<<<< HEAD
  AbstractQuery,
=======
  getLogLevelFromKey,
  LogLevel,
>>>>>>> 43bd3220
  LogRowModel,
  MetricFindValue,
  ScopedVars,
  TimeRange,
  toUtc,
} from '@grafana/data';
import LanguageProvider from './language_provider';
import { ElasticResponse } from './elastic_response';
import { IndexPattern } from './index_pattern';
import { ElasticQueryBuilder } from './query_builder';
import { defaultBucketAgg, hasMetricOfType } from './query_def';
import { getTemplateSrv, TemplateSrv } from 'app/features/templating/template_srv';
import { DataLinkConfig, ElasticsearchOptions, ElasticsearchQuery } from './types';
import { RowContextOptions } from '@grafana/ui/src/components/Logs/LogRowContextProvider';
import { metricAggregationConfig } from './components/QueryEditor/MetricAggregationsEditor/utils';
import {
  isMetricAggregationWithField,
  isPipelineAggregationWithMultipleBucketPaths,
  Logs,
} from './components/QueryEditor/MetricAggregationsEditor/aggregations';
import { bucketAggregationConfig } from './components/QueryEditor/BucketAggregationsEditor/utils';
import {
  BucketAggregation,
  isBucketAggregationWithField,
} from './components/QueryEditor/BucketAggregationsEditor/aggregations';
import { coerceESVersion, getScriptValue } from './utils';
import { queryLogsVolume } from 'app/core/logs_model';

// Those are metadata fields as defined in https://www.elastic.co/guide/en/elasticsearch/reference/current/mapping-fields.html#_identity_metadata_fields.
// custom fields can start with underscores, therefore is not safe to exclude anything that starts with one.
const ELASTIC_META_FIELDS = [
  '_index',
  '_type',
  '_id',
  '_source',
  '_size',
  '_field_names',
  '_ignored',
  '_routing',
  '_meta',
];

export class ElasticDatasource
  extends DataSourceApi<ElasticsearchQuery, ElasticsearchOptions>
<<<<<<< HEAD
  implements DataSourceWithLogsContextSupport, DataSourceWithQueryImportSupport<ElasticsearchQuery> {
=======
  implements DataSourceWithLogsContextSupport, DataSourceWithLogsVolumeSupport<ElasticsearchQuery> {
>>>>>>> 43bd3220
  basicAuth?: string;
  withCredentials?: boolean;
  url: string;
  name: string;
  index: string;
  timeField: string;
  esVersion: string;
  xpack: boolean;
  interval: string;
  maxConcurrentShardRequests?: number;
  queryBuilder: ElasticQueryBuilder;
  indexPattern: IndexPattern;
  logMessageField?: string;
  logLevelField?: string;
  dataLinks: DataLinkConfig[];
  languageProvider: LanguageProvider;
  includeFrozen: boolean;

  constructor(
    instanceSettings: DataSourceInstanceSettings<ElasticsearchOptions>,
    private readonly templateSrv: TemplateSrv = getTemplateSrv()
  ) {
    super(instanceSettings);
    this.basicAuth = instanceSettings.basicAuth;
    this.withCredentials = instanceSettings.withCredentials;
    this.url = instanceSettings.url!;
    this.name = instanceSettings.name;
    this.index = instanceSettings.database ?? '';
    const settingsData = instanceSettings.jsonData || ({} as ElasticsearchOptions);

    this.timeField = settingsData.timeField;
    this.esVersion = coerceESVersion(settingsData.esVersion);
    this.xpack = Boolean(settingsData.xpack);
    this.indexPattern = new IndexPattern(this.index, settingsData.interval);
    this.interval = settingsData.timeInterval;
    this.maxConcurrentShardRequests = settingsData.maxConcurrentShardRequests;
    this.queryBuilder = new ElasticQueryBuilder({
      timeField: this.timeField,
      esVersion: this.esVersion,
    });
    this.logMessageField = settingsData.logMessageField || '';
    this.logLevelField = settingsData.logLevelField || '';
    this.dataLinks = settingsData.dataLinks || [];
    this.includeFrozen = settingsData.includeFrozen ?? false;

    if (this.logMessageField === '') {
      this.logMessageField = undefined;
    }

    if (this.logLevelField === '') {
      this.logLevelField = undefined;
    }
    this.languageProvider = new LanguageProvider(this);
  }

  private request(
    method: string,
    url: string,
    data?: undefined,
    headers?: BackendSrvRequest['headers']
  ): Observable<any> {
    const options: BackendSrvRequest = {
      url: this.url + '/' + url,
      method,
      data,
      headers,
    };

    if (this.basicAuth || this.withCredentials) {
      options.withCredentials = true;
    }
    if (this.basicAuth) {
      options.headers = {
        Authorization: this.basicAuth,
      };
    }

    return getBackendSrv()
      .fetch<any>(options)
      .pipe(
        map((results) => {
          results.data.$$config = results.config;
          return results.data;
        }),
        catchError((err) => {
          if (err.data) {
            const message = err.data.error?.reason ?? err.data.message ?? 'Unknown error';

            return throwError({
              message: 'Elasticsearch error: ' + message,
              error: err.data.error,
            });
          }

          return throwError(err);
        })
      );
  }

  /**
   * Queries are transformed to an ES Logs query since it's the behaviour most users expect.
   **/
  importAbstractQuery(labelBasedQuery: AbstractQuery): ElasticsearchQuery {
    return {
      metrics: [
        {
          id: '1',
          type: 'logs',
        },
      ],
      query: this.languageProvider.getElasticsearchQuery(labelBasedQuery.labelMatchers),
      refId: labelBasedQuery.refId,
    };
  }

  /**
   * Sends a GET request to the specified url on the newest matching and available index.
   *
   * When multiple indices span the provided time range, the request is sent starting from the newest index,
   * and then going backwards until an index is found.
   *
   * @param url the url to query the index on, for example `/_mapping`.
   */
  private get(url: string, range = getDefaultTimeRange()): Observable<any> {
    let indexList = this.indexPattern.getIndexList(range.from, range.to);
    if (!Array.isArray(indexList)) {
      indexList = [this.indexPattern.getIndexForToday()];
    }

    const indexUrlList = indexList.map((index) => index + url);

    return this.requestAllIndices(indexUrlList);
  }

  private requestAllIndices(indexList: string[]): Observable<any> {
    const maxTraversals = 7; // do not go beyond one week (for a daily pattern)
    const listLen = indexList.length;

    return generate({
      initialState: 0,
      condition: (i) => i < Math.min(listLen, maxTraversals),
      iterate: (i) => i + 1,
    }).pipe(
      mergeMap((index) => {
        // catch all errors and emit an object with an err property to simplify checks later in the pipeline
        return this.request('GET', indexList[listLen - index - 1]).pipe(catchError((err) => of({ err })));
      }),
      skipWhile((resp) => resp?.err?.status === 404), // skip all requests that fail because missing Elastic index
      throwIfEmpty(() => 'Could not find an available index for this time range.'), // when i === Math.min(listLen, maxTraversals) generate will complete but without emitting any values which means we didn't find a valid index
      first(), // take the first value that isn't skipped
      map((resp) => {
        if (resp.err) {
          throw resp.err; // if there is some other error except 404 then we must throw it
        }

        return resp;
      })
    );
  }

  private post(url: string, data: any): Observable<any> {
    return this.request('POST', url, data, { 'Content-Type': 'application/x-ndjson' });
  }

  annotationQuery(options: any): Promise<any> {
    const annotation = options.annotation;
    const timeField = annotation.timeField || '@timestamp';
    const timeEndField = annotation.timeEndField || null;
    const queryString = annotation.query || '*';
    const tagsField = annotation.tagsField || 'tags';
    const textField = annotation.textField || null;

    const dateRanges = [];
    const rangeStart: any = {};
    rangeStart[timeField] = {
      from: options.range.from.valueOf(),
      to: options.range.to.valueOf(),
      format: 'epoch_millis',
    };
    dateRanges.push({ range: rangeStart });

    if (timeEndField) {
      const rangeEnd: any = {};
      rangeEnd[timeEndField] = {
        from: options.range.from.valueOf(),
        to: options.range.to.valueOf(),
        format: 'epoch_millis',
      };
      dateRanges.push({ range: rangeEnd });
    }

    const queryInterpolated = this.templateSrv.replace(queryString, {}, 'lucene');
    const query = {
      bool: {
        filter: [
          {
            bool: {
              should: dateRanges,
              minimum_should_match: 1,
            },
          },
          {
            query_string: {
              query: queryInterpolated,
            },
          },
        ],
      },
    };

    const data: any = {
      query,
      size: 10000,
    };

    // fields field not supported on ES 5.x
    if (lt(this.esVersion, '5.0.0')) {
      data['fields'] = [timeField, '_source'];
    }

    const header: any = {
      search_type: 'query_then_fetch',
      ignore_unavailable: true,
    };

    // old elastic annotations had index specified on them
    if (annotation.index) {
      header.index = annotation.index;
    } else {
      header.index = this.indexPattern.getIndexList(options.range.from, options.range.to);
    }

    const payload = JSON.stringify(header) + '\n' + JSON.stringify(data) + '\n';

    return lastValueFrom(
      this.post('_msearch', payload).pipe(
        map((res) => {
          const list = [];
          const hits = res.responses[0].hits.hits;

          const getFieldFromSource = (source: any, fieldName: any) => {
            if (!fieldName) {
              return;
            }

            const fieldNames = fieldName.split('.');
            let fieldValue = source;

            for (let i = 0; i < fieldNames.length; i++) {
              fieldValue = fieldValue[fieldNames[i]];
              if (!fieldValue) {
                console.log('could not find field in annotation: ', fieldName);
                return '';
              }
            }

            return fieldValue;
          };

          for (let i = 0; i < hits.length; i++) {
            const source = hits[i]._source;
            let time = getFieldFromSource(source, timeField);
            if (typeof hits[i].fields !== 'undefined') {
              const fields = hits[i].fields;
              if (isString(fields[timeField]) || isNumber(fields[timeField])) {
                time = fields[timeField];
              }
            }

            const event: {
              annotation: any;
              time: number;
              timeEnd?: number;
              text: string;
              tags: string | string[];
            } = {
              annotation: annotation,
              time: toUtc(time).valueOf(),
              text: getFieldFromSource(source, textField),
              tags: getFieldFromSource(source, tagsField),
            };

            if (timeEndField) {
              const timeEnd = getFieldFromSource(source, timeEndField);
              if (timeEnd) {
                event.timeEnd = toUtc(timeEnd).valueOf();
              }
            }

            // legacy support for title tield
            if (annotation.titleField) {
              const title = getFieldFromSource(source, annotation.titleField);
              if (title) {
                event.text = title + '\n' + event.text;
              }
            }

            if (typeof event.tags === 'string') {
              event.tags = event.tags.split(',');
            }

            list.push(event);
          }
          return list;
        })
      )
    );
  }

  private interpolateLuceneQuery(queryString: string, scopedVars: ScopedVars) {
    // Elasticsearch queryString should always be '*' if empty string
    return this.templateSrv.replace(queryString, scopedVars, 'lucene') || '*';
  }

  interpolateVariablesInQueries(queries: ElasticsearchQuery[], scopedVars: ScopedVars): ElasticsearchQuery[] {
    // We need a separate interpolation format for lucene queries, therefore we first interpolate any
    // lucene query string and then everything else
    const interpolateBucketAgg = (bucketAgg: BucketAggregation): BucketAggregation => {
      if (bucketAgg.type === 'filters') {
        return {
          ...bucketAgg,
          settings: {
            ...bucketAgg.settings,
            filters: bucketAgg.settings?.filters?.map((filter) => ({
              ...filter,
              query: this.interpolateLuceneQuery(filter.query || '', scopedVars),
            })),
          },
        };
      }

      return bucketAgg;
    };

    const expandedQueries = queries.map(
      (query): ElasticsearchQuery => ({
        ...query,
        datasource: this.getRef(),
        query: this.interpolateLuceneQuery(query.query || '', scopedVars),
        bucketAggs: query.bucketAggs?.map(interpolateBucketAgg),
      })
    );

    const finalQueries: ElasticsearchQuery[] = JSON.parse(
      this.templateSrv.replace(JSON.stringify(expandedQueries), scopedVars)
    );

    return finalQueries;
  }

  testDatasource() {
    // validate that the index exist and has date field
    return lastValueFrom(
      this.getFields(['date']).pipe(
        mergeMap((dateFields) => {
          const timeField: any = find(dateFields, { text: this.timeField });
          if (!timeField) {
            return of({ status: 'error', message: 'No date field named ' + this.timeField + ' found' });
          }
          return of({ status: 'success', message: 'Index OK. Time field name OK.' });
        }),
        catchError((err) => {
          console.error(err);
          if (err.message) {
            return of({ status: 'error', message: err.message });
          } else {
            return of({ status: 'error', message: err.status });
          }
        })
      )
    );
  }

  getQueryHeader(searchType: any, timeFrom?: DateTime, timeTo?: DateTime): string {
    const queryHeader: any = {
      search_type: searchType,
      ignore_unavailable: true,
      index: this.indexPattern.getIndexList(timeFrom, timeTo),
    };

    if (satisfies(this.esVersion, '>=5.6.0 <7.0.0')) {
      queryHeader['max_concurrent_shard_requests'] = this.maxConcurrentShardRequests;
    }

    return JSON.stringify(queryHeader);
  }

  getQueryDisplayText(query: ElasticsearchQuery) {
    // TODO: This might be refactored a bit.
    const metricAggs = query.metrics;
    const bucketAggs = query.bucketAggs;
    let text = '';

    if (query.query) {
      text += 'Query: ' + query.query + ', ';
    }

    text += 'Metrics: ';

    text += metricAggs?.reduce((acc, metric) => {
      const metricConfig = metricAggregationConfig[metric.type];

      let text = metricConfig.label + '(';

      if (isMetricAggregationWithField(metric)) {
        text += metric.field;
      }
      if (isPipelineAggregationWithMultipleBucketPaths(metric)) {
        text += getScriptValue(metric).replace(new RegExp('params.', 'g'), '');
      }
      text += '), ';

      return `${acc} ${text}`;
    }, '');

    text += bucketAggs?.reduce((acc, bucketAgg, index) => {
      const bucketConfig = bucketAggregationConfig[bucketAgg.type];

      let text = '';
      if (index === 0) {
        text += ' Group by: ';
      }

      text += bucketConfig.label + '(';
      if (isBucketAggregationWithField(bucketAgg)) {
        text += bucketAgg.field;
      }

      return `${acc} ${text}), `;
    }, '');

    if (query.alias) {
      text += 'Alias: ' + query.alias;
    }

    return text;
  }

  /**
   * This method checks to ensure the user is running a 5.0+ cluster. This is
   * necessary bacause the query being used for the getLogRowContext relies on the
   * search_after feature.
   */
  showContextToggle(): boolean {
    return gte(this.esVersion, '5.0.0');
  }

  getLogRowContext = async (row: LogRowModel, options?: RowContextOptions): Promise<{ data: DataFrame[] }> => {
    const sortField = row.dataFrame.fields.find((f) => f.name === 'sort');
    const searchAfter = sortField?.values.get(row.rowIndex) || [row.timeEpochMs];
    const sort = options?.direction === 'FORWARD' ? 'asc' : 'desc';

    const header =
      options?.direction === 'FORWARD'
        ? this.getQueryHeader('query_then_fetch', dateTime(row.timeEpochMs))
        : this.getQueryHeader('query_then_fetch', undefined, dateTime(row.timeEpochMs));

    const limit = options?.limit ?? 10;
    const esQuery = JSON.stringify({
      size: limit,
      query: {
        bool: {
          filter: [
            {
              range: {
                [this.timeField]: {
                  [options?.direction === 'FORWARD' ? 'gte' : 'lte']: row.timeEpochMs,
                  format: 'epoch_millis',
                },
              },
            },
          ],
        },
      },
      sort: [{ [this.timeField]: sort }, { _doc: sort }],
      search_after: searchAfter,
    });
    const payload = [header, esQuery].join('\n') + '\n';
    const url = this.getMultiSearchUrl();
    const response = await lastValueFrom(this.post(url, payload));
    const targets: ElasticsearchQuery[] = [{ refId: `${row.dataFrame.refId}`, metrics: [{ type: 'logs', id: '1' }] }];
    const elasticResponse = new ElasticResponse(targets, transformHitsBasedOnDirection(response, sort));
    const logResponse = elasticResponse.getLogs(this.logMessageField, this.logLevelField);
    const dataFrame = _first(logResponse.data);
    if (!dataFrame) {
      return { data: [] };
    }
    /**
     * The LogRowContextProvider requires there is a field in the dataFrame.fields
     * named `ts` for timestamp and `line` for the actual log line to display.
     * Unfortunatly these fields are hardcoded and are required for the lines to
     * be properly displayed. This code just copies the fields based on this.timeField
     * and this.logMessageField and recreates the dataFrame so it works.
     */
    const timestampField = dataFrame.fields.find((f: Field) => f.name === this.timeField);
    const lineField = dataFrame.fields.find((f: Field) => f.name === this.logMessageField);
    if (timestampField && lineField) {
      return {
        data: [
          {
            ...dataFrame,
            fields: [...dataFrame.fields, { ...timestampField, name: 'ts' }, { ...lineField, name: 'line' }],
          },
        ],
      };
    }
    return logResponse;
  };

  getLogsVolumeDataProvider(request: DataQueryRequest<ElasticsearchQuery>): Observable<DataQueryResponse> | undefined {
    const isLogsVolumeAvailable = request.targets.some((target) => {
      return target.metrics?.length === 1 && target.metrics[0].type === 'logs';
    });
    if (!isLogsVolumeAvailable) {
      return undefined;
    }
    const logsVolumeRequest = cloneDeep(request);
    logsVolumeRequest.targets = logsVolumeRequest.targets.map((target) => {
      const bucketAggs: BucketAggregation[] = [];
      const timeField = this.timeField ?? '@timestamp';

      if (this.logLevelField) {
        bucketAggs.push({
          id: '2',
          type: 'terms',
          settings: {
            min_doc_count: '0',
            size: '0',
            order: 'desc',
            orderBy: '_count',
            missing: LogLevel.unknown,
          },
          field: this.logLevelField,
        });
      }
      bucketAggs.push({
        id: '3',
        type: 'date_histogram',
        settings: {
          interval: 'auto',
          min_doc_count: '0',
          trimEdges: '0',
        },
        field: timeField,
      });

      const logsVolumeQuery: ElasticsearchQuery = {
        refId: target.refId,
        query: target.query,
        metrics: [{ type: 'count', id: '1' }],
        timeField,
        bucketAggs,
      };
      return logsVolumeQuery;
    });

    return queryLogsVolume(this, logsVolumeRequest, {
      range: request.range,
      targets: request.targets,
      extractLevel: (dataFrame) => getLogLevelFromKey(dataFrame.name || ''),
    });
  }

  query(options: DataQueryRequest<ElasticsearchQuery>): Observable<DataQueryResponse> {
    let payload = '';
    const targets = this.interpolateVariablesInQueries(cloneDeep(options.targets), options.scopedVars);
    const sentTargets: ElasticsearchQuery[] = [];
    let targetsContainsLogsQuery = targets.some((target) => hasMetricOfType(target, 'logs'));

    // add global adhoc filters to timeFilter
    const adhocFilters = this.templateSrv.getAdhocFilters(this.name);

    const logLimits: Array<number | undefined> = [];

    for (const target of targets) {
      if (target.hide) {
        continue;
      }

      let queryObj;
      if (hasMetricOfType(target, 'logs')) {
        // FIXME: All this logic here should be in the query builder.
        // When moving to the BE-only implementation we should remove this and let the BE
        // Handle this.
        // TODO: defaultBucketAgg creates a dete_histogram aggregation without a field, so it fallbacks to
        // the configured timeField. we should allow people to use a different time field here.
        target.bucketAggs = [defaultBucketAgg()];

        const log = target.metrics?.find((m) => m.type === 'logs') as Logs;
        const limit = log.settings?.limit ? parseInt(log.settings?.limit, 10) : 500;
        logLimits.push(limit);

        target.metrics = [];
        // Setting this for metrics queries that are typed as logs
        queryObj = this.queryBuilder.getLogsQuery(target, limit, adhocFilters, target.query);
      } else {
        logLimits.push();
        if (target.alias) {
          target.alias = this.templateSrv.replace(target.alias, options.scopedVars, 'lucene');
        }

        queryObj = this.queryBuilder.build(target, adhocFilters, target.query);
      }

      const esQuery = JSON.stringify(queryObj);

      const searchType = queryObj.size === 0 && lt(this.esVersion, '5.0.0') ? 'count' : 'query_then_fetch';
      const header = this.getQueryHeader(searchType, options.range.from, options.range.to);
      payload += header + '\n';

      payload += esQuery + '\n';

      sentTargets.push(target);
    }

    if (sentTargets.length === 0) {
      return of({ data: [] });
    }

    // We replace the range here for actual values. We need to replace it together with enclosing "" so that we replace
    // it as an integer not as string with digits. This is because elastic will convert the string only if the time
    // field is specified as type date (which probably should) but can also be specified as integer (millisecond epoch)
    // and then sending string will error out.
    payload = payload.replace(/"\$timeFrom"/g, options.range.from.valueOf().toString());
    payload = payload.replace(/"\$timeTo"/g, options.range.to.valueOf().toString());
    payload = this.templateSrv.replace(payload, options.scopedVars);

    const url = this.getMultiSearchUrl();

    return this.post(url, payload).pipe(
      map((res) => {
        const er = new ElasticResponse(sentTargets, res);

        // TODO: This needs to be revisited, it seems wrong to process ALL the sent queries as logs if only one of them was a log query
        if (targetsContainsLogsQuery) {
          const response = er.getLogs(this.logMessageField, this.logLevelField);

          response.data.forEach((dataFrame, index) => {
            enhanceDataFrame(dataFrame, this.dataLinks, logLimits[index]);
          });
          return response;
        }

        return er.getTimeSeries();
      })
    );
  }

  isMetadataField(fieldName: string) {
    return ELASTIC_META_FIELDS.includes(fieldName);
  }

  // TODO: instead of being a string, this could be a custom type representing all the elastic types
  // FIXME: This doesn't seem to return actual MetricFindValues, we should either change the return type
  // or fix the implementation.
  getFields(type?: string[], range?: TimeRange): Observable<MetricFindValue[]> {
    const typeMap: Record<string, string> = {
      float: 'number',
      double: 'number',
      integer: 'number',
      long: 'number',
      date: 'date',
      date_nanos: 'date',
      string: 'string',
      text: 'string',
      scaled_float: 'number',
      nested: 'nested',
      histogram: 'number',
    };
    return this.get('/_mapping', range).pipe(
      map((result) => {
        const shouldAddField = (obj: any, key: string) => {
          if (this.isMetadataField(key)) {
            return false;
          }

          if (!type || type.length === 0) {
            return true;
          }

          // equal query type filter, or via typemap translation
          return type.includes(obj.type) || type.includes(typeMap[obj.type]);
        };

        // Store subfield names: [system, process, cpu, total] -> system.process.cpu.total
        const fieldNameParts: any = [];
        const fields: any = {};

        function getFieldsRecursively(obj: any) {
          for (const key in obj) {
            const subObj = obj[key];

            // Check mapping field for nested fields
            if (isObject(subObj.properties)) {
              fieldNameParts.push(key);
              getFieldsRecursively(subObj.properties);
            }

            if (isObject(subObj.fields)) {
              fieldNameParts.push(key);
              getFieldsRecursively(subObj.fields);
            }

            if (isString(subObj.type)) {
              const fieldName = fieldNameParts.concat(key).join('.');

              // Hide meta-fields and check field type
              if (shouldAddField(subObj, key)) {
                fields[fieldName] = {
                  text: fieldName,
                  type: subObj.type,
                };
              }
            }
          }
          fieldNameParts.pop();
        }

        for (const indexName in result) {
          const index = result[indexName];
          if (index && index.mappings) {
            const mappings = index.mappings;

            if (lt(this.esVersion, '7.0.0')) {
              for (const typeName in mappings) {
                const properties = mappings[typeName].properties;
                getFieldsRecursively(properties);
              }
            } else {
              const properties = mappings.properties;
              getFieldsRecursively(properties);
            }
          }
        }

        // transform to array
        return _map(fields, (value) => {
          return value;
        });
      })
    );
  }

  getTerms(queryDef: any, range = getDefaultTimeRange()): Observable<MetricFindValue[]> {
    const searchType = gte(this.esVersion, '5.0.0') ? 'query_then_fetch' : 'count';
    const header = this.getQueryHeader(searchType, range.from, range.to);
    let esQuery = JSON.stringify(this.queryBuilder.getTermsQuery(queryDef));

    esQuery = esQuery.replace(/\$timeFrom/g, range.from.valueOf().toString());
    esQuery = esQuery.replace(/\$timeTo/g, range.to.valueOf().toString());
    esQuery = header + '\n' + esQuery + '\n';

    const url = this.getMultiSearchUrl();

    return this.post(url, esQuery).pipe(
      map((res) => {
        if (!res.responses[0].aggregations) {
          return [];
        }

        const buckets = res.responses[0].aggregations['1'].buckets;
        return _map(buckets, (bucket) => {
          return {
            text: bucket.key_as_string || bucket.key,
            value: bucket.key,
          };
        });
      })
    );
  }

  getMultiSearchUrl() {
    const searchParams = new URLSearchParams();

    if (gte(this.esVersion, '7.0.0') && this.maxConcurrentShardRequests) {
      searchParams.append('max_concurrent_shard_requests', `${this.maxConcurrentShardRequests}`);
    }

    if (gte(this.esVersion, '6.6.0') && this.xpack && this.includeFrozen) {
      searchParams.append('ignore_throttled', 'false');
    }

    return ('_msearch?' + searchParams.toString()).replace(/\?$/, '');
  }

  metricFindQuery(query: string, options?: any): Promise<MetricFindValue[]> {
    const range = options?.range;
    const parsedQuery = JSON.parse(query);
    if (query) {
      if (parsedQuery.find === 'fields') {
        parsedQuery.type = this.templateSrv.replace(parsedQuery.type, {}, 'lucene');
        return lastValueFrom(this.getFields(parsedQuery.type, range));
      }

      if (parsedQuery.find === 'terms') {
        parsedQuery.field = this.templateSrv.replace(parsedQuery.field, {}, 'lucene');
        parsedQuery.query = this.templateSrv.replace(parsedQuery.query || '*', {}, 'lucene');
        return lastValueFrom(this.getTerms(parsedQuery, range));
      }
    }

    return Promise.resolve([]);
  }

  getTagKeys() {
    return lastValueFrom(this.getFields());
  }

  getTagValues(options: any) {
    return lastValueFrom(this.getTerms({ field: options.key, query: '*' }));
  }

  targetContainsTemplate(target: any) {
    if (this.templateSrv.variableExists(target.query) || this.templateSrv.variableExists(target.alias)) {
      return true;
    }

    for (const bucketAgg of target.bucketAggs) {
      if (this.templateSrv.variableExists(bucketAgg.field) || this.objectContainsTemplate(bucketAgg.settings)) {
        return true;
      }
    }

    for (const metric of target.metrics) {
      if (
        this.templateSrv.variableExists(metric.field) ||
        this.objectContainsTemplate(metric.settings) ||
        this.objectContainsTemplate(metric.meta)
      ) {
        return true;
      }
    }

    return false;
  }

  private isPrimitive(obj: any) {
    if (obj === null || obj === undefined) {
      return true;
    }
    if (['string', 'number', 'boolean'].some((type) => type === typeof true)) {
      return true;
    }

    return false;
  }

  private objectContainsTemplate(obj: any) {
    if (!obj) {
      return false;
    }

    for (const key of Object.keys(obj)) {
      if (this.isPrimitive(obj[key])) {
        if (this.templateSrv.variableExists(obj[key])) {
          return true;
        }
      } else if (Array.isArray(obj[key])) {
        for (const item of obj[key]) {
          if (this.objectContainsTemplate(item)) {
            return true;
          }
        }
      } else {
        if (this.objectContainsTemplate(obj[key])) {
          return true;
        }
      }
    }

    return false;
  }
}

/**
 * Modifies dataframe and adds dataLinks from the config.
 * Exported for tests.
 */
export function enhanceDataFrame(dataFrame: DataFrame, dataLinks: DataLinkConfig[], limit?: number) {
  const dataSourceSrv = getDataSourceSrv();

  if (limit) {
    dataFrame.meta = {
      ...dataFrame.meta,
      limit,
    };
  }

  if (!dataLinks.length) {
    return;
  }

  for (const field of dataFrame.fields) {
    const dataLinkConfig = dataLinks.find((dataLink) => field.name && field.name.match(dataLink.field));

    if (!dataLinkConfig) {
      continue;
    }

    let link: DataLink;

    if (dataLinkConfig.datasourceUid) {
      const dsSettings = dataSourceSrv.getInstanceSettings(dataLinkConfig.datasourceUid);

      link = {
        title: dataLinkConfig.urlDisplayLabel || '',
        url: '',
        internal: {
          query: { query: dataLinkConfig.url },
          datasourceUid: dataLinkConfig.datasourceUid,
          datasourceName: dsSettings?.name ?? 'Data source not found',
        },
      };
    } else {
      link = {
        title: dataLinkConfig.urlDisplayLabel || '',
        url: dataLinkConfig.url,
      };
    }

    field.config = field.config || {};
    field.config.links = [...(field.config.links || []), link];
  }
}

function transformHitsBasedOnDirection(response: any, direction: 'asc' | 'desc') {
  if (direction === 'desc') {
    return response;
  }
  const actualResponse = response.responses[0];
  return {
    ...response,
    responses: [
      {
        ...actualResponse,
        hits: {
          ...actualResponse.hits,
          hits: actualResponse.hits.hits.reverse(),
        },
      },
    ],
  };
}<|MERGE_RESOLUTION|>--- conflicted
+++ resolved
@@ -11,21 +11,15 @@
   DataSourceApi,
   DataSourceInstanceSettings,
   DataSourceWithLogsContextSupport,
-<<<<<<< HEAD
   DataSourceWithQueryImportSupport,
-=======
   DataSourceWithLogsVolumeSupport,
->>>>>>> 43bd3220
   DateTime,
   dateTime,
   Field,
   getDefaultTimeRange,
-<<<<<<< HEAD
   AbstractQuery,
-=======
   getLogLevelFromKey,
   LogLevel,
->>>>>>> 43bd3220
   LogRowModel,
   MetricFindValue,
   ScopedVars,
@@ -70,11 +64,10 @@
 
 export class ElasticDatasource
   extends DataSourceApi<ElasticsearchQuery, ElasticsearchOptions>
-<<<<<<< HEAD
-  implements DataSourceWithLogsContextSupport, DataSourceWithQueryImportSupport<ElasticsearchQuery> {
-=======
-  implements DataSourceWithLogsContextSupport, DataSourceWithLogsVolumeSupport<ElasticsearchQuery> {
->>>>>>> 43bd3220
+  implements
+    DataSourceWithLogsContextSupport,
+    DataSourceWithQueryImportSupport<ElasticsearchQuery>,
+    DataSourceWithLogsVolumeSupport<ElasticsearchQuery> {
   basicAuth?: string;
   withCredentials?: boolean;
   url: string;
