--- conflicted
+++ resolved
@@ -1327,7 +1327,6 @@
     });
   });
 
-<<<<<<< HEAD
   describe('metricFindQuery', () => {
     async function runScenario() {
       const data = {
@@ -1388,7 +1387,9 @@
     it('should not set terms aggregation size to 0', async () => {
       const { body } = await runScenario();
       expect(body['aggs']['1']['terms'].size).not.toBe(0);
-=======
+    });
+  });
+
   describe('getFields', () => {
     const getFieldsMockData = {
       '[test-]YYYY.MM.DD': {
@@ -1560,7 +1561,6 @@
         const fields = map(fieldObjects, 'text');
         expect(fields).toEqual(['@timestamp_millis']);
       });
->>>>>>> 6b51f9e0
     });
   });
 });