--- conflicted
+++ resolved
@@ -1,10 +1,6 @@
 import React from 'react';
 
 import { EditorHeader, FlexItem, InlineSelect } from '@grafana/experimental';
-<<<<<<< HEAD
-import { RadioButtonGroup } from '@grafana/ui';
-=======
->>>>>>> ae830f68
 
 import { QUERY_TYPES } from '../constants';
 import { CloudMonitoringQuery } from '../types/query';
