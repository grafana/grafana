{
  "name": "@grafana-plugins/stackdriver",
  "description": "Grafana data source for Google Cloud Monitoring",
  "private": true,
<<<<<<< HEAD
  "version": "11.1.8",
  "dependencies": {
    "@emotion/css": "11.11.2",
    "@grafana/data": "11.1.8",
    "@grafana/experimental": "1.7.11",
    "@grafana/google-sdk": "0.1.2",
    "@grafana/runtime": "11.1.8",
    "@grafana/schema": "11.1.8",
    "@grafana/ui": "11.1.8",
=======
  "version": "11.5.3",
  "dependencies": {
    "@emotion/css": "11.13.5",
    "@grafana/data": "11.5.3",
    "@grafana/experimental": "2.1.6",
    "@grafana/google-sdk": "0.1.2",
    "@grafana/runtime": "11.5.3",
    "@grafana/schema": "11.5.3",
    "@grafana/ui": "11.5.3",
>>>>>>> 9e942dcb
    "debounce-promise": "3.1.2",
    "fast-deep-equal": "^3.1.3",
    "i18next": "^24.0.0",
    "immer": "10.1.1",
    "lodash": "4.17.21",
    "monaco-editor": "0.34.1",
    "prismjs": "1.29.0",
    "react": "18.2.0",
    "react-dom": "18.2.0",
    "react-select": "5.9.0",
    "react-use": "17.6.0",
    "rxjs": "7.8.1",
    "tslib": "2.8.1"
  },
  "devDependencies": {
<<<<<<< HEAD
    "@grafana/e2e-selectors": "11.1.8",
    "@grafana/plugin-configs": "11.1.8",
    "@testing-library/dom": "10.0.0",
    "@testing-library/react": "15.0.2",
=======
    "@grafana/e2e-selectors": "11.5.3",
    "@grafana/plugin-configs": "11.5.3",
    "@testing-library/dom": "10.4.0",
    "@testing-library/jest-dom": "6.6.3",
    "@testing-library/react": "16.1.0",
>>>>>>> 9e942dcb
    "@testing-library/user-event": "14.5.2",
    "@types/debounce-promise": "3.1.9",
    "@types/jest": "29.5.14",
    "@types/lodash": "4.17.14",
    "@types/node": "22.10.5",
    "@types/prismjs": "1.26.5",
    "@types/react": "18.3.3",
    "@types/react-dom": "18.2.25",
    "react-select-event": "5.5.1",
    "ts-node": "10.9.2",
    "typescript": "5.7.3",
    "webpack": "5.97.1"
  },
  "peerDependencies": {
    "@grafana/runtime": "*"
  },
  "scripts": {
    "build": "webpack -c ./webpack.config.ts --env production",
    "build:commit": "webpack -c ./webpack.config.ts --env production --env commit=$(git rev-parse --short HEAD)",
    "dev": "webpack -w -c ./webpack.config.ts --env development"
  },
  "packageManager": "yarn@4.6.0"
}<|MERGE_RESOLUTION|>--- conflicted
+++ resolved
@@ -2,17 +2,6 @@
   "name": "@grafana-plugins/stackdriver",
   "description": "Grafana data source for Google Cloud Monitoring",
   "private": true,
-<<<<<<< HEAD
-  "version": "11.1.8",
-  "dependencies": {
-    "@emotion/css": "11.11.2",
-    "@grafana/data": "11.1.8",
-    "@grafana/experimental": "1.7.11",
-    "@grafana/google-sdk": "0.1.2",
-    "@grafana/runtime": "11.1.8",
-    "@grafana/schema": "11.1.8",
-    "@grafana/ui": "11.1.8",
-=======
   "version": "11.5.3",
   "dependencies": {
     "@emotion/css": "11.13.5",
@@ -22,7 +11,6 @@
     "@grafana/runtime": "11.5.3",
     "@grafana/schema": "11.5.3",
     "@grafana/ui": "11.5.3",
->>>>>>> 9e942dcb
     "debounce-promise": "3.1.2",
     "fast-deep-equal": "^3.1.3",
     "i18next": "^24.0.0",
@@ -38,18 +26,11 @@
     "tslib": "2.8.1"
   },
   "devDependencies": {
-<<<<<<< HEAD
-    "@grafana/e2e-selectors": "11.1.8",
-    "@grafana/plugin-configs": "11.1.8",
-    "@testing-library/dom": "10.0.0",
-    "@testing-library/react": "15.0.2",
-=======
     "@grafana/e2e-selectors": "11.5.3",
     "@grafana/plugin-configs": "11.5.3",
     "@testing-library/dom": "10.4.0",
     "@testing-library/jest-dom": "6.6.3",
     "@testing-library/react": "16.1.0",
->>>>>>> 9e942dcb
     "@testing-library/user-event": "14.5.2",
     "@types/debounce-promise": "3.1.9",
     "@types/jest": "29.5.14",
