--- conflicted
+++ resolved
@@ -17,17 +17,10 @@
     "immer": "10.1.1",
     "lodash": "4.17.21",
     "monaco-editor": "0.34.1",
-<<<<<<< HEAD
-    "prismjs": "1.29.0",
+    "prismjs": "1.30.0",
     "react": "19.0.0",
     "react-dom": "19.0.0",
-    "react-select": "5.9.0",
-=======
-    "prismjs": "1.30.0",
-    "react": "18.3.1",
-    "react-dom": "18.3.1",
     "react-select": "5.10.0",
->>>>>>> 927f7bef
     "react-use": "17.6.0",
     "rxjs": "7.8.1",
     "tslib": "2.8.1"
