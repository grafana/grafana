--- conflicted
+++ resolved
@@ -1,71 +1,15 @@
-<<<<<<< HEAD
-<div class="editor-row">
-  <div class="section">
-    <h5>常规选项</h5>
-		<div class="tight-form last">
-			<ul class="tight-form-list">
-				<li class="tight-form-item">
-					标题
-				</li>
-				<li>
-					<input type="text" class="input-xlarge tight-form-input" ng-model='panel.title'></input>
-				</li>
-				<li class="tight-form-item">
-					跨度
-				</li>
-				<li>
-					<select class="input-mini tight-form-input" ng-model="panel.span" ng-options="f for f in [0,1,2,3,4,5,6,7,8,9,10,11,12]"></select>
-				</li>
-				<li class="tight-form-item">
-					高
-				</li>
-				<li>
-					<input type="text" class="input-small tight-form-input" ng-model='panel.height'></input>
-				</li>
-				<li class="tight-form-item">
-					<label class="checkbox-label" for="panel.transparent">透明</label>
-					<input class="cr1" id="panel.transparent" type="checkbox" ng-model="panel.transparent" ng-checked="panel.transparent">
-					<label for="panel.transparent" class="cr1"></label>
-				</li>
-			</ul>
-			<div class="clearfix"></div>
-		</div>
-	</div>
-	<div class="section">
-		<h5>模板选项</h5>
-		<div class="tight-form last">
-			<ul class="tight-form-list">
-				<li class="tight-form-item">
-					重复模块
-				</li>
-				<li>
-					<select class="input-small tight-form-input last" ng-model="panel.repeat" ng-options="f.name as f.name for f in dashboard.templating.list">
-						<option value=""></option>
-					</select>
-				</li>
-				<li class="tight-form-item">
-					最小跨度
-				</li>
-				<li>
-					<select class="input-small tight-form-input last" ng-model="panel.minSpan" ng-options="f for f in [1,2,3,4,5,6,7,8,9,10,11,12]">
-						<option value=""></option>
-					</select>
-				</li>
-			</ul>
-			<div class="clearfix"></div>
-=======
 <div class="gf-form-group">
 	<div class="gf-form-inline">
 		<div class="gf-form max-width-21">
-			<span class="gf-form-label width-8">Title</span>
+			<span class="gf-form-label width-8">标题</span>
 			<input type="text" class="gf-form-input" ng-model='ctrl.panel.title'></input>
 		</div>
 		<div class="gf-form">
-			<span class="gf-form-label width-6">Span</span>
+			<span class="gf-form-label width-6">跨度</span>
 			<select class="gf-form-input gf-size-auto" ng-model="ctrl.panel.span" ng-options="f for f in [0,1,2,3,4,5,6,7,8,9,10,11,12]"></select>
 		</div>
 		<div class="gf-form max-width-26">
-			<span class="gf-form-label width-8">Height</span>
+			<span class="gf-form-label width-8">高</span>
 			<input type="text" class="gf-form-input max-width-6" ng-model='ctrl.panel.height' placeholder="100px"></input>
 			<editor-checkbox text="Transparent" model="ctrl.panel.transparent"></editor-checkbox>
 		</div>
@@ -73,25 +17,19 @@
 
 	<div class="gf-form-inline">
 		<div class="gf-form max-width-21">
-			<span class="gf-form-label width-8">Repeat Panel</span>
+			<span class="gf-form-label width-8">重复模块</span>
 			<select class="gf-form-input" ng-model="ctrl.panel.repeat" ng-options="f.name as f.name for f in ctrl.dashboard.templating.list">
 				<option value=""></option>
 			</select>
 		</div>
 		<div class="gf-form">
-			<span class="gf-form-label width-6">Min span</span>
+			<span class="gf-form-label width-6">最小跨度</span>
 			<select class="gf-form-input" ng-model="ctrl.panel.minSpan" ng-options="f for f in [1,2,3,4,5,6,7,8,9,10,11,12]">
 				<option value=""></option>
 			</select>
->>>>>>> 2bf305b1
 		</div>
 	</div>
 </div>
 
-<<<<<<< HEAD
-<panel-links-editor panel="panel"></panel-links-editor>
-<panel-info-editor panel="panel"></panel-info-editor>
-=======
 <panel-links-editor panel="ctrl.panel"></panel-links-editor>
->>>>>>> 2bf305b1
 
