--- conflicted
+++ resolved
@@ -14,17 +14,12 @@
 
 	<div class="modal-content text-center">
 
-<<<<<<< HEAD
-	<div class="modal-tagline" ng-bind-html="text">
-	</div>
-=======
 		<div class="confirm-modal-text">
 			{{text}}
 			<div class="confirm-modal-text2" ng-show="text2">
 				{{text2}}
 			</div>
 		</div>
->>>>>>> 2bf305b1
 
 		<div class="confirm-modal-buttons">
 			<button type="button" class="btn btn-inverse" ng-click="dismiss()">{{noText}}</button>
