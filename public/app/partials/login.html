--- conflicted
+++ resolved
@@ -17,59 +17,6 @@
 			</div>
 
       <form name="loginForm" class="login-form">
-<<<<<<< HEAD
-        <div class="tight-form" ng-if="loginMode">
-          <ul class="tight-form-list">
-            <li class="tight-form-item" style="width: 78px">
-							<strong>User</strong>
-            </li>
-            <li>
-              <input type="text" name="username" class="tight-form-input last" required ng-model='formModel.user' placeholder="email or username" style="width: 253px">
-            </li>
-          </ul>
-          <div class="clearfix"></div>
-        </div>
-        <div class="tight-form" ng-if="loginMode">
-          <ul class="tight-form-list">
-            <li class="tight-form-item" style="width: 78px">
-							<strong>Password</strong>
-            </li>
-            <li>
-							<input type="password" name="password" class="tight-form-input last" required ng-model="formModel.password" id="inputPassword" style="width: 253px" placeholder="password">
-            </li>
-          </ul>
-          <div class="clearfix"></div>
-				</div>
-
-				<div class="tight-form" ng-if="!loginMode">
-          <ul class="tight-form-list">
-            <li class="tight-form-item" style="width: 79px">
-							<strong>Email</strong>
-            </li>
-            <li>
-              <input type="email" class="tight-form-input last" required ng-model='formModel.email' placeholder="email" style="width: 253px">
-            </li>
-          </ul>
-          <div class="clearfix"></div>
-        </div>
-
-				<div class="tight-form" ng-if="!loginMode">
-          <ul class="tight-form-list">
-            <li class="tight-form-item" style="width: 79px">
-							<strong>Password</strong>
-            </li>
-            <li>
-							<input type="password" class="tight-form-input last" watch-change="formModel.password = inputValue;" ng-minlength="4" required ng-model='formModel.password' placeholder="password" style="width: 253px">
-            </li>
-          </ul>
-          <div class="clearfix"></div>
-        </div>
-
-				<div ng-if="!loginMode" style="margin-left: 97px; width: 254px;">
-					<password-strength password="formModel.password"></password-strength>
-				</div>
-
-=======
 				<div class="tight-from-container">
 					<div class="tight-form" ng-if="loginMode">
 						<ul class="tight-form-list">
@@ -123,7 +70,6 @@
 					<password-strength password="formModel.password"></password-strength>
 				</div>
 
->>>>>>> bc45cdde
 				<div class="login-submit-button-row">
 					<button type="submit" class="btn" ng-click="submit();" ng-class="{'btn-inverse': !loginForm.$valid, 'btn-primary': loginForm.$valid}">
 						{{submitBtnText}}
@@ -153,26 +99,11 @@
 			</div>
 		</div>
 
-<<<<<<< HEAD
-	<div class="row" style="margin-top: 40px">
-		<div class="text-center">
-			<a href="user/password/send-reset-email">
-				Forgot your password?
-			</a>
-		</div>
-	</div>
-
-	<div class="row" style="margin-top: 50px">
-		<div class="version-footer text-center small">
-			Grafana version: {{buildInfo.version}}, commit: {{buildInfo.commit}},
-			build date: {{buildInfo.buildstamp | date: 'yyyy-MM-dd HH:mm:ss' }}
-=======
 		<div class="row" style="margin-top: 50px">
 			<div class="version-footer text-center small">
 				Grafana version: {{buildInfo.version}}, commit: {{buildInfo.commit}},
 				build date: {{buildInfo.buildstamp | date: 'yyyy-MM-dd HH:mm:ss' }}
 			</div>
->>>>>>> bc45cdde
 		</div>
 
 	</div>
