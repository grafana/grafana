
<div class="gf-box-header">
	<div class="gf-box-title">
		<i class="fa fa-th-list"></i>
		Row settings
	</div>

	<div ng-model="editor.index" bs-tabs style="text-transform:capitalize;">
		<div ng-repeat="tab in ['General']" data-title="{{tab}}">
		</div>
	</div>

	<button class="gf-box-header-close-btn" ng-click="dismiss();">
		<i class="fa fa-remove"></i>
	</button>
</div>

<div class="gf-box-body">

<<<<<<< HEAD
	<div class="editor-row" ng-if="editor.index == 0">
		<div class="section">
			<h5>Row details</h5>
			<div class="editor-option">
				<label class="small">Title</label><input type="text" class="input-medium" ng-model='row.title'></input>
			</div>
			<div class="editor-option">
				<label class="small">Height</label><input type="text" class="input-mini" ng-model='row.height'></input>
			</div>
			<editor-opt-bool text="Editable" model="row.editable"></editor-opt-bool>
			<editor-opt-bool text="Show title" model="row.showTitle"></editor-opt-bool>
		</div>

		<div class="section">
			<h5>Templating options</h5>
			<div class="editor-option">
				<label class="small">Repeat row</label>
				<input type="text" class="input-medium" ng-model='row.repeat'></input>
=======
	<div class="editor-row">
		<div class="section">
			<h5>Row details</h5>
			<div class="tight-form">
				<ul class="tight-form-list">
					<li class="tight-form-item">
						Title
					</li>
					<li>
						<input type="text" class="input-xlarge tight-form-input" ng-model='row.title'></input>
					</li>
					<li class="tight-form-item">
						Height
					</li>
					<li>
						<input type="text" class="input-small tight-form-input" ng-model='row.height'></input>
					</li>
					<li class="tight-form-item last">
						<label class="checkbox-label" for="row.showTitle">Show Title</label>
						<input class="cr1" id="row.showTitle" type="checkbox" ng-model="row.showTitle" ng-checked="row.showTitle">
						<label for="row.showTitle" class="cr1"></label>
					</li>
				</ul>
				<div class="clearfix"></div>
			</div>
		</div>
		<div class="section">
			<h5>Templating options</h5>
			<div class="tight-form">
				<ul class="tight-form-list">
					<li class="tight-form-item">
						Repeat Row
					</li>
					<li>
						<select class="input-small tight-form-input last" ng-model="row.repeat" ng-options="f.name as f.name for f in dashboard.templating.list">
							<option value=""></option>
						</select>
					</li>
				</ul>
				<div class="clearfix"></div>
>>>>>>> e69bacae
			</div>
		</div>
	</div>

</div><|MERGE_RESOLUTION|>--- conflicted
+++ resolved
@@ -17,26 +17,6 @@
 
 <div class="gf-box-body">
 
-<<<<<<< HEAD
-	<div class="editor-row" ng-if="editor.index == 0">
-		<div class="section">
-			<h5>Row details</h5>
-			<div class="editor-option">
-				<label class="small">Title</label><input type="text" class="input-medium" ng-model='row.title'></input>
-			</div>
-			<div class="editor-option">
-				<label class="small">Height</label><input type="text" class="input-mini" ng-model='row.height'></input>
-			</div>
-			<editor-opt-bool text="Editable" model="row.editable"></editor-opt-bool>
-			<editor-opt-bool text="Show title" model="row.showTitle"></editor-opt-bool>
-		</div>
-
-		<div class="section">
-			<h5>Templating options</h5>
-			<div class="editor-option">
-				<label class="small">Repeat row</label>
-				<input type="text" class="input-medium" ng-model='row.repeat'></input>
-=======
 	<div class="editor-row">
 		<div class="section">
 			<h5>Row details</h5>
@@ -77,7 +57,6 @@
 					</li>
 				</ul>
 				<div class="clearfix"></div>
->>>>>>> e69bacae
 			</div>
 		</div>
 	</div>
