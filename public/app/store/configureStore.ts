import { configureStore as reduxConfigureStore, getDefaultMiddleware } from '@reduxjs/toolkit';
import { createLogger } from 'redux-logger';
import { ThunkMiddleware } from 'redux-thunk';
import { setStore } from './store';
import { StoreState } from 'app/types/store';
import { toggleLogActionsMiddleware } from 'app/core/middlewares/application';
import { addReducer, createRootReducer } from '../core/reducers/root';
import { buildInitialState } from '../core/reducers/navModel';

export function addRootReducer(reducers: any) {
  // this is ok now because we add reducers before configureStore is called
  // in the future if we want to add reducers during runtime
  // we'll have to solve this in a more dynamic way
  addReducer(reducers);
}

export function configureStore(initialState?: Partial<StoreState>) {
  const logger = createLogger({
    predicate: (getState) => {
      return getState().application.logActions;
    },
  });

  const middleware = process.env.NODE_ENV !== 'production' ? [toggleLogActionsMiddleware, logger] : [];

  const reduxDefaultMiddleware = getDefaultMiddleware<StoreState>({
    thunk: true,
    serializableCheck: false,
    immutableCheck: false,
  } as any);

  const store = reduxConfigureStore<StoreState>({
    reducer: createRootReducer(),
    middleware: [...reduxDefaultMiddleware, ...middleware] as [ThunkMiddleware<StoreState>],
    devTools: process.env.NODE_ENV !== 'production',
    preloadedState: {
      navIndex: buildInitialState(),
<<<<<<< HEAD
      ...(initialState || {}),
=======
      ...initialState,
>>>>>>> 100e7eb9
    },
  });

  setStore(store);
  return store;
}

/*
function getActionsToIgnoreSerializableCheckOn() {
  return [
    'dashboard/setPanelAngularComponent',
    'dashboard/panelModelAndPluginReady',
    'dashboard/dashboardInitCompleted',
    'plugins/panelPluginLoaded',
    'explore/initializeExplore',
    'explore/changeRange',
    'explore/updateDatasourceInstance',
    'explore/queryStoreSubscription',
    'explore/queryStreamUpdated',
  ];
}

function getPathsToIgnoreMutationAndSerializableCheckOn() {
  return [
    'plugins.panels',
    'dashboard.panels',
    'dashboard.getModel',
    'payload.plugin',
    'panelEditorNew.getPanel',
    'panelEditorNew.getSourcePanel',
    'panelEditorNew.getData',
    'explore.left.queryResponse',
    'explore.right.queryResponse',
    'explore.left.datasourceInstance',
    'explore.right.datasourceInstance',
    'explore.left.range',
    'explore.left.eventBridge',
    'explore.right.eventBridge',
    'explore.right.range',
    'explore.left.querySubscription',
    'explore.right.querySubscription',
  ];
}
*/<|MERGE_RESOLUTION|>--- conflicted
+++ resolved
@@ -35,11 +35,7 @@
     devTools: process.env.NODE_ENV !== 'production',
     preloadedState: {
       navIndex: buildInitialState(),
-<<<<<<< HEAD
-      ...(initialState || {}),
-=======
       ...initialState,
->>>>>>> 100e7eb9
     },
   });
 
