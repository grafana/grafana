import { configureStore as reduxConfigureStore, createListenerMiddleware } from '@reduxjs/toolkit';
import { setupListeners } from '@reduxjs/toolkit/query';
import { Middleware } from 'redux';

import { browseDashboardsAPI } from 'app/features/browse-dashboards/api/browseDashboardsAPI';
import { publicDashboardApi } from 'app/features/dashboard/api/publicDashboardApi';
import { cloudMigrationAPI } from 'app/features/migrate-to-cloud/api';
import { userPreferencesAPI } from 'app/features/preferences/api';
import { StoreState } from 'app/types/store';

import { buildInitialState } from '../core/reducers/navModel';
import { addReducer, createRootReducer } from '../core/reducers/root';
import { alertingApi } from '../features/alerting/unified/api/alertingApi';
import { folderAPI } from '../features/folders/api';
import { iamApi } from '../features/iam/api/api';
import { provisioningAPI } from '../features/provisioning/api';

import { setStore } from './store';

export function addRootReducer(reducers: any) {
  // this is ok now because we add reducers before configureStore is called
  // in the future if we want to add reducers during runtime
  // we'll have to solve this in a more dynamic way
  addReducer(reducers);
}

const listenerMiddleware = createListenerMiddleware();
const extraMiddleware: Middleware[] = [];

export function addExtraMiddleware(middleware: Middleware) {
  extraMiddleware.push(middleware);
}

export function configureStore(initialState?: Partial<StoreState>) {
  const store = reduxConfigureStore({
    reducer: createRootReducer(),
    middleware: (getDefaultMiddleware) =>
      getDefaultMiddleware({ thunk: true, serializableCheck: false, immutableCheck: false }).concat(
        listenerMiddleware.middleware,
        alertingApi.middleware,
        publicDashboardApi.middleware,
        browseDashboardsAPI.middleware,
        cloudMigrationAPI.middleware,
        userPreferencesAPI.middleware,
        iamApi.middleware,
<<<<<<< HEAD
        folderAPI.middleware,
=======
        provisioningAPI.middleware,
>>>>>>> 7cd7d7f6
        ...extraMiddleware
      ),
    devTools: process.env.NODE_ENV !== 'production',
    preloadedState: {
      navIndex: buildInitialState(),
      ...initialState,
    },
  });

  // this enables "refetchOnFocus" and "refetchOnReconnect" for RTK Query
  setupListeners(store.dispatch);

  setStore(store);
  return store;
}

export type RootState = ReturnType<ReturnType<typeof configureStore>['getState']>;
export type AppDispatch = ReturnType<typeof configureStore>['dispatch'];<|MERGE_RESOLUTION|>--- conflicted
+++ resolved
@@ -43,11 +43,8 @@
         cloudMigrationAPI.middleware,
         userPreferencesAPI.middleware,
         iamApi.middleware,
-<<<<<<< HEAD
+        provisioningAPI.middleware,
         folderAPI.middleware,
-=======
-        provisioningAPI.middleware,
->>>>>>> 7cd7d7f6
         ...extraMiddleware
       ),
     devTools: process.env.NODE_ENV !== 'production',
