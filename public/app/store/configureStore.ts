import { configureStore as reduxConfigureStore, createListenerMiddleware } from '@reduxjs/toolkit';
import { setupListeners } from '@reduxjs/toolkit/query';
import { Middleware } from 'redux';

import { notificationsAPI, rulesAPI } from '@grafana/alerting/unstable';
import { dashboardAPIv0alpha1 } from 'app/api/clients/dashboard/v0alpha1';
<<<<<<< HEAD
=======
import { preferencesAPIv1alpha1 } from 'app/api/clients/preferences/v1alpha1';
import { rulesAPIv0alpha1 } from 'app/api/clients/rules/v0alpha1';
import { shortURLAPIv1alpha1 } from 'app/api/clients/shorturl/v1alpha1';
>>>>>>> a6f92d44
import { browseDashboardsAPI } from 'app/features/browse-dashboards/api/browseDashboardsAPI';
import { publicDashboardApi } from 'app/features/dashboard/api/publicDashboardApi';
import { cloudMigrationAPI } from 'app/features/migrate-to-cloud/api';
import { userPreferencesAPI } from 'app/features/preferences/api';
import { StoreState } from 'app/types/store';

import { advisorAPIv0alpha1 } from '../api/clients/advisor/v0alpha1';
import { folderAPIv1beta1 } from '../api/clients/folder/v1beta1';
import { iamAPIv0alpha1 } from '../api/clients/iam/v0alpha1';
import { playlistAPIv0alpha1 } from '../api/clients/playlist/v0alpha1';
import { provisioningAPIv0alpha1 } from '../api/clients/provisioning/v0alpha1';
// Used by the API client generator
// PLOP_INJECT_IMPORT
import { buildInitialState } from '../core/reducers/navModel';
import { addReducer, createRootReducer } from '../core/reducers/root';
import { alertingApi } from '../features/alerting/unified/api/alertingApi';

import { setStore } from './store';

export function addRootReducer(reducers: any) {
  // this is ok now because we add reducers before configureStore is called
  // in the future if we want to add reducers during runtime
  // we'll have to solve this in a more dynamic way
  addReducer(reducers);
}

const listenerMiddleware = createListenerMiddleware();
const extraMiddleware: Middleware[] = [];

export function addExtraMiddleware(middleware: Middleware) {
  extraMiddleware.push(middleware);
}

export function configureStore(initialState?: Partial<StoreState>) {
  const store = reduxConfigureStore({
    reducer: createRootReducer(),
    middleware: (getDefaultMiddleware) =>
      getDefaultMiddleware({ thunk: true, serializableCheck: false, immutableCheck: false }).concat(
        listenerMiddleware.middleware,
        // older internal alerting API client
        alertingApi.middleware,
        // @grafana/alerting clients for managing (Alertmanager) notification entities and rules
        rulesAPI.middleware,
        notificationsAPI.middleware,
        publicDashboardApi.middleware,
        browseDashboardsAPI.middleware,
        cloudMigrationAPI.middleware,
        userPreferencesAPI.middleware,
        iamAPIv0alpha1.middleware,
        playlistAPIv0alpha1.middleware,
        provisioningAPIv0alpha1.middleware,
        folderAPIv1beta1.middleware,
        advisorAPIv0alpha1.middleware,
        dashboardAPIv0alpha1.middleware,
<<<<<<< HEAD
=======
        rulesAPIv0alpha1.middleware,
        shortURLAPIv1alpha1.middleware,
        preferencesAPIv1alpha1.middleware,
>>>>>>> a6f92d44
        // PLOP_INJECT_MIDDLEWARE
        // Used by the API client generator
        ...extraMiddleware
      ),
    devTools: process.env.NODE_ENV !== 'production',
    preloadedState: {
      navIndex: buildInitialState(),
      ...initialState,
    },
  });

  // this enables "refetchOnFocus" and "refetchOnReconnect" for RTK Query
  setupListeners(store.dispatch);

  setStore(store);
  return store;
}

export type RootState = ReturnType<ReturnType<typeof configureStore>['getState']>;
export type AppDispatch = ReturnType<typeof configureStore>['dispatch'];<|MERGE_RESOLUTION|>--- conflicted
+++ resolved
@@ -2,14 +2,10 @@
 import { setupListeners } from '@reduxjs/toolkit/query';
 import { Middleware } from 'redux';
 
-import { notificationsAPI, rulesAPI } from '@grafana/alerting/unstable';
+import { notificationsAPIv0alpha1, rulesAPIv0alpha1 } from '@grafana/alerting/unstable';
 import { dashboardAPIv0alpha1 } from 'app/api/clients/dashboard/v0alpha1';
-<<<<<<< HEAD
-=======
 import { preferencesAPIv1alpha1 } from 'app/api/clients/preferences/v1alpha1';
-import { rulesAPIv0alpha1 } from 'app/api/clients/rules/v0alpha1';
 import { shortURLAPIv1alpha1 } from 'app/api/clients/shorturl/v1alpha1';
->>>>>>> a6f92d44
 import { browseDashboardsAPI } from 'app/features/browse-dashboards/api/browseDashboardsAPI';
 import { publicDashboardApi } from 'app/features/dashboard/api/publicDashboardApi';
 import { cloudMigrationAPI } from 'app/features/migrate-to-cloud/api';
@@ -52,8 +48,9 @@
         // older internal alerting API client
         alertingApi.middleware,
         // @grafana/alerting clients for managing (Alertmanager) notification entities and rules
-        rulesAPI.middleware,
-        notificationsAPI.middleware,
+        notificationsAPIv0alpha1.middleware,
+        rulesAPIv0alpha1.middleware,
+        // other Grafana core APIs
         publicDashboardApi.middleware,
         browseDashboardsAPI.middleware,
         cloudMigrationAPI.middleware,
@@ -64,12 +61,8 @@
         folderAPIv1beta1.middleware,
         advisorAPIv0alpha1.middleware,
         dashboardAPIv0alpha1.middleware,
-<<<<<<< HEAD
-=======
-        rulesAPIv0alpha1.middleware,
         shortURLAPIv1alpha1.middleware,
         preferencesAPIv1alpha1.middleware,
->>>>>>> a6f92d44
         // PLOP_INJECT_MIDDLEWARE
         // Used by the API client generator
         ...extraMiddleware
