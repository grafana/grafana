--- conflicted
+++ resolved
@@ -4,11 +4,8 @@
 
 import { alertingAPI as alertingPackageAPI } from '@grafana/alerting/unstable';
 import { dashboardAPIv0alpha1 } from 'app/api/clients/dashboard/v0alpha1';
-<<<<<<< HEAD
+import { rulesAPIv0alpha1 } from 'app/api/clients/rules/v0alpha1';
 import { shortURLAPIv1alpha1 } from 'app/api/clients/shorturl/v1alpha1';
-=======
-import { rulesAPIv0alpha1 } from 'app/api/clients/rules/v0alpha1';
->>>>>>> d3c0980c
 import { browseDashboardsAPI } from 'app/features/browse-dashboards/api/browseDashboardsAPI';
 import { publicDashboardApi } from 'app/features/dashboard/api/publicDashboardApi';
 import { cloudMigrationAPI } from 'app/features/migrate-to-cloud/api';
@@ -60,11 +57,8 @@
         folderAPIv1beta1.middleware,
         advisorAPIv0alpha1.middleware,
         dashboardAPIv0alpha1.middleware,
-<<<<<<< HEAD
+        rulesAPIv0alpha1.middleware,
         shortURLAPIv1alpha1.middleware,
-=======
-        rulesAPIv0alpha1.middleware,
->>>>>>> d3c0980c
         // PLOP_INJECT_MIDDLEWARE
         // Used by the API client generator
         ...extraMiddleware
