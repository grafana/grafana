--- conflicted
+++ resolved
@@ -1,33 +1,13 @@
 import React, { useEffect, useState } from 'react';
 
-<<<<<<< HEAD
-import { createTheme } from '@grafana/data';
-import { config, ThemeChangedEvent } from '@grafana/runtime';
-=======
 import { GrafanaTheme2 } from '@grafana/data';
-import { config, GrafanaBootConfig, ThemeChangedEvent } from '@grafana/runtime';
->>>>>>> e6a5b9ee
+import { ThemeChangedEvent } from '@grafana/runtime';
 import { ThemeContext } from '@grafana/ui';
 
 import { appEvents } from '../core';
 
-<<<<<<< HEAD
-export const ThemeProvider = ({ children }: { children: React.ReactNode }) => {
-  const [theme, setTheme] = useState(getCurrentUserTheme());
-=======
-export const ConfigContext = React.createContext<GrafanaBootConfig>(config);
-export const ConfigConsumer = ConfigContext.Consumer;
-
-export const provideConfig = (component: React.ComponentType<any>) => {
-  const ConfigProvider = (props: any) => (
-    <ConfigContext.Provider value={config}>{React.createElement(component, { ...props })}</ConfigContext.Provider>
-  );
-  return ConfigProvider;
-};
-
 export const ThemeProvider = ({ children, value }: { children: React.ReactNode; value: GrafanaTheme2 }) => {
   const [theme, setTheme] = useState(value);
->>>>>>> e6a5b9ee
 
   useEffect(() => {
     const sub = appEvents.subscribe(ThemeChangedEvent, (event) => {
@@ -40,23 +20,8 @@
   return <ThemeContext.Provider value={theme}>{children}</ThemeContext.Provider>;
 };
 
-<<<<<<< HEAD
-function getCurrentUserTheme() {
-  return createTheme({
-    colors: {
-      mode: config.bootData.user.lightTheme ? 'light' : 'dark',
-    },
-  });
-}
-
-export const provideTheme = (component: React.ComponentType<any>) => {
+export const provideTheme = (component: React.ComponentType<any>, theme: GrafanaTheme2) => {
   return function ThemeProviderWrapper(props: any) {
-    return <ThemeProvider>{React.createElement(component, { ...props })}</ThemeProvider>;
+    return <ThemeProvider value={theme}>{React.createElement(component, { ...props })}</ThemeProvider>;
   };
-=======
-export const provideTheme = (component: React.ComponentType<any>, theme: GrafanaTheme2) => {
-  return provideConfig((props: any) => (
-    <ThemeProvider value={theme}>{React.createElement(component, { ...props })}</ThemeProvider>
-  ));
->>>>>>> e6a5b9ee
 };