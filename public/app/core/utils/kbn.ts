--- conflicted
+++ resolved
@@ -1,17 +1,6 @@
 import { has } from 'lodash';
-<<<<<<< HEAD
-import {
-  getValueFormat,
-  getValueFormatterIndex,
-  getValueFormats,
-  stringToJsRegex,
-  deprecationWarning,
-} from '@grafana/ui';
-=======
-import { getValueFormat, getValueFormatterIndex, getValueFormats } from '@grafana/ui';
+import { getValueFormat, getValueFormatterIndex, getValueFormats, deprecationWarning } from '@grafana/ui';
 import { stringToJsRegex } from '@grafana/data';
-import deprecationWarning from '@grafana/ui/src/utils/deprecationWarning';
->>>>>>> 35e1524b
 
 const kbn: any = {};
 
