--- conflicted
+++ resolved
@@ -103,9 +103,6 @@
       "redis": "iconfont fa-redis",
       "rabbitmq": "iconfont fa-rabbitmq"
     };
-<<<<<<< HEAD
-  };
-=======
   }
 
   _.cmdbInitObj = function(obj) {
@@ -129,6 +126,5 @@
   _.metricHelpMessage = {};
   _.metricMessage = {};
 
->>>>>>> da2b21d3
   return _;
 });