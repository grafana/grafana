import { createSlice, PayloadAction } from '@reduxjs/toolkit';
import { NavModelItem } from '@grafana/data';
import config from 'app/core/config';

<<<<<<< HEAD
export const initialState: NavModelItem[] = config.bootData?.navTree ?? [];
=======
const defaultPins = ['home', 'dashboards', 'explore', 'alerting'].join(',');
const storedPins = (window.localStorage.getItem('pinnedNavItems') ?? defaultPins).split(',');

export const initialState: NavModelItem[] = (config.bootData.navTree as NavModelItem[]).map((n: NavModelItem) => ({
  ...n,
  hideFromNavbar: n.id === undefined || !storedPins.includes(n.id),
}));
>>>>>>> 10b3847d

const navTreeSlice = createSlice({
  name: 'navBarTree',
  initialState,
  reducers: {
    togglePin: (state, action: PayloadAction<{ id: string }>) => {
      const navItemIndex = state.findIndex((navItem) => navItem.id === action.payload.id);
      state[navItemIndex].hideFromNavbar = !state[navItemIndex].hideFromNavbar;
      window.localStorage.setItem(
        'pinnedNavItems',
        state
          .filter((n) => !n.hideFromNavbar)
          .map((n) => n.id)
          .join(',')
      );
    },
  },
});

export const { togglePin } = navTreeSlice.actions;
export const navTreeReducer = navTreeSlice.reducer;<|MERGE_RESOLUTION|>--- conflicted
+++ resolved
@@ -2,17 +2,15 @@
 import { NavModelItem } from '@grafana/data';
 import config from 'app/core/config';
 
-<<<<<<< HEAD
-export const initialState: NavModelItem[] = config.bootData?.navTree ?? [];
-=======
 const defaultPins = ['home', 'dashboards', 'explore', 'alerting'].join(',');
 const storedPins = (window.localStorage.getItem('pinnedNavItems') ?? defaultPins).split(',');
 
-export const initialState: NavModelItem[] = (config.bootData.navTree as NavModelItem[]).map((n: NavModelItem) => ({
-  ...n,
-  hideFromNavbar: n.id === undefined || !storedPins.includes(n.id),
-}));
->>>>>>> 10b3847d
+export const initialState: NavModelItem[] = ((config.bootData?.navTree ?? []) as NavModelItem[]).map(
+  (n: NavModelItem) => ({
+    ...n,
+    hideFromNavbar: n.id === undefined || !storedPins.includes(n.id),
+  })
+);
 
 const navTreeSlice = createSlice({
   name: 'navBarTree',
