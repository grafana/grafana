import _ from 'lodash';
import ansicolor from 'vendor/ansicolor/ansicolor';

import {
  colors,
  TimeSeries,
  Labels,
  LogLevel,
  SeriesData,
  findCommonLabels,
  findUniqueLabels,
  getLogLevel,
  toLegacyResponseData,
  FieldCache,
  FieldType,
<<<<<<< HEAD
  getLogLevelFromKey,
=======
  LogRowModel,
  LogsModel,
  LogsMetaItem,
  LogsMetaKind,
  LogsParser,
  LogLabelStatsModel,
  LogsDedupStrategy,
>>>>>>> 04d473b3
} from '@grafana/ui';
import { getThemeColor } from 'app/core/utils/colors';
import { hasAnsiCodes } from 'app/core/utils/text';
import { dateTime } from '@grafana/ui/src/utils/moment_wrapper';

export const LogLevelColor = {
  [LogLevel.critical]: colors[7],
  [LogLevel.warning]: colors[1],
  [LogLevel.error]: colors[4],
  [LogLevel.info]: colors[0],
  [LogLevel.debug]: colors[5],
  [LogLevel.trace]: colors[2],
  [LogLevel.unknown]: getThemeColor('#8e8e8e', '#dde4ed'),
};

export enum LogsDedupDescription {
  none = 'No de-duplication',
  exact = 'De-duplication of successive lines that are identical, ignoring ISO datetimes.',
  numbers = 'De-duplication of successive lines that are identical when ignoring numbers, e.g., IP addresses, latencies.',
  signature = 'De-duplication of successive lines that have identical punctuation and whitespace.',
}
const LOGFMT_REGEXP = /(?:^|\s)(\w+)=("[^"]*"|\S+)/;

export const LogsParsers: { [name: string]: LogsParser } = {
  JSON: {
    buildMatcher: label => new RegExp(`(?:{|,)\\s*"${label}"\\s*:\\s*"?([\\d\\.]+|[^"]*)"?`),
    getFields: line => {
      const fields: string[] = [];
      try {
        const parsed = JSON.parse(line);
        _.map(parsed, (value, key) => {
          const fieldMatcher = new RegExp(`"${key}"\\s*:\\s*"?${_.escapeRegExp(JSON.stringify(value))}"?`);

          const match = line.match(fieldMatcher);
          if (match) {
            fields.push(match[0]);
          }
        });
      } catch {}
      return fields;
    },
    getLabelFromField: field => (field.match(/^"(\w+)"\s*:/) || [])[1],
    getValueFromField: field => (field.match(/:\s*(.*)$/) || [])[1],
    test: line => {
      try {
        return JSON.parse(line);
      } catch (error) {}
    },
  },

  logfmt: {
    buildMatcher: label => new RegExp(`(?:^|\\s)${label}=("[^"]*"|\\S+)`),
    getFields: line => {
      const fields: string[] = [];
      line.replace(new RegExp(LOGFMT_REGEXP, 'g'), substring => {
        fields.push(substring.trim());
        return '';
      });
      return fields;
    },
    getLabelFromField: field => (field.match(LOGFMT_REGEXP) || [])[1],
    getValueFromField: field => (field.match(LOGFMT_REGEXP) || [])[2],
    test: line => LOGFMT_REGEXP.test(line),
  },
};

export function calculateFieldStats(rows: LogRowModel[], extractor: RegExp): LogLabelStatsModel[] {
  // Consider only rows that satisfy the matcher
  const rowsWithField = rows.filter(row => extractor.test(row.entry));
  const rowCount = rowsWithField.length;

  // Get field value counts for eligible rows
  const countsByValue = _.countBy(rowsWithField, row => (row as LogRowModel).entry.match(extractor)[1]);
  const sortedCounts = _.chain(countsByValue)
    .map((count, value) => ({ count, value, proportion: count / rowCount }))
    .sortBy('count')
    .reverse()
    .value();

  return sortedCounts;
}

export function calculateLogsLabelStats(rows: LogRowModel[], label: string): LogLabelStatsModel[] {
  // Consider only rows that have the given label
  const rowsWithLabel = rows.filter(row => row.labels[label] !== undefined);
  const rowCount = rowsWithLabel.length;

  // Get label value counts for eligible rows
  const countsByValue = _.countBy(rowsWithLabel, row => (row as LogRowModel).labels[label]);
  const sortedCounts = _.chain(countsByValue)
    .map((count, value) => ({ count, value, proportion: count / rowCount }))
    .sortBy('count')
    .reverse()
    .value();

  return sortedCounts;
}

const isoDateRegexp = /\d{4}-[01]\d-[0-3]\dT[0-2]\d:[0-5]\d:[0-6]\d[,\.]\d+([+-][0-2]\d:[0-5]\d|Z)/g;
function isDuplicateRow(row: LogRowModel, other: LogRowModel, strategy: LogsDedupStrategy): boolean {
  switch (strategy) {
    case LogsDedupStrategy.exact:
      // Exact still strips dates
      return row.entry.replace(isoDateRegexp, '') === other.entry.replace(isoDateRegexp, '');

    case LogsDedupStrategy.numbers:
      return row.entry.replace(/\d/g, '') === other.entry.replace(/\d/g, '');

    case LogsDedupStrategy.signature:
      return row.entry.replace(/\w/g, '') === other.entry.replace(/\w/g, '');

    default:
      return false;
  }
}

export function dedupLogRows(logs: LogsModel, strategy: LogsDedupStrategy): LogsModel {
  if (strategy === LogsDedupStrategy.none) {
    return logs;
  }

  const dedupedRows = logs.rows.reduce((result: LogRowModel[], row: LogRowModel, index, list) => {
    const rowCopy = { ...row };
    const previous = result[result.length - 1];
    if (index > 0 && isDuplicateRow(row, previous, strategy)) {
      previous.duplicates++;
    } else {
      rowCopy.duplicates = 0;
      result.push(rowCopy);
    }
    return result;
  }, []);

  return {
    ...logs,
    rows: dedupedRows,
  };
}

export function getParser(line: string): LogsParser {
  let parser;
  try {
    if (LogsParsers.JSON.test(line)) {
      parser = LogsParsers.JSON;
    }
  } catch (error) {}
  if (!parser && LogsParsers.logfmt.test(line)) {
    parser = LogsParsers.logfmt;
  }
  return parser;
}

export function filterLogLevels(logs: LogsModel, hiddenLogLevels: Set<LogLevel>): LogsModel {
  if (hiddenLogLevels.size === 0) {
    return logs;
  }

  const filteredRows = logs.rows.reduce((result: LogRowModel[], row: LogRowModel, index, list) => {
    if (!hiddenLogLevels.has(row.logLevel)) {
      result.push(row);
    }
    return result;
  }, []);

  return {
    ...logs,
    rows: filteredRows,
  };
}

export function makeSeriesForLogs(rows: LogRowModel[], intervalMs: number): TimeSeries[] {
  // currently interval is rangeMs / resolution, which is too low for showing series as bars.
  // need at least 10px per bucket, so we multiply interval by 10. Should be solved higher up the chain
  // when executing queries & interval calculated and not here but this is a temporary fix.
  // intervalMs = intervalMs * 10;

  // Graph time series by log level
  const seriesByLevel: any = {};
  const bucketSize = intervalMs * 10;
  const seriesList: any[] = [];

  for (const row of rows) {
    let series = seriesByLevel[row.logLevel];

    if (!series) {
      seriesByLevel[row.logLevel] = series = {
        lastTs: null,
        datapoints: [],
        alias: row.logLevel,
        color: LogLevelColor[row.logLevel],
      };

      seriesList.push(series);
    }

    // align time to bucket size
    const time = Math.round(row.timeEpochMs / bucketSize) * bucketSize;

    // Entry for time
    if (time === series.lastTs) {
      series.datapoints[series.datapoints.length - 1][0]++;
    } else {
      series.datapoints.push([1, time]);
      series.lastTs = time;
    }

    // add zero to other levels to aid stacking so each level series has same number of points
    for (const other of seriesList) {
      if (other !== series && other.lastTs !== time) {
        other.datapoints.push([0, time]);
        other.lastTs = time;
      }
    }
  }

  return seriesList.map(series => {
    series.datapoints.sort((a: number[], b: number[]) => {
      return a[1] - b[1];
    });

    return {
      datapoints: series.datapoints,
      target: series.alias,
      alias: series.alias,
      color: series.color,
    };
  });
}

function isLogsData(series: SeriesData) {
  return series.fields.some(f => f.type === FieldType.time) && series.fields.some(f => f.type === FieldType.string);
}

export function seriesDataToLogsModel(seriesData: SeriesData[], intervalMs: number): LogsModel {
  const metricSeries: SeriesData[] = [];
  const logSeries: SeriesData[] = [];

  for (const series of seriesData) {
    if (isLogsData(series)) {
      logSeries.push(series);
      continue;
    }

    metricSeries.push(series);
  }

  const logsModel = logSeriesToLogsModel(logSeries);
  if (logsModel) {
    if (metricSeries.length === 0) {
      logsModel.series = makeSeriesForLogs(logsModel.rows, intervalMs);
    } else {
      logsModel.series = [];
      for (const series of metricSeries) {
        logsModel.series.push(toLegacyResponseData(series) as TimeSeries);
      }
    }

    return logsModel;
  }

  return {
    hasUniqueLabels: false,
    rows: [],
    meta: [],
    series: [],
  };
}

export function logSeriesToLogsModel(logSeries: SeriesData[]): LogsModel {
  if (logSeries.length === 0) {
    return undefined;
  }

  const allLabels: Labels[] = [];
  for (let n = 0; n < logSeries.length; n++) {
    const series = logSeries[n];
    if (series.labels) {
      allLabels.push(series.labels);
    }
  }

  let commonLabels: Labels = {};
  if (allLabels.length > 0) {
    commonLabels = findCommonLabels(allLabels);
  }

  const rows: LogRowModel[] = [];
  let hasUniqueLabels = false;

  for (let i = 0; i < logSeries.length; i++) {
    const series = logSeries[i];
    const fieldCache = new FieldCache(series.fields);
    const uniqueLabels = findUniqueLabels(series.labels, commonLabels);
    if (Object.keys(uniqueLabels).length > 0) {
      hasUniqueLabels = true;
    }

    for (let j = 0; j < series.rows.length; j++) {
      rows.push(processLogSeriesRow(series, fieldCache, j, uniqueLabels));
    }
  }

  const sortedRows = rows.sort((a, b) => {
    return a.timestamp > b.timestamp ? -1 : 1;
  });

  // Meta data to display in status
  const meta: LogsMetaItem[] = [];
  if (_.size(commonLabels) > 0) {
    meta.push({
      label: 'Common labels',
      value: commonLabels,
      kind: LogsMetaKind.LabelsMap,
    });
  }

  const limits = logSeries.filter(series => series.meta && series.meta.limit);

  if (limits.length > 0) {
    meta.push({
      label: 'Limit',
      value: `${limits[0].meta.limit} (${sortedRows.length} returned)`,
      kind: LogsMetaKind.String,
    });
  }

  return {
    hasUniqueLabels,
    meta,
    rows: sortedRows,
  };
}

export function processLogSeriesRow(
  series: SeriesData,
  fieldCache: FieldCache,
  rowIndex: number,
  uniqueLabels: Labels
): LogRowModel {
  const row = series.rows[rowIndex];
  const timeFieldIndex = fieldCache.getFirstFieldOfType(FieldType.time).index;
  const ts = row[timeFieldIndex];
  const stringFieldIndex = fieldCache.getFirstFieldOfType(FieldType.string).index;
  const message = row[stringFieldIndex];
  const time = dateTime(ts);
  const timeEpochMs = time.valueOf();
  const timeFromNow = time.fromNow();
  const timeLocal = time.format('YYYY-MM-DD HH:mm:ss');

  let logLevel = LogLevel.unknown;
  const logLevelField = fieldCache.getFieldByName('level');

  if (logLevelField) {
    logLevel = getLogLevelFromKey(row[logLevelField.index]);
  } else if (series.labels && Object.keys(series.labels).indexOf('level') !== -1) {
    logLevel = getLogLevelFromKey(series.labels['level']);
  } else {
    logLevel = getLogLevel(message);
  }
  const hasAnsi = hasAnsiCodes(message);
  const searchWords = series.meta && series.meta.searchWords ? series.meta.searchWords : [];

  return {
    logLevel,
    timeFromNow,
    timeEpochMs,
    timeLocal,
    uniqueLabels,
    hasAnsi,
    searchWords,
    entry: hasAnsi ? ansicolor.strip(message) : message,
    raw: message,
    labels: series.labels,
    timestamp: ts,
  };
}<|MERGE_RESOLUTION|>--- conflicted
+++ resolved
@@ -13,9 +13,7 @@
   toLegacyResponseData,
   FieldCache,
   FieldType,
-<<<<<<< HEAD
   getLogLevelFromKey,
-=======
   LogRowModel,
   LogsModel,
   LogsMetaItem,
@@ -23,7 +21,6 @@
   LogsParser,
   LogLabelStatsModel,
   LogsDedupStrategy,
->>>>>>> 04d473b3
 } from '@grafana/ui';
 import { getThemeColor } from 'app/core/utils/colors';
 import { hasAnsiCodes } from 'app/core/utils/text';
