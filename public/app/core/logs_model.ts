import _ from 'lodash';
import ansicolor from 'vendor/ansicolor/ansicolor';

import { colors, getFlotPairs } from '@grafana/ui';

import {
  Labels,
  LogLevel,
  DataFrame,
  findCommonLabels,
  findUniqueLabels,
  getLogLevel,
<<<<<<< HEAD
  toLegacyResponseData,
=======
  FieldCache,
>>>>>>> 91a911b6
  FieldType,
  getLogLevelFromKey,
  LogRowModel,
  LogsModel,
  LogsMetaItem,
  LogsMetaKind,
  LogsParser,
  LogLabelStatsModel,
  LogsDedupStrategy,
<<<<<<< HEAD
  DataFrameHelper,
=======
  GraphSeriesXY,
  LoadingState,
  dateTime,
  toUtc,
  NullValueMode,
>>>>>>> 91a911b6
} from '@grafana/data';
import { getThemeColor } from 'app/core/utils/colors';
import { hasAnsiCodes } from 'app/core/utils/text';
import { getGraphSeriesModel } from 'app/plugins/panel/graph2/getGraphSeriesModel';

export const LogLevelColor = {
  [LogLevel.critical]: colors[7],
  [LogLevel.warning]: colors[1],
  [LogLevel.error]: colors[4],
  [LogLevel.info]: colors[0],
  [LogLevel.debug]: colors[5],
  [LogLevel.trace]: colors[2],
  [LogLevel.unknown]: getThemeColor('#8e8e8e', '#dde4ed'),
};

export enum LogsDedupDescription {
  none = 'No de-duplication',
  exact = 'De-duplication of successive lines that are identical, ignoring ISO datetimes.',
  numbers = 'De-duplication of successive lines that are identical when ignoring numbers, e.g., IP addresses, latencies.',
  signature = 'De-duplication of successive lines that have identical punctuation and whitespace.',
}
const LOGFMT_REGEXP = /(?:^|\s)(\w+)=("[^"]*"|\S+)/;

export const LogsParsers: { [name: string]: LogsParser } = {
  JSON: {
    buildMatcher: label => new RegExp(`(?:{|,)\\s*"${label}"\\s*:\\s*"?([\\d\\.]+|[^"]*)"?`),
    getFields: line => {
      const fields: string[] = [];
      try {
        const parsed = JSON.parse(line);
        _.map(parsed, (value, key) => {
          const fieldMatcher = new RegExp(`"${key}"\\s*:\\s*"?${_.escapeRegExp(JSON.stringify(value))}"?`);

          const match = line.match(fieldMatcher);
          if (match) {
            fields.push(match[0]);
          }
        });
      } catch {}
      return fields;
    },
    getLabelFromField: field => (field.match(/^"(\w+)"\s*:/) || [])[1],
    getValueFromField: field => (field.match(/:\s*(.*)$/) || [])[1],
    test: line => {
      try {
        return JSON.parse(line);
      } catch (error) {}
    },
  },

  logfmt: {
    buildMatcher: label => new RegExp(`(?:^|\\s)${label}=("[^"]*"|\\S+)`),
    getFields: line => {
      const fields: string[] = [];
      line.replace(new RegExp(LOGFMT_REGEXP, 'g'), substring => {
        fields.push(substring.trim());
        return '';
      });
      return fields;
    },
    getLabelFromField: field => (field.match(LOGFMT_REGEXP) || [])[1],
    getValueFromField: field => (field.match(LOGFMT_REGEXP) || [])[2],
    test: line => LOGFMT_REGEXP.test(line),
  },
};

export function calculateFieldStats(rows: LogRowModel[], extractor: RegExp): LogLabelStatsModel[] {
  // Consider only rows that satisfy the matcher
  const rowsWithField = rows.filter(row => extractor.test(row.entry));
  const rowCount = rowsWithField.length;

  // Get field value counts for eligible rows
  const countsByValue = _.countBy(rowsWithField, row => (row as LogRowModel).entry.match(extractor)[1]);
  const sortedCounts = _.chain(countsByValue)
    .map((count, value) => ({ count, value, proportion: count / rowCount }))
    .sortBy('count')
    .reverse()
    .value();

  return sortedCounts;
}

export function calculateLogsLabelStats(rows: LogRowModel[], label: string): LogLabelStatsModel[] {
  // Consider only rows that have the given label
  const rowsWithLabel = rows.filter(row => row.labels[label] !== undefined);
  const rowCount = rowsWithLabel.length;

  // Get label value counts for eligible rows
  const countsByValue = _.countBy(rowsWithLabel, row => (row as LogRowModel).labels[label]);
  const sortedCounts = _.chain(countsByValue)
    .map((count, value) => ({ count, value, proportion: count / rowCount }))
    .sortBy('count')
    .reverse()
    .value();

  return sortedCounts;
}

const isoDateRegexp = /\d{4}-[01]\d-[0-3]\dT[0-2]\d:[0-5]\d:[0-6]\d[,\.]\d+([+-][0-2]\d:[0-5]\d|Z)/g;
function isDuplicateRow(row: LogRowModel, other: LogRowModel, strategy: LogsDedupStrategy): boolean {
  switch (strategy) {
    case LogsDedupStrategy.exact:
      // Exact still strips dates
      return row.entry.replace(isoDateRegexp, '') === other.entry.replace(isoDateRegexp, '');

    case LogsDedupStrategy.numbers:
      return row.entry.replace(/\d/g, '') === other.entry.replace(/\d/g, '');

    case LogsDedupStrategy.signature:
      return row.entry.replace(/\w/g, '') === other.entry.replace(/\w/g, '');

    default:
      return false;
  }
}

export function dedupLogRows(logs: LogsModel, strategy: LogsDedupStrategy): LogsModel {
  if (strategy === LogsDedupStrategy.none) {
    return logs;
  }

  const dedupedRows = logs.rows.reduce((result: LogRowModel[], row: LogRowModel, index, list) => {
    const rowCopy = { ...row };
    const previous = result[result.length - 1];
    if (index > 0 && isDuplicateRow(row, previous, strategy)) {
      previous.duplicates++;
    } else {
      rowCopy.duplicates = 0;
      result.push(rowCopy);
    }
    return result;
  }, []);

  return {
    ...logs,
    rows: dedupedRows,
  };
}

export function getParser(line: string): LogsParser {
  let parser;
  try {
    if (LogsParsers.JSON.test(line)) {
      parser = LogsParsers.JSON;
    }
  } catch (error) {}
  if (!parser && LogsParsers.logfmt.test(line)) {
    parser = LogsParsers.logfmt;
  }
  return parser;
}

export function filterLogLevels(logs: LogsModel, hiddenLogLevels: Set<LogLevel>): LogsModel {
  if (hiddenLogLevels.size === 0) {
    return logs;
  }

  const filteredRows = logs.rows.reduce((result: LogRowModel[], row: LogRowModel, index, list) => {
    if (!hiddenLogLevels.has(row.logLevel)) {
      result.push(row);
    }
    return result;
  }, []);

  return {
    ...logs,
    rows: filteredRows,
  };
}

export function makeSeriesForLogs(rows: LogRowModel[], intervalMs: number): GraphSeriesXY[] {
  // currently interval is rangeMs / resolution, which is too low for showing series as bars.
  // need at least 10px per bucket, so we multiply interval by 10. Should be solved higher up the chain
  // when executing queries & interval calculated and not here but this is a temporary fix.
  // intervalMs = intervalMs * 10;

  // Graph time series by log level
  const seriesByLevel: any = {};
  const bucketSize = intervalMs * 10;
  const seriesList: any[] = [];

  for (const row of rows) {
    let series = seriesByLevel[row.logLevel];

    if (!series) {
      seriesByLevel[row.logLevel] = series = {
        lastTs: null,
        datapoints: [],
        alias: row.logLevel,
        color: LogLevelColor[row.logLevel],
      };

      seriesList.push(series);
    }

    // align time to bucket size
    const time = Math.round(row.timeEpochMs / bucketSize) * bucketSize;

    // Entry for time
    if (time === series.lastTs) {
      series.datapoints[series.datapoints.length - 1][0]++;
    } else {
      series.datapoints.push([1, time]);
      series.lastTs = time;
    }

    // add zero to other levels to aid stacking so each level series has same number of points
    for (const other of seriesList) {
      if (other !== series && other.lastTs !== time) {
        other.datapoints.push([0, time]);
        other.lastTs = time;
      }
    }
  }

  return seriesList.map(series => {
    series.datapoints.sort((a: number[], b: number[]) => {
      return a[1] - b[1];
    });

    const points = getFlotPairs({
      rows: series.datapoints,
      xIndex: 1,
      yIndex: 0,
      nullValueMode: NullValueMode.Null,
    });

    const graphSeries: GraphSeriesXY = {
      color: series.color,
      label: series.alias,
      data: points,
      isVisible: true,
      yAxis: {
        index: 1,
        min: 0,
        tickDecimals: 0,
      },
    };

    return graphSeries;
  });
}

function isLogsData(series: DataFrame) {
  return series.fields.some(f => f.type === FieldType.time) && series.fields.some(f => f.type === FieldType.string);
}

export function dataFrameToLogsModel(dataFrame: DataFrame[], intervalMs: number): LogsModel {
  const metricSeries: DataFrame[] = [];
  const logSeries: DataFrame[] = [];

  for (const series of dataFrame) {
    if (isLogsData(series)) {
      logSeries.push(series);
      continue;
    }

    metricSeries.push(series);
  }

  const logsModel = logSeriesToLogsModel(logSeries);
  if (logsModel) {
    if (metricSeries.length === 0) {
      logsModel.series = makeSeriesForLogs(logsModel.rows, intervalMs);
    } else {
      logsModel.series = getGraphSeriesModel(
        { series: metricSeries, state: LoadingState.Done },
        {},
        { showBars: true, showLines: false, showPoints: false },
        {
          asTable: false,
          isVisible: true,
          placement: 'under',
        }
      );
    }

    return logsModel;
  }

  return {
    hasUniqueLabels: false,
    rows: [],
    meta: [],
    series: [],
  };
}

export function logSeriesToLogsModel(logSeries: DataFrame[]): LogsModel {
  if (logSeries.length === 0) {
    return undefined;
  }

  const allLabels: Labels[] = [];
  for (let n = 0; n < logSeries.length; n++) {
    const series = logSeries[n];
    if (series.labels) {
      allLabels.push(series.labels);
    }
  }

  let commonLabels: Labels = {};
  if (allLabels.length > 0) {
    commonLabels = findCommonLabels(allLabels);
  }

  const rows: LogRowModel[] = [];
  let hasUniqueLabels = false;

  for (let i = 0; i < logSeries.length; i++) {
    const series = logSeries[i];
    const data = new DataFrameHelper(series);
    const uniqueLabels = findUniqueLabels(series.labels, commonLabels);
    if (Object.keys(uniqueLabels).length > 0) {
      hasUniqueLabels = true;
    }

    const timeFieldIndex = data.getFirstFieldOfType(FieldType.time);
    const stringField = data.getFirstFieldOfType(FieldType.string);
    const logLevelField = data.getFieldByName('level');

    let seriesLogLevel: LogLevel | undefined = undefined;
    if (series.labels && Object.keys(series.labels).indexOf('level') !== -1) {
      seriesLogLevel = getLogLevelFromKey(series.labels['level']);
    }

    for (let j = 0; j < data.length; j++) {
      const ts = timeFieldIndex.values.get(j);
      const time = dateTime(ts);
      const timeEpochMs = time.valueOf();
      const timeFromNow = time.fromNow();
      const timeLocal = time.format('YYYY-MM-DD HH:mm:ss');
      const timeUtc = toUtc(ts).format('YYYY-MM-DD HH:mm:ss');

      const message = stringField.values.get(j);

      let logLevel = LogLevel.unknown;
      if (logLevelField) {
        logLevel = getLogLevelFromKey(logLevelField.values.get(j));
      } else if (seriesLogLevel) {
        logLevel = seriesLogLevel;
      } else {
        logLevel = getLogLevel(message);
      }
      const hasAnsi = hasAnsiCodes(message);
      const searchWords = series.meta && series.meta.searchWords ? series.meta.searchWords : [];

      rows.push({
        logLevel,
        timeFromNow,
        timeEpochMs,
        timeLocal,
        timeUtc,
        uniqueLabels,
        hasAnsi,
        searchWords,
        entry: hasAnsi ? ansicolor.strip(message) : message,
        raw: message,
        labels: series.labels,
        timestamp: ts,
      });
    }
  }

  // Meta data to display in status
  const meta: LogsMetaItem[] = [];
  if (_.size(commonLabels) > 0) {
    meta.push({
      label: 'Common labels',
      value: commonLabels,
      kind: LogsMetaKind.LabelsMap,
    });
  }

  const limits = logSeries.filter(series => series.meta && series.meta.limit);

  if (limits.length > 0) {
    meta.push({
      label: 'Limit',
      value: `${limits[0].meta.limit} (${rows.length} returned)`,
      kind: LogsMetaKind.String,
    });
  }

  return {
    hasUniqueLabels,
    meta,
    rows,
  };
}<|MERGE_RESOLUTION|>--- conflicted
+++ resolved
@@ -10,11 +10,6 @@
   findCommonLabels,
   findUniqueLabels,
   getLogLevel,
-<<<<<<< HEAD
-  toLegacyResponseData,
-=======
-  FieldCache,
->>>>>>> 91a911b6
   FieldType,
   getLogLevelFromKey,
   LogRowModel,
@@ -24,15 +19,13 @@
   LogsParser,
   LogLabelStatsModel,
   LogsDedupStrategy,
-<<<<<<< HEAD
   DataFrameHelper,
-=======
   GraphSeriesXY,
   LoadingState,
   dateTime,
   toUtc,
   NullValueMode,
->>>>>>> 91a911b6
+  toDataFrame,
 } from '@grafana/data';
 import { getThemeColor } from 'app/core/utils/colors';
 import { hasAnsiCodes } from 'app/core/utils/text';
@@ -253,10 +246,11 @@
       return a[1] - b[1];
     });
 
+    // EEEP: converts GraphSeriesXY to DataFrame and back again!
+    const data = toDataFrame(series);
     const points = getFlotPairs({
-      rows: series.datapoints,
-      xIndex: 1,
-      yIndex: 0,
+      xField: data.fields[1],
+      yField: data.fields[0],
       nullValueMode: NullValueMode.Null,
     });
 
