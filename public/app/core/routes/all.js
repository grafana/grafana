--- conflicted
+++ resolved
@@ -203,7 +203,9 @@
         templateUrl: 'app/partials/reset_password.html',
         controller : 'ResetPasswordCtrl',
       })
-<<<<<<< HEAD
+      .when('/global-alerts', {
+        templateUrl: 'app/features/dashboard/partials/globalAlerts.html',
+      })
       .when('/logs', {
         templateUrl: 'app/features/logs/partials/logs.html',
         controller : 'LogsCtrl',
@@ -236,10 +238,6 @@
       .when('/integrate', {
         templateUrl: 'app/features/analysis/partials/logIntegrate.html',
         controller : 'LogIntegrateCtrl',
-=======
-      .when('/global-alerts', {
-        templateUrl: 'app/features/dashboard/partials/globalAlerts.html',
->>>>>>> fcd3af30
       })
       .otherwise({
         templateUrl: 'app/partials/error.html',
