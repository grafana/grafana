--- conflicted
+++ resolved
@@ -6,32 +6,7 @@
   function ($, _, coreModule) {
     'use strict';
 
-<<<<<<< HEAD
-    coreModule.default.directive('overviewPanel', function ($parse, $compile) {
-      // var path = "'" + "/app/features/systemoverview/partials/system_overview_collapse.html" + "'";
-      var predictionTpl = '<div ng-repeat="(name, panel) in panels" class="panel" panel-width>' +
-                          '<p ng-if="panel.tip">' +
-                          '<i class="fa fa-info-circle" style="padding: 0 10px;"></i>' +
-                          '<span ng-if="panel.tips.length">预计</span>' +
-                          '<select ng-if="panel.tips.length" style="width:66px;" ng-model="panel.selectedOption" ng-change="changePre(panel.selectedOption)" ng-options="tip.time for tip in panel.tips">' +
-                          '</select>' +
-                          '{{panel.tip + panel.selectedOption.data}}' +
-                          '</p>' +
-                          '<panel-loader type="panel.type" class="panel-margin overview-panel"></panel-loader>' +
-                          '</div>';
-      var topNTpl = '<table class="table table-no-bordered" id="pidTable" data-sort-name="mem" data-sort-order="desc" data-pagination="true" data-row-style="rowStyle" data-undefined-text="Not TopN">'+
-                    '<thead><tr>'+
-                    '<th data-field="pid" data-sortable="true">TopN 进程</th>'+
-                    '<th data-field="cpu" data-sortable="true">CPU</th>'+
-                    '<th data-field="mem" data-sortable="true">MEM</th>'+
-                    '</tr></thead>'+
-                    '</table>';
-      var template = predictionTpl + topNTpl;
-      // var template = '<div ng-include="' + path + '"></div>'
-
-=======
-    coreModule.directive('overviewPanel', function ($parse, $compile, $http) {
->>>>>>> da2b21d3
+    coreModule.default.directive('overviewPanel', function ($parse, $compile, $http) {
       return {
         restrict: 'EA',
         link: function (scope, elem, attr) {
