--- conflicted
+++ resolved
@@ -454,42 +454,6 @@
     return options;
   };
 
-<<<<<<< HEAD
-=======
-  private parseUrlFromOptions = (options: BackendSrvRequest): string => {
-    const cleanParams = omitBy(options.params, v => v === undefined || (v && v.length === 0));
-    const serializedParams = serializeParams(cleanParams);
-    return options.params && serializedParams.length ? `${options.url}?${serializedParams}` : options.url;
-  };
-
-  private parseInitFromOptions = (options: BackendSrvRequest): RequestInit => {
-    const method = options.method;
-    const headers = {
-      'Content-Type': 'application/json',
-      Accept: 'application/json, text/plain, */*',
-      ...options.headers,
-    };
-    const body = this.parseBody({ ...options, headers });
-    return {
-      method,
-      headers,
-      body,
-    };
-  };
-
-  private parseBody = (options: BackendSrvRequest) => {
-    if (!options.data || typeof options.data === 'string') {
-      return options.data;
-    }
-
-    if (options.headers['Content-Type'] === 'application/json') {
-      return JSON.stringify(options.data);
-    }
-
-    return new URLSearchParams(options.data);
-  };
-
->>>>>>> 7569a860
   private getFromFetchStream = (options: BackendSrvRequest) => {
     const url = parseUrlFromOptions(options);
     const init = parseInitFromOptions(options);
@@ -555,12 +519,29 @@
   return options.params && serializedParams.length ? `${options.url}?${serializedParams}` : options.url;
 };
 
-export const parseInitFromOptions = (options: BackendSrvRequest): RequestInit => ({
-  method: options.method,
-  headers: {
+export const parseInitFromOptions = (options: BackendSrvRequest): RequestInit => {
+  const method = options.method;
+  const headers = {
     'Content-Type': 'application/json',
     Accept: 'application/json, text/plain, */*',
     ...options.headers,
-  },
-  body: options.data ? (typeof options.data === 'string' ? options.data : JSON.stringify(options.data)) : undefined,
-});+  };
+  const body = parseBody({ ...options, headers });
+  return {
+    method,
+    headers,
+    body,
+  };
+};
+
+const parseBody = (options: BackendSrvRequest) => {
+  if (!options.data || typeof options.data === 'string') {
+    return options.data;
+  }
+
+  if (options.headers['Content-Type'] === 'application/json') {
+    return JSON.stringify(options.data);
+  }
+
+  return new URLSearchParams(options.data);
+};