--- conflicted
+++ resolved
@@ -146,15 +146,6 @@
     return;
   }
 
-<<<<<<< HEAD
-  const modulePromise =
-    config.featureToggles.rudderstackUpgrade &&
-    // Import V3 backend only if all V3 related config is present
-    config.rudderstackV3SdkUrl
-      ? import('./backends/analytics/RudderstackV3Backend')
-      : // If not set, fallback to legacy backend
-        import('./backends/analytics/RudderstackBackend');
-=======
   // this will need to be updated when rudderstackSdkV3Url is added
   // Desired logic: if only one of the sdk urls is provided, use respective code
   // otherwise defer to the feature toggle.
@@ -170,7 +161,6 @@
   const modulePromise = useNewRudderstack
     ? import('./backends/analytics/RudderstackV3Backend')
     : import('./backends/analytics/RudderstackBackend');
->>>>>>> 33e53db5
 
   const { RudderstackBackend } = await modulePromise;
   registerEchoBackend(
@@ -179,12 +169,8 @@
       dataPlaneUrl: config.rudderstackDataPlaneUrl,
       user: contextSrv.user,
       sdkUrl: config.rudderstackSdkUrl,
-<<<<<<< HEAD
       sdkV3Url: config.rudderstackV3SdkUrl,
-      configUrl: config.rudderstackConfigUrl,
-=======
       configUrl: configUrl,
->>>>>>> 33e53db5
       integrationsUrl: config.rudderstackIntegrationsUrl,
       buildInfo: config.buildInfo,
     })
