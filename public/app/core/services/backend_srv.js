--- conflicted
+++ resolved
@@ -222,7 +222,6 @@
       }).then(callback);
     };
 
-<<<<<<< HEAD
     this.getPrediction = function(params) {
       return self.alertD({
         method: "get",
@@ -231,7 +230,7 @@
         headers: {'Content-Type': 'application/json;'},
       });
     }
-=======
+
     this.getHostsNum = function () {
       return this.alertD({
         method: "get",
@@ -242,6 +241,5 @@
         return response.data.length;
       });
     };
->>>>>>> 81359f24
   });
 });