--- conflicted
+++ resolved
@@ -1,11 +1,6 @@
-<<<<<<< HEAD
 import { css, cx } from '@emotion/css';
 import React, { useCallback, useId, useMemo, useRef } from 'react';
-=======
-import { css } from '@emotion/css';
-import React, { useCallback, useId, useMemo, useRef } from 'react';
 import Skeleton from 'react-loading-skeleton';
->>>>>>> 34a2a7f3
 import { FixedSizeList as List } from 'react-window';
 import InfiniteLoader from 'react-window-infinite-loader';
 
@@ -31,16 +26,10 @@
   foldersAreOpenable: boolean;
   idPrefix: string;
   selectedFolder: FolderUID | undefined;
-<<<<<<< HEAD
   onFolderExpand: (uid: string, newOpenState: boolean) => void;
   onFolderSelect: (item: DashboardViewItem) => void;
-=======
-  onFolderClick: (uid: string, newOpenState: boolean) => void;
-  onSelectionChange: (event: React.FormEvent<HTMLInputElement>, item: DashboardViewItem) => void;
-
   isItemLoaded: (itemIndex: number) => boolean;
   requestLoadMore: (folderUid: string | undefined) => void;
->>>>>>> 34a2a7f3
 }
 
 export function NestedFolderList({
@@ -49,15 +38,10 @@
   foldersAreOpenable,
   idPrefix,
   selectedFolder,
-<<<<<<< HEAD
   onFolderExpand,
   onFolderSelect,
-=======
-  onFolderClick,
-  onSelectionChange,
   isItemLoaded,
   requestLoadMore,
->>>>>>> 34a2a7f3
 }: NestedFolderListProps) {
   const infiniteLoaderRef = useRef<InfiniteLoader>(null);
   const styles = useStyles2(getStyles);
@@ -91,20 +75,10 @@
   );
 
   return (
-<<<<<<< HEAD
     <div className={styles.table} role="tree">
       {items.length > 0 ? (
-        <List
-          height={ROW_HEIGHT * Math.min(6.5, items.length)}
-          width="100%"
-          itemData={virtualData}
-          itemSize={ROW_HEIGHT}
-=======
-    <div className={styles.table}>
-      {items.length ? (
         <InfiniteLoader
           ref={infiniteLoaderRef}
->>>>>>> 34a2a7f3
           itemCount={items.length}
           isItemLoaded={handleIsItemLoaded}
           loadMoreItems={handleLoadMore}
@@ -157,7 +131,9 @@
     (ev: React.MouseEvent<HTMLButtonElement>) => {
       ev.preventDefault();
       ev.stopPropagation();
-      onFolderExpand(item.uid, !isOpen);
+      if (item.uid) {
+        onFolderExpand(item.uid, !isOpen);
+      }
     },
     [item.uid, isOpen, onFolderExpand]
   );
