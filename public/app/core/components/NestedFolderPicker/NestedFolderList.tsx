--- conflicted
+++ resolved
@@ -115,26 +115,18 @@
       <div className={styles.rowBody}>
         <Indent level={level} />
 
-<<<<<<< HEAD
-        <IconButton
-          onClick={handleClick}
-          // tabIndex not needed here because we handle keyboard navigation at the radio button level
-          tabIndex={-1}
-          aria-label={isOpen ? 'Collapse folder' : 'Expand folder'}
-          name={isOpen ? 'angle-down' : 'angle-right'}
-        />
-=======
         {foldersAreOpenable ? (
           <IconButton
             size={CHEVRON_SIZE}
             onClick={handleClick}
+            // tabIndex not needed here because we handle keyboard navigation at the radio button level
+            tabIndex={-1}
             aria-label={isOpen ? 'Collapse folder' : 'Expand folder'}
             name={isOpen ? 'angle-down' : 'angle-right'}
           />
         ) : (
           <span className={styles.folderButtonSpacer} />
         )}
->>>>>>> 3640bf77
 
         <label className={styles.label} htmlFor={id}>
           {/* TODO: text is not truncated properly, it still overflows the container */}
