--- conflicted
+++ resolved
@@ -70,11 +70,7 @@
 );
 
 /**
-<<<<<<< HEAD
- * Returns the whether the set of pages are 'fully loaded', the last page number, and if the last page is currently loading
-=======
- * Returns whether the set of pages are 'fully loaded', and the last page number
->>>>>>> 5ef95337
+ * Returns whether the set of pages are 'fully loaded', the last page number, and if the last page is currently loading
  */
 function getPagesLoadStatus(pages: ListFoldersQuery[]): [boolean, number | undefined, boolean] {
   const lastPage = pages.at(-1);
