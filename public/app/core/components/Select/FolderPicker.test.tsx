--- conflicted
+++ resolved
@@ -1,9 +1,5 @@
-<<<<<<< HEAD
-import { screen, render } from '@testing-library/react';
-=======
 import { render, screen, waitFor } from '@testing-library/react';
 import userEvent from '@testing-library/user-event';
->>>>>>> 82e32447
 import React from 'react';
 import selectEvent from 'react-select-event';
 
@@ -46,8 +42,6 @@
     expect(pickerOptions).toHaveLength(2);
     expect(pickerOptions[0]).toHaveTextContent('Dash 1');
     expect(pickerOptions[1]).toHaveTextContent('Dash 3');
-<<<<<<< HEAD
-=======
   });
 
   it('should allow creating a new option', async () => {
@@ -79,7 +73,6 @@
     await waitFor(() => {
       expect(screen.getByText(newFolder.title)).toBeInTheDocument();
     });
->>>>>>> 82e32447
   });
 });
 
