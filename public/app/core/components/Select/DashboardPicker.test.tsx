import { render, screen, testWithFeatureToggles } from 'test/test-utils';

import { setBackendSrv } from '@grafana/runtime';
import { setupMockServer } from '@grafana/test-utils/server';
import { getFolderFixtures } from '@grafana/test-utils/unstable';
import { backendSrv } from 'app/core/services/backend_srv';

import { DashboardPicker } from './DashboardPicker';

setBackendSrv(backendSrv);
setupMockServer();

const [_, { folderA, folderA_dashbdD }] = getFolderFixtures();

const fixtures: Array<
  [
    // Test title
    string,
    // Feature toggle setup
    Parameters<typeof testWithFeatureToggles>[0],
  ]
> = [
  ['app platform APIs enabled', { enable: ['kubernetesDashboards'] }],
  ['app platform APIs disabled', {}],
];
describe('DashboardPicker', () => {
  describe.each(fixtures)('%s', (_title, featureToggleSetup) => {
    const onChange = jest.fn();

    testWithFeatureToggles(featureToggleSetup);

    it('should fetch and display dashboards', async () => {
      render(<DashboardPicker value={folderA_dashbdD.item.uid} />);

      expect(await screen.findByText(`${folderA.item.title}/${folderA_dashbdD.item.title}`)).toBeInTheDocument();
    });

    it('should search for dashboards and allow selection', async () => {
      const { user } = render(<DashboardPicker onChange={onChange} />);

      const expectedDash = folderA_dashbdD.item;
      const expectedFolder = folderA.item;

<<<<<<< HEAD
const mockDashboardV2: DashboardWithAccessInfo<DashboardV2Spec> = {
  apiVersion: 'v2beta1',
  kind: 'DashboardWithAccessInfo',
  spec: {
    ...defaultDashboardV2Spec(),
    title: 'Dashboard 2',
  },
  metadata: {
    name: 'dash-2',
    resourceVersion: '0',
    creationTimestamp: '2025-01-01T00:00:00Z',
    annotations: {},
  },
  access: {
    canEdit: true,
    canSave: true,
    canStar: true,
    canShare: true,
  },
};
=======
      await user.type(screen.getByRole('combobox'), expectedDash.title);
>>>>>>> 546d3ec3

      expect(await screen.findByText(`${expectedFolder.title}/${expectedDash.title}`)).toBeInTheDocument();

      await user.click(screen.getByText(`${expectedFolder.title}/${expectedDash.title}`));

      expect(onChange).toHaveBeenCalledWith(
        expect.objectContaining({
          folderTitle: expectedFolder.title,
          folderUid: expectedFolder.uid,
          name: expectedDash.title,
          uid: expectedDash.uid,
        })
      );
    });
  });

  xdescribe('dashboard v2 (v2beta1 API)', () => {
    testWithFeatureToggles({ enable: ['dashboardNewLayouts', 'kubernetesDashboards'] });
    it('renders dashboard correctly', async () => {
      render(<DashboardPicker value="v2-special-case-override" />);
      expect(await screen.findByText('TODO')).toBeInTheDocument();
    });
  });
});<|MERGE_RESOLUTION|>--- conflicted
+++ resolved
@@ -41,30 +41,7 @@
       const expectedDash = folderA_dashbdD.item;
       const expectedFolder = folderA.item;
 
-<<<<<<< HEAD
-const mockDashboardV2: DashboardWithAccessInfo<DashboardV2Spec> = {
-  apiVersion: 'v2beta1',
-  kind: 'DashboardWithAccessInfo',
-  spec: {
-    ...defaultDashboardV2Spec(),
-    title: 'Dashboard 2',
-  },
-  metadata: {
-    name: 'dash-2',
-    resourceVersion: '0',
-    creationTimestamp: '2025-01-01T00:00:00Z',
-    annotations: {},
-  },
-  access: {
-    canEdit: true,
-    canSave: true,
-    canStar: true,
-    canShare: true,
-  },
-};
-=======
       await user.type(screen.getByRole('combobox'), expectedDash.title);
->>>>>>> 546d3ec3
 
       expect(await screen.findByText(`${expectedFolder.title}/${expectedDash.title}`)).toBeInTheDocument();
 
