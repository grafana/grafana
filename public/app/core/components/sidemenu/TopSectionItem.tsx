import React, { FC } from 'react';
import SideMenuDropDown from './SideMenuDropDown';
import { Icon, Link, useStyles2 } from '@grafana/ui';
import { NavModelItem } from '@grafana/data';
import { css, cx } from '@emotion/css';

export interface Props {
  link: NavModelItem;
  onClick?: () => void;
}

const TopSectionItem: FC<Props> = ({ link, onClick }) => {
  const resetButtonStyles = useStyles2(
    () =>
      css`
        background-color: transparent;
      `
  );

  const linkContent = (
    <span className="icon-circle sidemenu-icon">
      {link.icon && <Icon name={link.icon as any} size="xl" />}
      {link.img && <img src={link.img} />}
    </span>
  );

  const anchor = link.url ? (
    <Link
      className="sidemenu-link"
      href={link.url}
      target={link.target}
      aria-label={link.text}
      onClick={onClick}
      aria-haspopup="true"
    >
      {linkContent}
    </Link>
  ) : (
<<<<<<< HEAD
    <button className={cx(resetButtonStyles, 'sidemenu-link')} onClick={onClick}>
=======
    <a className="sidemenu-link" onClick={onClick} aria-label={link.text}>
>>>>>>> 1735f9a5
      {linkContent}
    </button>
  );
  return (
    <div className="sidemenu-item dropdown">
      {anchor}
      <SideMenuDropDown link={link} onHeaderClick={onClick} />
    </div>
  );
};

export default TopSectionItem;<|MERGE_RESOLUTION|>--- conflicted
+++ resolved
@@ -36,11 +36,7 @@
       {linkContent}
     </Link>
   ) : (
-<<<<<<< HEAD
-    <button className={cx(resetButtonStyles, 'sidemenu-link')} onClick={onClick}>
-=======
-    <a className="sidemenu-link" onClick={onClick} aria-label={link.text}>
->>>>>>> 1735f9a5
+    <button className={cx(resetButtonStyles, 'sidemenu-link')} onClick={onClick} aria-label={link.text}>
       {linkContent}
     </button>
   );
