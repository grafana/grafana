--- conflicted
+++ resolved
@@ -19,11 +19,7 @@
     appEvents.emit(CoreEvents.toggleSidemenuMobile);
   }, []);
 
-<<<<<<< HEAD
-  if (kiosk) {
-=======
   if (kiosk !== null) {
->>>>>>> 513d4dc9
     return null;
   }
 
