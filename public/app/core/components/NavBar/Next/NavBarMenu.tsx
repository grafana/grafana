--- conflicted
+++ resolved
@@ -4,7 +4,7 @@
 import { FocusScope } from '@react-aria/focus';
 import { useDialog } from '@react-aria/dialog';
 import { useOverlay } from '@react-aria/overlays';
-import { css, cx, keyframes } from '@emotion/css';
+import { css, cx } from '@emotion/css';
 import { NavBarMenuItem } from './NavBarMenuItem';
 import { NavBarItemWithoutMenu } from './NavBarItemWithoutMenu';
 import { isMatchOrChildMatch } from '../utils';
@@ -47,7 +47,6 @@
 
 NavBarMenu.displayName = 'NavBarMenu';
 
-<<<<<<< HEAD
 const getStyles = (theme: GrafanaTheme2) => ({
   container: css({
     bottom: 0,
@@ -55,10 +54,10 @@
     flexDirection: 'column',
     left: 0,
     whiteSpace: 'nowrap',
-    marginTop: theme.spacing(1),
+    paddingTop: theme.spacing(1),
     marginRight: theme.spacing(1.5),
     right: 0,
-    zIndex: 9999,
+    zIndex: theme.zIndex.sidemenu,
     top: 0,
     [theme.breakpoints.up('md')]: {
       borderRight: `1px solid ${theme.colors.border.weak}`,
@@ -75,48 +74,6 @@
     gridAutoRows: `minmax(${theme.spacing(6)}, auto)`,
   }),
 });
-=======
-const getStyles = (theme: GrafanaTheme2) => {
-  const fadeIn = keyframes`
-    from {
-      background-color: ${theme.colors.background.primary};
-      width: ${theme.spacing(7)};
-    }
-    to {
-      background-color: ${theme.colors.background.canvas};
-      width: 300px;
-    }`;
-
-  return {
-    container: css({
-      animation: `150ms ease-in 0s 1 normal forwards ${fadeIn}`,
-      bottom: 0,
-      display: 'flex',
-      flexDirection: 'column',
-      left: 0,
-      whiteSpace: 'nowrap',
-      paddingTop: theme.spacing(1),
-      marginRight: theme.spacing(1.5),
-      right: 0,
-      zIndex: theme.zIndex.sidemenu,
-      top: 0,
-      [theme.breakpoints.up('md')]: {
-        borderRight: `1px solid ${theme.colors.border.weak}`,
-        right: 'unset',
-      },
-    }),
-    content: css({
-      display: 'flex',
-      flexDirection: 'column',
-      overflow: 'auto',
-    }),
-    itemList: css({
-      display: 'grid',
-      gridAutoRows: `minmax(${theme.spacing(6)}, auto)`,
-    }),
-  };
-};
->>>>>>> ee92af8e
 
 function NavItem({
   link,
