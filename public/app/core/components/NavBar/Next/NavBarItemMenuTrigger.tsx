--- conflicted
+++ resolved
@@ -14,11 +14,7 @@
 import { NavBarItemMenuContext, useNavBarContext } from '../context';
 import { NavFeatureHighlight } from '../NavFeatureHighlight';
 import { reportExperimentView } from '@grafana/runtime';
-<<<<<<< HEAD
-import { getNavMenuPortalContainer } from '../utils';
-=======
 import { getNavMenuPortalContainer } from './NavBarMenuPortalContainer';
->>>>>>> 11bc5e1a
 
 export interface NavBarItemMenuTriggerProps extends MenuTriggerProps {
   children: ReactElement;
