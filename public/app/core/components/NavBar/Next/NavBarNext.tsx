--- conflicted
+++ resolved
@@ -1,31 +1,26 @@
+import { css, cx } from '@emotion/css';
+import { FocusScope } from '@react-aria/focus';
+import { cloneDeep } from 'lodash';
 import React, { useState } from 'react';
+import { useSelector } from 'react-redux';
 import { useLocation } from 'react-router-dom';
-import { css, cx } from '@emotion/css';
-import { cloneDeep } from 'lodash';
+
 import { GrafanaTheme2, NavModelItem, NavSection } from '@grafana/data';
-import { Icon, IconName, useTheme2 } from '@grafana/ui';
 import { config, locationService } from '@grafana/runtime';
-<<<<<<< HEAD
-=======
 import { Icon, IconName, useTheme2 } from '@grafana/ui';
 import { Branding } from 'app/core/components/Branding/Branding';
->>>>>>> 7311c975
 import { getKioskMode } from 'app/core/navigation/kiosk';
 import { KioskMode, StoreState } from 'app/types';
+
+import { OrgSwitcher } from '../../OrgSwitcher';
+import { NavBarContext } from '../context';
 import { enrichConfigItems, getActiveItem, isMatchOrChildMatch, isSearchActive, SEARCH_ITEM_ID } from '../utils';
-import { OrgSwitcher } from '../../OrgSwitcher';
-import { NavBarMenu } from './NavBarMenu';
+
 import NavBarItem from './NavBarItem';
-import { useSelector } from 'react-redux';
 import { NavBarItemWithoutMenu } from './NavBarItemWithoutMenu';
-<<<<<<< HEAD
-import { FocusScope } from '@react-aria/focus';
-import { NavBarContext } from '../context';
-=======
 import { NavBarMenu } from './NavBarMenu';
 import { NavBarMenuPortalContainer } from './NavBarMenuPortalContainer';
 import { NavBarScrollContainer } from './NavBarScrollContainer';
->>>>>>> 7311c975
 import { NavBarToggle } from './NavBarToggle';
 
 const onOpenSearch = () => {
@@ -96,50 +91,34 @@
               onClick={() => setMenuOpen(!menuOpen)}
             />
 
+            <NavBarMenuPortalContainer />
+
             <ul className={styles.itemList}>
               <NavBarItemWithoutMenu
-<<<<<<< HEAD
-                isActive={isMatchOrChildMatch(homeItem, activeItem)}
-=======
                 elClassName={styles.grafanaLogoInner}
->>>>>>> 7311c975
                 label="Home"
                 className={styles.grafanaLogo}
                 url={homeItem.url}
               >
-                <Icon name="grafana" size="xl" />
+                <Branding.MenuLogo />
               </NavBarItemWithoutMenu>
-              <NavBarItem className={styles.search} isActive={activeItem === searchItem} link={searchItem}>
-                <Icon name="search" size="xl" />
-              </NavBarItem>
-
-<<<<<<< HEAD
-              {coreItems.map((link, index) => (
-                <NavBarItem
-                  key={`${link.id}-${index}`}
-                  isActive={isMatchOrChildMatch(link, activeItem)}
-                  link={{ ...link, subTitle: undefined, onClick: undefined }}
-                >
-                  {link.icon && <Icon name={link.icon as IconName} size="xl" />}
-                  {link.img && <img src={link.img} alt={`${link.text} logo`} />}
-=======
+
               <NavBarScrollContainer>
                 <NavBarItem className={styles.search} isActive={activeItem === searchItem} link={searchItem}>
                   <Icon name="search" size="xl" />
->>>>>>> 7311c975
                 </NavBarItem>
-              ))}
-
-              {pluginItems.length > 0 &&
-                pluginItems.map((link, index) => (
-                  <NavBarItem key={`${link.id}-${index}`} isActive={isMatchOrChildMatch(link, activeItem)} link={link}>
+
+                {coreItems.map((link, index) => (
+                  <NavBarItem
+                    key={`${link.id}-${index}`}
+                    isActive={isMatchOrChildMatch(link, activeItem)}
+                    link={{ ...link, subTitle: undefined, onClick: undefined }}
+                  >
                     {link.icon && <Icon name={link.icon as IconName} size="xl" />}
                     {link.img && <img src={link.img} alt={`${link.text} logo`} />}
                   </NavBarItem>
                 ))}
 
-<<<<<<< HEAD
-=======
                 {pluginItems.length > 0 &&
                   pluginItems.map((link, index) => (
                     <NavBarItem
@@ -153,7 +132,6 @@
                   ))}
               </NavBarScrollContainer>
 
->>>>>>> 7311c975
               {configItems.map((link, index) => (
                 <NavBarItem
                   key={`${link.id}-${index}`}
@@ -205,7 +183,7 @@
     zIndex: theme.zIndex.sidemenu,
     padding: `${theme.spacing(1)} 0`,
     position: 'relative',
-    width: theme.spacing(7),
+    width: `calc(${theme.spacing(7)} + 1px)`,
     borderRight: `1px solid ${theme.colors.border.weak}`,
 
     [theme.breakpoints.down('md')]: {
@@ -241,13 +219,22 @@
     },
   }),
   grafanaLogo: css({
+    alignItems: 'stretch',
+    display: 'flex',
+    flexShrink: 0,
+    justifyContent: 'stretch',
+  }),
+  grafanaLogoInner: css({
     alignItems: 'center',
     display: 'flex',
-    img: {
-      height: theme.spacing(3),
-      width: theme.spacing(3),
-    },
+    height: '100%',
     justifyContent: 'center',
+    width: '100%',
+
+    '> div': {
+      height: 'auto',
+      width: 'auto',
+    },
   }),
   search: css({
     display: 'none',
@@ -278,4 +265,7 @@
     right: '0px',
     transform: `translateX(50%)`,
   }),
+  menuPortalContainer: css({
+    zIndex: theme.zIndex.sidemenu,
+  }),
 });