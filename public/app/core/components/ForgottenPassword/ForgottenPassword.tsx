import React, { FC, useState } from 'react';
import { Form, Field, Input, Button, Legend, Container, useStyles, HorizontalGroup, LinkButton } from '@grafana/ui';
import { getBackendSrv } from '@grafana/runtime';
import { css } from 'emotion';
import { GrafanaTheme } from '@grafana/data';
import { getConfig } from 'app/core/config';

import config from 'app/core/config';

interface EmailDTO {
  userOrEmail: string;
}

const paragraphStyles = (theme: GrafanaTheme) => css`
  color: ${theme.colors.formDescription};
  font-size: ${theme.typography.size.sm};
  font-weight: ${theme.typography.weight.regular};
  margin-top: ${theme.spacing.sm};
  display: block;
`;

export const ForgottenPassword: FC = () => {
  const [emailSent, setEmailSent] = useState(false);
  const styles = useStyles(paragraphStyles);
  const loginHref = getConfig().appSubUrl + '/login';

  const sendEmail = async (formModel: EmailDTO) => {
    const res = await getBackendSrv().post('/api/user/password/send-reset-email', formModel);
    if (res) {
      setEmailSent(true);
    }
  };

  if (emailSent) {
    return (
      <div>
        <p>An email with a reset link has been sent to the email address. You should receive it shortly.</p>
        <Container margin="md" />
        <LinkButton variant="primary" href={loginHref}>
          Back to login
        </LinkButton>
      </div>
    );
  }
  return (
    <Form onSubmit={sendEmail}>
      {({ register, errors }) => (
        <>
          <Legend>Reset password</Legend>
          <Field
            label="User"
            description="Enter your information to get a reset link sent to you"
            invalid={!!errors.userOrEmail}
            error={errors?.userOrEmail?.message}
          >
            <Input placeholder="Email or username" name="userOrEmail" ref={register({ required: true })} />
          </Field>
          <HorizontalGroup>
            <Button>Send reset email</Button>
<<<<<<< HEAD
            <LinkButton variant="link" href={loginHref}>
=======
            <LinkButton variant="link" href={`${config.appSubUrl}/login`}>
>>>>>>> b3b28e9f
              Back to login
            </LinkButton>
          </HorizontalGroup>

          <p className={styles}>Did you forget your username or email? Contact your Grafana administrator.</p>
        </>
      )}
    </Form>
  );
};<|MERGE_RESOLUTION|>--- conflicted
+++ resolved
@@ -3,8 +3,6 @@
 import { getBackendSrv } from '@grafana/runtime';
 import { css } from 'emotion';
 import { GrafanaTheme } from '@grafana/data';
-import { getConfig } from 'app/core/config';
-
 import config from 'app/core/config';
 
 interface EmailDTO {
@@ -22,7 +20,7 @@
 export const ForgottenPassword: FC = () => {
   const [emailSent, setEmailSent] = useState(false);
   const styles = useStyles(paragraphStyles);
-  const loginHref = getConfig().appSubUrl + '/login';
+  const loginHref = `${config.appSubUrl}/login`;
 
   const sendEmail = async (formModel: EmailDTO) => {
     const res = await getBackendSrv().post('/api/user/password/send-reset-email', formModel);
@@ -57,11 +55,7 @@
           </Field>
           <HorizontalGroup>
             <Button>Send reset email</Button>
-<<<<<<< HEAD
             <LinkButton variant="link" href={loginHref}>
-=======
-            <LinkButton variant="link" href={`${config.appSubUrl}/login`}>
->>>>>>> b3b28e9f
               Back to login
             </LinkButton>
           </HorizontalGroup>
