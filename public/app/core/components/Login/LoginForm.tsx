import React, { FC } from 'react';
import { selectors } from '@grafana/e2e-selectors';

import { FormModel } from './LoginCtrl';
import { Button, Form, Input, Field } from '@grafana/ui';
import { css } from 'emotion';

interface Props {
  displayForgotPassword: boolean;
  onSubmit: (data: FormModel) => void;
  isLoggingIn: boolean;
  passwordHint: string;
  loginHint: string;
}

const forgottenPasswordStyles = css`
  display: inline-block;
  margin-top: 16px;
  float: right;
`;

const wrapperStyles = css`
  width: 100%;
  padding-bottom: 16px;
`;

<<<<<<< HEAD
  render() {
    return (
      <form name="loginForm" className="login-form-group gf-form-group">
        <div className="login-form">
          <input
            ref={(input: HTMLInputElement) => {
              this.userInput = input;
            }}
            type="text"
            name="user"
            className="gf-form-input login-form-input"
            required
            placeholder={this.props.loginHint}
            aria-label={e2e.pages.Login.selectors.username}
            onChange={this.onChangeUsername}
          />
        </div>
        <div className="login-form">
          <input
            type="password"
            name="password"
            className="gf-form-input login-form-input"
            required
            ng-model="formModel.password"
            id="inputPassword"
            placeholder={this.props.passwordHint}
            aria-label={e2e.pages.Login.selectors.password}
            onChange={this.onChangePassword}
          />
        </div>
        <div className="login-button-group">
          {!this.props.isLoggingIn ? (
            <button
              type="submit"
              aria-label={e2e.pages.Login.selectors.submit}
              className={`btn btn-large p-x-2 ${this.state.valid ? 'btn-primary' : 'btn-inverse'}`}
              onClick={this.onSubmit}
              disabled={!this.state.valid}
            >
              Log In
            </button>
          ) : (
            <button type="submit" disabled className="btn btn-large p-x-2 btn-inverse btn-loading">
              Logging In<span>.</span>
              <span>.</span>
              <span>.</span>
            </button>
          )}
=======
export const submitButton = css`
  justify-content: center;
  width: 100%;
`;
>>>>>>> 980b9306

export const LoginForm: FC<Props> = ({ displayForgotPassword, onSubmit, isLoggingIn, passwordHint, loginHint }) => {
  return (
    <div className={wrapperStyles}>
      <Form onSubmit={onSubmit} validateOn="onChange">
        {({ register, errors }) => (
          <>
            <Field label="Email or username" invalid={!!errors.user} error={errors.user?.message}>
              <Input
                autoFocus
                name="user"
                ref={register({ required: 'Email or username is required' })}
                placeholder={loginHint}
                aria-label={selectors.pages.Login.username}
              />
            </Field>
            <Field label="Password" invalid={!!errors.password} error={errors.password?.message}>
              <Input
                name="password"
                type="password"
                placeholder={passwordHint}
                ref={register({ required: 'Password is requireed' })}
                aria-label={selectors.pages.Login.password}
              />
            </Field>
            <Button aria-label={selectors.pages.Login.submit} className={submitButton} disabled={isLoggingIn}>
              {isLoggingIn ? 'Logging in...' : 'Log in'}
            </Button>
            {displayForgotPassword && (
              <a className={forgottenPasswordStyles} href="user/password/send-reset-email">
                Forgot your password?
              </a>
            )}
          </>
        )}
      </Form>
    </div>
  );
};<|MERGE_RESOLUTION|>--- conflicted
+++ resolved
@@ -24,61 +24,10 @@
   padding-bottom: 16px;
 `;
 
-<<<<<<< HEAD
-  render() {
-    return (
-      <form name="loginForm" className="login-form-group gf-form-group">
-        <div className="login-form">
-          <input
-            ref={(input: HTMLInputElement) => {
-              this.userInput = input;
-            }}
-            type="text"
-            name="user"
-            className="gf-form-input login-form-input"
-            required
-            placeholder={this.props.loginHint}
-            aria-label={e2e.pages.Login.selectors.username}
-            onChange={this.onChangeUsername}
-          />
-        </div>
-        <div className="login-form">
-          <input
-            type="password"
-            name="password"
-            className="gf-form-input login-form-input"
-            required
-            ng-model="formModel.password"
-            id="inputPassword"
-            placeholder={this.props.passwordHint}
-            aria-label={e2e.pages.Login.selectors.password}
-            onChange={this.onChangePassword}
-          />
-        </div>
-        <div className="login-button-group">
-          {!this.props.isLoggingIn ? (
-            <button
-              type="submit"
-              aria-label={e2e.pages.Login.selectors.submit}
-              className={`btn btn-large p-x-2 ${this.state.valid ? 'btn-primary' : 'btn-inverse'}`}
-              onClick={this.onSubmit}
-              disabled={!this.state.valid}
-            >
-              Log In
-            </button>
-          ) : (
-            <button type="submit" disabled className="btn btn-large p-x-2 btn-inverse btn-loading">
-              Logging In<span>.</span>
-              <span>.</span>
-              <span>.</span>
-            </button>
-          )}
-=======
 export const submitButton = css`
   justify-content: center;
   width: 100%;
 `;
->>>>>>> 980b9306
 
 export const LoginForm: FC<Props> = ({ displayForgotPassword, onSubmit, isLoggingIn, passwordHint, loginHint }) => {
   return (
