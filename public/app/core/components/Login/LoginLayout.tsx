import { cx, css, keyframes } from '@emotion/css';
import React, { useEffect, useState } from 'react';

import { GrafanaTheme2 } from '@grafana/data';
import { useStyles2, styleMixins } from '@grafana/ui';

import { Branding } from '../Branding/Branding';
import { BrandingSettings } from '../Branding/types';
import LoginFooter from '../Footer/LoginFooter';

interface InnerBoxProps {
  enterAnimation?: boolean;
}
export const InnerBox = ({ children, enterAnimation = true }: React.PropsWithChildren<InnerBoxProps>) => {
  const loginStyles = useStyles2(getLoginStyles);
  return <div className={cx(loginStyles.loginInnerBox, enterAnimation && loginStyles.enterAnimation)}>{children}</div>;
};

export interface LoginLayoutProps {
  /** Custom branding settings that can be used e.g. for previewing the Login page changes */
  branding?: BrandingSettings;
  isChangingPassword?: boolean;
}

export const LoginLayout = ({ children, branding, isChangingPassword }: React.PropsWithChildren<LoginLayoutProps>) => {
  const loginStyles = useStyles2(getLoginStyles);
  const [startAnim, setStartAnim] = useState(false);
  const subTitle = branding?.loginSubtitle ?? Branding.GetLoginSubTitle();
  const loginTitle = branding?.loginTitle ?? Branding.LoginTitle;
  const loginBoxBackground = branding?.loginBoxBackground || Branding.LoginBoxBackground();
  const loginLogo = branding?.loginLogo;
  const hideEdition = branding?.hideEdition ?? Branding.HideEdition;

  useEffect(() => setStartAnim(true), []);

  return (
    <Branding.LoginBackground
      className={cx(loginStyles.container, startAnim && loginStyles.loginAnim, branding?.loginBackground)}
    >
      <div className={loginStyles.loginMain}>
        <div className={cx(loginStyles.loginContent, loginBoxBackground, 'login-content-box')}>
          <div className={loginStyles.loginLogoWrapper}>
            <Branding.LoginLogo className={loginStyles.loginLogo} logo={loginLogo} />
            <div className={loginStyles.titleWrapper}>
              {isChangingPassword ? (
                <h1 className={loginStyles.mainTitle}>Update your password</h1>
              ) : (
                <>
                  <h1 className={loginStyles.mainTitle}>{loginTitle}</h1>
                  {subTitle && <h3 className={loginStyles.subTitle}>{subTitle}</h3>}
                </>
              )}
            </div>
          </div>
          <div className={loginStyles.loginOuterBox}>{children}</div>
        </div>
      </div>
<<<<<<< HEAD
      <LoginFooter />
=======
      {branding?.hideFooter ? <></> : <Footer hideEdition={hideEdition} customLinks={branding?.footerLinks} />}
>>>>>>> ae830f68
    </Branding.LoginBackground>
  );
};

const flyInAnimation = keyframes`
from{
  opacity: 0;
  transform: translate(-60px, 0px);
}

to{
  opacity: 1;
  transform: translate(0px, 0px);
}`;

export const getLoginStyles = (theme: GrafanaTheme2) => {
  return {
    loginMain: css({
      flexGrow: 1,
      display: 'flex',
      flexDirection: 'column',
      alignItems: 'center',
      justifyContent: 'center',
      minWidth: '100%',
    }),
    container: css({
      minHeight: '100%',
      backgroundPosition: 'center',
      backgroundRepeat: 'no-repeat',
      minWidth: '100%',
      marginLeft: 0,
      display: 'flex',
      flexDirection: 'column',
      alignItems: 'center',
      justifyContent: 'center',
    }),
    loginAnim: css`
      &:before {
        opacity: 1;
      }

      .login-content-box {
        opacity: 1;
      }
    `,
    submitButton: css`
      justify-content: center;
      width: 100%;
    `,
    loginLogo: css`
      width: 100%;
      max-width: 60px;
      margin-bottom: 15px;

      @media ${styleMixins.mediaUp(theme.v1.breakpoints.sm)} {
        max-width: 100px;
      }
    `,
    loginLogoWrapper: css`
      display: flex;
      align-items: center;
      justify-content: center;
      flex-direction: column;
      padding: ${theme.spacing(3)};
    `,
    titleWrapper: css`
      text-align: center;
    `,
    mainTitle: css`
      font-size: 22px;

      @media ${styleMixins.mediaUp(theme.v1.breakpoints.sm)} {
        font-size: 32px;
      }
    `,
    subTitle: css`
      font-size: ${theme.typography.size.md};
      color: ${theme.colors.text.secondary};
    `,
    loginContent: css`
      max-width: 478px;
      width: calc(100% - 2rem);
      display: flex;
      align-items: stretch;
      flex-direction: column;
      position: relative;
      justify-content: flex-start;
      z-index: 1;
      min-height: 320px;
      border-radius: ${theme.shape.borderRadius(4)};
      padding: ${theme.spacing(2, 0)};
      opacity: 0;
      transition: opacity 0.5s ease-in-out;

      @media ${styleMixins.mediaUp(theme.v1.breakpoints.sm)} {
        min-height: 320px;
        justify-content: center;
      }
    `,
    loginOuterBox: css`
      display: flex;
      overflow-y: hidden;
      align-items: center;
      justify-content: center;
    `,
    loginInnerBox: css`
      padding: ${theme.spacing(0, 2, 2, 2)};

      display: flex;
      flex-direction: column;
      align-items: center;
      justify-content: center;
      flex-grow: 1;
      max-width: 415px;
      width: 100%;
      transform: translate(0px, 0px);
      transition: 0.25s ease;
    `,
    enterAnimation: css`
      animation: ${flyInAnimation} ease-out 0.2s;
    `,
  };
};<|MERGE_RESOLUTION|>--- conflicted
+++ resolved
@@ -29,7 +29,6 @@
   const loginTitle = branding?.loginTitle ?? Branding.LoginTitle;
   const loginBoxBackground = branding?.loginBoxBackground || Branding.LoginBoxBackground();
   const loginLogo = branding?.loginLogo;
-  const hideEdition = branding?.hideEdition ?? Branding.HideEdition;
 
   useEffect(() => setStartAnim(true), []);
 
@@ -55,11 +54,8 @@
           <div className={loginStyles.loginOuterBox}>{children}</div>
         </div>
       </div>
-<<<<<<< HEAD
+      {/* @PERCONA */}
       <LoginFooter />
-=======
-      {branding?.hideFooter ? <></> : <Footer hideEdition={hideEdition} customLinks={branding?.footerLinks} />}
->>>>>>> ae830f68
     </Branding.LoginBackground>
   );
 };
