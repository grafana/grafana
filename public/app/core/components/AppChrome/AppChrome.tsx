import { css, cx } from '@emotion/css';
import React, { PropsWithChildren } from 'react';

import { GrafanaTheme2 } from '@grafana/data';
import { useStyles2 } from '@grafana/ui';
import { useGrafanaInternal } from 'app/core/context/GrafanaContextInternal';

import { MegaMenu } from '../MegaMenu/MegaMenu';

import { NavToolbar } from './NavToolbar';
import { TopSearchBar } from './TopSearchBar';
import { TOP_BAR_LEVEL_HEIGHT } from './types';

export interface Props extends PropsWithChildren<{}> {}

export function AppChrome({ children }: Props) {
  const styles = useStyles2(getStyles);
<<<<<<< HEAD
  const [searchBarHidden, toggleSearchBar] = useToggle(false); // repace with local storage
  const [megaMenuOpen, setMegaMenuOpen] = useState(false);
  const { config, chrome } = useGrafanaInternal();
  const state = chrome.useState();
=======
  const state = appChromeService.useState();
>>>>>>> e6a5b9ee

  if (state.chromeless || !config.featureToggles.topnav) {
    return <main className="main-view">{children} </main>;
  }

  return (
    <main className="main-view">
      <div className={styles.topNav}>
        {!state.searchBarHidden && <TopSearchBar />}
        <NavToolbar
          searchBarHidden={state.searchBarHidden}
          sectionNav={state.sectionNav}
          pageNav={state.pageNav}
          actions={state.actions}
          onToggleSearchBar={appChromeService.toggleSearchBar}
          onToggleMegaMenu={appChromeService.toggleMegaMenu}
        />
      </div>
      <div className={cx(styles.content, state.searchBarHidden && styles.contentNoSearchBar)}>{children}</div>
      {state.megaMenuOpen && (
        <MegaMenu searchBarHidden={state.searchBarHidden} onClose={appChromeService.toggleMegaMenu} />
      )}
    </main>
  );
}

const getStyles = (theme: GrafanaTheme2) => {
  const shadow = theme.isDark
    ? `0 0.6px 1.5px rgb(0 0 0), 0 2px 4px rgb(0 0 0 / 40%), 0 5px 10px rgb(0 0 0 / 23%)`
    : '0 0.6px 1.5px rgb(0 0 0 / 8%), 0 2px 4px rgb(0 0 0 / 6%), 0 5px 10px rgb(0 0 0 / 5%)';

  return {
    content: css({
      display: 'flex',
      flexDirection: 'column',
      paddingTop: TOP_BAR_LEVEL_HEIGHT * 2,
      flexGrow: 1,
      height: '100%',
    }),
    contentNoSearchBar: css({
      paddingTop: TOP_BAR_LEVEL_HEIGHT,
    }),
    topNav: css({
      display: 'flex',
      position: 'fixed',
      zIndex: theme.zIndex.navbarFixed,
      left: 0,
      right: 0,
      boxShadow: shadow,
      background: theme.colors.background.primary,
      flexDirection: 'column',
    }),
  };
};<|MERGE_RESOLUTION|>--- conflicted
+++ resolved
@@ -2,6 +2,7 @@
 import React, { PropsWithChildren } from 'react';
 
 import { GrafanaTheme2 } from '@grafana/data';
+import { config } from '@grafana/runtime';
 import { useStyles2 } from '@grafana/ui';
 import { useGrafanaInternal } from 'app/core/context/GrafanaContextInternal';
 
@@ -15,14 +16,8 @@
 
 export function AppChrome({ children }: Props) {
   const styles = useStyles2(getStyles);
-<<<<<<< HEAD
-  const [searchBarHidden, toggleSearchBar] = useToggle(false); // repace with local storage
-  const [megaMenuOpen, setMegaMenuOpen] = useState(false);
-  const { config, chrome } = useGrafanaInternal();
+  const { chrome } = useGrafanaInternal();
   const state = chrome.useState();
-=======
-  const state = appChromeService.useState();
->>>>>>> e6a5b9ee
 
   if (state.chromeless || !config.featureToggles.topnav) {
     return <main className="main-view">{children} </main>;
@@ -37,14 +32,12 @@
           sectionNav={state.sectionNav}
           pageNav={state.pageNav}
           actions={state.actions}
-          onToggleSearchBar={appChromeService.toggleSearchBar}
-          onToggleMegaMenu={appChromeService.toggleMegaMenu}
+          onToggleSearchBar={chrome.toggleSearchBar}
+          onToggleMegaMenu={chrome.toggleMegaMenu}
         />
       </div>
       <div className={cx(styles.content, state.searchBarHidden && styles.contentNoSearchBar)}>{children}</div>
-      {state.megaMenuOpen && (
-        <MegaMenu searchBarHidden={state.searchBarHidden} onClose={appChromeService.toggleMegaMenu} />
-      )}
+      {state.megaMenuOpen && <MegaMenu searchBarHidden={state.searchBarHidden} onClose={chrome.toggleMegaMenu} />}
     </main>
   );
 }
