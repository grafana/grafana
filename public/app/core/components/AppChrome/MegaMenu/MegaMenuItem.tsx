import { css, cx } from '@emotion/css';
import { useEffect, useRef } from 'react';
import * as React from 'react';
import { useLocation } from 'react-router-dom-v5-compat';
import { useLocalStorage } from 'react-use';

import { FeatureState, GrafanaTheme2, NavModelItem, toIconName } from '@grafana/data';
import { useStyles2, Text, IconButton, Icon, Stack, FeatureBadge } from '@grafana/ui';
import { useGrafana } from 'app/core/context/GrafanaContext';
import { Dot } from 'app/percona/shared/components/Elements/Dot';

import { Indent } from '../../Indent/Indent';

import { FeatureHighlight } from './FeatureHighlight';
import { MegaMenuItemText } from './MegaMenuItemText';
import { hasChildMatch } from './utils';

interface Props {
  link: NavModelItem;
  activeItem?: NavModelItem;
  onClick?: () => void;
  level?: number;
  onPin: (item: NavModelItem) => void;
  isPinned: (id?: string) => boolean;
}

const MAX_DEPTH = 2;

export function MegaMenuItem({ link, activeItem, level = 0, onClick, onPin, isPinned }: Props) {
  const { chrome } = useGrafana();
  const state = chrome.useState();
  const menuIsDocked = state.megaMenuDocked;
  const location = useLocation();
  const FeatureHighlightWrapper = link.highlightText ? FeatureHighlight : React.Fragment;
  const hasActiveChild = hasChildMatch(link, activeItem);
  const isActive = link === activeItem || (level === MAX_DEPTH && hasActiveChild);
  const [sectionExpanded, setSectionExpanded] = useLocalStorage(
    `grafana.navigation.expanded[${link.text}]`,
    Boolean(hasActiveChild)
  );
  const showExpandButton = level < MAX_DEPTH && Boolean(linkHasChildren(link) || link.emptyMessage);
  const item = useRef<HTMLLIElement>(null);

  const styles = useStyles2(getStyles);

  // expand parent sections if child is active
  useEffect(() => {
    if (hasActiveChild) {
      setSectionExpanded(true);
    }
  }, [hasActiveChild, location, menuIsDocked, setSectionExpanded]);

  // scroll active element into center if it's offscreen
  useEffect(() => {
    if (isActive && item.current && isElementOffscreen(item.current)) {
      item.current.scrollIntoView({
        block: 'center',
      });
    }
  }, [isActive]);

  if (!link.url) {
    return null;
  }

  let iconElement: React.JSX.Element | null = null;

  if (link.icon) {
    iconElement = <Icon className={styles.icon} name={toIconName(link.icon) ?? 'link'} size="lg" />;
  } else if (link.img) {
    iconElement = (
      <Stack width={3} justifyContent="center">
        <img className={styles.img} src={link.img} alt="" />
      </Stack>
    );
  }

  function getIconName(isExpanded: boolean) {
    return isExpanded ? 'angle-up' : 'angle-down';
  }

  return (
    <li ref={item} className={styles.listItem}>
      <div
        className={cx(styles.menuItem, {
          [styles.menuItemWithIcon]: Boolean(level === 0 && iconElement),
        })}
      >
        {level !== 0 && <Indent level={level === MAX_DEPTH ? level - 1 : level} spacing={3} />}
        {level === MAX_DEPTH && <div className={styles.itemConnector} />}
        <div className={styles.collapsibleSectionWrapper}>
          <MegaMenuItemText
            isActive={isActive}
            onClick={() => {
              link.onClick?.();
              onClick?.();
            }}
            target={link.target}
            url={link.url}
            onPin={() => onPin(link)}
            isPinned={isPinned(link.url)}
          >
            <div
              className={cx(styles.labelWrapper, {
                [styles.hasActiveChild]: hasActiveChild,
                // @PERCONA - show icons for inner items
                [styles.labelWrapperWithIcon]: Boolean(level <= 1 && link.icon),
              })}
            >
<<<<<<< HEAD
              {/* @PERCONA - show icons for inner items */}
              {level <= 1 && link.icon && (
                <FeatureHighlightWrapper>
                  <>
                    <Icon
                      className={styles.icon}
                      name={toIconName(link.icon) ?? 'link'}
                      size={level === 0 ? 'lg' : 'md'}
                    />
                    {/* @PERCONA */}
                    {!!link.showDot && <Dot left={23} top={0} />}
                  </>
                </FeatureHighlightWrapper>
              )}
              {/* @PERCONA */}
              <div className={styles.relativeText}>
                <Text truncate>{link.text}</Text>
                {/* @PERCONA */}
                {!!link.showDot && !link.icon && <Dot right={-8} top={2} />}
              </div>
=======
              {level === 0 && iconElement && <FeatureHighlightWrapper>{iconElement}</FeatureHighlightWrapper>}
              <Text truncate>{link.text}</Text>
              {link.isNew && <FeatureBadge featureState={FeatureState.new} />}
>>>>>>> 78ca78f5
            </div>
          </MegaMenuItemText>
        </div>
        <div className={styles.collapseButtonWrapper}>
          {showExpandButton && (
            <IconButton
              aria-label={`${sectionExpanded ? 'Collapse' : 'Expand'} section ${link.text}`}
              className={styles.collapseButton}
              onClick={() => setSectionExpanded(!sectionExpanded)}
              name={getIconName(Boolean(sectionExpanded))}
              size="md"
              variant="secondary"
            />
          )}
        </div>
      </div>
      {showExpandButton && sectionExpanded && (
        <ul className={styles.children}>
          {linkHasChildren(link) ? (
            link.children
              .filter((childLink) => !childLink.isCreateAction)
              .map((childLink) => (
                <MegaMenuItem
                  key={`${link.text}-${childLink.text}`}
                  link={childLink}
                  activeItem={activeItem}
                  onClick={onClick}
                  level={level + 1}
                  onPin={onPin}
                  isPinned={isPinned}
                />
              ))
          ) : (
            <div className={styles.emptyMessage} aria-live="polite">
              {link.emptyMessage}
            </div>
          )}
        </ul>
      )}
    </li>
  );
}

const getStyles = (theme: GrafanaTheme2) => ({
  icon: css({
    width: theme.spacing(3),
  }),
  img: css({
    height: theme.spacing(2),
    width: theme.spacing(2),
  }),
  listItem: css({
    flex: 1,
    maxWidth: '100%',
  }),
  menuItem: css({
    display: 'flex',
    alignItems: 'center',
    gap: theme.spacing(1),
    height: theme.spacing(4),
    paddingLeft: theme.spacing(0.5),
    position: 'relative',
  }),
  menuItemWithIcon: css({
    paddingLeft: theme.spacing(0),
  }),
  collapseButtonWrapper: css({
    display: 'flex',
    justifyContent: 'center',
    width: theme.spacing(3),
    flexShrink: 0,
  }),
  itemConnector: css({
    position: 'relative',
    height: '100%',
    width: theme.spacing(1.5),
    '&::before': {
      borderLeft: `1px solid ${theme.colors.border.medium}`,
      content: '""',
      height: '100%',
      right: 0,
      position: 'absolute',
      transform: 'translateX(50%)',
    },
  }),
  collapseButton: css({
    margin: 0,
  }),
  collapsibleSectionWrapper: css({
    alignItems: 'center',
    display: 'flex',
    flex: 1,
    height: '100%',
    minWidth: 0,
  }),
  labelWrapper: css({
    display: 'flex',
    alignItems: 'center',
    gap: theme.spacing(2),
    minWidth: 0,
    paddingLeft: theme.spacing(1),
  }),
  labelWrapperWithIcon: css({
    paddingLeft: theme.spacing(0.5),
  }),
  hasActiveChild: css({
    color: theme.colors.text.primary,
  }),
  children: css({
    display: 'flex',
    listStyleType: 'none',
    flexDirection: 'column',
  }),
  emptyMessage: css({
    color: theme.colors.text.secondary,
    fontStyle: 'italic',
    padding: theme.spacing(1, 1.5, 1, 7),
  }),
  // @PERCONA
  relativeText: css({
    position: 'relative',
  }),
});

function linkHasChildren(link: NavModelItem): link is NavModelItem & { children: NavModelItem[] } {
  return Boolean(link.children && link.children.length > 0);
}

function isElementOffscreen(element: HTMLElement) {
  const rect = element.getBoundingClientRect();
  return rect.bottom < 0 || rect.top >= window.innerHeight;
}<|MERGE_RESOLUTION|>--- conflicted
+++ resolved
@@ -107,7 +107,6 @@
                 [styles.labelWrapperWithIcon]: Boolean(level <= 1 && link.icon),
               })}
             >
-<<<<<<< HEAD
               {/* @PERCONA - show icons for inner items */}
               {level <= 1 && link.icon && (
                 <FeatureHighlightWrapper>
@@ -127,12 +126,8 @@
                 <Text truncate>{link.text}</Text>
                 {/* @PERCONA */}
                 {!!link.showDot && !link.icon && <Dot right={-8} top={2} />}
+                {link.isNew && <FeatureBadge featureState={FeatureState.new} />}
               </div>
-=======
-              {level === 0 && iconElement && <FeatureHighlightWrapper>{iconElement}</FeatureHighlightWrapper>}
-              <Text truncate>{link.text}</Text>
-              {link.isNew && <FeatureBadge featureState={FeatureState.new} />}
->>>>>>> 78ca78f5
             </div>
           </MegaMenuItemText>
         </div>
