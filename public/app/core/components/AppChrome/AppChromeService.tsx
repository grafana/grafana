--- conflicted
+++ resolved
@@ -13,11 +13,7 @@
 import { buildBreadcrumbs } from '../Breadcrumbs/utils';
 
 import { ReturnToPreviousProps } from './ReturnToPrevious/ReturnToPrevious';
-<<<<<<< HEAD
-import { HistoryEntry } from './types';
-=======
-import { TOP_BAR_LEVEL_HEIGHT } from './types';
->>>>>>> 3838fa5e
+import { HistoryEntry, TOP_BAR_LEVEL_HEIGHT } from './types';
 
 export interface AppChromeState {
   chromeless?: boolean;
