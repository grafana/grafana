--- conflicted
+++ resolved
@@ -146,7 +146,6 @@
     }
 
     let lastEntry = entries[0];
-<<<<<<< HEAD
 
     if (!lastEntry || lastEntry.name !== newPageNav.text) {
       lastEntry = { name: newPageNav.text, views: [], breadcrumbs, time: Date.now(), url: window.location.href };
@@ -160,13 +159,6 @@
       } else {
         entries = [lastEntry, ...entries];
       }
-=======
-    if (!lastEntry || lastEntry.name !== newPageNav.text) {
-      lastEntry = { name: newPageNav.text, views: [], breadcrumbs, time: Date.now(), url: window.location.href };
-    }
-    if (lastEntry !== entries[0]) {
-      entries = [lastEntry, ...entries];
->>>>>>> 54333473
     }
     return entries;
   }
