--- conflicted
+++ resolved
@@ -6,11 +6,8 @@
 import { contextSrv } from 'app/core/core';
 import { useSelector } from 'app/types';
 
-<<<<<<< HEAD
+import { NewsContainer } from './News/NewsContainer';
 import { OrganisationSwitcher } from './Organization/OrganisationSwitcher';
-=======
-import { NewsContainer } from './News/NewsContainer';
->>>>>>> 25bb926a
 import { TopNavBarMenu } from './TopBar/TopNavBarMenu';
 import { TopSearchBarInput } from './TopSearchBarInput';
 import { TOP_BAR_LEVEL_HEIGHT } from './types';
@@ -74,6 +71,7 @@
     }),
     leftContent: css({
       display: 'flex',
+      alignItems: 'center',
     }),
     logo: css({
       display: 'flex',
