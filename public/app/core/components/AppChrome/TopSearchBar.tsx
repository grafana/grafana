--- conflicted
+++ resolved
@@ -6,13 +6,7 @@
 import { contextSrv } from 'app/core/core';
 import { useSelector } from 'app/types';
 
-<<<<<<< HEAD
-import { enrichConfigItems, enrichWithInteractionTracking } from '../NavBar/utils';
-import { OrgSwitcher } from '../OrgSwitcher';
-
 import { News } from './News';
-=======
->>>>>>> 5a1f004f
 import { TopNavBarMenu } from './TopBar/TopNavBarMenu';
 import { TopSearchBarInput } from './TopSearchBarInput';
 import { TOP_BAR_LEVEL_HEIGHT } from './types';
