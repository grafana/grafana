import React, { ButtonHTMLAttributes } from 'react';
<<<<<<< HEAD
import { css } from 'emotion';
import { GrafanaTheme } from '@grafana/data';
import { stylesFactory, useTheme, Tooltip, selectThemeVariant, Icon } from '@grafana/ui';
=======
import { IconButton } from '@grafana/ui';
import { e2e } from '@grafana/e2e';
>>>>>>> 1ba8f164

export interface Props extends ButtonHTMLAttributes<HTMLButtonElement> {
  surface: 'body' | 'panel';
}

export const BackButton: React.FC<Props> = ({ surface, onClick }) => {
  return (
<<<<<<< HEAD
    <Tooltip content="Go back (Esc)" placement="bottom">
      <button className={styles.wrapper} {...props}>
        <Icon name="arrow-left" size="xl" />
      </button>
    </Tooltip>
  );
};

BackButton.displayName = 'BackButton';

const getStyles = stylesFactory((theme: GrafanaTheme) => {
  const hoverColor = selectThemeVariant({ dark: theme.colors.gray15, light: theme.colors.gray85 }, theme.type);

  return {
    wrapper: css`
      background: transparent;
      border: none;
      padding: 0;
      margin: 0;
      outline: none;
      box-shadow: none;
      display: flex;
      align-items: center;
      justify-content: center;
      position: relative;

      &:before {
        content: '';
        display: block;
        opacity: 1;
        position: absolute;
        transition-duration: 0.2s;
        transition-timing-function: cubic-bezier(0.4, 0, 0.2, 1);
        z-index: -1;
        bottom: -10px;
        left: -10px;
        right: -10px;
        top: -10px;
        background: none;
        border-radius: 50%;
        box-sizing: border-box;
        transform: scale(0);
        transition-property: transform, opacity;
      }

      &:hover {
        &:before {
          background-color: ${hoverColor};
          border: none;
          box-shadow: none;
          opacity: 1;
          transform: scale(0.8);
        }
      }
    `,
  };
});
=======
    <IconButton
      name="arrow-left"
      tooltip="Go back (Esc)"
      tooltipPlacement="bottom"
      size="xxl"
      surface={surface}
      aria-label={e2e.pages.Components.BackButton.selectors.backArrow}
      onClick={onClick}
    />
  );
};

BackButton.displayName = 'BackButton';
>>>>>>> 1ba8f164
<|MERGE_RESOLUTION|>--- conflicted
+++ resolved
@@ -1,12 +1,6 @@
 import React, { ButtonHTMLAttributes } from 'react';
-<<<<<<< HEAD
-import { css } from 'emotion';
-import { GrafanaTheme } from '@grafana/data';
-import { stylesFactory, useTheme, Tooltip, selectThemeVariant, Icon } from '@grafana/ui';
-=======
 import { IconButton } from '@grafana/ui';
 import { e2e } from '@grafana/e2e';
->>>>>>> 1ba8f164
 
 export interface Props extends ButtonHTMLAttributes<HTMLButtonElement> {
   surface: 'body' | 'panel';
@@ -14,65 +8,6 @@
 
 export const BackButton: React.FC<Props> = ({ surface, onClick }) => {
   return (
-<<<<<<< HEAD
-    <Tooltip content="Go back (Esc)" placement="bottom">
-      <button className={styles.wrapper} {...props}>
-        <Icon name="arrow-left" size="xl" />
-      </button>
-    </Tooltip>
-  );
-};
-
-BackButton.displayName = 'BackButton';
-
-const getStyles = stylesFactory((theme: GrafanaTheme) => {
-  const hoverColor = selectThemeVariant({ dark: theme.colors.gray15, light: theme.colors.gray85 }, theme.type);
-
-  return {
-    wrapper: css`
-      background: transparent;
-      border: none;
-      padding: 0;
-      margin: 0;
-      outline: none;
-      box-shadow: none;
-      display: flex;
-      align-items: center;
-      justify-content: center;
-      position: relative;
-
-      &:before {
-        content: '';
-        display: block;
-        opacity: 1;
-        position: absolute;
-        transition-duration: 0.2s;
-        transition-timing-function: cubic-bezier(0.4, 0, 0.2, 1);
-        z-index: -1;
-        bottom: -10px;
-        left: -10px;
-        right: -10px;
-        top: -10px;
-        background: none;
-        border-radius: 50%;
-        box-sizing: border-box;
-        transform: scale(0);
-        transition-property: transform, opacity;
-      }
-
-      &:hover {
-        &:before {
-          background-color: ${hoverColor};
-          border: none;
-          box-shadow: none;
-          opacity: 1;
-          transform: scale(0.8);
-        }
-      }
-    `,
-  };
-});
-=======
     <IconButton
       name="arrow-left"
       tooltip="Go back (Esc)"
@@ -85,5 +20,4 @@
   );
 };
 
-BackButton.displayName = 'BackButton';
->>>>>>> 1ba8f164
+BackButton.displayName = 'BackButton';