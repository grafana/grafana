import React, { PureComponent } from 'react';
<<<<<<< HEAD
import { Select, Icon } from '@grafana/ui';
=======
import { LegacyForms } from '@grafana/ui';
>>>>>>> 2d48bb89
import { SelectableValue } from '@grafana/data';
import { dashboardPermissionLevels, DashboardAcl, PermissionLevel } from 'app/types/acl';
import { FolderInfo } from 'app/types';
const { Select } = LegacyForms;

const setClassNameHelper = (inherited: boolean) => {
  return inherited ? 'gf-form-disabled' : '';
};

function ItemAvatar({ item }: { item: DashboardAcl }) {
  if (item.userAvatarUrl) {
    return <img className="filter-table__avatar" src={item.userAvatarUrl} />;
  }
  if (item.teamAvatarUrl) {
    return <img className="filter-table__avatar" src={item.teamAvatarUrl} />;
  }
  if (item.role === 'Editor') {
    return <Icon size="lg" name="edit" />;
  }

  return <Icon size="lg" name="eye" />;
}

function ItemDescription({ item }: { item: DashboardAcl }) {
  if (item.userId) {
    return <span className="filter-table__weak-italic">(User)</span>;
  }
  if (item.teamId) {
    return <span className="filter-table__weak-italic">(Team)</span>;
  }
  return <span className="filter-table__weak-italic">(Role)</span>;
}

interface Props {
  item: DashboardAcl;
  onRemoveItem: (item: DashboardAcl) => void;
  onPermissionChanged: (item: DashboardAcl, level: PermissionLevel) => void;
  folderInfo?: FolderInfo;
}

export default class PermissionsListItem extends PureComponent<Props> {
  onPermissionChanged = (option: SelectableValue<PermissionLevel>) => {
    this.props.onPermissionChanged(this.props.item, option.value);
  };

  onRemoveItem = () => {
    this.props.onRemoveItem(this.props.item);
  };

  render() {
    const { item, folderInfo } = this.props;
    const inheritedFromRoot = item.dashboardId === -1 && !item.inherited;
    const currentPermissionLevel = dashboardPermissionLevels.find(dp => dp.value === item.permission);

    return (
      <tr className={setClassNameHelper(item.inherited)}>
        <td style={{ width: '1%' }}>
          <ItemAvatar item={item} />
        </td>
        <td style={{ width: '90%' }}>
          {item.name} <ItemDescription item={item} />
        </td>
        <td>
          {item.inherited && folderInfo && (
            <em className="muted no-wrap">
              Inherited from folder{' '}
              <a className="text-link" href={`${folderInfo.url}/permissions`}>
                {folderInfo.title}
              </a>{' '}
            </em>
          )}
          {inheritedFromRoot && <em className="muted no-wrap">Default Permission</em>}
        </td>
        <td className="query-keyword">Can</td>
        <td>
          <div className="gf-form">
            <Select
              isSearchable={false}
              options={dashboardPermissionLevels}
              onChange={this.onPermissionChanged}
              isDisabled={item.inherited}
              className="gf-form-select-box__control--menu-right"
              value={currentPermissionLevel}
            />
          </div>
        </td>
        <td>
          {!item.inherited ? (
            <a className="btn btn-danger btn-small" onClick={this.onRemoveItem}>
              <Icon name="times" />
            </a>
          ) : (
            <button className="btn btn-inverse btn-small">
              <Icon name="lock" />
            </button>
          )}
        </td>
      </tr>
    );
  }
}<|MERGE_RESOLUTION|>--- conflicted
+++ resolved
@@ -1,9 +1,5 @@
 import React, { PureComponent } from 'react';
-<<<<<<< HEAD
-import { Select, Icon } from '@grafana/ui';
-=======
-import { LegacyForms } from '@grafana/ui';
->>>>>>> 2d48bb89
+import { LegacyForms, Icon } from '@grafana/ui';
 import { SelectableValue } from '@grafana/data';
 import { dashboardPermissionLevels, DashboardAcl, PermissionLevel } from 'app/types/acl';
 import { FolderInfo } from 'app/types';
