import React, { FC, useEffect } from 'react';
import { useAsyncFn } from 'react-use';

import { contextSrv } from 'app/core/core';
import { Role, OrgRole, AccessControlAction } from 'app/types';

import { RolePicker } from './RolePicker';
import { fetchUserRoles, updateUserRoles } from './api';

export interface Props {
  builtInRole: OrgRole;
  userId: number;
  orgId?: number;
  onBuiltinRoleChange: (newRole: OrgRole) => void;
  roleOptions: Role[];
  builtInRoles?: { [key: string]: Role[] };
  disabled?: boolean;
  builtinRolesDisabled?: boolean;
<<<<<<< HEAD
=======
  updateDisabled?: boolean;
  onApplyRoles?: (newRoles: Role[], userId: number, orgId: number | undefined) => void;
  pendingRoles?: Role[];
>>>>>>> 0ca4ccfa
}

export const UserRolePicker: FC<Props> = ({
  builtInRole,
  userId,
  orgId,
  onBuiltinRoleChange,
  roleOptions,
  builtInRoles,
  disabled,
  builtinRolesDisabled,
<<<<<<< HEAD
=======
  updateDisabled,
  onApplyRoles,
  pendingRoles,
>>>>>>> 0ca4ccfa
}) => {
  const [{ loading, value: appliedRoles = [] }, getUserRoles] = useAsyncFn(async () => {
    try {
      if (updateDisabled) {
        if (pendingRoles?.length! > 0) {
          return pendingRoles;
        }
      }
      if (contextSrv.hasPermission(AccessControlAction.ActionUserRolesList)) {
        return await fetchUserRoles(userId, orgId);
      }
    } catch (e) {
      // TODO handle error
      console.error('Error loading options');
    }
    return [];
  }, [orgId, userId, pendingRoles]);

  useEffect(() => {
    // only load roles when there is an Org selected
    if (orgId) {
      getUserRoles();
    }
  }, [orgId, getUserRoles, pendingRoles]);

  const onRolesChange = async (roles: Role[]) => {
    if (!updateDisabled) {
      await updateUserRoles(roles, userId, orgId);
      await getUserRoles();
    } else {
      if (onApplyRoles) {
        onApplyRoles(roles, userId, orgId);
      }
    }
  };

  return (
    <RolePicker
      appliedRoles={appliedRoles}
      builtInRole={builtInRole}
      onRolesChange={onRolesChange}
      onBuiltinRoleChange={onBuiltinRoleChange}
      roleOptions={roleOptions}
      builtInRoles={builtInRoles}
      isLoading={loading}
      disabled={disabled}
      builtinRolesDisabled={builtinRolesDisabled}
<<<<<<< HEAD
    />
  );
};

export const fetchRoleOptions = async (orgId?: number, query?: string): Promise<Role[]> => {
  let rolesUrl = '/api/access-control/roles?delegatable=true';
  if (orgId) {
    rolesUrl += `&targetOrgId=${orgId}`;
  }
  const roles = await getBackendSrv().get(rolesUrl);
  if (!roles || !roles.length) {
    return [];
  }
  return roles;
};

export const fetchBuiltinRoles = (orgId?: number): Promise<{ [key: string]: Role[] }> => {
  let builtinRolesUrl = '/api/access-control/builtin-roles';
  if (orgId) {
    builtinRolesUrl += `?targetOrgId=${orgId}`;
  }
  return getBackendSrv().get(builtinRolesUrl);
};

export const fetchUserRoles = async (userId: number, orgId?: number): Promise<Role[]> => {
  let userRolesUrl = `/api/access-control/users/${userId}/roles`;
  if (orgId) {
    userRolesUrl += `?targetOrgId=${orgId}`;
  }
  try {
    const roles = await getBackendSrv().get(userRolesUrl);
    if (!roles || !roles.length) {
      return [];
    }
    return roles;
  } catch (error) {
    error.isHandled = true;
    return [];
  }
};

export const updateUserRoles = (roleUids: string[], userId: number, orgId?: number) => {
  let userRolesUrl = `/api/access-control/users/${userId}/roles`;
  if (orgId) {
    userRolesUrl += `?targetOrgId=${orgId}`;
  }
  return getBackendSrv().put(userRolesUrl, {
    orgId,
    roleUids,
  });
=======
      showBuiltInRole
      updateDisabled={updateDisabled || false}
    />
  );
>>>>>>> 0ca4ccfa
};<|MERGE_RESOLUTION|>--- conflicted
+++ resolved
@@ -16,12 +16,9 @@
   builtInRoles?: { [key: string]: Role[] };
   disabled?: boolean;
   builtinRolesDisabled?: boolean;
-<<<<<<< HEAD
-=======
   updateDisabled?: boolean;
   onApplyRoles?: (newRoles: Role[], userId: number, orgId: number | undefined) => void;
   pendingRoles?: Role[];
->>>>>>> 0ca4ccfa
 }
 
 export const UserRolePicker: FC<Props> = ({
@@ -33,12 +30,9 @@
   builtInRoles,
   disabled,
   builtinRolesDisabled,
-<<<<<<< HEAD
-=======
   updateDisabled,
   onApplyRoles,
   pendingRoles,
->>>>>>> 0ca4ccfa
 }) => {
   const [{ loading, value: appliedRoles = [] }, getUserRoles] = useAsyncFn(async () => {
     try {
@@ -86,61 +80,8 @@
       isLoading={loading}
       disabled={disabled}
       builtinRolesDisabled={builtinRolesDisabled}
-<<<<<<< HEAD
-    />
-  );
-};
-
-export const fetchRoleOptions = async (orgId?: number, query?: string): Promise<Role[]> => {
-  let rolesUrl = '/api/access-control/roles?delegatable=true';
-  if (orgId) {
-    rolesUrl += `&targetOrgId=${orgId}`;
-  }
-  const roles = await getBackendSrv().get(rolesUrl);
-  if (!roles || !roles.length) {
-    return [];
-  }
-  return roles;
-};
-
-export const fetchBuiltinRoles = (orgId?: number): Promise<{ [key: string]: Role[] }> => {
-  let builtinRolesUrl = '/api/access-control/builtin-roles';
-  if (orgId) {
-    builtinRolesUrl += `?targetOrgId=${orgId}`;
-  }
-  return getBackendSrv().get(builtinRolesUrl);
-};
-
-export const fetchUserRoles = async (userId: number, orgId?: number): Promise<Role[]> => {
-  let userRolesUrl = `/api/access-control/users/${userId}/roles`;
-  if (orgId) {
-    userRolesUrl += `?targetOrgId=${orgId}`;
-  }
-  try {
-    const roles = await getBackendSrv().get(userRolesUrl);
-    if (!roles || !roles.length) {
-      return [];
-    }
-    return roles;
-  } catch (error) {
-    error.isHandled = true;
-    return [];
-  }
-};
-
-export const updateUserRoles = (roleUids: string[], userId: number, orgId?: number) => {
-  let userRolesUrl = `/api/access-control/users/${userId}/roles`;
-  if (orgId) {
-    userRolesUrl += `?targetOrgId=${orgId}`;
-  }
-  return getBackendSrv().put(userRolesUrl, {
-    orgId,
-    roleUids,
-  });
-=======
       showBuiltInRole
       updateDisabled={updateDisabled || false}
     />
   );
->>>>>>> 0ca4ccfa
 };