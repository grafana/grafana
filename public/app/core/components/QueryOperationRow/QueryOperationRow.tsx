import { css } from '@emotion/css';
import React, { useCallback, useState } from 'react';
<<<<<<< HEAD
import { Icon, ReactUtils, stylesFactory, useTheme } from '@grafana/ui';
import { GrafanaTheme } from '@grafana/data';
import { css, cx } from '@emotion/css';
import { useUpdateEffect } from 'react-use';
=======
>>>>>>> 0ca4ccfa
import { Draggable } from 'react-beautiful-dnd';
import { useUpdateEffect } from 'react-use';

import { GrafanaTheme } from '@grafana/data';
import { reportInteraction } from '@grafana/runtime';
import { ReactUtils, stylesFactory, useTheme } from '@grafana/ui';

import { QueryOperationRowHeader } from './QueryOperationRowHeader';

interface QueryOperationRowProps {
  index: number;
  id: string;
  title?: string;
  headerElement?: QueryOperationRowRenderProp;
  actions?: QueryOperationRowRenderProp;
  onOpen?: () => void;
  onClose?: () => void;
  children: React.ReactNode;
  isOpen?: boolean;
  draggable?: boolean;
  disabled?: boolean;
}

export type QueryOperationRowRenderProp = ((props: QueryOperationRowRenderProps) => React.ReactNode) | React.ReactNode;

export interface QueryOperationRowRenderProps {
  isOpen: boolean;
  onOpen: () => void;
  onClose: () => void;
}

export const QueryOperationRow: React.FC<QueryOperationRowProps> = ({
  children,
  actions,
  title,
  headerElement,
  onClose,
  onOpen,
  isOpen,
  disabled,
  draggable,
  index,
  id,
}: QueryOperationRowProps) => {
  const [isContentVisible, setIsContentVisible] = useState(isOpen !== undefined ? isOpen : true);
  const theme = useTheme();
  const styles = getQueryOperationRowStyles(theme);
  const onRowToggle = useCallback(() => {
    setIsContentVisible(!isContentVisible);
  }, [isContentVisible, setIsContentVisible]);

  const reportDragMousePosition = useCallback((e) => {
    // When drag detected react-beautiful-dnd will preventDefault the event
    // Ref: https://github.com/atlassian/react-beautiful-dnd/blob/master/docs/guides/how-we-use-dom-events.md#a-mouse-drag-has-started-and-the-user-is-now-dragging
    if (e.defaultPrevented) {
      const rect = e.currentTarget.getBoundingClientRect();
      var x = e.clientX - rect.left;
      var y = e.clientY - rect.top;

      // report relative mouse position within the header element
      reportInteraction('query_row_reorder_drag_position', {
        x: x / rect.width,
        y: y / rect.height,
        width: rect.width,
        height: rect.height,
      });
    }
  }, []);

  useUpdateEffect(() => {
    if (isContentVisible) {
      if (onOpen) {
        onOpen();
      }
    } else {
      if (onClose) {
        onClose();
      }
    }
  }, [isContentVisible]);

  const renderPropArgs: QueryOperationRowRenderProps = {
    isOpen: isContentVisible,
    onOpen: () => {
      setIsContentVisible(true);
    },
    onClose: () => {
      setIsContentVisible(false);
    },
  };

  const titleElement = title && ReactUtils.renderOrCallToRender(title, renderPropArgs);
  const actionsElement = actions && ReactUtils.renderOrCallToRender(actions, renderPropArgs);
  const headerElementRendered = headerElement && ReactUtils.renderOrCallToRender(headerElement, renderPropArgs);
<<<<<<< HEAD

  const rowHeader = (
    <div className={styles.header}>
      <div className={styles.column}>
        <Icon
          name={isContentVisible ? 'angle-down' : 'angle-right'}
          className={styles.collapseIcon}
          onClick={onRowToggle}
        />
        {title && (
          <div className={styles.titleWrapper} onClick={onRowToggle} aria-label="Query operation row title">
            <div className={cx(styles.title, disabled && styles.disabled)}>{titleElement}</div>
          </div>
        )}
        {headerElementRendered}
      </div>

      <div className={styles.column}>
        {actionsElement}
        {draggable && (
          <Icon title="Drag and drop to reorder" name="draggabledots" size="lg" className={styles.dragIcon} />
        )}
      </div>
    </div>
  );
=======
>>>>>>> 0ca4ccfa

  if (draggable) {
    return (
      <Draggable draggableId={id} index={index}>
        {(provided) => {
          return (
            <>
              <div ref={provided.innerRef} className={styles.wrapper} {...provided.draggableProps}>
                <div>
                  <QueryOperationRowHeader
                    actionsElement={actionsElement}
                    disabled={disabled}
                    draggable
                    dragHandleProps={provided.dragHandleProps}
                    headerElement={headerElementRendered}
                    isContentVisible={isContentVisible}
                    onRowToggle={onRowToggle}
                    reportDragMousePosition={reportDragMousePosition}
                    titleElement={titleElement}
                  />
                </div>
                {isContentVisible && <div className={styles.content}>{children}</div>}
              </div>
            </>
          );
        }}
      </Draggable>
    );
  }

  return (
    <div className={styles.wrapper}>
      <QueryOperationRowHeader
        actionsElement={actionsElement}
        disabled={disabled}
        draggable={false}
        headerElement={headerElementRendered}
        isContentVisible={isContentVisible}
        onRowToggle={onRowToggle}
        reportDragMousePosition={reportDragMousePosition}
        titleElement={titleElement}
      />
      {isContentVisible && <div className={styles.content}>{children}</div>}
    </div>
  );
};

const getQueryOperationRowStyles = stylesFactory((theme: GrafanaTheme) => {
  return {
    wrapper: css`
      margin-bottom: ${theme.spacing.md};
    `,
    content: css`
      margin: ${theme.spacing.md};
    `,
  };
});

QueryOperationRow.displayName = 'QueryOperationRow';<|MERGE_RESOLUTION|>--- conflicted
+++ resolved
@@ -1,12 +1,5 @@
 import { css } from '@emotion/css';
 import React, { useCallback, useState } from 'react';
-<<<<<<< HEAD
-import { Icon, ReactUtils, stylesFactory, useTheme } from '@grafana/ui';
-import { GrafanaTheme } from '@grafana/data';
-import { css, cx } from '@emotion/css';
-import { useUpdateEffect } from 'react-use';
-=======
->>>>>>> 0ca4ccfa
 import { Draggable } from 'react-beautiful-dnd';
 import { useUpdateEffect } from 'react-use';
 
@@ -101,34 +94,6 @@
   const titleElement = title && ReactUtils.renderOrCallToRender(title, renderPropArgs);
   const actionsElement = actions && ReactUtils.renderOrCallToRender(actions, renderPropArgs);
   const headerElementRendered = headerElement && ReactUtils.renderOrCallToRender(headerElement, renderPropArgs);
-<<<<<<< HEAD
-
-  const rowHeader = (
-    <div className={styles.header}>
-      <div className={styles.column}>
-        <Icon
-          name={isContentVisible ? 'angle-down' : 'angle-right'}
-          className={styles.collapseIcon}
-          onClick={onRowToggle}
-        />
-        {title && (
-          <div className={styles.titleWrapper} onClick={onRowToggle} aria-label="Query operation row title">
-            <div className={cx(styles.title, disabled && styles.disabled)}>{titleElement}</div>
-          </div>
-        )}
-        {headerElementRendered}
-      </div>
-
-      <div className={styles.column}>
-        {actionsElement}
-        {draggable && (
-          <Icon title="Drag and drop to reorder" name="draggabledots" size="lg" className={styles.dragIcon} />
-        )}
-      </div>
-    </div>
-  );
-=======
->>>>>>> 0ca4ccfa
 
   if (draggable) {
     return (
@@ -182,7 +147,8 @@
       margin-bottom: ${theme.spacing.md};
     `,
     content: css`
-      margin: ${theme.spacing.md};
+      margin-top: ${theme.spacing.inlineFormMargin};
+      margin-left: ${theme.spacing.lg};
     `,
   };
 });
