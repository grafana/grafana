import { css, cx } from '@emotion/css';
import React, { createRef, MutableRefObject, PureComponent } from 'react';
import SplitPane, { Split } from 'react-split-pane';

import { GrafanaTheme2 } from '@grafana/data';
import { config } from 'app/core/config';

interface Props {
  splitOrientation?: Split;
  paneSize: number;
  splitVisible?: boolean;
<<<<<<< HEAD
  minSize?: number;
  maxSize?: number;
  primary?: 'first' | 'second';
  onDragFinished?: (size?: number) => void;
  paneStyle?: React.CSSProperties;
=======
  maxSize?: number;
  primary?: 'first' | 'second';
  onDragFinished?: (size?: number) => void;
>>>>>>> 2055d922
  secondaryPaneStyle?: React.CSSProperties;
}

export class SplitPaneWrapper extends PureComponent<Props> {
<<<<<<< HEAD
  refToken: MutableRefObject<number | null> = createRef();
=======
  //requestAnimationFrame reference
  rafToken: MutableRefObject<number | null> = createRef();
>>>>>>> 2055d922

  componentDidMount() {
    window.addEventListener('resize', this.updateSplitPaneSize);
  }

  componentWillUnmount() {
    window.removeEventListener('resize', this.updateSplitPaneSize);
  }

  updateSplitPaneSize = () => {
    if (this.refToken.current !== undefined) {
      window.cancelAnimationFrame(this.refToken.current!);
    }
    this.refToken.current = window.requestAnimationFrame(() => {
      this.forceUpdate();
    });
  };

  onDragFinished = (size?: number) => {
    document.body.style.cursor = 'auto';

    if (this.props.onDragFinished && size !== undefined) {
      this.props.onDragFinished(size);
    }
  };

  onDragStarted = () => {
    document.body.style.cursor = this.props.splitOrientation === 'horizontal' ? 'row-resize' : 'col-resize';
  };

  render() {
<<<<<<< HEAD
    const {
      paneSize,
      splitOrientation,
      maxSize,
      minSize,
      primary,
      paneStyle,
      secondaryPaneStyle,
      splitVisible = true,
    } = this.props;

=======
    const { paneSize, splitOrientation, maxSize, primary, secondaryPaneStyle } = this.props;
>>>>>>> 2055d922
    // Limit options pane width to 90% of screen.
    const styles = getStyles(config.theme2, splitVisible);

    // Need to handle when width is relative. ie a percentage of the viewport
    const paneSizePx =
      paneSize <= 1
        ? paneSize * (splitOrientation === 'horizontal' ? window.innerHeight : window.innerWidth)
        : paneSize;

    return (
      <SplitPane
        split={splitOrientation}
<<<<<<< HEAD
        minSize={minSize}
        maxSize={maxSize}
        size={splitVisible ? paneSizePx : 0}
        primary={splitVisible ? primary : 'second'}
        resizerClassName={splitOrientation === 'horizontal' ? styles.resizerH : styles.resizerV}
        onDragStarted={() => this.onDragStarted()}
        onDragFinished={(size) => this.onDragFinished(size)}
        paneStyle={paneStyle}
=======
        maxSize={maxSize}
        size={paneSizePx}
        primary={primary}
        resizerClassName={splitOrientation === 'horizontal' ? styles.resizerH : styles.resizerV}
        onDragStarted={() => this.onDragStarted()}
        onDragFinished={(size) => this.onDragFinished(size)}
>>>>>>> 2055d922
        pane2Style={secondaryPaneStyle}
      >
        {this.props.children}
      </SplitPane>
    );
  }
}

const getStyles = (theme: GrafanaTheme2, hasSplit: boolean) => {
  const handleColor = theme.v1.palette.blue95;
  const paneSpacing = theme.spacing(2);

  const resizer = css`
    position: relative;
    display: ${hasSplit ? 'block' : 'none'};

    &::before {
      content: '';
      position: absolute;
      transition: 0.2s border-color ease-in-out;
    }

    &::after {
      background: ${theme.components.panel.borderColor};
      content: '';
      position: absolute;
      left: 50%;
      top: 50%;
      transition: 0.2s background ease-in-out;
      transform: translate(-50%, -50%);
      border-radius: 4px;
    }

    &:hover {
      &::before {
        border-color: ${handleColor};
      }

      &::after {
        background: ${handleColor};
      }
    }
  `;

  return {
    singleLeftPane: css`
      height: 100%;
      position: absolute;
      overflow: hidden;
      width: 100%;
    `,
    resizerV: cx(
      resizer,
      css`
        cursor: col-resize;
        width: ${paneSpacing};

        &::before {
          border-right: 1px solid transparent;
          height: 100%;
          left: 50%;
          transform: translateX(-50%);
        }

        &::after {
          height: 200px;
          width: 4px;
        }
      `
    ),
    resizerH: cx(
      resizer,
      css`
        height: ${paneSpacing};
        cursor: row-resize;
        margin-left: ${paneSpacing};

        &::before {
          border-top: 1px solid transparent;
          top: 50%;
          transform: translateY(-50%);
          width: 100%;
        }

        &::after {
          height: 4px;
          width: 200px;
        }
      `
    ),
  };
};<|MERGE_RESOLUTION|>--- conflicted
+++ resolved
@@ -9,27 +9,17 @@
   splitOrientation?: Split;
   paneSize: number;
   splitVisible?: boolean;
-<<<<<<< HEAD
   minSize?: number;
   maxSize?: number;
   primary?: 'first' | 'second';
   onDragFinished?: (size?: number) => void;
   paneStyle?: React.CSSProperties;
-=======
-  maxSize?: number;
-  primary?: 'first' | 'second';
-  onDragFinished?: (size?: number) => void;
->>>>>>> 2055d922
   secondaryPaneStyle?: React.CSSProperties;
 }
 
 export class SplitPaneWrapper extends PureComponent<Props> {
-<<<<<<< HEAD
-  refToken: MutableRefObject<number | null> = createRef();
-=======
   //requestAnimationFrame reference
   rafToken: MutableRefObject<number | null> = createRef();
->>>>>>> 2055d922
 
   componentDidMount() {
     window.addEventListener('resize', this.updateSplitPaneSize);
@@ -40,10 +30,10 @@
   }
 
   updateSplitPaneSize = () => {
-    if (this.refToken.current !== undefined) {
-      window.cancelAnimationFrame(this.refToken.current!);
+    if (this.rafToken.current !== undefined) {
+      window.cancelAnimationFrame(this.rafToken.current!);
     }
-    this.refToken.current = window.requestAnimationFrame(() => {
+    this.rafToken.current = window.requestAnimationFrame(() => {
       this.forceUpdate();
     });
   };
@@ -61,7 +51,6 @@
   };
 
   render() {
-<<<<<<< HEAD
     const {
       paneSize,
       splitOrientation,
@@ -73,9 +62,6 @@
       splitVisible = true,
     } = this.props;
 
-=======
-    const { paneSize, splitOrientation, maxSize, primary, secondaryPaneStyle } = this.props;
->>>>>>> 2055d922
     // Limit options pane width to 90% of screen.
     const styles = getStyles(config.theme2, splitVisible);
 
@@ -88,7 +74,6 @@
     return (
       <SplitPane
         split={splitOrientation}
-<<<<<<< HEAD
         minSize={minSize}
         maxSize={maxSize}
         size={splitVisible ? paneSizePx : 0}
@@ -97,14 +82,6 @@
         onDragStarted={() => this.onDragStarted()}
         onDragFinished={(size) => this.onDragFinished(size)}
         paneStyle={paneStyle}
-=======
-        maxSize={maxSize}
-        size={paneSizePx}
-        primary={primary}
-        resizerClassName={splitOrientation === 'horizontal' ? styles.resizerH : styles.resizerV}
-        onDragStarted={() => this.onDragStarted()}
-        onDragFinished={(size) => this.onDragFinished(size)}
->>>>>>> 2055d922
         pane2Style={secondaryPaneStyle}
       >
         {this.props.children}
