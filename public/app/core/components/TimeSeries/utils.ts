--- conflicted
+++ resolved
@@ -165,13 +165,10 @@
         theme,
         grid: { show: i === 0 && xField.config.custom?.axisGridShow },
         filter: filterTicks,
-<<<<<<< HEAD
-        ...xAxisConfig,
-=======
         formatValue: xField.config.unit?.startsWith('time:')
           ? (v, decimals) => xField.display!(v, decimals).text
           : undefined,
->>>>>>> 05dc9b2b
+        ...xAxisConfig,
       });
     }
 
