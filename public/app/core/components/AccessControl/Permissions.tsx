import { css } from '@emotion/css';
import { sortBy } from 'lodash';
import React, { useCallback, useEffect, useMemo, useState } from 'react';

import { GrafanaTheme2 } from '@grafana/data';
import { Space } from '@grafana/experimental';
import { config } from '@grafana/runtime';
import { Button, useStyles2 } from '@grafana/ui';
import { SlideDown } from 'app/core/components/Animations/SlideDown';
import { getBackendSrv } from 'app/core/services/backend_srv';
import { DescendantCount } from 'app/features/browse-dashboards/components/BrowseActions/DescendantCount';

import { AddPermission } from './AddPermission';
import { PermissionList } from './PermissionList';
import { PermissionTarget, ResourcePermission, SetPermission, Description } from './types';

const EMPTY_PERMISSION = '';

const INITIAL_DESCRIPTION: Description = {
  permissions: [],
  assignments: {
    teams: false,
    users: false,
    builtInRoles: false,
  },
};

type ResourceId = string | number;
type Type = 'users' | 'teams' | 'builtInRoles';

export type Props = {
  title?: string;
  buttonLabel?: string;
  emptyLabel?: string;
  addPermissionTitle?: string;
  resource: string;
  resourceId: ResourceId;
  canSetPermissions: boolean;
};

export const Permissions = ({
  title = 'Permissions',
  buttonLabel = 'Add a permission',
  emptyLabel = 'There are no permissions',
  resource,
  resourceId,
  canSetPermissions,
  addPermissionTitle,
}: Props) => {
  const styles = useStyles2(getStyles);
  const [isAdding, setIsAdding] = useState(false);
  const [items, setItems] = useState<ResourcePermission[]>([]);
  const [desc, setDesc] = useState(INITIAL_DESCRIPTION);

  const fetchItems = useCallback(() => {
    return getPermissions(resource, resourceId).then((r) => setItems(r));
  }, [resource, resourceId]);

  useEffect(() => {
    getDescription(resource).then((r) => {
      setDesc(r);
      return fetchItems();
    });
  }, [resource, resourceId, fetchItems]);

  const onAdd = (state: SetPermission) => {
    let promise: Promise<void> | null = null;
    if (state.target === PermissionTarget.User) {
      promise = setUserPermission(resource, resourceId, state.userId!, state.permission);
    } else if (state.target === PermissionTarget.Team) {
      promise = setTeamPermission(resource, resourceId, state.teamId!, state.permission);
    } else if (state.target === PermissionTarget.BuiltInRole) {
      promise = setBuiltInRolePermission(resource, resourceId, state.builtInRole!, state.permission);
    }

    if (promise !== null) {
      promise.then(fetchItems);
    }
  };

  const onRemove = (item: ResourcePermission) => {
    let promise: Promise<void> | null = null;
    if (item.userId) {
      promise = setUserPermission(resource, resourceId, item.userId, EMPTY_PERMISSION);
    } else if (item.teamId) {
      promise = setTeamPermission(resource, resourceId, item.teamId, EMPTY_PERMISSION);
    } else if (item.builtInRole) {
      promise = setBuiltInRolePermission(resource, resourceId, item.builtInRole, EMPTY_PERMISSION);
    }

    if (promise !== null) {
      promise.then(fetchItems);
    }
  };

  const onChange = (item: ResourcePermission, permission: string) => {
    if (item.permission === permission) {
      return;
    }
    if (item.userId) {
      onAdd({ permission, userId: item.userId, target: PermissionTarget.User });
    } else if (item.teamId) {
      onAdd({ permission, teamId: item.teamId, target: PermissionTarget.Team });
    } else if (item.builtInRole) {
      onAdd({ permission, builtInRole: item.builtInRole, target: PermissionTarget.BuiltInRole });
    }
  };

  const teams = useMemo(
    () =>
      sortBy(
        items.filter((i) => i.teamId),
        ['team', 'isManaged']
      ),
    [items]
  );
  const users = useMemo(
    () =>
      sortBy(
        items.filter((i) => i.userId),
        ['userLogin', 'isManaged']
      ),
    [items]
  );
  const builtInRoles = useMemo(
    () =>
      sortBy(
        items.filter((i) => i.builtInRole),
        ['builtInRole', 'isManaged']
      ),
    [items]
  );

  return (
    <div>
      {canSetPermissions && (
        <>
<<<<<<< HEAD
          {config.featureToggles.nestedFolders && resource === 'folders' && (
            <>
              This will change permissions for this folder and all its descendants. In total, this will affect:
              <DescendantCount
                selectedItems={{
                  folder: { [resourceId]: true },
                  dashboard: {},
                  panel: {},
                  $all: false,
                }}
              />
            </>
          )}
          <Button
            className={styles.addPermissionButton}
            variant={'primary'}
            key="add-permission"
            onClick={() => setIsAdding(true)}
          >
            {buttonLabel}
          </Button>
          <SlideDown in={isAdding}>
            <AddPermission
              title={addPermissionTitle}
              onAdd={onAdd}
              permissions={desc.permissions}
              assignments={desc.assignments}
              onCancel={() => setIsAdding(false)}
            />
          </SlideDown>
=======
          This will change permissions for this folder and all its descendants. In total, this will affect:
          <DescendantCount
            selectedItems={{
              folder: { [resourceId]: true },
              dashboard: {},
              panel: {},
              $all: false,
            }}
          />
          <Space v={2} />
>>>>>>> 94283f50
        </>
      )}
      {items.length === 0 && (
        <table className="filter-table gf-form-group">
          <tbody>
            <tr>
              <th>{emptyLabel}</th>
            </tr>
          </tbody>
        </table>
      )}
      <PermissionList
        title="Role"
        items={builtInRoles}
        compareKey={'builtInRole'}
        permissionLevels={desc.permissions}
        onChange={onChange}
        onRemove={onRemove}
        canSet={canSetPermissions}
      />
      <PermissionList
        title="User"
        items={users}
        compareKey={'userLogin'}
        permissionLevels={desc.permissions}
        onChange={onChange}
        onRemove={onRemove}
        canSet={canSetPermissions}
      />
      <PermissionList
        title="Team"
        items={teams}
        compareKey={'team'}
        permissionLevels={desc.permissions}
        onChange={onChange}
        onRemove={onRemove}
        canSet={canSetPermissions}
      />
    </div>
  );
};

const getDescription = async (resource: string): Promise<Description> => {
  try {
    return await getBackendSrv().get(`/api/access-control/${resource}/description`);
  } catch (e) {
    console.error('failed to load resource description: ', e);
    return INITIAL_DESCRIPTION;
  }
};

const getPermissions = (resource: string, resourceId: ResourceId): Promise<ResourcePermission[]> =>
  getBackendSrv().get(`/api/access-control/${resource}/${resourceId}`);

const setUserPermission = (resource: string, resourceId: ResourceId, userId: number, permission: string) =>
  setPermission(resource, resourceId, 'users', userId, permission);

const setTeamPermission = (resource: string, resourceId: ResourceId, teamId: number, permission: string) =>
  setPermission(resource, resourceId, 'teams', teamId, permission);

const setBuiltInRolePermission = (resource: string, resourceId: ResourceId, builtInRole: string, permission: string) =>
  setPermission(resource, resourceId, 'builtInRoles', builtInRole, permission);

const setPermission = (
  resource: string,
  resourceId: ResourceId,
  type: Type,
  typeId: number | string,
  permission: string
): Promise<void> =>
  getBackendSrv().post(`/api/access-control/${resource}/${resourceId}/${type}/${typeId}`, { permission });

const getStyles = (theme: GrafanaTheme2) => ({
  breakdown: css({
    ...theme.typography.bodySmall,
    color: theme.colors.text.secondary,
    marginBottom: theme.spacing(2),
  }),
  addPermissionButton: css({
    marginBottom: theme.spacing(2),
  }),
});<|MERGE_RESOLUTION|>--- conflicted
+++ resolved
@@ -135,7 +135,6 @@
     <div>
       {canSetPermissions && (
         <>
-<<<<<<< HEAD
           {config.featureToggles.nestedFolders && resource === 'folders' && (
             <>
               This will change permissions for this folder and all its descendants. In total, this will affect:
@@ -147,6 +146,7 @@
                   $all: false,
                 }}
               />
+              <Space v={2} />
             </>
           )}
           <Button
@@ -166,18 +166,6 @@
               onCancel={() => setIsAdding(false)}
             />
           </SlideDown>
-=======
-          This will change permissions for this folder and all its descendants. In total, this will affect:
-          <DescendantCount
-            selectedItems={{
-              folder: { [resourceId]: true },
-              dashboard: {},
-              panel: {},
-              $all: false,
-            }}
-          />
-          <Space v={2} />
->>>>>>> 94283f50
         </>
       )}
       {items.length === 0 && (
