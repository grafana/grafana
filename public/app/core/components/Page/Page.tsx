// Libraries
import { css, cx } from '@emotion/css';
import React from 'react';

import { GrafanaTheme2, NavModel, NavModelItem } from '@grafana/data';
import { config } from '@grafana/runtime';
import { CustomScrollbar, useStyles2 } from '@grafana/ui';

import { Footer } from '../Footer/Footer';
import { PageHeader } from '../PageHeader/PageHeader';
import { Page as NewPage } from '../PageNew/Page';

import { OldNavOnly } from './OldNavOnly';
import { PageContents } from './PageContents';
import { PageLayoutType, PageType } from './types';
import { usePageNav } from './usePageNav';
import { usePageTitle } from './usePageTitle';

<<<<<<< HEAD
interface Props extends HTMLAttributes<HTMLDivElement> {
  children: React.ReactNode;
  navModel?: NavModel;
  vertical?: boolean;
  tabsDataTestId?: string;
}

export interface PageType extends FC<Props> {
  Header: typeof PageHeader;
  Contents: typeof PageContents;
}

export const Page: PageType = ({
  navModel,
  vertical = false,
  tabsDataTestId = '',
  children,
  className,
  ...otherProps
=======
export const OldPage: PageType = ({
  navId,
  navModel: oldNavProp,
  pageNav,
  children,
  className,
  toolbar,
  scrollRef,
  scrollTop,
  layout = PageLayoutType.Default,
>>>>>>> 82e32447
}) => {
  const styles = useStyles2(getStyles);
  const navModel = usePageNav(navId, oldNavProp);

  usePageTitle(navModel, pageNav);

  const pageHeaderNav = getPageHeaderNav(navModel, pageNav);

  return (
<<<<<<< HEAD
    <div {...otherProps} className={cx(styles.wrapper, className)}>
      <CustomScrollbar autoHeightMin={'100%'}>
        <div className={cx('page-scrollbar-content', { 'vertical-content': !!vertical })}>
          {navModel && <PageHeader tabsDataTestId={tabsDataTestId} model={navModel} vertical={vertical} />}
          {children}
          <Footer />
        </div>
      </CustomScrollbar>
=======
    <div className={cx(styles.wrapper, className)}>
      {layout === PageLayoutType.Default && (
        <CustomScrollbar autoHeightMin={'100%'} scrollTop={scrollTop} scrollRefCallback={scrollRef}>
          <div className="page-scrollbar-content">
            {pageHeaderNav && <PageHeader navItem={pageHeaderNav} />}
            {children}
            <Footer />
          </div>
        </CustomScrollbar>
      )}
      {layout === PageLayoutType.Dashboard && (
        <>
          {toolbar}
          <div className={styles.scrollWrapper}>
            <CustomScrollbar autoHeightMin={'100%'} scrollTop={scrollTop} scrollRefCallback={scrollRef}>
              <div className={cx(styles.content, !toolbar && styles.contentWithoutToolbar)}>{children}</div>
            </CustomScrollbar>
          </div>
        </>
      )}
>>>>>>> 82e32447
    </div>
  );
};

function getPageHeaderNav(navModel?: NavModel, pageNav?: NavModelItem): NavModelItem | undefined {
  if (pageNav?.children && pageNav.children.length > 0) {
    return pageNav;
  }

  return navModel?.main;
}

OldPage.Header = PageHeader;
OldPage.Contents = PageContents;
OldPage.OldNavOnly = OldNavOnly;

export const Page: PageType = config.featureToggles.topnav ? NewPage : OldPage;

const getStyles = (theme: GrafanaTheme2) => ({
  wrapper: css({
    width: '100%',
    height: '100%',
    display: 'flex',
    flex: '1 1 0',
    flexDirection: 'column',
    minHeight: 0,
  }),
  scrollWrapper: css({
    width: '100%',
    flexGrow: 1,
    minHeight: 0,
    display: 'flex',
  }),
  content: css({
    display: 'flex',
    flexDirection: 'column',
    padding: theme.spacing(0, 2, 2, 2),
    flexBasis: '100%',
    flexGrow: 1,
  }),
  contentWithoutToolbar: css({
    padding: theme.spacing(2),
  }),
});<|MERGE_RESOLUTION|>--- conflicted
+++ resolved
@@ -16,27 +16,6 @@
 import { usePageNav } from './usePageNav';
 import { usePageTitle } from './usePageTitle';
 
-<<<<<<< HEAD
-interface Props extends HTMLAttributes<HTMLDivElement> {
-  children: React.ReactNode;
-  navModel?: NavModel;
-  vertical?: boolean;
-  tabsDataTestId?: string;
-}
-
-export interface PageType extends FC<Props> {
-  Header: typeof PageHeader;
-  Contents: typeof PageContents;
-}
-
-export const Page: PageType = ({
-  navModel,
-  vertical = false,
-  tabsDataTestId = '',
-  children,
-  className,
-  ...otherProps
-=======
 export const OldPage: PageType = ({
   navId,
   navModel: oldNavProp,
@@ -46,8 +25,9 @@
   toolbar,
   scrollRef,
   scrollTop,
+  vertical = false,
+  tabsDataTestId = '',
   layout = PageLayoutType.Default,
->>>>>>> 82e32447
 }) => {
   const styles = useStyles2(getStyles);
   const navModel = usePageNav(navId, oldNavProp);
@@ -57,21 +37,13 @@
   const pageHeaderNav = getPageHeaderNav(navModel, pageNav);
 
   return (
-<<<<<<< HEAD
-    <div {...otherProps} className={cx(styles.wrapper, className)}>
-      <CustomScrollbar autoHeightMin={'100%'}>
-        <div className={cx('page-scrollbar-content', { 'vertical-content': !!vertical })}>
-          {navModel && <PageHeader tabsDataTestId={tabsDataTestId} model={navModel} vertical={vertical} />}
-          {children}
-          <Footer />
-        </div>
-      </CustomScrollbar>
-=======
     <div className={cx(styles.wrapper, className)}>
       {layout === PageLayoutType.Default && (
         <CustomScrollbar autoHeightMin={'100%'} scrollTop={scrollTop} scrollRefCallback={scrollRef}>
           <div className="page-scrollbar-content">
-            {pageHeaderNav && <PageHeader navItem={pageHeaderNav} />}
+            {pageHeaderNav && (
+              <PageHeader tabsDataTestId={tabsDataTestId} vertical={vertical} navItem={pageHeaderNav} />
+            )}
             {children}
             <Footer />
           </div>
@@ -87,7 +59,6 @@
           </div>
         </>
       )}
->>>>>>> 82e32447
     </div>
   );
 };
