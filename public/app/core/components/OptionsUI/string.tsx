--- conflicted
+++ resolved
@@ -9,11 +9,7 @@
   preserveWhitespace?: boolean;
 }
 
-<<<<<<< HEAD
-export const StringValueEditor = ({ value, onChange, item, suffix, preserveWhitespace}: Props) => {
-=======
-export const StringValueEditor = ({ value, onChange, item, suffix, id }: Props) => {
->>>>>>> 9a154ac1
+export const StringValueEditor = ({ value, onChange, item, suffix, preserveWhitespace, id }: Props) => {
   const Component = item.settings?.useTextarea ? TextArea : Input;
   const onValueChange = useCallback(
     (
