import React from 'react';

import { DataFrame, FALLBACK_COLOR, FieldType, TimeRange } from '@grafana/data';
import { VisibilityMode, TimelineValueAlignment, TooltipDisplayMode, VizTooltipOptions } from '@grafana/schema';
import { UPlotConfigBuilder, VizLayout, VizLegend, VizLegendItem } from '@grafana/ui';

import { GraphNG, GraphNGProps } from '../GraphNG/GraphNG';

import { preparePlotConfigBuilder, TimelineMode } from './utils';

/**
 * @alpha
 */
export interface TimelineProps extends Omit<GraphNGProps, 'prepConfig' | 'propsToDiff' | 'renderLegend'> {
  mode: TimelineMode;
  rowHeight?: number;
  showValue: VisibilityMode;
  alignValue?: TimelineValueAlignment;
  colWidth?: number;
  legendItems?: VizLegendItem[];
  tooltip?: VizTooltipOptions;
}

const propsToDiff = ['rowHeight', 'colWidth', 'showValue', 'mergeValues', 'alignValue', 'tooltip'];

export class TimelineChart extends React.Component<TimelineProps> {
  getValueColor = (frameIdx: number, fieldIdx: number, value: unknown) => {
    const field = this.props.frames[frameIdx].fields[fieldIdx];

    if (field.display) {
      const disp = field.display(value); // will apply color modes
      if (disp.color) {
        return disp.color;
      }
    }

    return FALLBACK_COLOR;
  };

  prepConfig = (alignedFrame: DataFrame, allFrames: DataFrame[], getTimeRange: () => TimeRange) => {
    return preparePlotConfigBuilder({
      frame: alignedFrame,
      getTimeRange,
      allFrames: this.props.frames,
      ...this.props,

      // Ensure timezones is passed as an array
      timeZones: Array.isArray(this.props.timeZone) ? this.props.timeZone : [this.props.timeZone],

      // When there is only one row, use the full space
      rowHeight: alignedFrame.fields.length > 2 ? this.props.rowHeight : 1,
      getValueColor: this.getValueColor,
<<<<<<< HEAD
      // @ts-ignore
=======

>>>>>>> 5b85c4c2
      hoverMulti: this.props.tooltip?.mode === TooltipDisplayMode.Multi,
    });
  };

  renderLegend = (config: UPlotConfigBuilder) => {
    const { legend, legendItems } = this.props;

    if (!config || !legendItems || !legend || legend.showLegend === false) {
      return null;
    }

    return (
      <VizLayout.Legend placement={legend.placement}>
        <VizLegend placement={legend.placement} items={legendItems} displayMode={legend.displayMode} readonly />
      </VizLayout.Legend>
    );
  };

  render() {
    return (
      <GraphNG
        {...this.props}
        fields={{
          x: (f) => f.type === FieldType.time,
          y: (f) =>
            f.type === FieldType.number ||
            f.type === FieldType.boolean ||
            f.type === FieldType.string ||
            f.type === FieldType.enum,
        }}
        prepConfig={this.prepConfig}
        propsToDiff={propsToDiff}
        renderLegend={this.renderLegend}
      />
    );
  }
}<|MERGE_RESOLUTION|>--- conflicted
+++ resolved
@@ -50,11 +50,6 @@
       // When there is only one row, use the full space
       rowHeight: alignedFrame.fields.length > 2 ? this.props.rowHeight : 1,
       getValueColor: this.getValueColor,
-<<<<<<< HEAD
-      // @ts-ignore
-=======
-
->>>>>>> 5b85c4c2
       hoverMulti: this.props.tooltip?.mode === TooltipDisplayMode.Multi,
     });
   };
