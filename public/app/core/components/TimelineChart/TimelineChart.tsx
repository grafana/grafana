import { useCallback } from 'react';

import { DataFrame, FALLBACK_COLOR, FieldType, TimeRange } from '@grafana/data';
import { VisibilityMode, TimelineValueAlignment, TooltipDisplayMode, VizTooltipOptions } from '@grafana/schema';
import * as common from '@grafana/schema/dist/esm/index';
import { UPlotConfigBuilder, VizLayout, VizLegend, VizLegendItem } from '@grafana/ui';

import { GraphNG, GraphNGProps } from '../GraphNG/GraphNG';
import { calculateAnnotationLaneSizes } from '../TimeSeries/utils';

import { preparePlotConfigBuilder, TimelineMode } from './utils';

/**
 * @alpha
 */
export interface TimelineProps extends Omit<GraphNGProps, 'prepConfig' | 'propsToDiff' | 'renderLegend'> {
  mode: TimelineMode;
  rowHeight?: number;
  showValue: VisibilityMode;
  alignValue?: TimelineValueAlignment;
  colWidth?: number;
  legendItems?: VizLegendItem[];
  tooltip?: VizTooltipOptions;
  // Whenever `paginationRev` changes, the graph will be fully re-configured/rendered.
  paginationRev?: string;
  annotations?: common.VizAnnotations;
}

const propsToDiff = ['rowHeight', 'colWidth', 'showValue', 'mergeValues', 'alignValue', 'tooltip', 'paginationRev'];

export const TimelineChart = (props: TimelineProps) => {
  const { frames, timeZone, rowHeight, tooltip, legend, legendItems } = props;

  const getValueColor = useCallback(
    (frameIdx: number, fieldIdx: number, value: unknown) => {
      const field = frames[frameIdx]?.fields[fieldIdx];

      if (field?.display) {
        const disp = field.display(value); // will apply color modes
        if (disp.color) {
          return disp.color;
        }
      }

      return FALLBACK_COLOR;
    },
    [frames]
  );

  const prepConfig = useCallback(
    (alignedFrame: DataFrame, allFrames: DataFrame[], getTimeRange: () => TimeRange) => {
      return preparePlotConfigBuilder({
        frame: alignedFrame,
        getTimeRange,
        allFrames: frames,
        ...props,

        // Ensure timezones is passed as an array
        timeZones: Array.isArray(timeZone) ? timeZone : [timeZone],

        // When there is only one row, use the full space
        rowHeight: alignedFrame.fields.length > 2 ? rowHeight : 1,
        getValueColor: getValueColor,

        hoverMulti: tooltip?.mode === TooltipDisplayMode.Multi,
      });
    },
    [frames, props, timeZone, rowHeight, getValueColor, tooltip]
  );

  const renderLegend = useCallback(
    (config: UPlotConfigBuilder) => {
      if (!config || !legendItems || !legend || legend.showLegend === false) {
        return null;
      }
<<<<<<< HEAD
    }

    return FALLBACK_COLOR;
  };

  prepConfig = (alignedFrame: DataFrame, allFrames: DataFrame[], getTimeRange: () => TimeRange) => {
    return preparePlotConfigBuilder({
      frame: alignedFrame,
      getTimeRange,
      allFrames: this.props.frames,
      ...this.props,

      // Ensure timezones is passed as an array
      timeZones: Array.isArray(this.props.timeZone) ? this.props.timeZone : [this.props.timeZone],

      // When there is only one row, use the full space
      rowHeight: alignedFrame.fields.length > 2 ? this.props.rowHeight : 1,
      getValueColor: this.getValueColor,

      hoverMulti: this.props.tooltip?.mode === TooltipDisplayMode.Multi,
      xAxisConfig: calculateAnnotationLaneSizes(this.props.annotationLanes, this.props?.annotations),
    });
  };

  renderLegend = (config: UPlotConfigBuilder) => {
    const { legend, legendItems } = this.props;

    if (!config || !legendItems || !legend || legend.showLegend === false) {
      return null;
    }

    return (
      <VizLayout.Legend placement={legend.placement}>
        <VizLegend placement={legend.placement} items={legendItems} displayMode={legend.displayMode} readonly />
      </VizLayout.Legend>
    );
  };

  render() {
    return (
      <GraphNG
        {...this.props}
        fields={{
          x: (f) => f.type === FieldType.time,
          y: (f) =>
            f.type === FieldType.number ||
            f.type === FieldType.boolean ||
            f.type === FieldType.string ||
            f.type === FieldType.enum,
        }}
        prepConfig={this.prepConfig}
        propsToDiff={propsToDiff}
        renderLegend={this.renderLegend}
        omitHideFromViz={true}
      />
    );
  }
}
=======

      return (
        <VizLayout.Legend placement={legend.placement}>
          <VizLegend placement={legend.placement} items={legendItems} displayMode={legend.displayMode} readonly />
        </VizLayout.Legend>
      );
    },
    [legend, legendItems]
  );

  return (
    <GraphNG
      {...props}
      fields={{
        x: (f) => f.type === FieldType.time,
        y: (f) =>
          f.type === FieldType.number ||
          f.type === FieldType.boolean ||
          f.type === FieldType.string ||
          f.type === FieldType.enum,
      }}
      prepConfig={prepConfig}
      propsToDiff={propsToDiff}
      renderLegend={renderLegend}
      omitHideFromViz={true}
    />
  );
};
>>>>>>> 05dc9b2b
<|MERGE_RESOLUTION|>--- conflicted
+++ resolved
@@ -1,8 +1,13 @@
 import { useCallback } from 'react';
 
 import { DataFrame, FALLBACK_COLOR, FieldType, TimeRange } from '@grafana/data';
-import { VisibilityMode, TimelineValueAlignment, TooltipDisplayMode, VizTooltipOptions } from '@grafana/schema';
-import * as common from '@grafana/schema/dist/esm/index';
+import {
+  VisibilityMode,
+  TimelineValueAlignment,
+  TooltipDisplayMode,
+  VizTooltipOptions,
+  VizAnnotations,
+} from '@grafana/schema';
 import { UPlotConfigBuilder, VizLayout, VizLegend, VizLegendItem } from '@grafana/ui';
 
 import { GraphNG, GraphNGProps } from '../GraphNG/GraphNG';
@@ -23,7 +28,7 @@
   tooltip?: VizTooltipOptions;
   // Whenever `paginationRev` changes, the graph will be fully re-configured/rendered.
   paginationRev?: string;
-  annotations?: common.VizAnnotations;
+  annotations?: VizAnnotations;
 }
 
 const propsToDiff = ['rowHeight', 'colWidth', 'showValue', 'mergeValues', 'alignValue', 'tooltip', 'paginationRev'];
@@ -63,6 +68,7 @@
         getValueColor: getValueColor,
 
         hoverMulti: tooltip?.mode === TooltipDisplayMode.Multi,
+        xAxisConfig: calculateAnnotationLaneSizes(props.annotationLanes, props?.annotations),
       });
     },
     [frames, props, timeZone, rowHeight, getValueColor, tooltip]
@@ -73,66 +79,6 @@
       if (!config || !legendItems || !legend || legend.showLegend === false) {
         return null;
       }
-<<<<<<< HEAD
-    }
-
-    return FALLBACK_COLOR;
-  };
-
-  prepConfig = (alignedFrame: DataFrame, allFrames: DataFrame[], getTimeRange: () => TimeRange) => {
-    return preparePlotConfigBuilder({
-      frame: alignedFrame,
-      getTimeRange,
-      allFrames: this.props.frames,
-      ...this.props,
-
-      // Ensure timezones is passed as an array
-      timeZones: Array.isArray(this.props.timeZone) ? this.props.timeZone : [this.props.timeZone],
-
-      // When there is only one row, use the full space
-      rowHeight: alignedFrame.fields.length > 2 ? this.props.rowHeight : 1,
-      getValueColor: this.getValueColor,
-
-      hoverMulti: this.props.tooltip?.mode === TooltipDisplayMode.Multi,
-      xAxisConfig: calculateAnnotationLaneSizes(this.props.annotationLanes, this.props?.annotations),
-    });
-  };
-
-  renderLegend = (config: UPlotConfigBuilder) => {
-    const { legend, legendItems } = this.props;
-
-    if (!config || !legendItems || !legend || legend.showLegend === false) {
-      return null;
-    }
-
-    return (
-      <VizLayout.Legend placement={legend.placement}>
-        <VizLegend placement={legend.placement} items={legendItems} displayMode={legend.displayMode} readonly />
-      </VizLayout.Legend>
-    );
-  };
-
-  render() {
-    return (
-      <GraphNG
-        {...this.props}
-        fields={{
-          x: (f) => f.type === FieldType.time,
-          y: (f) =>
-            f.type === FieldType.number ||
-            f.type === FieldType.boolean ||
-            f.type === FieldType.string ||
-            f.type === FieldType.enum,
-        }}
-        prepConfig={this.prepConfig}
-        propsToDiff={propsToDiff}
-        renderLegend={this.renderLegend}
-        omitHideFromViz={true}
-      />
-    );
-  }
-}
-=======
 
       return (
         <VizLayout.Legend placement={legend.placement}>
@@ -160,5 +106,4 @@
       omitHideFromViz={true}
     />
   );
-};
->>>>>>> 05dc9b2b
+};