--- conflicted
+++ resolved
@@ -18,12 +18,8 @@
 export const getNavModel = (navIndex: NavIndex, id: string, fallback?: NavModel, onlyChild = false): NavModel => {
   if (navIndex[id]) {
     const node = navIndex[id];
-<<<<<<< HEAD
-    const main = onlyChild ? node : getSectionRoot(node);
-=======
     const nodeWithActive = enrichNodeWithActiveState(node);
     const main = onlyChild ? nodeWithActive : getSectionRoot(nodeWithActive);
->>>>>>> e1bb23a2
 
     return {
       node: nodeWithActive,
@@ -39,25 +35,6 @@
 };
 
 function getSectionRoot(node: NavModelItem): NavModelItem {
-<<<<<<< HEAD
-  if (!node.parentItem) {
-    return node;
-  }
-
-  const root = (node.parentItem = { ...node.parentItem });
-
-  if (root.children) {
-    root.children = root.children.map((item) => {
-      if (item.id === node.id) {
-        return { ...node, active: true };
-      }
-
-      return item;
-    });
-  }
-
-  return getSectionRoot(root);
-=======
   return node.parentItem ? getSectionRoot(node.parentItem) : node;
 }
 
@@ -80,7 +57,6 @@
     nodeCopy.parentItem = enrichNodeWithActiveState(root);
   }
   return nodeCopy;
->>>>>>> e1bb23a2
 }
 
 export const getTitleFromNavModel = (navModel: NavModel) => {
