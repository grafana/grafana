--- conflicted
+++ resolved
@@ -1,32 +1,9 @@
 import { ResourceKey } from 'i18next';
 import { uniq } from 'lodash';
 
-<<<<<<< HEAD
-import { UNTRANSLATED_LANGUAGES, TRANSLATED_LANGUAGES } from '@grafana/data/unstable';
-import { config } from '@grafana/runtime';
+import { LANGUAGES as SUPPORTED_LANGUAGES } from '@grafana/data/unstable';
 
 export type LocaleFileLoader = () => Promise<ResourceKey>;
-=======
-export const ENGLISH_US = 'en-US';
-export const FRENCH_FRANCE = 'fr-FR';
-export const SPANISH_SPAIN = 'es-ES';
-export const GERMAN_GERMANY = 'de-DE';
-export const BRAZILIAN_PORTUGUESE = 'pt-BR';
-export const CHINESE_SIMPLIFIED = 'zh-Hans';
-export const ITALIAN_ITALY = 'it-IT';
-export const JAPANESE_JAPAN = 'ja-JP';
-export const INDONESIAN_INDONESIA = 'id-ID';
-export const KOREAN_KOREA = 'ko-KR';
-export const RUSSIAN_RUSSIA = 'ru-RU';
-export const CZECH_CZECHIA = 'cs-CZ';
-export const DUTCH_NETHERLANDS = 'nl-NL';
-export const HUNGARIAN_HUNGARY = 'hu-HU';
-export const PORTUGUESE_PORTUGAL = 'pt-PT';
-export const POLISH_POLAND = 'pl-PL';
-export const SWEDISH_SWEDEN = 'sv-SE';
-export const TURKISH_TURKEY = 'tr-TR';
-export const CHINESE_TRADITIONAL = 'zh-Hant';
->>>>>>> ed9b649e
 
 export const PSEUDO_LOCALE = 'pseudo';
 
@@ -41,172 +18,10 @@
   loader: Record<Namespace, LocaleFileLoader>;
 }
 
-<<<<<<< HEAD
-// New languages added recently without translations available yet
-const NEW_LANGUAGES: LanguageDefinition[] = UNTRANSLATED_LANGUAGES.map((def) => ({
+export const LANGUAGES: LanguageDefinition[] = SUPPORTED_LANGUAGES.map((def) => ({
   ...def,
   loader: { grafana: () => import(`../../../locales/${def.code}/grafana.json`) },
 }));
-
-export const LANGUAGES: LanguageDefinition[] = TRANSLATED_LANGUAGES.map((def) => ({
-  ...def,
-  loader: { grafana: () => import(`../../../locales/${def.code}/grafana.json`) },
-}));
-=======
-export const LANGUAGES: LanguageDefinition[] = [
-  {
-    code: ENGLISH_US,
-    name: 'English',
-    loader: {
-      grafana: () => import('../../../locales/en-US/grafana.json'),
-    },
-  },
-
-  {
-    code: FRENCH_FRANCE,
-    name: 'Français',
-    loader: {
-      grafana: () => import('../../../locales/fr-FR/grafana.json'),
-    },
-  },
-
-  {
-    code: SPANISH_SPAIN,
-    name: 'Español',
-    loader: {
-      grafana: () => import('../../../locales/es-ES/grafana.json'),
-    },
-  },
-
-  {
-    code: GERMAN_GERMANY,
-    name: 'Deutsch',
-    loader: {
-      grafana: () => import('../../../locales/de-DE/grafana.json'),
-    },
-  },
-
-  {
-    code: CHINESE_SIMPLIFIED,
-    name: '中文（简体）',
-    loader: {
-      grafana: () => import('../../../locales/zh-Hans/grafana.json'),
-    },
-  },
-
-  {
-    code: BRAZILIAN_PORTUGUESE,
-    name: 'Português Brasileiro',
-    loader: {
-      grafana: () => import('../../../locales/pt-BR/grafana.json'),
-    },
-  },
-
-  {
-    code: CHINESE_TRADITIONAL,
-    name: '中文（繁體）',
-    loader: {
-      grafana: () => import('../../../locales/zh-Hant/grafana.json'),
-    },
-  },
-
-  {
-    code: ITALIAN_ITALY,
-    name: 'Italiano',
-    loader: {
-      grafana: () => import('../../../locales/it-IT/grafana.json'),
-    },
-  },
-
-  {
-    code: JAPANESE_JAPAN,
-    name: '日本語',
-    loader: {
-      grafana: () => import('../../../locales/ja-JP/grafana.json'),
-    },
-  },
-
-  {
-    code: INDONESIAN_INDONESIA,
-    name: 'Bahasa Indonesia',
-    loader: {
-      grafana: () => import('../../../locales/id-ID/grafana.json'),
-    },
-  },
-
-  {
-    code: KOREAN_KOREA,
-    name: '한국어',
-    loader: {
-      grafana: () => import('../../../locales/ko-KR/grafana.json'),
-    },
-  },
-
-  {
-    code: RUSSIAN_RUSSIA,
-    name: 'Русский',
-    loader: {
-      grafana: () => import('../../../locales/ru-RU/grafana.json'),
-    },
-  },
-
-  {
-    code: CZECH_CZECHIA,
-    name: 'Čeština',
-    loader: {
-      grafana: () => import('../../../locales/cs-CZ/grafana.json'),
-    },
-  },
-
-  {
-    code: DUTCH_NETHERLANDS,
-    name: 'Nederlands',
-    loader: {
-      grafana: () => import('../../../locales/nl-NL/grafana.json'),
-    },
-  },
-
-  {
-    code: HUNGARIAN_HUNGARY,
-    name: 'Magyar',
-    loader: {
-      grafana: () => import('../../../locales/hu-HU/grafana.json'),
-    },
-  },
-
-  {
-    code: PORTUGUESE_PORTUGAL,
-    name: 'Português',
-    loader: {
-      grafana: () => import('../../../locales/pt-PT/grafana.json'),
-    },
-  },
-
-  {
-    code: POLISH_POLAND,
-    name: 'Polski',
-    loader: {
-      grafana: () => import('../../../locales/pl-PL/grafana.json'),
-    },
-  },
-
-  {
-    code: SWEDISH_SWEDEN,
-    name: 'Svenska',
-    loader: {
-      grafana: () => import('../../../locales/sv-SE/grafana.json'),
-    },
-  },
-
-  {
-    code: TURKISH_TURKEY,
-    name: 'Türkçe',
-    loader: {
-      grafana: () => import('../../../locales/tr-TR/grafana.json'),
-    },
-  },
-] satisfies Array<LanguageDefinition<'grafana'>>;
->>>>>>> ed9b649e
 
 if (process.env.NODE_ENV === 'development') {
   LANGUAGES.push({
