import i18n, { InitOptions, TFunction } from 'i18next';
import LanguageDetector, { DetectorOptions } from 'i18next-browser-languagedetector';
import { ReactElement, useMemo } from 'react';
import { Trans as I18NextTrans, initReactI18next } from 'react-i18next'; // eslint-disable-line no-restricted-imports

import { usePluginContext } from '@grafana/data';
<<<<<<< HEAD
import { DEFAULT_LANGUAGE } from '@grafana/data/unstable';
import { setTransComponent, setUseTranslateHook, TransProps } from '@grafana/runtime/src/unstable';
=======
import { setTransComponent, setUseTranslateHook, TransProps } from '@grafana/runtime/unstable';
>>>>>>> 6822805c

import { NAMESPACES, VALID_LANGUAGES } from './constants';
import { loadTranslations } from './loadTranslations';

let tFunc: TFunction<string[], undefined> | undefined;
let i18nInstance: typeof i18n;

export async function initializeI18n(language: string): Promise<{ language: string | undefined }> {
  // This is a placeholder so we can put a 'comment' in the message json files.
  // Starts with an underscore so it's sorted to the top of the file. Even though it is in a comment the following line is still extracted
  // t('_comment', 'The code is the source of truth for English phrases. They should be updated in the components directly, and additional plurals specified in this file.');

  const options: InitOptions = {
    // We don't bundle any translations, we load them async
    partialBundledLanguages: true,
    resources: {},

    // If translations are empty strings (no translation), fall back to the default value in source code
    returnEmptyString: false,

    // Required to ensure that `resolvedLanguage` is set property when an invalid language is passed (such as through 'detect')
    supportedLngs: VALID_LANGUAGES,
    fallbackLng: DEFAULT_LANGUAGE,

    ns: NAMESPACES,
    postProcess: [
      // Add pseudo processing even if we aren't necessarily going to use it
      'pseudo',
    ],
  };

  i18nInstance = i18n;
  if (language === 'detect') {
    i18nInstance = i18nInstance.use(LanguageDetector);
    const detection: DetectorOptions = { order: ['navigator'], caches: [] };
    options.detection = detection;
  } else {
    options.lng = VALID_LANGUAGES.includes(language) ? language : undefined;
  }

  i18nInstance.use(loadTranslations).use(initReactI18next); // passes i18n down to react-i18next

  if (process.env.NODE_ENV === 'development') {
    const { default: Pseudo } = await import('i18next-pseudo');
    i18nInstance.use(
      new Pseudo({
        languageToPseudo: 'pseudo',
        enabled: true,
        wrapped: true,
      })
    );
  }

  await i18nInstance.init(options);

  tFunc = i18n.getFixedT(null, NAMESPACES);

  setUseTranslateHook(useTranslateInternal);
  setTransComponent(Trans);

  return {
    language: i18nInstance.resolvedLanguage,
  };
}

export function changeLanguage(locale: string) {
  const validLocale = VALID_LANGUAGES.includes(locale) ? locale : undefined;
  return i18n.changeLanguage(validLocale);
}

export const Trans = (props: TransProps): ReactElement => {
  const context = usePluginContext();

  // If we are in a plugin context, use the plugin's id as the namespace
  if (context?.meta?.id) {
    return <I18NextTrans shouldUnescape ns={context.meta.id} {...props} />;
  }

  return <I18NextTrans shouldUnescape ns={NAMESPACES} {...props} />;
};

/**
 * This is a simple wrapper over i18n.t() to provide default namespaces and enforce a consistent API.
 * Note: Don't use this in the top level module scope. This wrapper needs initialization, which is done during Grafana
 * startup, and it will throw if used before.
 *
 * This will soon be deprecated in favor of useTranslate()
 * @param id ID of the translation string
 * @param defaultMessage Default message to use if the translation is missing
 * @param values Values to be interpolated into the string
 */
export const t = (id: string, defaultMessage: string, values?: Record<string, unknown>) => {
  if (!tFunc) {
    if (process.env.NODE_ENV !== 'test') {
      console.warn(
        't() was called before i18n was initialized. This is probably caused by calling t() in the root module scope, instead of lazily on render'
      );
    }

    if (process.env.NODE_ENV === 'development') {
      throw new Error('t() was called before i18n was initialized');
    }

    tFunc = i18n.t;
  }

  return tFunc(id, defaultMessage, values);
};

export function getI18next() {
  if (!tFunc) {
    if (process.env.NODE_ENV !== 'test') {
      console.warn(
        'An attempt to internationalize was made before it was initialized. This was probably caused by calling a locale-aware function in the root module scope, instead of in render'
      );
    }

    if (process.env.NODE_ENV === 'development') {
      throw new Error('getI18next was called before i18n was initialized');
    }

    return i18n;
  }

  return i18nInstance || i18n;
}

// We want to move to a react-only API for translations.
// This hook doesn't do much now, but we want it to define the API for plugins.
// Perhaps in the future this will use useTranslation from react-i18next or something else
// from context
export function useTranslateInternal() {
  const context = usePluginContext();
  if (!context) {
    return t;
  }

  const { meta } = context;
  const pluginT = useMemo(() => getI18next().getFixedT(null, meta.id), [meta.id]);
  return pluginT;
}<|MERGE_RESOLUTION|>--- conflicted
+++ resolved
@@ -4,12 +4,8 @@
 import { Trans as I18NextTrans, initReactI18next } from 'react-i18next'; // eslint-disable-line no-restricted-imports
 
 import { usePluginContext } from '@grafana/data';
-<<<<<<< HEAD
 import { DEFAULT_LANGUAGE } from '@grafana/data/unstable';
-import { setTransComponent, setUseTranslateHook, TransProps } from '@grafana/runtime/src/unstable';
-=======
 import { setTransComponent, setUseTranslateHook, TransProps } from '@grafana/runtime/unstable';
->>>>>>> 6822805c
 
 import { NAMESPACES, VALID_LANGUAGES } from './constants';
 import { loadTranslations } from './loadTranslations';
