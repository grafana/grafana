/*
define([
    'angular',
    'lodash',
    'jquery',
    '../core_module',
    'app/core/config',
  ],
  function (angular, _, $, coreModule, config) {
    'use strict';

    coreModule.controller('SideMenuCtrl', function($rootScope, $scope, $location, contextSrv, backendSrv) {

      $scope.getUrl = function(url) {
        return config.appSubUrl + url;
      };

      $scope.setupMainNav = function() {
        $scope.mainLinks.push({
          text: "系统总览",
          icon: "fa fa-fw fa-home",
          click: $scope.updateSubmenu,
          submenu: [
            {
              text: '关键指标',
              href: $scope.getUrl("/")
            },
            {
              text: '服务状态',
              href: $scope.getUrl("/service")
            },
            {
              text: '机器连接状态',
              href: $scope.getUrl("/summary")
            },
          ],
        });

        $scope.mainLinks.push({
          text: "指标浏览",
          icon: "fa fa-fw fa-sliders",
          click: $scope.loadDashboardList
        });

        $scope.mainLinks.push({
          text: "日志查看",
          icon: "fa fa-fw fa-file-text-o",
          submenu: [
            {
              text: '全文查询',
              href: $scope.getUrl("/logs")
            },
            {
              text: '聚合查询',
              href: $scope.getUrl("/logs")
            },
            {
              text: '日志对比',
              href: $scope.getUrl("/logs")
            },
          ],
          click: $scope.updateSubmenu
        });

        $scope.mainLinks.push({
          text: "智能检测",
          icon: "fa fa-fw fa-stethoscope",
          submenu: [
            {
              text: '报警规则检测',
              dropdown: 'dropdown',
              thdmenu: [
                {
                  text: '当前报警',
                  href: $scope.getUrl('/alerts/status'),
                },
                {
                  text: '历史报警',
                  href: $scope.getUrl('/alerts/history'),
                },
                {
                  text: '所有规则',
                  href: $scope.getUrl('/alerts'),
                },
                {
                  text: '新建规则',
                  href: $scope.getUrl('/alerts/new'),
                }
              ]
            },
            {
              text: '自动异常检测',
              href: $scope.getUrl("/anomaly"),
            }
          ],
          click: $scope.updateSubmenu
        });

        $scope.mainLinks.push({
          text: "智能分析",
          icon: "fa fa-fw fa-bar-chart",
          submenu: [
            {
              text: '关联性分析',
              href: $scope.getUrl("/association"),
            },
            {
              text: '运维知识',
              href: $scope.getUrl("/knowledgebase"),
            },
            {
              text: '故障溯源',
              click: $scope.alertMessage
            },
            {
              text: '健康报告',
              href: $scope.getUrl('/report'),
            },
          ],
          click: $scope.updateSubmenu
        });

        $scope.mainLinks.push({
          text: "运维轮班",
          icon: "fa fa-fw fa-calendar",
          href: $scope.getUrl("/oncallerschedule"),
        });

<<<<<<< HEAD
        $scope.mainLinks.push({
          text: "安装指南",
          icon: "fa fa-fw fa-cloud-download",
          submenu: [
            {
              text: '安装探针',
              href: $scope.getUrl("/setting/agent"),
            },
            {
              text: '安装服务',
              href: $scope.getUrl("/setting/service"),
            },
            {
              text: '配置日志服务',
              href: $scope.getUrl("/setting/filebeat"),
            },
          ],
          click: $scope.updateSubmenu
        });
=======
      $scope.mainLinks.push({
        text: "配置管理",
        icon: "fa fa-fw fa-cubes",
        submenu: [
          {
            text: '设备列表',
            href: $scope.getUrl("/cmdb/hostlist")
          },
          {
            text: '服务列表',
            href: $scope.getUrl("/cmdb/servicelist")
          },
          {
            text: '设置',
            href: $scope.getUrl("/cmdb/setup")
          }
        ],
        click: $scope.updateSubmenu
      });
>>>>>>> da2b21d3

        $scope.setupSettingMenu();
      };

      $scope.loadSystems = function (menu) {
        window.location.href = $scope.getUrl('/systems');
      };

      $scope.newDashboard = function() {
        var modalScope = $rootScope.$new();
        $scope.appEvent('show-modal', {
          src: './app/partials/select_system.html',
          modalClass: 'modal-no-header confirm-modal',
          scope: modalScope
        });
      };
      $scope.loadDashboardList = function (menu) {
        var submenu = [];
        backendSrv.search({query: "", starred: "false"}).then(function (result) {
          submenu.push({
            text: "+新建",
            click: $scope.newDashboard,
          });
          _.each(result, function (dash) {
            submenu.push({
              text: dash.title,
              href: $scope.getUrl("dashboard/"+dash.uri),
            })
          });
          menu.submenu = submenu;
          $scope.updateSubmenu(menu);
        });
      };

      $scope.loadOrgs = function (menu) {
        backendSrv.get('/api/user/orgs').then(function (orgs) {
          menu.submenu = [];
          _.each(orgs, function (org) {
            if (org.orgId === contextSrv.user.orgId) {
              return;
            }

            menu.submenu.push({
              text: org.name,
              icon: "fa fa-fw fa-random",
              click: function () {
                $scope.switchOrg(org.orgId);
              }
            });
          });
          if (!menu.submenu.length) {
            menu.submenu.push({
              text: "无",
            });
          }
          $scope.updateSubmenu(menu);
          $scope.currentMenu.text = '切换到';
        });
      };

      $scope.setupSettingMenu = function() {
        $scope.settingMenu = [
          {
            text: "信息管理",
            icon: "fa fa-fw fa-cogs",
            submenu: [],
            click: $scope.updateSubmenu
          },
          {
            text: contextSrv.user.orgName,
            icon: "fa fa-fw fa-random",
            submenu: [],
            click: $scope.loadOrgs
          },
          {
            text: contextSrv.systemsMap[_.findIndex(contextSrv.systemsMap,{'Id': contextSrv.user.systemId})].SystemsName,
            icon: "fa fa-fw fa-sitemap",
            click: $scope.loadSystems
          }
        ];

        $scope.msgManagement = $scope.settingMenu[0];

        if ($scope.length > 0) {
          $scope.msgManagement.submenu.push({ cssClass: 'divider' });
        }

        if (config.allowOrgCreate) {
          $scope.msgManagement.submenu.push({
            text: "新建公司",
            icon: "fa fa-fw fa-plus",
            href: $scope.getUrl('/org/new')
          });
        }

        if (contextSrv.hasRole('Admin')) {
          $scope.msgManagement.submenu.push({
            text: "公司信息设置",
            href: $scope.getUrl("/org"),
          });
          $scope.msgManagement.submenu.push({
            text: "用户管理",
            href: $scope.getUrl("/org/users"),
          });
          if(contextSrv.isGrafanaAdmin){
            $scope.msgManagement.submenu.push({
              text: "密钥管理",
              href: $scope.getUrl("/org/apikeys"),
            });
          }
        }

        if (contextSrv.isGrafanaAdmin) {
          $scope.msgManagement.submenu.push({
            text: "后台管理",
            dropdown: 'dropdown',
            thdmenu: [
              {
                text: "System info",
                icon: "fa fa-fw fa-info",
                href: $scope.getUrl("/admin/settings"),
              },
              {
                text: "全体成员",
                icon: "fa fa-fw fa-user",
                href: $scope.getUrl("/admin/users"),
              },
              {
                text: "所有公司",
                icon: "fa fa-fw fa-users",
                href: $scope.getUrl("/admin/orgs"),
              }
            ]
          });
          $scope.msgManagement.submenu.push({
            text: "申请用户",
            icon: "fa fa-fw fa-users",
            href: $scope.getUrl("/customer"),
          });
          $scope.msgManagement.submenu.push({
            text: "数据库",
            icon: "fa fa-fw fa-database",
            href: $scope.getUrl("/datasources"),
          });
        }

        $scope.msgManagement.submenu.push({
          text: "帮助文档",
          href: "http://cloudwiz.cn/document/",
          target: '_blank'
        });
      };

      $scope.switchOrg = function(orgId) {
        backendSrv.post('/api/user/using/' + orgId).then(function() {
          window.location.href = $scope.getUrl('/systems');
        });
      };

      $scope.updateMenu = function() {
        $scope.systemSection = false;
        $scope.mainLinks = [];
        $scope.dashboardTitle = "";
        if(!contextSrv.isSignedIn) {
          $location.url("/login");
          return;
        }
        if(!contextSrv.systemsMap.length) {
          $location.url("/systems");
          return ;
        }
        if(contextSrv.user.systemId == 0 && contextSrv.user.orgId) {
          $location.url("/systems");
          return ;
        }
        if (!isCurrentSystemInSysmtes(contextSrv.user.systemId)) {
          $location.url("/systems");
          return ;
        }
        var currentPath = $location.path();
        if (currentPath.indexOf('/admin') === 0) {
          $scope.setupAdminNav();
        } else if(currentPath.indexOf('/dashboard/db/') == 0){
          contextSrv.dashboardLink = currentPath;
        } else if(currentPath.indexOf('/login') == 0){
          return;
        }
        $scope.setupMainNav();
      };

      function isCurrentSystemInSysmtes(currId) {
        if (backendSrv.getSystemById(currId) == '') {
          return false;
        }
        return true;
      }
      $scope.updateSubmenu = function(menu) {
        if(menu.submenu){
          $scope.submenu = menu.submenu;
          contextSrv.submenu = true;
          $scope.currentMenu = {text: menu.text, icon: menu.icon};
        } else {
          contextSrv.submenu = false;
        }
      };

      $scope.hideSubmenu = function() {
        contextSrv.submenu = false;
      };

      $scope.alertMessage = function() {
        $scope.appEvent('confirm-modal', {
          title: '',
          text: '功能暂未开放，敬请期待',
          icon: 'fa-bell',
          yesText: '确定',
          modalClass : 'contact-us',
        });
      };

      $scope.init = function() {
        var systemId = parseInt($location.search().systemId);
        if(systemId && systemId!== contextSrv.user.systemId){
          backendSrv.updateSystemId(systemId);
          backendSrv.post("/api/system/pick",{SystemId: systemId})
        }
        $scope.hideSubmenu();
        $scope.updateMenu();
        $scope.$on('$routeChangeSuccess', $scope.hideSubmenu);
      };
    });

  });
  TODO update
*/<|MERGE_RESOLUTION|>--- conflicted
+++ resolved
@@ -126,7 +126,6 @@
           href: $scope.getUrl("/oncallerschedule"),
         });
 
-<<<<<<< HEAD
         $scope.mainLinks.push({
           text: "安装指南",
           icon: "fa fa-fw fa-cloud-download",
@@ -146,7 +145,6 @@
           ],
           click: $scope.updateSubmenu
         });
-=======
       $scope.mainLinks.push({
         text: "配置管理",
         icon: "fa fa-fw fa-cubes",
@@ -166,7 +164,6 @@
         ],
         click: $scope.updateSubmenu
       });
->>>>>>> da2b21d3
 
         $scope.setupSettingMenu();
       };
