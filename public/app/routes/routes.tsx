--- conflicted
+++ resolved
@@ -810,27 +810,6 @@
             ),
           }),
     },
-<<<<<<< HEAD
-    {
-      path: '/pmm-dump',
-      component: SafeDynamicImport(() => import(/* webpackChunkName: "PMMDump" */ 'app/percona/pmm-dump/PMMDump')),
-    },
-    {
-      path: '/pmm-dump/new',
-      component: SafeDynamicImport(
-        () =>
-          import(
-            /* webpackChunkName: "BackupInventoryPage" */ 'app/percona/pmm-dump/components/ExportDataset/ExportDataset'
-          )
-      ),
-    },
-    {
-      path: '/bookmarks',
-      component: SafeDynamicImport(
-        () => import(/* webpackChunkName: "BookmarksPage"*/ 'app/features/bookmarks/BookmarksPage')
-      ),
-    },
-=======
     ...(isPmmAdmin(config.bootData.user)
       ? [
           {
@@ -850,7 +829,12 @@
           },
         ]
       : []),
->>>>>>> 3003b1e0
+    {
+      path: '/bookmarks',
+      component: SafeDynamicImport(
+        () => import(/* webpackChunkName: "BookmarksPage"*/ 'app/features/bookmarks/BookmarksPage')
+      ),
+    },
     ...getPluginCatalogRoutes(),
     ...getSupportBundleRoutes(),
     ...getAlertingRoutes(),
