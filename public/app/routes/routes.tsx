import React from 'react';
import LdapPage from 'app/features/admin/ldap/LdapPage';
import UserAdminPage from 'app/features/admin/UserAdminPage';
import { LoginPage } from 'app/core/components/Login/LoginPage';
import config from 'app/core/config';
import { AccessControlAction, DashboardRoutes } from 'app/types';
import { SafeDynamicImport } from '../core/components/DynamicImports/SafeDynamicImport';
import { RouteDescriptor } from '../core/navigation/types';
import { Redirect } from 'react-router-dom';
import ErrorPage from 'app/core/components/ErrorPage/ErrorPage';
<<<<<<< HEAD
import { getPluginsAdminRoutes } from 'app/features/plugins/routes';
=======
import { contextSrv } from 'app/core/services/context_srv';
>>>>>>> f45d0a0b

export const extraRoutes: RouteDescriptor[] = [];

export function getAppRoutes(): RouteDescriptor[] {
  return [
    {
      path: '/',
      pageClass: 'page-dashboard',
      routeName: DashboardRoutes.Home,
      component: SafeDynamicImport(
        () => import(/* webpackChunkName: "DashboardPage" */ '../features/dashboard/containers/DashboardPage')
      ),
    },
    {
      path: '/d/:uid/:slug?',
      pageClass: 'page-dashboard',
      routeName: DashboardRoutes.Normal,
      component: SafeDynamicImport(
        () => import(/* webpackChunkName: "DashboardPage" */ '../features/dashboard/containers/DashboardPage')
      ),
    },
    {
      path: '/dashboard/:type/:slug',
      pageClass: 'page-dashboard',
      routeName: DashboardRoutes.Normal,
      component: SafeDynamicImport(
        () => import(/* webpackChunkName: "DashboardPage" */ '../features/dashboard/containers/DashboardPage')
      ),
    },
    {
      path: '/dashboard/new',
      pageClass: 'page-dashboard',
      routeName: DashboardRoutes.New,
      // TODO[Router]
      //roles: () => (contextSrv.hasEditPermissionInFolders ? [contextSrv.user.orgRole] : ['Admin']),
      component: SafeDynamicImport(
        () => import(/* webpackChunkName: "DashboardPage" */ '../features/dashboard/containers/DashboardPage')
      ),
    },
    {
      path: '/d-solo/:uid/:slug',
      pageClass: 'dashboard-solo',
      routeName: DashboardRoutes.Normal,
      component: SafeDynamicImport(
        () => import(/* webpackChunkName: "SoloPanelPage" */ '../features/dashboard/containers/SoloPanelPage')
      ),
    },
    {
      path: '/d-solo/:uid',
      pageClass: 'dashboard-solo',
      routeName: DashboardRoutes.Normal,
      component: SafeDynamicImport(
        () => import(/* webpackChunkName: "SoloPanelPage" */ '../features/dashboard/containers/SoloPanelPage')
      ),
    },
    {
      path: '/dashboard/import',
      component: SafeDynamicImport(
        () => import(/* webpackChunkName: "DashboardImport"*/ 'app/features/manage-dashboards/DashboardImportPage')
      ),
    },
    {
      path: '/datasources',
      component: SafeDynamicImport(
        () => import(/* webpackChunkName: "DataSourcesListPage"*/ 'app/features/datasources/DataSourcesListPage')
      ),
    },
    {
      path: '/datasources/edit/:uid/',
      component: SafeDynamicImport(
        () =>
          import(
            /* webpackChunkName: "DataSourceSettingsPage"*/ '../features/datasources/settings/DataSourceSettingsPage'
          )
      ),
    },
    {
      path: '/datasources/edit/:uid/dashboards',
      component: SafeDynamicImport(
        () => import(/* webpackChunkName: "DataSourceDashboards"*/ 'app/features/datasources/DataSourceDashboards')
      ),
    },
    {
      path: '/datasources/new',
      component: SafeDynamicImport(
        () => import(/* webpackChunkName: "NewDataSourcePage"*/ '../features/datasources/NewDataSourcePage')
      ),
    },
    {
      path: '/dashboards',
      component: SafeDynamicImport(
        () => import(/* webpackChunkName: "DashboardListPage"*/ 'app/features/search/components/DashboardListPage')
      ),
    },
    {
      path: '/dashboards/folder/new',
      component: SafeDynamicImport(
        () => import(/* webpackChunkName: "NewDashboardsFolder"*/ 'app/features/folders/components/NewDashboardsFolder')
      ),
    },
    {
      path: '/dashboards/f/:uid/:slug/permissions',
      component: SafeDynamicImport(
        () => import(/* webpackChunkName: "FolderPermissions"*/ 'app/features/folders/FolderPermissions')
      ),
    },
    {
      path: '/dashboards/f/:uid/:slug/settings',
      component: SafeDynamicImport(
        () => import(/* webpackChunkName: "FolderSettingsPage"*/ 'app/features/folders/FolderSettingsPage')
      ),
    },
    {
      path: '/dashboards/f/:uid/:slug',
      component: SafeDynamicImport(
        () => import(/* webpackChunkName: "DashboardListPage"*/ 'app/features/search/components/DashboardListPage')
      ),
    },
    {
      path: '/dashboards/f/:uid',
      component: SafeDynamicImport(
        () => import(/* webpackChunkName: "DashboardListPage"*/ 'app/features/search/components/DashboardListPage')
      ),
    },
    {
      path: '/explore',
      pageClass: 'page-explore',
      roles: () =>
        evaluatePermission(
          () => (config.viewersCanEdit ? [] : ['Editor', 'Admin']),
          AccessControlAction.DataSourcesExplore
        ),
      component: SafeDynamicImport(() => import(/* webpackChunkName: "explore" */ 'app/features/explore/Wrapper')),
    },
    {
      path: '/a/:pluginId/',
      exact: false,
      // Someday * and will get a ReactRouter under that path!
      component: SafeDynamicImport(
        () => import(/* webpackChunkName: "AppRootPage" */ 'app/features/plugins/AppRootPage')
      ),
    },
    {
      path: '/org',
      component: SafeDynamicImport(
        () => import(/* webpackChunkName: "OrgDetailsPage" */ '../features/org/OrgDetailsPage')
      ),
    },
    {
      path: '/org/new',
      component: SafeDynamicImport(() => import(/* webpackChunkName: "NewOrgPage" */ 'app/features/org/NewOrgPage')),
    },
    {
      path: '/org/users',
      component: SafeDynamicImport(
        () => import(/* webpackChunkName: "UsersListPage" */ 'app/features/users/UsersListPage')
      ),
    },
    {
      path: '/org/users/invite',
      component: SafeDynamicImport(
        () => import(/* webpackChunkName: "UserInvitePage" */ 'app/features/org/UserInvitePage')
      ),
    },
    {
      path: '/org/apikeys',
      roles: () => ['Editor', 'Admin'],
      component: SafeDynamicImport(
        () => import(/* webpackChunkName: "ApiKeysPage" */ 'app/features/api-keys/ApiKeysPage')
      ),
    },
    {
      path: '/org/teams',
      roles: () => (config.editorsCanAdmin ? [] : ['Editor', 'Admin']),
      component: SafeDynamicImport(() => import(/* webpackChunkName: "TeamList" */ 'app/features/teams/TeamList')),
    },
    {
      path: '/org/teams/new',

      roles: () => (config.editorsCanAdmin ? [] : ['Admin']),
      component: SafeDynamicImport(() => import(/* webpackChunkName: "CreateTeam" */ 'app/features/teams/CreateTeam')),
    },
    {
      path: '/org/teams/edit/:id/:page?',
      roles: () => (config.editorsCanAdmin ? [] : ['Admin']),
      component: SafeDynamicImport(() => import(/* webpackChunkName: "TeamPages" */ 'app/features/teams/TeamPages')),
    },
    {
      path: '/profile',
      component: SafeDynamicImport(
        () => import(/* webpackChunkName: "UserProfileEditPage" */ 'app/features/profile/UserProfileEditPage')
      ),
    },
    {
      path: '/profile/password',
      component: SafeDynamicImport(
        () => import(/* webPackChunkName: "ChangePasswordPage" */ 'app/features/profile/ChangePasswordPage')
      ),
    },
    {
      path: '/profile/select-org',
      component: SafeDynamicImport(
        () => import(/* webpackChunkName: "SelectOrgPage" */ 'app/features/org/SelectOrgPage')
      ),
    },
    // ADMIN

    {
      path: '/admin',
      // eslint-disable-next-line react/display-name
      component: () => <Redirect to="/admin/users" />,
    },
    {
      path: '/admin/settings',
      component: SafeDynamicImport(
        () => import(/* webpackChunkName: "AdminSettings" */ 'app/features/admin/AdminSettings')
      ),
    },
    {
      path: '/admin/upgrading',
      component: SafeDynamicImport(() => import('app/features/admin/UpgradePage')),
    },
    {
      path: '/admin/users',
      component: SafeDynamicImport(
        () => import(/* webpackChunkName: "UserListAdminPage" */ 'app/features/admin/UserListAdminPage')
      ),
    },
    {
      path: '/admin/users/create',
      component: SafeDynamicImport(
        () => import(/* webpackChunkName: "UserCreatePage" */ 'app/features/admin/UserCreatePage')
      ),
    },
    {
      path: '/admin/users/edit/:id',
      component: UserAdminPage,
    },
    {
      path: '/admin/orgs',
      component: SafeDynamicImport(
        () => import(/* webpackChunkName: "AdminListOrgsPage" */ 'app/features/admin/AdminListOrgsPage')
      ),
    },
    {
      path: '/admin/orgs/edit/:id',
      component: SafeDynamicImport(
        () => import(/* webpackChunkName: "AdminEditOrgPage" */ 'app/features/admin/AdminEditOrgPage')
      ),
    },
    {
      path: '/admin/stats',
      component: SafeDynamicImport(
        () => import(/* webpackChunkName: "ServerStats" */ 'app/features/admin/ServerStats')
      ),
    },
    {
      path: '/admin/ldap',
      component: LdapPage,
    },
    // LOGIN / SIGNUP
    {
      path: '/login',
      component: LoginPage,
      pageClass: 'login-page sidemenu-hidden',
    },
    {
      path: '/invite/:code',
      component: SafeDynamicImport(
        () => import(/* webpackChunkName: "SignupInvited" */ 'app/features/users/SignupInvited')
      ),
      pageClass: 'sidemenu-hidden',
    },
    {
      path: '/verify',
      component: !config.verifyEmailEnabled
        ? () => <Redirect to="/signup" />
        : SafeDynamicImport(
            () => import(/* webpackChunkName "VerifyEmailPage"*/ 'app/core/components/Signup/VerifyEmailPage')
          ),
      pageClass: 'login-page sidemenu-hidden',
    },
    {
      path: '/signup',
      component: config.disableUserSignUp
        ? () => <Redirect to="/login" />
        : SafeDynamicImport(() => import(/* webpackChunkName "SignupPage"*/ 'app/core/components/Signup/SignupPage')),
      pageClass: 'sidemenu-hidden login-page',
    },
    {
      path: '/user/password/send-reset-email',
      pageClass: 'sidemenu-hidden',
      component: SafeDynamicImport(
        () =>
          import(/* webpackChunkName: "SendResetMailPage" */ 'app/core/components/ForgottenPassword/SendResetMailPage')
      ),
    },
    {
      path: '/user/password/reset',
      component: SafeDynamicImport(
        () =>
          import(
            /* webpackChunkName: "ChangePasswordPage" */ 'app/core/components/ForgottenPassword/ChangePasswordPage'
          )
      ),
      pageClass: 'sidemenu-hidden login-page',
    },
    {
      path: '/dashboard/snapshots',
      component: SafeDynamicImport(
        () => import(/* webpackChunkName: "SnapshotListPage" */ 'app/features/manage-dashboards/SnapshotListPage')
      ),
    },
    // TODO[Router]
    // {
    //   path: '/plugins/:pluginId/page/:slug',
    //   templateUrl: 'public/app/features/plugins/partials/plugin_page.html',
    //   controller: 'AppPageCtrl',
    //   controllerAs: 'ctrl',
    // },
    {
      path: '/alerting',
      // eslint-disable-next-line react/display-name
      component: () => <Redirect to="/alerting/list" />,
    },
    {
      path: '/alerting/list',
      component: SafeDynamicImport(
        () => import(/* webpackChunkName: "AlertRuleListIndex" */ 'app/features/alerting/AlertRuleListIndex')
      ),
    },
    {
      path: '/alerting/ng/list',
      component: SafeDynamicImport(
        () => import(/* webpackChunkName: "AlertRuleList" */ 'app/features/alerting/AlertRuleList')
      ),
    },
    {
      path: '/alerting/routes',
      roles: () => ['Admin', 'Editor'],
      component: SafeDynamicImport(
        () => import(/* webpackChunkName: "AlertAmRoutes" */ 'app/features/alerting/unified/AmRoutes')
      ),
    },
    {
      path: '/alerting/silences',
      component: SafeDynamicImport(
        () => import(/* webpackChunkName: "AlertSilences" */ 'app/features/alerting/unified/Silences')
      ),
    },
    {
      path: '/alerting/silence/new',
      roles: () => ['Editor', 'Admin'],
      component: SafeDynamicImport(
        () => import(/* webpackChunkName: "AlertSilences" */ 'app/features/alerting/unified/Silences')
      ),
    },
    {
      path: '/alerting/silence/:id/edit',
      roles: () => ['Editor', 'Admin'],
      component: SafeDynamicImport(
        () => import(/* webpackChunkName: "AlertSilences" */ 'app/features/alerting/unified/Silences')
      ),
    },
    {
      path: '/alerting/notifications',
      roles: config.featureToggles.ngalert ? () => ['Editor', 'Admin'] : undefined,
      component: SafeDynamicImport(
        () => import(/* webpackChunkName: "NotificationsListPage" */ 'app/features/alerting/NotificationsIndex')
      ),
    },
    {
      path: '/alerting/notifications/templates/new',
      roles: () => ['Editor', 'Admin'],
      component: SafeDynamicImport(
        () => import(/* webpackChunkName: "NotificationsListPage" */ 'app/features/alerting/NotificationsIndex')
      ),
    },
    {
      path: '/alerting/notifications/templates/:id/edit',
      roles: () => ['Editor', 'Admin'],
      component: SafeDynamicImport(
        () => import(/* webpackChunkName: "NotificationsListPage" */ 'app/features/alerting/NotificationsIndex')
      ),
    },
    {
      path: '/alerting/notifications/receivers/new',
      roles: () => ['Editor', 'Admin'],
      component: SafeDynamicImport(
        () => import(/* webpackChunkName: "NotificationsListPage" */ 'app/features/alerting/NotificationsIndex')
      ),
    },
    {
      path: '/alerting/notifications/receivers/:id/edit',
      roles: () => ['Editor', 'Admin'],
      component: SafeDynamicImport(
        () => import(/* webpackChunkName: "NotificationsListPage" */ 'app/features/alerting/NotificationsIndex')
      ),
    },
    {
      path: '/alerting/notifications/global-config',
      roles: () => ['Admin', 'Editor'],
      component: SafeDynamicImport(
        () => import(/* webpackChunkName: "NotificationsListPage" */ 'app/features/alerting/NotificationsIndex')
      ),
    },
    {
      path: '/alerting/notification/new',
      component: SafeDynamicImport(
        () =>
          import(/* webpackChunkName: "NewNotificationChannel" */ 'app/features/alerting/NewNotificationChannelPage')
      ),
    },
    {
      path: '/alerting/notification/:id/edit',
      component: SafeDynamicImport(
        () =>
          import(/* webpackChunkName: "EditNotificationChannel"*/ 'app/features/alerting/EditNotificationChannelPage')
      ),
    },
    {
      path: '/alerting/alertmanager/',
      component: SafeDynamicImport(
        () =>
          import(/* webpackChunkName: "AlertManagerNotifications" */ 'app/features/alerting/unified/AmNotifications')
      ),
    },
    {
      path: '/alerting/new',
      pageClass: 'page-alerting',
      component: SafeDynamicImport(
        () => import(/* webpackChunkName: "AlertingRuleForm"*/ 'app/features/alerting/unified/RuleEditor')
      ),
    },
    {
      path: '/alerting/:id/edit',
      pageClass: 'page-alerting',
      component: SafeDynamicImport(
        () => import(/* webpackChunkName: "AlertingRuleForm"*/ 'app/features/alerting/unified/RuleEditor')
      ),
    },
    {
      path: '/alerting/:sourceName/:id/view',
      pageClass: 'page-alerting',
      component: SafeDynamicImport(
        () => import(/* webpackChunkName: "AlertingRule"*/ 'app/features/alerting/unified/RuleViewer')
      ),
    },
    {
      path: '/alerting/:sourceName/:name/find',
      pageClass: 'page-alerting',
      component: SafeDynamicImport(
        () =>
          import(/* webpackChunkName: "AlertingRedirectToRule"*/ 'app/features/alerting/unified/RedirectToRuleViewer')
      ),
    },
    {
      path: '/playlists',
      component: SafeDynamicImport(
        () => import(/* webpackChunkName: "PlaylistPage"*/ 'app/features/playlist/PlaylistPage')
      ),
    },
    {
      path: '/playlists/play/:id',
      component: SafeDynamicImport(
        () => import(/* webpackChunkName: "PlaylistStartPage"*/ 'app/features/playlist/PlaylistStartPage')
      ),
    },
    {
      path: '/playlists/new',
      component: SafeDynamicImport(
        () => import(/* webpackChunkName: "PlaylistNewPage"*/ 'app/features/playlist/PlaylistNewPage')
      ),
    },
    {
      path: '/playlists/edit/:id',
      component: SafeDynamicImport(
        () => import(/* webpackChunkName: "PlaylistEditPage"*/ 'app/features/playlist/PlaylistEditPage')
      ),
    },
    {
      path: '/sandbox/benchmarks',
      component: SafeDynamicImport(
        () => import(/* webpackChunkName: "BenchmarksPage"*/ 'app/features/sandbox/BenchmarksPage')
      ),
    },
    {
      path: '/dashboards/f/:uid/:slug/library-panels',
      component: SafeDynamicImport(
        () => import(/* webpackChunkName: "FolderLibraryPanelsPage"*/ 'app/features/folders/FolderLibraryPanelsPage')
      ),
    },
    {
      path: '/library-panels',
      component: SafeDynamicImport(
        () => import(/* webpackChunkName: "LibraryPanelsPage"*/ 'app/features/library-panels/LibraryPanelsPage')
      ),
    },
    ...getPluginsAdminRoutes(),
    ...extraRoutes,
    {
      path: '/*',
      component: ErrorPage,
    },
    // TODO[Router]
    // ...playlistRoutes,
  ];
}

// evaluates access control permission, using fallback if access control is disabled
const evaluatePermission = (fallback: () => string[], action: AccessControlAction): string[] => {
  if (!config.featureToggles['accesscontrol']) {
    return fallback();
  }
  if (contextSrv.hasPermission(action)) {
    return [];
  } else {
    // Hack to reject when user does not have permission
    return ['Reject'];
  }
};<|MERGE_RESOLUTION|>--- conflicted
+++ resolved
@@ -8,11 +8,8 @@
 import { RouteDescriptor } from '../core/navigation/types';
 import { Redirect } from 'react-router-dom';
 import ErrorPage from 'app/core/components/ErrorPage/ErrorPage';
-<<<<<<< HEAD
 import { getPluginsAdminRoutes } from 'app/features/plugins/routes';
-=======
 import { contextSrv } from 'app/core/services/context_srv';
->>>>>>> f45d0a0b
 
 export const extraRoutes: RouteDescriptor[] = [];
 
