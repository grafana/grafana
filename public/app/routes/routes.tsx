import React from 'react';
import { Redirect } from 'react-router-dom';

import ErrorPage from 'app/core/components/ErrorPage/ErrorPage';
import { LoginPage } from 'app/core/components/Login/LoginPage';
import config from 'app/core/config';
import { contextSrv } from 'app/core/services/context_srv';
import UserAdminPage from 'app/features/admin/UserAdminPage';
import LdapPage from 'app/features/admin/ldap/LdapPage';
import { getAlertingRoutes } from 'app/features/alerting/routes';
import { getRoutes as getDataConnectionsRoutes } from 'app/features/data-connections/routes';
import { getLiveRoutes } from 'app/features/live/pages/routes';
import { getRoutes as getPluginCatalogRoutes } from 'app/features/plugins/admin/routes';
import { getProfileRoutes } from 'app/features/profile/routes';
import { ServiceAccountPage } from 'app/features/serviceaccounts/ServiceAccountPage';
import { AccessControlAction, DashboardRoutes } from 'app/types';

import { SafeDynamicImport } from '../core/components/DynamicImports/SafeDynamicImport';
import { RouteDescriptor } from '../core/navigation/types';
import { getPublicDashboardRoutes } from '../features/dashboard/routes';

export const extraRoutes: RouteDescriptor[] = [];

export function getAppRoutes(): RouteDescriptor[] {
  return [
    {
      path: '/',
<<<<<<< HEAD
      navId: 'dashboards',
=======
>>>>>>> e87a4e34
      pageClass: 'page-dashboard',
      routeName: DashboardRoutes.Home,
      component: SafeDynamicImport(
        () => import(/* webpackChunkName: "DashboardPage" */ '../features/dashboard/containers/DashboardPage')
      ),
    },
    {
      path: '/d/:uid/:slug?',
      pageClass: 'page-dashboard',
      routeName: DashboardRoutes.Normal,
      component: SafeDynamicImport(
        () => import(/* webpackChunkName: "DashboardPage" */ '../features/dashboard/containers/DashboardPage')
      ),
    },
    {
      path: '/dashboard/:type/:slug',
      navId: 'dashboards',
      pageClass: 'page-dashboard',
      routeName: DashboardRoutes.Normal,
      component: SafeDynamicImport(
        () => import(/* webpackChunkName: "DashboardPage" */ '../features/dashboard/containers/DashboardPage')
      ),
    },
    {
      path: '/dashboard/new',
      navId: 'dashboards',
      pageClass: 'page-dashboard',
      routeName: DashboardRoutes.New,
      component: SafeDynamicImport(
        () => import(/* webpackChunkName: "DashboardPage" */ '../features/dashboard/containers/DashboardPage')
      ),
    },
    {
      path: '/d-solo/:uid/:slug',
      pageClass: 'dashboard-solo',
      routeName: DashboardRoutes.Normal,
      navHidden: true,
      component: SafeDynamicImport(
        () => import(/* webpackChunkName: "SoloPanelPage" */ '../features/dashboard/containers/SoloPanelPage')
      ),
    },
    // This route handles embedding of snapshot/scripted dashboard panels
    {
      path: '/dashboard-solo/:type/:slug',
      pageClass: 'dashboard-solo',
      routeName: DashboardRoutes.Normal,
      navHidden: true,
      component: SafeDynamicImport(
        () => import(/* webpackChunkName: "SoloPanelPage" */ '../features/dashboard/containers/SoloPanelPage')
      ),
    },
    {
      path: '/d-solo/:uid',
      pageClass: 'dashboard-solo',
      routeName: DashboardRoutes.Normal,
      navHidden: true,
      component: SafeDynamicImport(
        () => import(/* webpackChunkName: "SoloPanelPage" */ '../features/dashboard/containers/SoloPanelPage')
      ),
    },
    {
      path: '/dashboard/import',
      navId: 'dashboards/import',
      component: SafeDynamicImport(
        () => import(/* webpackChunkName: "DashboardImport"*/ 'app/features/manage-dashboards/DashboardImportPage')
      ),
    },
    {
      path: '/datasources',
      component: SafeDynamicImport(
        () => import(/* webpackChunkName: "DataSourcesListPage"*/ 'app/features/datasources/DataSourcesListPage')
      ),
    },
    {
      path: '/datasources/edit/:uid/',
      navId: 'datasources',
      component: SafeDynamicImport(
        () =>
          import(
            /* webpackChunkName: "DataSourceSettingsPage"*/ '../features/datasources/settings/DataSourceSettingsPage'
          )
      ),
    },
    {
      path: '/datasources/edit/:uid/dashboards',
      navId: 'datasources',
      component: SafeDynamicImport(
        () => import(/* webpackChunkName: "DataSourceDashboards"*/ 'app/features/datasources/DataSourceDashboards')
      ),
    },
    {
      path: '/datasources/new',
      navId: 'datasources',
      component: SafeDynamicImport(
        () => import(/* webpackChunkName: "NewDataSourcePage"*/ '../features/datasources/NewDataSourcePage')
      ),
    },
    {
      path: '/dashboards',
      navId: 'dashboards/browse',
      component: SafeDynamicImport(
        () => import(/* webpackChunkName: "DashboardListPage"*/ 'app/features/search/components/DashboardListPage')
      ),
    },
    {
      path: '/dashboards/folder/new',
      navId: 'dashboards/folder/new',
      component: SafeDynamicImport(
        () => import(/* webpackChunkName: "NewDashboardsFolder"*/ 'app/features/folders/components/NewDashboardsFolder')
      ),
    },
    {
      path: '/dashboards/f/:uid/:slug/permissions',
      navId: 'dashboards/browse',
      component:
        config.rbacEnabled && contextSrv.hasPermission(AccessControlAction.FoldersPermissionsRead)
          ? SafeDynamicImport(
              () =>
                import(/* webpackChunkName: "FolderPermissions"*/ 'app/features/folders/AccessControlFolderPermissions')
            )
          : SafeDynamicImport(
              () => import(/* webpackChunkName: "FolderPermissions"*/ 'app/features/folders/FolderPermissions')
            ),
    },
    {
      path: '/dashboards/f/:uid/:slug/settings',
      navId: 'dashboards/browse',
      component: SafeDynamicImport(
        () => import(/* webpackChunkName: "FolderSettingsPage"*/ 'app/features/folders/FolderSettingsPage')
      ),
    },
    {
      path: '/dashboards/f/:uid/:slug',
      navId: 'dashboards/browse',
      component: SafeDynamicImport(
        () => import(/* webpackChunkName: "DashboardListPage"*/ 'app/features/search/components/DashboardListPage')
      ),
    },
    {
      path: '/dashboards/f/:uid',
      navId: 'dashboards/browse',
      component: SafeDynamicImport(
        () => import(/* webpackChunkName: "DashboardListPage"*/ 'app/features/search/components/DashboardListPage')
      ),
    },
    {
      path: '/explore',
      pageClass: 'page-explore',
      roles: () =>
        contextSrv.evaluatePermission(
          () => (config.viewersCanEdit ? [] : ['Editor', 'Admin']),
          [AccessControlAction.DataSourcesExplore]
        ),
      component: SafeDynamicImport(() =>
        config.exploreEnabled
          ? import(/* webpackChunkName: "explore" */ 'app/features/explore/Wrapper')
          : import(/* webpackChunkName: "explore-feature-toggle-page" */ 'app/features/explore/FeatureTogglePage')
      ),
    },
    {
      path: '/a/:pluginId/',
      exact: false,
      // Someday * and will get a ReactRouter under that path!
      component: SafeDynamicImport(
        () => import(/* webpackChunkName: "AppRootPage" */ 'app/features/plugins/components/AppRootPage')
      ),
    },
    {
      path: '/org',
      component: SafeDynamicImport(
        () => import(/* webpackChunkName: "OrgDetailsPage" */ '../features/org/OrgDetailsPage')
      ),
    },
    {
      path: '/org/new',
      component: SafeDynamicImport(() => import(/* webpackChunkName: "NewOrgPage" */ 'app/features/org/NewOrgPage')),
    },
    {
      path: '/org/users',
      component: SafeDynamicImport(
        () => import(/* webpackChunkName: "UsersListPage" */ 'app/features/users/UsersListPage')
      ),
    },
    {
      path: '/org/users/invite',
      component: SafeDynamicImport(
        () => import(/* webpackChunkName: "UserInvitePage" */ 'app/features/org/UserInvitePage')
      ),
    },
    {
      path: '/org/apikeys',
      roles: () => contextSrv.evaluatePermission(() => ['Admin'], [AccessControlAction.ActionAPIKeysRead]),
      component: SafeDynamicImport(
        () => import(/* webpackChunkName: "ApiKeysPage" */ 'app/features/api-keys/ApiKeysPage')
      ),
    },
    {
      path: '/org/serviceaccounts',
      roles: () => contextSrv.evaluatePermission(() => ['Admin'], [AccessControlAction.ServiceAccountsRead]),
      component: SafeDynamicImport(
        () =>
          import(/* webpackChunkName: "ServiceAccountsPage" */ 'app/features/serviceaccounts/ServiceAccountsListPage')
      ),
    },
    {
      path: '/org/serviceaccounts/create',
      component: SafeDynamicImport(
        () =>
          import(
            /* webpackChunkName: "ServiceAccountCreatePage" */ 'app/features/serviceaccounts/ServiceAccountCreatePage'
          )
      ),
    },
    {
      path: '/org/serviceaccounts/:id',
      component: ServiceAccountPage,
    },
    {
      path: '/org/teams',
      roles: () =>
        contextSrv.evaluatePermission(
          () => (config.editorsCanAdmin ? ['Editor', 'Admin'] : ['Admin']),
          [AccessControlAction.ActionTeamsRead, AccessControlAction.ActionTeamsCreate]
        ),
      component: SafeDynamicImport(() => import(/* webpackChunkName: "TeamList" */ 'app/features/teams/TeamList')),
    },
    {
      path: '/org/teams/new',
      roles: () =>
        contextSrv.evaluatePermission(
          () => (config.editorsCanAdmin ? ['Editor', 'Admin'] : ['Admin']),
          [AccessControlAction.ActionTeamsCreate]
        ),
      component: SafeDynamicImport(() => import(/* webpackChunkName: "CreateTeam" */ 'app/features/teams/CreateTeam')),
    },
    {
      path: '/org/teams/edit/:id/:page?',
      roles: () =>
        contextSrv.evaluatePermission(
          () => (config.editorsCanAdmin ? ['Editor', 'Admin'] : ['Admin']),
          [AccessControlAction.ActionTeamsRead, AccessControlAction.ActionTeamsCreate]
        ),
      component: SafeDynamicImport(() => import(/* webpackChunkName: "TeamPages" */ 'app/features/teams/TeamPages')),
    },
    // ADMIN

    {
      path: '/admin',
      // eslint-disable-next-line react/display-name
      component: () => <Redirect to="/admin/users" />,
    },
    {
      path: '/admin/settings',
      component: SafeDynamicImport(
        () => import(/* webpackChunkName: "AdminSettings" */ 'app/features/admin/AdminSettings')
      ),
    },
    {
      path: '/admin/upgrading',
      component: SafeDynamicImport(() => import('app/features/admin/UpgradePage')),
    },
    {
      path: '/admin/users',
      component: SafeDynamicImport(
        () => import(/* webpackChunkName: "UserListAdminPage" */ 'app/features/admin/UserListAdminPage')
      ),
    },
    {
      path: '/admin/users/create',
      component: SafeDynamicImport(
        () => import(/* webpackChunkName: "UserCreatePage" */ 'app/features/admin/UserCreatePage')
      ),
    },
    {
      path: '/admin/users/edit/:id',
      component: UserAdminPage,
    },
    {
      path: '/admin/orgs',
      component: SafeDynamicImport(
        () => import(/* webpackChunkName: "AdminListOrgsPage" */ 'app/features/admin/AdminListOrgsPage')
      ),
    },
    {
      path: '/admin/orgs/edit/:id',
      component: SafeDynamicImport(
        () => import(/* webpackChunkName: "AdminEditOrgPage" */ 'app/features/admin/AdminEditOrgPage')
      ),
    },
    {
      path: '/admin/storage/:path*',
      roles: () => ['Admin'],
      component: SafeDynamicImport(
        () => import(/* webpackChunkName: "StoragePage" */ 'app/features/storage/StoragePage')
      ),
    },
    {
      path: '/admin/stats',
      component: SafeDynamicImport(
        () => import(/* webpackChunkName: "ServerStats" */ 'app/features/admin/ServerStats')
      ),
    },
    {
      path: '/admin/ldap',
      component: LdapPage,
    },
    // LOGIN / SIGNUP
    {
      path: '/login',
      component: LoginPage,
      pageClass: 'login-page sidemenu-hidden',
      chromeless: true,
    },
    {
      path: '/invite/:code',
      component: SafeDynamicImport(
        () => import(/* webpackChunkName: "SignupInvited" */ 'app/features/invites/SignupInvited')
      ),
      pageClass: 'sidemenu-hidden',
      chromeless: true,
    },
    {
      path: '/verify',
      component: !config.verifyEmailEnabled
        ? () => <Redirect to="/signup" />
        : SafeDynamicImport(
            () => import(/* webpackChunkName "VerifyEmailPage"*/ 'app/core/components/Signup/VerifyEmailPage')
          ),
      pageClass: 'login-page sidemenu-hidden',
      chromeless: true,
    },
    {
      path: '/signup',
      component: config.disableUserSignUp
        ? () => <Redirect to="/login" />
        : SafeDynamicImport(() => import(/* webpackChunkName "SignupPage"*/ 'app/core/components/Signup/SignupPage')),
      pageClass: 'sidemenu-hidden login-page',
      chromeless: true,
    },
    {
      path: '/user/password/send-reset-email',
      pageClass: 'sidemenu-hidden',
      chromeless: true,
      component: SafeDynamicImport(
        () =>
          import(/* webpackChunkName: "SendResetMailPage" */ 'app/core/components/ForgottenPassword/SendResetMailPage')
      ),
    },
    {
      path: '/user/password/reset',
      component: SafeDynamicImport(
        () =>
          import(
            /* webpackChunkName: "ChangePasswordPage" */ 'app/core/components/ForgottenPassword/ChangePasswordPage'
          )
      ),
      pageClass: 'sidemenu-hidden login-page',
      chromeless: true,
    },
    {
      path: '/dashboard/snapshots',
      navId: 'dashboards/snapshots',
      component: SafeDynamicImport(
        () => import(/* webpackChunkName: "SnapshotListPage" */ 'app/features/manage-dashboards/SnapshotListPage')
      ),
    },
    {
      path: '/playlists',
      navId: 'dashboards/snapshots',
      component: SafeDynamicImport(
        () => import(/* webpackChunkName: "PlaylistPage"*/ 'app/features/playlist/PlaylistPage')
      ),
    },
    {
      path: '/playlists/play/:uid',
      navId: 'dashboards/playlists',
      component: SafeDynamicImport(
        () => import(/* webpackChunkName: "PlaylistStartPage"*/ 'app/features/playlist/PlaylistStartPage')
      ),
    },
    {
      path: '/playlists/new',
      navId: 'dashboards/playlists',
      component: SafeDynamicImport(
        () => import(/* webpackChunkName: "PlaylistNewPage"*/ 'app/features/playlist/PlaylistNewPage')
      ),
    },
    {
      path: '/playlists/edit/:uid',
      navId: 'dashboards/playlists',
      component: SafeDynamicImport(
        () => import(/* webpackChunkName: "PlaylistEditPage"*/ 'app/features/playlist/PlaylistEditPage')
      ),
    },
    {
      path: '/sandbox/benchmarks',
      component: SafeDynamicImport(
        () => import(/* webpackChunkName: "BenchmarksPage"*/ 'app/features/sandbox/BenchmarksPage')
      ),
    },
    {
      path: '/sandbox/test',
      component: SafeDynamicImport(
        () => import(/* webpackChunkName: "TestStuffPage"*/ 'app/features/sandbox/TestStuffPage')
      ),
    },
    {
      path: '/dashboards/f/:uid/:slug/library-panels',
      navId: 'dashboards/browse',
      component: SafeDynamicImport(
        () => import(/* webpackChunkName: "FolderLibraryPanelsPage"*/ 'app/features/folders/FolderLibraryPanelsPage')
      ),
    },
    {
      path: '/dashboards/f/:uid/:slug/alerting',
      navId: 'dashboards/browse',
      roles: () =>
        contextSrv.evaluatePermission(() => ['Viewer', 'Editor', 'Admin'], [AccessControlAction.AlertingRuleRead]),
      component: SafeDynamicImport(
        () => import(/* webpackChunkName: "FolderAlerting"*/ 'app/features/folders/FolderAlerting')
      ),
    },
    {
      path: '/library-panels',
      navId: 'dashboards/library-panels',
      component: SafeDynamicImport(
        () => import(/* webpackChunkName: "LibraryPanelsPage"*/ 'app/features/library-panels/LibraryPanelsPage')
      ),
    },
    ...getPluginCatalogRoutes(),
    ...getLiveRoutes(),
    ...getAlertingRoutes(),
    ...getProfileRoutes(),
    ...extraRoutes,
    ...getPublicDashboardRoutes(),
    ...getDataConnectionsRoutes(),
    {
      path: '/*',
      component: ErrorPage,
    },
    // TODO[Router]
    // ...playlistRoutes,
  ];
}<|MERGE_RESOLUTION|>--- conflicted
+++ resolved
@@ -25,10 +25,6 @@
   return [
     {
       path: '/',
-<<<<<<< HEAD
-      navId: 'dashboards',
-=======
->>>>>>> e87a4e34
       pageClass: 'page-dashboard',
       routeName: DashboardRoutes.Home,
       component: SafeDynamicImport(
@@ -45,7 +41,6 @@
     },
     {
       path: '/dashboard/:type/:slug',
-      navId: 'dashboards',
       pageClass: 'page-dashboard',
       routeName: DashboardRoutes.Normal,
       component: SafeDynamicImport(
@@ -54,7 +49,6 @@
     },
     {
       path: '/dashboard/new',
-      navId: 'dashboards',
       pageClass: 'page-dashboard',
       routeName: DashboardRoutes.New,
       component: SafeDynamicImport(
@@ -65,7 +59,7 @@
       path: '/d-solo/:uid/:slug',
       pageClass: 'dashboard-solo',
       routeName: DashboardRoutes.Normal,
-      navHidden: true,
+      chromeless: true,
       component: SafeDynamicImport(
         () => import(/* webpackChunkName: "SoloPanelPage" */ '../features/dashboard/containers/SoloPanelPage')
       ),
@@ -75,7 +69,7 @@
       path: '/dashboard-solo/:type/:slug',
       pageClass: 'dashboard-solo',
       routeName: DashboardRoutes.Normal,
-      navHidden: true,
+      chromeless: true,
       component: SafeDynamicImport(
         () => import(/* webpackChunkName: "SoloPanelPage" */ '../features/dashboard/containers/SoloPanelPage')
       ),
@@ -84,14 +78,13 @@
       path: '/d-solo/:uid',
       pageClass: 'dashboard-solo',
       routeName: DashboardRoutes.Normal,
-      navHidden: true,
+      chromeless: true,
       component: SafeDynamicImport(
         () => import(/* webpackChunkName: "SoloPanelPage" */ '../features/dashboard/containers/SoloPanelPage')
       ),
     },
     {
       path: '/dashboard/import',
-      navId: 'dashboards/import',
       component: SafeDynamicImport(
         () => import(/* webpackChunkName: "DashboardImport"*/ 'app/features/manage-dashboards/DashboardImportPage')
       ),
@@ -104,7 +97,6 @@
     },
     {
       path: '/datasources/edit/:uid/',
-      navId: 'datasources',
       component: SafeDynamicImport(
         () =>
           import(
@@ -114,35 +106,30 @@
     },
     {
       path: '/datasources/edit/:uid/dashboards',
-      navId: 'datasources',
       component: SafeDynamicImport(
         () => import(/* webpackChunkName: "DataSourceDashboards"*/ 'app/features/datasources/DataSourceDashboards')
       ),
     },
     {
       path: '/datasources/new',
-      navId: 'datasources',
       component: SafeDynamicImport(
         () => import(/* webpackChunkName: "NewDataSourcePage"*/ '../features/datasources/NewDataSourcePage')
       ),
     },
     {
       path: '/dashboards',
-      navId: 'dashboards/browse',
       component: SafeDynamicImport(
         () => import(/* webpackChunkName: "DashboardListPage"*/ 'app/features/search/components/DashboardListPage')
       ),
     },
     {
       path: '/dashboards/folder/new',
-      navId: 'dashboards/folder/new',
       component: SafeDynamicImport(
         () => import(/* webpackChunkName: "NewDashboardsFolder"*/ 'app/features/folders/components/NewDashboardsFolder')
       ),
     },
     {
       path: '/dashboards/f/:uid/:slug/permissions',
-      navId: 'dashboards/browse',
       component:
         config.rbacEnabled && contextSrv.hasPermission(AccessControlAction.FoldersPermissionsRead)
           ? SafeDynamicImport(
@@ -155,21 +142,18 @@
     },
     {
       path: '/dashboards/f/:uid/:slug/settings',
-      navId: 'dashboards/browse',
       component: SafeDynamicImport(
         () => import(/* webpackChunkName: "FolderSettingsPage"*/ 'app/features/folders/FolderSettingsPage')
       ),
     },
     {
       path: '/dashboards/f/:uid/:slug',
-      navId: 'dashboards/browse',
       component: SafeDynamicImport(
         () => import(/* webpackChunkName: "DashboardListPage"*/ 'app/features/search/components/DashboardListPage')
       ),
     },
     {
       path: '/dashboards/f/:uid',
-      navId: 'dashboards/browse',
       component: SafeDynamicImport(
         () => import(/* webpackChunkName: "DashboardListPage"*/ 'app/features/search/components/DashboardListPage')
       ),
@@ -390,35 +374,30 @@
     },
     {
       path: '/dashboard/snapshots',
-      navId: 'dashboards/snapshots',
       component: SafeDynamicImport(
         () => import(/* webpackChunkName: "SnapshotListPage" */ 'app/features/manage-dashboards/SnapshotListPage')
       ),
     },
     {
       path: '/playlists',
-      navId: 'dashboards/snapshots',
       component: SafeDynamicImport(
         () => import(/* webpackChunkName: "PlaylistPage"*/ 'app/features/playlist/PlaylistPage')
       ),
     },
     {
       path: '/playlists/play/:uid',
-      navId: 'dashboards/playlists',
       component: SafeDynamicImport(
         () => import(/* webpackChunkName: "PlaylistStartPage"*/ 'app/features/playlist/PlaylistStartPage')
       ),
     },
     {
       path: '/playlists/new',
-      navId: 'dashboards/playlists',
       component: SafeDynamicImport(
         () => import(/* webpackChunkName: "PlaylistNewPage"*/ 'app/features/playlist/PlaylistNewPage')
       ),
     },
     {
       path: '/playlists/edit/:uid',
-      navId: 'dashboards/playlists',
       component: SafeDynamicImport(
         () => import(/* webpackChunkName: "PlaylistEditPage"*/ 'app/features/playlist/PlaylistEditPage')
       ),
@@ -437,14 +416,12 @@
     },
     {
       path: '/dashboards/f/:uid/:slug/library-panels',
-      navId: 'dashboards/browse',
       component: SafeDynamicImport(
         () => import(/* webpackChunkName: "FolderLibraryPanelsPage"*/ 'app/features/folders/FolderLibraryPanelsPage')
       ),
     },
     {
       path: '/dashboards/f/:uid/:slug/alerting',
-      navId: 'dashboards/browse',
       roles: () =>
         contextSrv.evaluatePermission(() => ['Viewer', 'Editor', 'Admin'], [AccessControlAction.AlertingRuleRead]),
       component: SafeDynamicImport(
@@ -453,7 +430,6 @@
     },
     {
       path: '/library-panels',
-      navId: 'dashboards/library-panels',
       component: SafeDynamicImport(
         () => import(/* webpackChunkName: "LibraryPanelsPage"*/ 'app/features/library-panels/LibraryPanelsPage')
       ),
