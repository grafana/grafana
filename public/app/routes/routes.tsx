--- conflicted
+++ resolved
@@ -131,7 +131,7 @@
           ? import(/* webpackChunkName: "CorrelationsPage" */ 'app/features/correlations/CorrelationsPage')
           : import(
               /* webpackChunkName: "CorrelationsFeatureToggle" */ 'app/features/correlations/CorrelationsFeatureToggle'
-            )
+          )
       ),
     },
     {
@@ -209,9 +209,9 @@
       component:
         isDevEnv || config.featureToggles.enableExtensionsAdminPage
           ? SafeDynamicImport(
-              () =>
-                import(/* webpackChunkName: "PluginExtensionsLog" */ 'app/features/plugins/extensions/logs/LogViewer')
-            )
+            () =>
+              import(/* webpackChunkName: "PluginExtensionsLog" */ 'app/features/plugins/extensions/logs/LogViewer')
+          )
           : () => <Navigate replace to="/admin" />,
     },
     {
@@ -301,17 +301,17 @@
       component:
         config.licenseInfo.enabledFeatures?.saml || config.ldapEnabled || config.featureToggles.ssoSettingsApi
           ? SafeDynamicImport(
-              () =>
-                import(/* webpackChunkName: "AdminAuthentication" */ '../features/auth-config/AuthProvidersListPage')
-            )
+            () =>
+              import(/* webpackChunkName: "AdminAuthentication" */ '../features/auth-config/AuthProvidersListPage')
+          )
           : () => <Navigate replace to="/admin" />,
     },
     {
       path: '/admin/authentication/ldap',
       component: config.featureToggles.ssoSettingsLDAP
         ? SafeDynamicImport(
-            () => import(/* webpackChunkName: "LdapSettingsPage" */ 'app/features/admin/ldap/LdapSettingsPage')
-          )
+          () => import(/* webpackChunkName: "LdapSettingsPage" */ 'app/features/admin/ldap/LdapSettingsPage')
+        )
         : LdapPage,
     },
     {
@@ -319,8 +319,8 @@
       roles: () => contextSrv.evaluatePermission([AccessControlAction.SettingsWrite]),
       component: config.featureToggles.ssoSettingsApi
         ? SafeDynamicImport(
-            () => import(/* webpackChunkName: "AdminAuthentication" */ '../features/auth-config/ProviderConfigPage')
-          )
+          () => import(/* webpackChunkName: "AdminAuthentication" */ '../features/auth-config/ProviderConfigPage')
+        )
         : () => <Navigate replace to="/admin" />,
     },
     {
@@ -367,8 +367,8 @@
       path: '/admin/featuretoggles',
       component: config.featureToggles.featureToggleAdminPage
         ? SafeDynamicImport(
-            () => import(/* webpackChunkName: "AdminFeatureTogglesPage" */ 'app/features/admin/AdminFeatureTogglesPage')
-          )
+          () => import(/* webpackChunkName: "AdminFeatureTogglesPage" */ 'app/features/admin/AdminFeatureTogglesPage')
+        )
         : () => <Navigate replace to="/admin" />,
     },
     {
@@ -405,8 +405,8 @@
       component: !config.verifyEmailEnabled
         ? () => <Navigate replace to="/signup" />
         : SafeDynamicImport(
-            () => import(/* webpackChunkName "VerifyEmailPage"*/ 'app/core/components/Signup/VerifyEmailPage')
-          ),
+          () => import(/* webpackChunkName "VerifyEmailPage"*/ 'app/core/components/Signup/VerifyEmailPage')
+        ),
       pageClass: 'login-page',
       chromeless: true,
     },
@@ -515,7 +515,6 @@
         () => import(/* webpackChunkName: "NotificationsPage"*/ 'app/features/notifications/NotificationsPage')
       ),
     },
-<<<<<<< HEAD
     {
       path: '/alerting/alerts',
       component: SafeDynamicImport(
@@ -546,7 +545,7 @@
     {
       path: '/backup',
       // eslint-disable-next-line react/display-name
-      component: () => <Redirect to="/backup/inventory" />,
+      component: () => <Navigate replace to="/backup/inventory" />,
     },
     {
       path: '/backup/inventory',
@@ -605,22 +604,22 @@
     {
       path: '/advisors',
       // eslint-disable-next-line react/display-name
-      component: () => <Redirect to="/advisors/insights" />,
+      component: () => <Navigate replace to="/advisors/insights" />,
     },
     {
       path: '/pmm-database-checks',
       // eslint-disable-next-line react/display-name
-      component: () => <Redirect to="/advisors/insights" />,
+      component: () => <Navigate replace to="/advisors/insights" />,
     },
     {
       path: '/pmm-database-checks/failed-checks',
       // eslint-disable-next-line react/display-name
-      component: () => <Redirect to="/advisors/insights" />,
+      component: () => <Navigate replace to="/advisors/insights" />,
     },
     {
       path: '/pmm-database-checks/all-checks',
       // eslint-disable-next-line react/display-name
-      component: () => <Redirect to="/advisors/insights" />,
+      component: () => <Navigate replace to="/advisors/insights" />,
     },
     {
       path: '/advisors/insights',
@@ -649,7 +648,7 @@
     {
       path: '/settings',
       // eslint-disable-next-line react/display-name
-      component: () => <Redirect to="/settings/metrics-resolution" />,
+      component: () => <Navigate replace to="/settings/metrics-resolution" />,
     },
     {
       path: '/settings/metrics-resolution',
@@ -702,7 +701,7 @@
     {
       path: '/inventory',
       // eslint-disable-next-line react/display-name
-      component: () => <Redirect to="/inventory/services" />,
+      component: () => <Navigate replace to="/inventory/services" />,
     },
     {
       path: '/inventory/services',
@@ -789,12 +788,8 @@
           import(/* webpackChunkName: "EnvironmentOverview" */ 'app/percona/environment-overview/EnvironmentOverview')
       ),
     },
-    {
+    config.featureToggles.exploreMetrics && {
       path: '/explore/metrics',
-=======
-    config.featureToggles.exploreMetrics && {
-      path: '/explore/metrics/*',
->>>>>>> 9e942dcb
       chromeless: false,
       roles: () => contextSrv.evaluatePermission([AccessControlAction.DataSourcesExplore]),
       component: SafeDynamicImport(
@@ -802,7 +797,6 @@
       ),
     },
     {
-<<<<<<< HEAD
       path: '/pmm-dump',
       component: SafeDynamicImport(() => import(/* webpackChunkName: "PMMDump" */ 'app/percona/pmm-dump/PMMDump')),
     },
@@ -813,11 +807,12 @@
           import(
             /* webpackChunkName: "BackupInventoryPage" */ 'app/percona/pmm-dump/components/ExportDataset/ExportDataset'
           )
-=======
+      )
+    },
+    {
       path: '/bookmarks',
       component: SafeDynamicImport(
         () => import(/* webpackChunkName: "BookmarksPage"*/ 'app/features/bookmarks/BookmarksPage')
->>>>>>> 9e942dcb
       ),
     },
     ...getPluginCatalogRoutes(),
