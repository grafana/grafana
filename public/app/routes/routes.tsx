import { useEffect } from 'react';
import { Navigate, useLocation, useParams } from 'react-router-dom-v5-compat';

import { isTruthy } from '@grafana/data';
import { NavLandingPage } from 'app/core/components/NavLandingPage/NavLandingPage';
import { PageNotFound } from 'app/core/components/PageNotFound/PageNotFound';
import config from 'app/core/config';
import { contextSrv } from 'app/core/services/context_srv';
import LdapPage from 'app/features/admin/ldap/LdapPage';
import { getAlertingRoutes } from 'app/features/alerting/routes';
import { isAdmin, isLocalDevEnv, isOpenSourceEdition } from 'app/features/alerting/unified/utils/misc';
import { ConnectionsRedirectNotice } from 'app/features/connections/components/ConnectionsRedirectNotice';
import { ROUTES as CONNECTIONS_ROUTES } from 'app/features/connections/constants';
import { getRoutes as getDataConnectionsRoutes } from 'app/features/connections/routes';
import { DATASOURCES_ROUTES } from 'app/features/datasources/constants';
import { ConfigureIRM } from 'app/features/gops/configuration-tracker/components/ConfigureIRM';
import { getRoutes as getPluginCatalogRoutes } from 'app/features/plugins/admin/routes';
import { getAppPluginRoutes } from 'app/features/plugins/routes';
import { getProfileRoutes } from 'app/features/profile/routes';
import { AccessControlAction, DashboardRoutes } from 'app/types';

import { SafeDynamicImport } from '../core/components/DynamicImports/SafeDynamicImport';
import { RouteDescriptor } from '../core/navigation/types';
import { getPublicDashboardRoutes } from '../features/dashboard/routes';

const isDevEnv = config.buildInfo.env === 'development';
export const extraRoutes: RouteDescriptor[] = [];

export function getAppRoutes(): RouteDescriptor[] {
  return [
    // Based on the Grafana configuration standalone plugin pages can even override and extend existing core pages, or they can register new routes under existing ones.
    // In order to make it possible we need to register them first due to how `<Switch>` is evaluating routes. (This will be unnecessary once/when we upgrade to React Router v6 and start using `<Routes>` instead.)
    ...getAppPluginRoutes(),
    {
      path: '/',
      pageClass: 'page-dashboard',
      routeName: DashboardRoutes.Home,
      component: SafeDynamicImport(
        () => import(/* webpackChunkName: "DashboardPageProxy" */ '../features/dashboard/containers/DashboardPageProxy')
      ),
    },
    {
      path: '/d/:uid/:slug?',
      pageClass: 'page-dashboard',
      routeName: DashboardRoutes.Normal,
      component: SafeDynamicImport(
        () => import(/* webpackChunkName: "DashboardPageProxy" */ '../features/dashboard/containers/DashboardPageProxy')
      ),
    },
    {
      path: '/dashboard/new',
      roles: () => contextSrv.evaluatePermission([AccessControlAction.DashboardsCreate]),
      pageClass: 'page-dashboard',
      routeName: DashboardRoutes.New,
      component: SafeDynamicImport(
        () => import(/* webpackChunkName: "DashboardPage" */ '../features/dashboard/containers/DashboardPageProxy')
      ),
    },
    {
      path: '/dashboard/new-with-ds/:datasourceUid',
      roles: () => contextSrv.evaluatePermission([AccessControlAction.DashboardsCreate]),
      component: SafeDynamicImport(
        () => import(/* webpackChunkName: "DashboardPage" */ '../features/dashboard/containers/NewDashboardWithDS')
      ),
    },
    {
      path: '/dashboard/:type/:slug',
      pageClass: 'page-dashboard',
      routeName: DashboardRoutes.Normal,
      component: SafeDynamicImport(
        () => import(/* webpackChunkName: "DashboardPage" */ '../features/dashboard/containers/DashboardPageProxy')
      ),
    },
    {
      // We currently have no core usage of the embedded dashboard so is to have a page for e2e to test
      path: '/dashboards/embedding-test',
      component: SafeDynamicImport(
        () =>
          import(
            /* webpackChunkName: "DashboardPage"*/ 'app/features/dashboard-scene/embedding/EmbeddedDashboardTestPage'
          )
      ),
    },
    {
      path: '/d-solo/:uid/:slug?',
      routeName: DashboardRoutes.Normal,
      chromeless: true,
      component: SafeDynamicImport(() =>
        config.featureToggles.dashboardSceneSolo
          ? import(/* webpackChunkName: "SoloPanelPage" */ '../features/dashboard-scene/solo/SoloPanelPage')
          : import(/* webpackChunkName: "SoloPanelPageOld" */ '../features/dashboard/containers/SoloPanelPage')
      ),
    },
    // This route handles embedding of snapshot/scripted dashboard panels
    {
      path: '/dashboard-solo/:type/:slug',
      routeName: DashboardRoutes.Normal,
      chromeless: true,
      component: SafeDynamicImport(() =>
        config.featureToggles.dashboardSceneSolo
          ? import(/* webpackChunkName: "SoloPanelPage" */ '../features/dashboard-scene/solo/SoloPanelPage')
          : import(/* webpackChunkName: "SoloPanelPageOld" */ '../features/dashboard/containers/SoloPanelPage')
      ),
    },
    {
      path: '/dashboard/import',
      component: SafeDynamicImport(
        () => import(/* webpackChunkName: "DashboardImport"*/ 'app/features/manage-dashboards/DashboardImportPage')
      ),
    },
    {
      path: DATASOURCES_ROUTES.List,
      component: () => <Navigate replace to={CONNECTIONS_ROUTES.DataSources} />,
    },
    {
      path: DATASOURCES_ROUTES.Edit,
      component: DataSourceEditRoute,
    },
    {
      path: DATASOURCES_ROUTES.Dashboards,
      component: DataSourceDashboardRoute,
    },
    {
      path: DATASOURCES_ROUTES.New,
      component: () => <Navigate replace to={CONNECTIONS_ROUTES.DataSourcesNew} />,
    },
    {
      path: '/datasources/correlations',
      component: SafeDynamicImport(() =>
        config.featureToggles.correlations
          ? import(/* webpackChunkName: "CorrelationsPage" */ 'app/features/correlations/CorrelationsPage')
          : import(
              /* webpackChunkName: "CorrelationsFeatureToggle" */ 'app/features/correlations/CorrelationsFeatureToggle'
            )
      ),
    },
    {
      path: '/dashboards',
      component: SafeDynamicImport(
        () => import(/* webpackChunkName: "DashboardListPage"*/ 'app/features/browse-dashboards/BrowseDashboardsPage')
      ),
    },
    {
      path: '/dashboards/f/:uid/:slug',
      component: SafeDynamicImport(
        () => import(/* webpackChunkName: "DashboardListPage"*/ 'app/features/browse-dashboards/BrowseDashboardsPage')
      ),
    },
    {
      path: '/dashboards/f/:uid',
      component: SafeDynamicImport(
        () => import(/* webpackChunkName: "DashboardListPage"*/ 'app/features/browse-dashboards/BrowseDashboardsPage')
      ),
    },
    {
      path: '/explore',
      pageClass: 'page-explore',
      roles: () => contextSrv.evaluatePermission([AccessControlAction.DataSourcesExplore]),
      component: SafeDynamicImport(() =>
        config.exploreEnabled
          ? import(/* webpackChunkName: "explore" */ 'app/features/explore/ExplorePage')
          : import(/* webpackChunkName: "explore-feature-toggle-page" */ 'app/features/explore/FeatureTogglePage')
      ),
    },
    {
      path: '/drilldown',
      component: () => <NavLandingPage navId="drilldown" />,
    },
    {
      path: '/apps',
      component: () => <NavLandingPage navId="apps" />,
    },
    {
      path: '/alerts-and-incidents',
      component: () => {
        return (
          <NavLandingPage
            navId="alerts-and-incidents"
            header={(!isOpenSourceEdition() && isAdmin()) || isLocalDevEnv() ? <ConfigureIRM /> : undefined}
          />
        );
      },
    },
    {
      path: '/testing-and-synthetics',
      component: () => <NavLandingPage navId="testing-and-synthetics" />,
    },
    {
      path: '/monitoring',
      component: () => <NavLandingPage navId="monitoring" />,
    },
    {
      path: '/infrastructure',
      component: () => <NavLandingPage navId="infrastructure" />,
    },
    {
      path: '/frontend',
      component: () => <NavLandingPage navId="frontend" />,
    },
    {
      path: '/admin/general',
      component: () => <NavLandingPage navId="cfg/general" />,
    },
    {
      path: '/admin/plugins',
      component: () => <NavLandingPage navId="cfg/plugins" />,
    },
    {
      path: '/admin/extensions',
      navId: 'extensions',
      roles: () =>
        contextSrv.evaluatePermission([AccessControlAction.PluginsInstall, AccessControlAction.PluginsWrite]),
      component:
        isDevEnv || config.featureToggles.enableExtensionsAdminPage
          ? SafeDynamicImport(
              () =>
                import(/* webpackChunkName: "PluginExtensionsLog" */ 'app/features/plugins/extensions/logs/LogViewer')
            )
          : () => <Navigate replace to="/admin" />,
    },
    {
      path: '/admin/access',
      component: () => <NavLandingPage navId="cfg/access" />,
    },
    {
      path: '/org',
      component: SafeDynamicImport(
        () => import(/* webpackChunkName: "OrgDetailsPage" */ '../features/org/OrgDetailsPage')
      ),
    },
    {
      path: '/org/new',
      component: SafeDynamicImport(() => import(/* webpackChunkName: "NewOrgPage" */ 'app/features/org/NewOrgPage')),
    },
    {
      path: '/org/users',
      // Org users page has been combined with admin users
      component: () => <Navigate replace to={'/admin/users'} />,
    },
    {
      path: '/org/users/invite',
      component: SafeDynamicImport(
        () => import(/* webpackChunkName: "UserInvitePage" */ 'app/features/org/UserInvitePage')
      ),
    },
    {
      path: '/org/apikeys',
      roles: () => contextSrv.evaluatePermission([AccessControlAction.ActionAPIKeysRead]),
      component: SafeDynamicImport(
        () => import(/* webpackChunkName: "ApiKeysPage" */ 'app/features/api-keys/ApiKeysPage')
      ),
    },
    {
      path: '/org/serviceaccounts',
      roles: () =>
        contextSrv.evaluatePermission([
          AccessControlAction.ServiceAccountsRead,
          AccessControlAction.ServiceAccountsCreate,
        ]),
      component: SafeDynamicImport(
        () =>
          import(/* webpackChunkName: "ServiceAccountsPage" */ 'app/features/serviceaccounts/ServiceAccountsListPage')
      ),
    },
    {
      path: '/org/serviceaccounts/create',
      component: SafeDynamicImport(
        () =>
          import(
            /* webpackChunkName: "ServiceAccountCreatePage" */ 'app/features/serviceaccounts/ServiceAccountCreatePage'
          )
      ),
    },
    {
      path: '/org/serviceaccounts/:id',
      component: SafeDynamicImport(
        () => import(/* webpackChunkName: "ServiceAccountPage" */ 'app/features/serviceaccounts/ServiceAccountPage')
      ),
    },
    {
      path: '/org/teams',
      roles: () =>
        contextSrv.evaluatePermission([AccessControlAction.ActionTeamsRead, AccessControlAction.ActionTeamsCreate]),
      component: SafeDynamicImport(() => import(/* webpackChunkName: "TeamList" */ 'app/features/teams/TeamList')),
    },
    {
      path: '/org/teams/new',
      roles: () => contextSrv.evaluatePermission([AccessControlAction.ActionTeamsCreate]),
      component: SafeDynamicImport(() => import(/* webpackChunkName: "CreateTeam" */ 'app/features/teams/CreateTeam')),
    },
    {
      path: '/org/teams/edit/:uid/:page?',
      roles: () =>
        contextSrv.evaluatePermission([AccessControlAction.ActionTeamsRead, AccessControlAction.ActionTeamsCreate]),
      component: SafeDynamicImport(() => import(/* webpackChunkName: "TeamPages" */ 'app/features/teams/TeamPages')),
    },
    // ADMIN
    {
      path: '/admin',
      component: () => <NavLandingPage navId="cfg" header={<ConnectionsRedirectNotice />} />,
    },
    {
      path: '/admin/authentication',
      roles: () => contextSrv.evaluatePermission([AccessControlAction.SettingsWrite]),
      component:
        config.licenseInfo.enabledFeatures?.saml || config.ldapEnabled || config.featureToggles.ssoSettingsApi
          ? SafeDynamicImport(
              () =>
                import(/* webpackChunkName: "AdminAuthentication" */ '../features/auth-config/AuthProvidersListPage')
            )
          : () => <Navigate replace to="/admin" />,
    },
    {
      path: '/admin/authentication/ldap',
      component: config.featureToggles.ssoSettingsLDAP
        ? SafeDynamicImport(
            () => import(/* webpackChunkName: "LdapSettingsPage" */ 'app/features/admin/ldap/LdapSettingsPage')
          )
        : LdapPage,
    },
    {
      path: '/admin/authentication/:provider',
      roles: () => contextSrv.evaluatePermission([AccessControlAction.SettingsWrite]),
      component: config.featureToggles.ssoSettingsApi
        ? SafeDynamicImport(
            () => import(/* webpackChunkName: "AdminAuthentication" */ '../features/auth-config/ProviderConfigPage')
          )
        : () => <Navigate replace to="/admin" />,
    },
    {
      path: '/admin/settings',
      component: SafeDynamicImport(
        () => import(/* webpackChunkName: "AdminSettings" */ 'app/features/admin/AdminSettings')
      ),
    },
    {
      path: '/admin/upgrading',
      component: SafeDynamicImport(() => import('app/features/admin/UpgradePage')),
    },
    {
      path: '/admin/users',
      component: SafeDynamicImport(
        () => import(/* webpackChunkName: "UserListPage" */ 'app/features/admin/UserListPage')
      ),
    },
    {
      path: '/admin/users/create',
      component: SafeDynamicImport(
        () => import(/* webpackChunkName: "UserCreatePage" */ 'app/features/admin/UserCreatePage')
      ),
    },
    {
      path: '/admin/users/edit/:id',
      component: SafeDynamicImport(
        () => import(/* webpackChunkName: "UserAdminPage" */ 'app/features/admin/UserAdminPage')
      ),
    },
    {
      path: '/admin/orgs',
      component: SafeDynamicImport(
        () => import(/* webpackChunkName: "AdminListOrgsPage" */ 'app/features/admin/AdminListOrgsPage')
      ),
    },
    {
      path: '/admin/orgs/edit/:id',
      component: SafeDynamicImport(
        () => import(/* webpackChunkName: "AdminEditOrgPage" */ 'app/features/admin/AdminEditOrgPage')
      ),
    },
    {
      path: '/admin/featuretoggles',
      component: config.featureToggles.featureToggleAdminPage
        ? SafeDynamicImport(
            () => import(/* webpackChunkName: "AdminFeatureTogglesPage" */ 'app/features/admin/AdminFeatureTogglesPage')
          )
        : () => <Navigate replace to="/admin" />,
    },
    {
      path: '/admin/stats',
      component: SafeDynamicImport(
        () => import(/* webpackChunkName: "ServerStats" */ 'app/features/admin/ServerStats')
      ),
    },
    config.featureToggles.onPremToCloudMigrations && {
      path: '/admin/migrate-to-cloud',
      roles: () => contextSrv.evaluatePermission([AccessControlAction.MigrationAssistantMigrate]),
      component: SafeDynamicImport(
        () => import(/* webpackChunkName: "MigrateToCloud" */ 'app/features/migrate-to-cloud/MigrateToCloud')
      ),
    },
    // LOGIN / SIGNUP
    {
      path: '/login',
      component: SafeDynamicImport(
        () => import(/* webpackChunkName: "LoginPage" */ 'app/core/components/Login/LoginPage')
      ),
      pageClass: 'login-page',
      chromeless: true,
    },
    {
      path: '/invite/:code',
      component: SafeDynamicImport(
        () => import(/* webpackChunkName: "SignupInvited" */ 'app/features/invites/SignupInvited')
      ),
      chromeless: true,
    },
    {
      path: '/verify',
      component: !config.verifyEmailEnabled
        ? () => <Navigate replace to="/signup" />
        : SafeDynamicImport(
            () => import(/* webpackChunkName "VerifyEmailPage"*/ 'app/core/components/Signup/VerifyEmailPage')
          ),
      pageClass: 'login-page',
      chromeless: true,
    },
    {
      path: '/signup',
      component: config.disableUserSignUp
        ? () => <Navigate replace to="/login" />
        : SafeDynamicImport(() => import(/* webpackChunkName "SignupPage"*/ 'app/core/components/Signup/SignupPage')),
      pageClass: 'login-page',
      chromeless: true,
    },
    {
      path: '/user/password/send-reset-email',
      chromeless: true,
      component: SafeDynamicImport(
        () =>
          import(/* webpackChunkName: "SendResetMailPage" */ 'app/core/components/ForgottenPassword/SendResetMailPage')
      ),
    },
    {
      path: '/user/password/reset',
      component: SafeDynamicImport(
        () =>
          import(
            /* webpackChunkName: "ChangePasswordPage" */ 'app/core/components/ForgottenPassword/ChangePasswordPage'
          )
      ),
      pageClass: 'login-page',
      chromeless: true,
    },
    {
      path: '/dashboard/snapshots',
      roles: () => contextSrv.evaluatePermission([AccessControlAction.SnapshotsRead]),
      component: SafeDynamicImport(
        () => import(/* webpackChunkName: "SnapshotListPage" */ 'app/features/manage-dashboards/SnapshotListPage')
      ),
    },
    config.featureToggles.dashboardRestore && {
      path: '/dashboard/recently-deleted',
      roles: () => ['Admin', 'ServerAdmin'],
      component: SafeDynamicImport(
        () => import(/* webpackChunkName: "RecentlyDeletedPage" */ 'app/features/browse-dashboards/RecentlyDeletedPage')
      ),
    },
    {
      path: '/playlists',
      component: SafeDynamicImport(
        () => import(/* webpackChunkName: "PlaylistPage"*/ 'app/features/playlist/PlaylistPage')
      ),
    },
    {
      path: '/playlists/play/:uid',
      component: SafeDynamicImport(
        () => import(/* webpackChunkName: "PlaylistStartPage"*/ 'app/features/playlist/PlaylistStartPage')
      ),
    },
    {
      path: '/playlists/new',
      component: SafeDynamicImport(
        () => import(/* webpackChunkName: "PlaylistNewPage"*/ 'app/features/playlist/PlaylistNewPage')
      ),
    },
    {
      path: '/playlists/edit/:uid',
      component: SafeDynamicImport(
        () => import(/* webpackChunkName: "PlaylistEditPage"*/ 'app/features/playlist/PlaylistEditPage')
      ),
    },
    {
      path: '/sandbox/benchmarks',
      component: SafeDynamicImport(
        () => import(/* webpackChunkName: "BenchmarksPage"*/ 'app/features/sandbox/BenchmarksPage')
      ),
    },
    {
      path: '/sandbox/test',
      component: SafeDynamicImport(
        () => import(/* webpackChunkName: "TestStuffPage"*/ 'app/features/sandbox/TestStuffPage')
      ),
    },
    {
      path: '/dashboards/f/:uid/:slug/library-panels',
      component: SafeDynamicImport(
        () =>
          import(
            /* webpackChunkName: "FolderLibraryPanelsPage"*/ 'app/features/browse-dashboards/BrowseFolderLibraryPanelsPage'
          )
      ),
    },
    {
      path: '/dashboards/f/:uid/:slug/alerting',
      roles: () => contextSrv.evaluatePermission([AccessControlAction.AlertingRuleRead]),
      component: SafeDynamicImport(
        () => import(/* webpackChunkName: "FolderAlerting"*/ 'app/features/browse-dashboards/BrowseFolderAlertingPage')
      ),
    },
    {
      path: '/library-panels',
      component: SafeDynamicImport(
        () => import(/* webpackChunkName: "LibraryPanelsPage"*/ 'app/features/library-panels/LibraryPanelsPage')
      ),
    },
    {
      path: '/notifications',
      component: SafeDynamicImport(
        () => import(/* webpackChunkName: "NotificationsPage"*/ 'app/features/notifications/NotificationsPage')
      ),
    },
    {
      path: '/alerting/alerts',
      component: SafeDynamicImport(
        () =>
          import(
            /* webpackChunkName: "IntegratedAlertingAlerts" */ 'app/percona/integrated-alerting/components/Alerts/Alerts'
          )
      ),
    },
    {
      path: '/alerting/new-from-template',
      component: SafeDynamicImport(
        () =>
          import(
            /* webpackChunkName: "IntegratedAlertingNewFromTemplate" */ 'app/percona/integrated-alerting/components/AlertRuleFromTemplate/AlertRuleFromTemplate'
          )
      ),
    },
    {
      path: '/alerting/alert-rule-templates',
      component: SafeDynamicImport(
        () =>
          import(
            /* webpackChunkName: "IntegratedAlertingTemplates" */ 'app/percona/integrated-alerting/components/AlertRuleTemplate/AlertRuleTemplate'
          )
      ),
    },
    {
      path: '/backup',
      // eslint-disable-next-line react/display-name
      component: () => <Navigate replace to="/backup/inventory" />,
    },
    {
      path: '/backup/inventory',
      component: SafeDynamicImport(
        () =>
          import(
            /* webpackChunkName: "BackupInventoryPage" */ 'app/percona/backup/components/BackupInventory/BackupInventory'
          )
      ),
    },
    {
      path: '/backup/new',
      component: SafeDynamicImport(
        () =>
          import(
            /* webpackChunkName: "BackupInventoryPage" */ 'app/percona/backup/components/AddBackupPage/AddBackupPage'
          )
      ),
    },
    {
      path: '/backup/:type/:id/edit',
      component: SafeDynamicImport(
        () =>
          import(
            /* webpackChunkName: "BackupInventoryPage" */ 'app/percona/backup/components/AddBackupPage/AddBackupPage'
          )
      ),
    },
    {
      path: '/backup/restore',
      component: SafeDynamicImport(
        () =>
          import(
            /* webpackChunkName: "BackupRestorePage" */ 'app/percona/backup/components/RestoreHistory/RestoreHistory'
          )
      ),
    },
    {
      path: '/backup/scheduled',
      component: SafeDynamicImport(
        () =>
          import(
            /* webpackChunkName: "BackupScheduledPage" */ 'app/percona/backup/components/ScheduledBackups/ScheduledBackups'
          )
      ),
    },
    {
      path: '/backup/locations',
      component: SafeDynamicImport(
        () =>
          import(
            /* webpackChunkName: "BackupLocationsPage" */ 'app/percona/backup/components/StorageLocations/StorageLocations'
          )
      ),
    },
    {
      path: '/advisors',
      // eslint-disable-next-line react/display-name
      component: () => <Navigate replace to="/advisors/insights" />,
    },
    {
      path: '/pmm-database-checks',
      // eslint-disable-next-line react/display-name
      component: () => <Navigate replace to="/advisors/insights" />,
    },
    {
      path: '/pmm-database-checks/failed-checks',
      // eslint-disable-next-line react/display-name
      component: () => <Navigate replace to="/advisors/insights" />,
    },
    {
      path: '/pmm-database-checks/all-checks',
      // eslint-disable-next-line react/display-name
      component: () => <Navigate replace to="/advisors/insights" />,
    },
    {
      path: '/advisors/insights',
      // eslint-disable-next-line react/display-name
      component: SafeDynamicImport(
        () =>
          import(
            /* webpackChunkName: "FailedChecksPage" */ 'app/percona/check/components/FailedChecksTab/FailedChecksTab'
          )
      ),
    },
    {
      path: '/advisors/insights/:service',
      component: SafeDynamicImport(
        () =>
          import(/* webpackChunkName: "FailedChecksPage" */ 'app/percona/check/components/ServiceChecks/ServiceChecks')
      ),
    },
    {
      path: '/advisors/:category',
      // eslint-disable-next-line react/display-name
      component: SafeDynamicImport(
        () => import(/* webpackChunkName: "AllChecksPage" */ 'app/percona/check/components/AllChecksTab/AllChecksTab')
      ),
    },
    {
      path: '/settings',
      // eslint-disable-next-line react/display-name
      component: () => <Navigate replace to="/settings/metrics-resolution" />,
    },
    {
      path: '/settings/metrics-resolution',
      component: SafeDynamicImport(
        () =>
          import(
            /* webpackChunkName: "MetricsResolutionsSettingsPage" */ 'app/percona/settings/components/MetricsResolution/MetricsResolution'
          )
      ),
    },
    {
      path: '/settings/advanced-settings',
      component: SafeDynamicImport(
        () => import(/* webpackChunkName: "AdvancedSettingsPage" */ 'app/percona/settings/components/Advanced/Advanced')
      ),
    },
    {
      path: '/settings/ssh-key',
      component: SafeDynamicImport(
        () => import(/* webpackChunkName: "SSHKeySettingsPage" */ 'app/percona/settings/components/SSHKey/SSHKey')
      ),
    },
    {
      path: '/settings/percona-platform',
      component: SafeDynamicImport(
        () =>
          import(
            /* webpackChunkName: "PerconaPlatformSettingsPage" */ 'app/percona/settings/components/Platform/Platform'
          )
      ),
    },
    {
      path: '/settings/communication',
      component: SafeDynamicImport(
        () =>
          import(
            /* webpackChunkName: "CommunicationSettingsPage" */ 'app/percona/settings/components/Communication/Communication'
          )
      ),
    },
    {
      path: '/settings/metrics-resolution',
      component: SafeDynamicImport(
        () =>
          import(
            /* webpackChunkName: "MetricsResolutionsPage" */ 'app/percona/settings/components/MetricsResolution/MetricsResolution'
          )
      ),
    },
    {
      path: '/inventory',
      // eslint-disable-next-line react/display-name
      component: () => <Navigate replace to="/inventory/services" />,
    },
    {
      path: '/inventory/services',
      component: SafeDynamicImport(
        () => import(/* webpackChunkName: "InventoryServicesPage" */ 'app/percona/inventory/Tabs/Services')
      ),
    },
    {
      path: '/inventory/services/:serviceId/agents',
      component: SafeDynamicImport(
        () => import(/* webpackChunkName: "InventoryAgentsPage" */ 'app/percona/inventory/Tabs/Agents')
      ),
    },
    {
      path: '/inventory/nodes',
      component: SafeDynamicImport(
        () => import(/* webpackChunkName: "InventoryNodesPage" */ 'app/percona/inventory/Tabs/Nodes')
      ),
    },
    {
      path: '/inventory/nodes/:nodeId/agents',
      component: SafeDynamicImport(
        () => import(/* webpackChunkName: "InventoryAgentsPage" */ 'app/percona/inventory/Tabs/Agents')
      ),
    },
    {
      path: '/add-instance',
      component: SafeDynamicImport(
        () => import(/* webpackChunkName: "AddInstancePage" */ 'app/percona/add-instance/panel')
      ),
    },
    {
      path: '/add-instance/:instanceType',
      component: SafeDynamicImport(
        () => import(/* webpackChunkName: "AddInstancePage" */ 'app/percona/add-instance/panel')
      ),
    },
    {
      path: '/edit-instance/:serviceId',
      component: SafeDynamicImport(
        () => import(/* webpackChunkName: "AddInstancePage" */ 'app/percona/edit-instance/EditInstance')
      ),
    },
    {
      path: '/add-instance/:tab',
      component: SafeDynamicImport(
        () => import(/* webpackChunkName: "AddInstancePage" */ 'app/percona/add-instance/panel')
      ),
    },
    {
      path: '/entitlements',
      component: SafeDynamicImport(
        () => import(/* webpackChunkName: "AddInstancePage" */ 'app/percona/entitlements/EntitlementsPage')
      ),
    },
    {
      path: '/tickets',
      component: SafeDynamicImport(
        () => import(/* webpackChunkName: "TicketsPage" */ 'app/percona/tickets/TicketsPage')
      ),
    },
    {
      path: '/roles',
      component: SafeDynamicImport(
        () => import(/* webpackChunkName: "AccessRolesPage" */ 'app/percona/rbac/AccessRoles/AccessRoles')
      ),
    },
    {
      path: '/roles/:id/edit',
      component: SafeDynamicImport(
        () => import(/* webpackChunkName: "AccessRoleEditPage" */ 'app/percona/rbac/AddEditRole/EditRolePage')
      ),
    },
    {
      path: '/roles/create',
      component: SafeDynamicImport(
        () => import(/* webpackChunkName: "AccessRoleCreatePage" */ 'app/percona/rbac/AddEditRole/AddRolePage')
      ),
    },
    {
      path: '/environment-overview',
      component: SafeDynamicImport(
        () =>
          import(/* webpackChunkName: "EnvironmentOverview" */ 'app/percona/environment-overview/EnvironmentOverview')
      ),
    },
    config.featureToggles.exploreMetrics && {
<<<<<<< HEAD
      path: '/explore/metrics',
      chromeless: false,
=======
      path: '/explore/metrics/*',
>>>>>>> 78ca78f5
      roles: () => contextSrv.evaluatePermission([AccessControlAction.DataSourcesExplore]),
      ...(config.featureToggles.exploreMetricsUseExternalAppPlugin
        ? {
            component: SafeDynamicImport(
              () =>
                import(/* webpackChunkName: "MetricsDrilldownRedirect"*/ 'app/features/trails/RedirectToDrilldownApp')
            ),
          }
        : {
            chromeless: false,
            component: SafeDynamicImport(
              () => import(/* webpackChunkName: "DataTrailsPage"*/ 'app/features/trails/DataTrailsPage')
            ),
          }),
    },
    {
      path: '/pmm-dump',
      component: SafeDynamicImport(() => import(/* webpackChunkName: "PMMDump" */ 'app/percona/pmm-dump/PMMDump')),
    },
    {
      path: '/pmm-dump/new',
      component: SafeDynamicImport(
        () =>
          import(
            /* webpackChunkName: "BackupInventoryPage" */ 'app/percona/pmm-dump/components/ExportDataset/ExportDataset'
          )
      ),
    },
    {
      path: '/bookmarks',
      component: SafeDynamicImport(
        () => import(/* webpackChunkName: "BookmarksPage"*/ 'app/features/bookmarks/BookmarksPage')
      ),
    },
    ...getPluginCatalogRoutes(),
    ...getSupportBundleRoutes(),
    ...getAlertingRoutes(),
    ...getProfileRoutes(),
    ...extraRoutes,
    ...getPublicDashboardRoutes(),
    ...getDataConnectionsRoutes(),
    {
      path: '/goto/*',
      component: HandleGoToRedirect,
    },
    {
      path: '/*',
      component: PageNotFound,
    },
  ].filter(isTruthy);
}

export function getSupportBundleRoutes(cfg = config): RouteDescriptor[] {
  if (!cfg.supportBundlesEnabled) {
    return [];
  }

  return [
    {
      path: '/support-bundles',
      component: SafeDynamicImport(
        () => import(/* webpackChunkName: "SupportBundles" */ 'app/features/support-bundles/SupportBundles')
      ),
    },
    {
      path: '/support-bundles/create',
      component: SafeDynamicImport(
        () => import(/* webpackChunkName: "SupportBundlesCreate" */ 'app/features/support-bundles/SupportBundlesCreate')
      ),
    },
  ];
}

function DataSourceDashboardRoute() {
  const { uid = '' } = useParams();
  return <Navigate replace to={CONNECTIONS_ROUTES.DataSourcesDashboards.replace(':uid', uid)} />;
}

function DataSourceEditRoute() {
  const { uid = '' } = useParams();
  return <Navigate replace to={CONNECTIONS_ROUTES.DataSourcesEdit.replace(':uid', uid)} />;
}

// Explicitly send "goto" URLs to server, bypassing client-side routing
function HandleGoToRedirect() {
  const { pathname } = useLocation();

  useEffect(() => {
    window.location.href = pathname;
  }, [pathname]);

  return null;
}<|MERGE_RESOLUTION|>--- conflicted
+++ resolved
@@ -793,12 +793,7 @@
       ),
     },
     config.featureToggles.exploreMetrics && {
-<<<<<<< HEAD
-      path: '/explore/metrics',
-      chromeless: false,
-=======
       path: '/explore/metrics/*',
->>>>>>> 78ca78f5
       roles: () => contextSrv.evaluatePermission([AccessControlAction.DataSourcesExplore]),
       ...(config.featureToggles.exploreMetricsUseExternalAppPlugin
         ? {
