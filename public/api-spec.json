--- conflicted
+++ resolved
@@ -966,26 +966,12 @@
         }
       }
     },
-<<<<<<< HEAD
     "/alert-notifications/uid/{notification_channel_uid}": {
       "get": {
         "description": "Returns the notification channel given the notification channel UID.",
         "tags": ["legacy_alerts_notification_channels"],
         "summary": "Get notification channel by UID",
         "operationId": "getAlertNotificationChannelByUID",
-=======
-    "/admin/users/{user_id}": {
-      "delete": {
-        "security": [
-          {
-            "basic": []
-          }
-        ],
-        "description": "If you are running Grafana Enterprise and have Fine-grained access control enabled, you need to have a permission with action `users:delete` and scope `global.users:*`.",
-        "tags": ["admin_users"],
-        "summary": "Delete global User.",
-        "operationId": "deleteUser",
->>>>>>> 52768d87
         "parameters": [
           {
             "type": "string",
@@ -1012,28 +998,12 @@
             "$ref": "#/responses/internalServerError"
           }
         }
-<<<<<<< HEAD
       },
       "put": {
         "description": "Updates an existing notification channel identified by uid.",
         "tags": ["legacy_alerts_notification_channels"],
         "summary": "Update notification channel by UID.",
         "operationId": "updateAlertNotificationChannelBYUID",
-=======
-      }
-    },
-    "/admin/users/{user_id}/auth-tokens": {
-      "get": {
-        "security": [
-          {
-            "basic": []
-          }
-        ],
-        "description": "If you are running Grafana Enterprise and have Fine-grained access control enabled, you need to have a permission with action `users.authtoken:list` and scope `global.users:*`.",
-        "tags": ["admin_users"],
-        "summary": "Return a list of all auth tokens (devices) that the user currently have logged in from.",
-        "operationId": "getAuthTokens",
->>>>>>> 52768d87
         "parameters": [
           {
             "type": "string",
@@ -1069,28 +1039,12 @@
             "$ref": "#/responses/internalServerError"
           }
         }
-<<<<<<< HEAD
       },
       "delete": {
         "description": "Deletes an existing notification channel identified by UID.",
         "tags": ["legacy_alerts_notification_channels"],
         "summary": "Delete alert notification by UID.",
         "operationId": "deleteAlertNotificationChannelByUID",
-=======
-      }
-    },
-    "/admin/users/{user_id}/disable": {
-      "post": {
-        "security": [
-          {
-            "basic": []
-          }
-        ],
-        "description": "If you are running Grafana Enterprise and have Fine-grained access control enabled, you need to have a permission with action `users:disable` and scope `global.users:1` (userIDScope).",
-        "tags": ["admin_users"],
-        "summary": "Disable user.",
-        "operationId": "disableUser",
->>>>>>> 52768d87
         "parameters": [
           {
             "type": "string",
@@ -1119,26 +1073,12 @@
         }
       }
     },
-<<<<<<< HEAD
     "/alert-notifications/{notification_channel_id}": {
       "get": {
         "description": "Returns the notification channel given the notification channel ID.",
         "tags": ["legacy_alerts_notification_channels"],
         "summary": "Get notification channel by ID.",
         "operationId": "getAlertNotificationChannelByID",
-=======
-    "/admin/users/{user_id}/enable": {
-      "post": {
-        "security": [
-          {
-            "basic": []
-          }
-        ],
-        "description": "If you are running Grafana Enterprise and have Fine-grained access control enabled, you need to have a permission with action `users:enable` and scope `global.users:1` (userIDScope).",
-        "tags": ["admin_users"],
-        "summary": "Enable user.",
-        "operationId": "enableUser",
->>>>>>> 52768d87
         "parameters": [
           {
             "type": "integer",
@@ -1166,28 +1106,12 @@
             "$ref": "#/responses/internalServerError"
           }
         }
-<<<<<<< HEAD
       },
       "put": {
         "description": "Updates an existing notification channel identified by ID.",
         "tags": ["legacy_alerts_notification_channels"],
         "summary": "Update notification channel by ID.",
         "operationId": "updateAlertNotificationChannel",
-=======
-      }
-    },
-    "/admin/users/{user_id}/logout": {
-      "post": {
-        "security": [
-          {
-            "basic": []
-          }
-        ],
-        "description": "If you are running Grafana Enterprise and have Fine-grained access control enabled, you need to have a permission with action `users.logout` and scope `global.users:*`.",
-        "tags": ["admin_users"],
-        "summary": "Logout user revokes all auth tokens (devices) for the user. User of issued auth tokens (devices) will no longer be logged in and will be required to authenticate again upon next activity.",
-        "operationId": "logoutUser",
->>>>>>> 52768d87
         "parameters": [
           {
             "type": "integer",
@@ -1224,28 +1148,12 @@
             "$ref": "#/responses/internalServerError"
           }
         }
-<<<<<<< HEAD
       },
       "delete": {
         "description": "Deletes an existing notification channel identified by ID.",
         "tags": ["legacy_alerts_notification_channels"],
         "summary": "Delete alert notification by ID.",
         "operationId": "deleteAlertNotificationChannel",
-=======
-      }
-    },
-    "/admin/users/{user_id}/password": {
-      "put": {
-        "security": [
-          {
-            "basic": []
-          }
-        ],
-        "description": "If you are running Grafana Enterprise and have Fine-grained access control enabled, you need to have a permission with action `users.password:update` and scope `global.users:*`.",
-        "tags": ["admin_users"],
-        "summary": "Set password for user.",
-        "operationId": "setPassword",
->>>>>>> 52768d87
         "parameters": [
           {
             "type": "integer",
@@ -1275,20 +1183,11 @@
         }
       }
     },
-<<<<<<< HEAD
     "/alerts": {
       "get": {
         "tags": ["legacy_alerts"],
         "summary": "Get legacy alerts.",
         "operationId": "getAlerts",
-=======
-    "/admin/users/{user_id}/permissions": {
-      "put": {
-        "description": "Only works with Basic Authentication (username and password). See introduction for an explanation.\nIf you are running Grafana Enterprise and have Fine-grained access control enabled, you need to have a permission with action `users.permissions:update` and scope `global.users:*`.",
-        "tags": ["admin_users"],
-        "summary": "Set permissions for user.",
-        "operationId": "setPermissions",
->>>>>>> 52768d87
         "parameters": [
           {
             "type": "array",
@@ -1376,21 +1275,9 @@
     },
     "/alerts/states-for-dashboard": {
       "get": {
-<<<<<<< HEAD
         "tags": ["legacy_alerts"],
         "summary": "Get alert states for a dashboard.",
         "operationId": "getDashboardStates",
-=======
-        "security": [
-          {
-            "basic": []
-          }
-        ],
-        "description": "If you are running Grafana Enterprise and have Fine-grained access control enabled, you need to have a permission with action `users.quotas:list` and scope `global.users:1` (userIDScope).",
-        "tags": ["admin_users"],
-        "summary": "Fetch user quota.",
-        "operationId": "getUserQuota",
->>>>>>> 52768d87
         "parameters": [
           {
             "type": "integer",
@@ -1414,25 +1301,11 @@
         }
       }
     },
-<<<<<<< HEAD
     "/alerts/test": {
       "post": {
         "tags": ["legacy_alerts"],
         "summary": "Test alert.",
         "operationId": "testAlert",
-=======
-    "/admin/users/{user_id}/quotas/{quota_target}": {
-      "put": {
-        "security": [
-          {
-            "basic": []
-          }
-        ],
-        "description": "If you are running Grafana Enterprise and have Fine-grained access control enabled, you need to have a permission with action `users.quotas:update` and scope `global.users:1` (userIDScope).",
-        "tags": ["admin_users"],
-        "summary": "Update user quota.",
-        "operationId": "updateUserQuota",
->>>>>>> 52768d87
         "parameters": [
           {
             "x-go-name": "Body",
@@ -1462,26 +1335,12 @@
         }
       }
     },
-<<<<<<< HEAD
     "/alerts/{alert_id}": {
       "get": {
         "description": "“evalMatches” data in the response is cached in the db when and only when the state of the alert changes (e.g. transitioning from “ok” to “alerting” state).\nIf data from one server triggers the alert first and, before that server is seen leaving alerting state, a second server also enters a state that would trigger the alert, the second server will not be visible in “evalMatches” data.",
         "tags": ["legacy_alerts"],
         "summary": "Get alert by ID.",
         "operationId": "getAlertByID",
-=======
-    "/admin/users/{user_id}/revoke-auth-token": {
-      "post": {
-        "security": [
-          {
-            "basic": []
-          }
-        ],
-        "description": "Revokes the given auth token (device) for the user. User of issued auth token (device) will no longer be logged in and will be required to authenticate again upon next activity.\nIf you are running Grafana Enterprise and have Fine-grained access control enabled, you need to have a permission with action `users.authtoken:update` and scope `global.users:*`.",
-        "tags": ["admin_users"],
-        "summary": "Revoke auth token for user.",
-        "operationId": "revokeAuthToken",
->>>>>>> 52768d87
         "parameters": [
           {
             "type": "string",
@@ -1615,253 +1474,10 @@
               "type": "string"
             },
             "collectionFormat": "multi",
-<<<<<<< HEAD
-=======
-            "x-go-name": "FolderID",
-            "description": "Limit response to alerts of dashboards in specified folder(s). You can specify multiple folders",
-            "name": "folderId",
-            "in": "query"
-          },
-          {
-            "type": "string",
-            "x-go-name": "DashboardQuery",
-            "description": "Limit response to alerts having a dashboard name like this value./ Limit response to alerts having a dashboard name like this value.",
-            "name": "dashboardQuery",
-            "in": "query"
-          },
-          {
-            "type": "array",
-            "items": {
-              "type": "string"
-            },
-            "collectionFormat": "multi",
-            "x-go-name": "DashboardTag",
-            "description": "Limit response to alerts of dashboards with specified tags. To do an “AND” filtering with multiple tags, specify the tags parameter multiple times",
-            "name": "dashboardTag",
-            "in": "query"
-          }
-        ],
-        "responses": {
-          "200": {
-            "$ref": "#/responses/getAlertsResponse"
-          },
-          "401": {
-            "$ref": "#/responses/unauthorisedError"
-          },
-          "500": {
-            "$ref": "#/responses/internalServerError"
-          }
-        }
-      }
-    },
-    "/alerts/states-for-dashboard": {
-      "get": {
-        "tags": ["legacy_alerts"],
-        "summary": "Get alert states for a dashboard.",
-        "operationId": "getDashboardStates",
-        "parameters": [
-          {
-            "type": "integer",
-            "format": "int64",
-            "x-go-name": "DashboardID",
-            "name": "dashboardId",
-            "in": "query",
-            "required": true
-          }
-        ],
-        "responses": {
-          "200": {
-            "$ref": "#/responses/getDashboardStatesResponse"
-          },
-          "400": {
-            "$ref": "#/responses/badRequestError"
-          },
-          "500": {
-            "$ref": "#/responses/internalServerError"
-          }
-        }
-      }
-    },
-    "/alerts/test": {
-      "post": {
-        "tags": ["legacy_alerts"],
-        "summary": "Test alert.",
-        "operationId": "testAlert",
-        "parameters": [
-          {
-            "x-go-name": "Body",
-            "name": "body",
-            "in": "body",
-            "schema": {
-              "$ref": "#/definitions/AlertTestCommand"
-            }
-          }
-        ],
-        "responses": {
-          "200": {
-            "$ref": "#/responses/testAlertResponse"
-          },
-          "400": {
-            "$ref": "#/responses/badRequestError"
-          },
-          "403": {
-            "$ref": "#/responses/forbiddenError"
-          },
-          "422": {
-            "$ref": "#/responses/unprocessableEntityError"
-          },
-          "500": {
-            "$ref": "#/responses/internalServerError"
-          }
-        }
-      }
-    },
-    "/alerts/{alert_id}": {
-      "get": {
-        "description": "“evalMatches” data in the response is cached in the db when and only when the state of the alert changes (e.g. transitioning from “ok” to “alerting” state).\nIf data from one server triggers the alert first and, before that server is seen leaving alerting state, a second server also enters a state that would trigger the alert, the second server will not be visible in “evalMatches” data.",
-        "tags": ["legacy_alerts"],
-        "summary": "Get alert by ID.",
-        "operationId": "getAlertByID",
-        "parameters": [
-          {
-            "type": "string",
-            "x-go-name": "AlertID",
-            "name": "alert_id",
-            "in": "path",
-            "required": true
-          }
-        ],
-        "responses": {
-          "200": {
-            "$ref": "#/responses/getAlertResponse"
-          },
-          "401": {
-            "$ref": "#/responses/unauthorisedError"
-          },
-          "500": {
-            "$ref": "#/responses/internalServerError"
-          }
-        }
-      }
-    },
-    "/alerts/{alert_id}/pause": {
-      "post": {
-        "tags": ["legacy_alerts"],
-        "summary": "Pause/unpause alert by id.",
-        "operationId": "pauseAlert",
-        "parameters": [
-          {
-            "type": "string",
-            "x-go-name": "AlertID",
-            "name": "alert_id",
-            "in": "path",
-            "required": true
-          },
-          {
-            "x-go-name": "Body",
-            "name": "body",
-            "in": "body",
-            "required": true,
-            "schema": {
-              "$ref": "#/definitions/PauseAlertCommand"
-            }
-          }
-        ],
-        "responses": {
-          "200": {
-            "$ref": "#/responses/pauseAlertResponse"
-          },
-          "401": {
-            "$ref": "#/responses/unauthorisedError"
-          },
-          "403": {
-            "$ref": "#/responses/forbiddenError"
-          },
-          "404": {
-            "$ref": "#/responses/notFoundError"
-          },
-          "500": {
-            "$ref": "#/responses/internalServerError"
-          }
-        }
-      }
-    },
-    "/annotations": {
-      "get": {
-        "description": "Starting in Grafana v6.4 regions annotations are now returned in one entity that now includes the timeEnd property.",
-        "tags": ["annotations"],
-        "summary": "Find Annotations.",
-        "operationId": "getAnnotations",
-        "parameters": [
-          {
-            "type": "integer",
-            "format": "int64",
-            "x-go-name": "From",
-            "description": "Find annotations created after specific epoch datetime in milliseconds.",
-            "name": "from",
-            "in": "query"
-          },
-          {
-            "type": "integer",
-            "format": "int64",
-            "x-go-name": "To",
-            "description": "Find annotations created before specific epoch datetime in milliseconds.",
-            "name": "to",
-            "in": "query"
-          },
-          {
-            "type": "integer",
-            "format": "int64",
-            "x-go-name": "UserID",
-            "description": "Limit response to annotations created by specific user.",
-            "name": "userId",
-            "in": "query"
-          },
-          {
-            "type": "integer",
-            "format": "int64",
-            "x-go-name": "AlertID",
-            "description": "Find annotations for a specified alert.",
-            "name": "alertId",
-            "in": "query"
-          },
-          {
-            "type": "integer",
-            "format": "int64",
-            "x-go-name": "DashboardID",
-            "description": "Find annotations that are scoped to a specific dashboard",
-            "name": "dashboardId",
-            "in": "query"
-          },
-          {
-            "type": "integer",
-            "format": "int64",
-            "x-go-name": "PanelID",
-            "description": "Find annotations that are scoped to a specific panel",
-            "name": "panelId",
-            "in": "query"
-          },
-          {
-            "type": "integer",
-            "format": "int64",
-            "x-go-name": "Limit",
-            "description": "Max limit for results returned.",
-            "name": "limit",
-            "in": "query"
-          },
-          {
-            "type": "array",
-            "items": {
-              "type": "string"
-            },
-            "collectionFormat": "multi",
->>>>>>> 52768d87
             "x-go-name": "Tags",
             "description": "Use this to filter organization annotations. Organization annotations are annotations from an annotation data source that are not connected specifically to a dashboard or panel. You can filter by multiple tags.",
             "name": "tags",
             "in": "query"
-<<<<<<< HEAD
-=======
           },
           {
             "enum": ["alert", "annotation"],
@@ -2388,9 +2004,11 @@
     },
     "/dashboards/id/{DashboardID}/permissions": {
       "get": {
+        "description": "Please refer to [updated API](#/dashboard_permissions/getDashboardPermissionsWithUid) instead",
         "tags": ["dashboard_permissions"],
         "summary": "Gets all existing permissions for the given dashboard.",
         "operationId": "getDashboardPermissions",
+        "deprecated": true,
         "parameters": [
           {
             "type": "integer",
@@ -2419,10 +2037,11 @@
         }
       },
       "post": {
-        "description": "This operation will remove existing permissions if they’re not included in the request.",
+        "description": "Please refer to [updated API](#/dashboard_permissions/postDashboardPermissionsWithUid) instead\n\nThis operation will remove existing permissions if they’re not included in the request.",
         "tags": ["dashboard_permissions"],
         "summary": "Updates permissions for a dashboard.",
         "operationId": "postDashboardPermissions",
+        "deprecated": true,
         "parameters": [
           {
             "name": "Body",
@@ -2662,30 +2281,105 @@
           },
           "401": {
             "$ref": "#/responses/unauthorisedError"
->>>>>>> 52768d87
-          },
-          {
-            "enum": ["alert", "annotation"],
-            "type": "string",
-            "x-go-name": "Type",
-            "description": "Return alerts or user created annotations",
-            "name": "type",
-            "in": "query"
-          },
-          {
-            "type": "boolean",
-            "x-go-name": "MatchAny",
-            "description": "Match any or all tags",
-            "name": "matchAny",
-            "in": "query"
-          }
-        ],
-        "responses": {
-          "200": {
-            "$ref": "#/responses/getAnnotationsResponse"
-          },
-          "401": {
-            "$ref": "#/responses/unauthorisedError"
+          },
+          "500": {
+            "$ref": "#/responses/internalServerError"
+          }
+        }
+      }
+    },
+    "/dashboards/uid/{uid}": {
+      "get": {
+        "description": "Will return the dashboard given the dashboard unique identifier (uid).",
+        "tags": ["dashboards"],
+        "summary": "Get dashboard by uid.",
+        "operationId": "getDashboardByUID",
+        "parameters": [
+          {
+            "type": "string",
+            "x-go-name": "UID",
+            "name": "uid",
+            "in": "path",
+            "required": true
+          }
+        ],
+        "responses": {
+          "200": {
+            "$ref": "#/responses/dashboardResponse"
+          },
+          "401": {
+            "$ref": "#/responses/unauthorisedError"
+          },
+          "403": {
+            "$ref": "#/responses/forbiddenError"
+          },
+          "404": {
+            "$ref": "#/responses/notFoundError"
+          },
+          "500": {
+            "$ref": "#/responses/internalServerError"
+          }
+        }
+      },
+      "delete": {
+        "description": "Will delete the dashboard given the specified unique identifier (uid).",
+        "tags": ["dashboards"],
+        "summary": "Delete dashboard by uid.",
+        "operationId": "deleteDashboardByUID",
+        "parameters": [
+          {
+            "type": "string",
+            "x-go-name": "UID",
+            "name": "uid",
+            "in": "path",
+            "required": true
+          }
+        ],
+        "responses": {
+          "200": {
+            "$ref": "#/responses/deleteDashboardResponse"
+          },
+          "401": {
+            "$ref": "#/responses/unauthorisedError"
+          },
+          "403": {
+            "$ref": "#/responses/forbiddenError"
+          },
+          "404": {
+            "$ref": "#/responses/notFoundError"
+          },
+          "500": {
+            "$ref": "#/responses/internalServerError"
+          }
+        }
+      }
+    },
+    "/dashboards/uid/{uid}/permissions": {
+      "get": {
+        "tags": ["dashboard_permissions"],
+        "summary": "Gets all existing permissions for the given dashboard.",
+        "operationId": "getDashboardPermissionsWithUid",
+        "parameters": [
+          {
+            "type": "string",
+            "x-go-name": "UID",
+            "name": "uid",
+            "in": "path",
+            "required": true
+          }
+        ],
+        "responses": {
+          "200": {
+            "$ref": "#/responses/getDashboardPermissionsResponse"
+          },
+          "401": {
+            "$ref": "#/responses/unauthorisedError"
+          },
+          "403": {
+            "$ref": "#/responses/forbiddenError"
+          },
+          "404": {
+            "$ref": "#/responses/notFoundError"
           },
           "500": {
             "$ref": "#/responses/internalServerError"
@@ -2693,149 +2387,193 @@
         }
       },
       "post": {
-        "description": "Creates an annotation in the Grafana database. The dashboardId and panelId fields are optional. If they are not specified then an organization annotation is created and can be queried in any dashboard that adds the Grafana annotations data source. When creating a region annotation include the timeEnd property.\nThe format for `time` and `timeEnd` should be epoch numbers in millisecond resolution.\nThe response for this HTTP request is slightly different in versions prior to v6.4. In prior versions you would also get an endId if you where creating a region. But in 6.4 regions are represented using a single event with time and timeEnd properties.",
-        "tags": ["annotations"],
-        "summary": "Create Annotation.",
-        "operationId": "createAnnotation",
-        "parameters": [
-          {
-            "x-go-name": "Body",
-            "name": "body",
+        "description": "This operation will remove existing permissions if they’re not included in the request.",
+        "tags": ["dashboard_permissions"],
+        "summary": "Updates permissions for a dashboard.",
+        "operationId": "postDashboardPermissionsWithUid",
+        "parameters": [
+          {
+            "type": "string",
+            "x-go-name": "UID",
+            "name": "uid",
+            "in": "path",
+            "required": true
+          }
+        ],
+        "responses": {
+          "200": {
+            "$ref": "#/responses/okResponse"
+          },
+          "400": {
+            "$ref": "#/responses/badRequestError"
+          },
+          "401": {
+            "$ref": "#/responses/unauthorisedError"
+          },
+          "403": {
+            "$ref": "#/responses/forbiddenError"
+          },
+          "404": {
+            "$ref": "#/responses/notFoundError"
+          },
+          "500": {
+            "$ref": "#/responses/internalServerError"
+          }
+        }
+      }
+    },
+    "/datasources": {
+      "get": {
+        "description": "If you are running Grafana Enterprise and have Fine-grained access control enabled\nyou need to have a permission with action: `datasources:read` and scope: `datasources:*`.",
+        "tags": ["datasources"],
+        "summary": "Get all data sources.",
+        "operationId": "getDatasources",
+        "responses": {
+          "200": {
+            "$ref": "#/responses/getDatasourcesResponse"
+          },
+          "401": {
+            "$ref": "#/responses/unauthorisedError"
+          },
+          "403": {
+            "$ref": "#/responses/forbiddenError"
+          },
+          "500": {
+            "$ref": "#/responses/internalServerError"
+          }
+        }
+      },
+      "post": {
+        "description": "By defining `password` and `basicAuthPassword` under secureJsonData property\nGrafana encrypts them securely as an encrypted blob in the database.\nThe response then lists the encrypted fields under secureJsonFields.\n\nIf you are running Grafana Enterprise and have Fine-grained access control enabled\nyou need to have a permission with action: `datasources:create`",
+        "tags": ["datasources"],
+        "summary": "Create a data source.",
+        "operationId": "addDatasource",
+        "parameters": [
+          {
+            "name": "Body",
             "in": "body",
             "required": true,
             "schema": {
-              "$ref": "#/definitions/PostAnnotationsCmd"
+              "$ref": "#/definitions/AddDataSourceCommand"
             }
           }
         ],
         "responses": {
           "200": {
-            "$ref": "#/responses/createAnnotationResponse"
-          },
-          "400": {
-            "$ref": "#/responses/badRequestError"
-          },
-          "401": {
-            "$ref": "#/responses/unauthorisedError"
-          },
-          "403": {
-            "$ref": "#/responses/forbiddenError"
-          },
-          "500": {
-            "$ref": "#/responses/internalServerError"
-          }
-        }
-      }
-    },
-    "/annotations/graphite": {
-      "post": {
-        "description": "Creates an annotation by using Graphite-compatible event format. The `when` and `data` fields are optional. If `when` is not specified then the current time will be used as annotation’s timestamp. The `tags` field can also be in prior to Graphite `0.10.0` format (string with multiple tags being separated by a space).",
-        "tags": ["annotations"],
-        "summary": "Create Annotation in Graphite format.",
-        "operationId": "createGraphiteAnnotation",
-        "parameters": [
-          {
-            "x-go-name": "Body",
-            "name": "body",
-            "in": "body",
-            "required": true,
-            "schema": {
-              "$ref": "#/definitions/PostGraphiteAnnotationsCmd"
-            }
-          }
-        ],
-        "responses": {
-          "200": {
-            "$ref": "#/responses/createAnnotationResponse"
-          },
-          "400": {
-            "$ref": "#/responses/badRequestError"
-          },
-          "401": {
-            "$ref": "#/responses/unauthorisedError"
-          },
-          "403": {
-            "$ref": "#/responses/forbiddenError"
-          },
-          "500": {
-            "$ref": "#/responses/internalServerError"
-          }
-        }
-      }
-    },
-    "/annotations/mass-delete": {
-      "post": {
-        "tags": ["annotations"],
-        "summary": "Delete multiple annotations.",
-        "operationId": "massDeleteAnnotations",
-        "parameters": [
-          {
-            "x-go-name": "Body",
-            "name": "body",
-            "in": "body",
-            "required": true,
-            "schema": {
-              "$ref": "#/definitions/MassDeleteAnnotationsCmd"
-            }
-          }
-        ],
-        "responses": {
-          "200": {
-            "$ref": "#/responses/okResponse"
-          },
-          "401": {
-            "$ref": "#/responses/unauthorisedError"
-          },
-          "500": {
-            "$ref": "#/responses/internalServerError"
-          }
-        }
-      }
-    },
-    "/annotations/tags": {
+            "$ref": "#/responses/createOrUpdateDatasourceResponse"
+          },
+          "401": {
+            "$ref": "#/responses/unauthorisedError"
+          },
+          "403": {
+            "$ref": "#/responses/forbiddenError"
+          },
+          "409": {
+            "$ref": "#/responses/conflictError"
+          },
+          "500": {
+            "$ref": "#/responses/internalServerError"
+          }
+        }
+      }
+    },
+    "/datasources/id/{datasource_name}": {
       "get": {
-        "description": "Find all the event tags created in the annotations.",
-        "tags": ["annotations"],
-        "summary": "Find Annotations Tags.",
-        "operationId": "getAnnotationTags",
-        "parameters": [
-          {
-            "type": "string",
-            "x-go-name": "Tag",
-            "description": "Tag is a string that you can use to filter tags.",
-            "name": "tag",
-            "in": "query"
-          },
-          {
-            "type": "string",
-            "default": "100",
-            "x-go-name": "Limit",
-            "description": "Max limit for results returned.",
-            "name": "limit",
-            "in": "query"
-          }
-        ],
-        "responses": {
-          "200": {
-            "$ref": "#/responses/getAnnotationTagsResponse"
-          },
-          "401": {
-            "$ref": "#/responses/unauthorisedError"
-          },
-          "500": {
-            "$ref": "#/responses/internalServerError"
-          }
-        }
-      }
-    },
-<<<<<<< HEAD
-    "/annotations/{annotation_id}": {
-      "put": {
-        "description": "Updates all properties of an annotation that matches the specified id. To only update certain property, consider using the Patch Annotation operation.",
-        "tags": ["annotations"],
-        "summary": "Update Annotation.",
-        "operationId": "updateAnnotation",
-=======
+        "description": "If you are running Grafana Enterprise and have Fine-grained access control enabled\nyou need to have a permission with action: `datasources:read` and scopes: `datasources:*`, `datasources:name:*` and `datasources:name:test_datasource` (single data source).",
+        "tags": ["datasources"],
+        "summary": "Get data source Id by Name.",
+        "operationId": "getDatasourceIdByName",
+        "parameters": [
+          {
+            "type": "string",
+            "x-go-name": "DatasourceName",
+            "name": "datasource_name",
+            "in": "path",
+            "required": true
+          }
+        ],
+        "responses": {
+          "200": {
+            "$ref": "#/responses/getDatasourceIDresponse"
+          },
+          "401": {
+            "$ref": "#/responses/unauthorisedError"
+          },
+          "403": {
+            "$ref": "#/responses/forbiddenError"
+          },
+          "404": {
+            "$ref": "#/responses/notFoundError"
+          },
+          "500": {
+            "$ref": "#/responses/internalServerError"
+          }
+        }
+      }
+    },
+    "/datasources/name/{datasource_name}": {
+      "get": {
+        "description": "If you are running Grafana Enterprise and have Fine-grained access control enabled\nyou need to have a permission with action: `datasources:read` and scopes: `datasources:*`, `datasources:name:*` and `datasources:name:test_datasource` (single data source).",
+        "tags": ["datasources"],
+        "summary": "Get a single data source by Name.",
+        "operationId": "getDatasourceByName",
+        "parameters": [
+          {
+            "type": "string",
+            "x-go-name": "DatasourceName",
+            "name": "datasource_name",
+            "in": "path",
+            "required": true
+          }
+        ],
+        "responses": {
+          "200": {
+            "$ref": "#/responses/getDatasourceResponse"
+          },
+          "401": {
+            "$ref": "#/responses/unauthorisedError"
+          },
+          "403": {
+            "$ref": "#/responses/forbiddenError"
+          },
+          "500": {
+            "$ref": "#/responses/internalServerError"
+          }
+        }
+      },
+      "delete": {
+        "description": "If you are running Grafana Enterprise and have Fine-grained access control enabled\nyou need to have a permission with action: `datasources:delete` and scopes: `datasources:*`, `datasources:name:*` and `datasources:name:test_datasource` (single data source).",
+        "tags": ["datasources"],
+        "summary": "Delete an existing data source by name.",
+        "operationId": "deleteDatasourceByName",
+        "parameters": [
+          {
+            "type": "string",
+            "x-go-name": "DatasourceName",
+            "name": "datasource_name",
+            "in": "path",
+            "required": true
+          }
+        ],
+        "responses": {
+          "200": {
+            "$ref": "#/responses/deleteDatasourceByNameResponse"
+          },
+          "401": {
+            "$ref": "#/responses/unauthorisedError"
+          },
+          "403": {
+            "$ref": "#/responses/forbiddenError"
+          },
+          "404": {
+            "$ref": "#/responses/notFoundError"
+          },
+          "500": {
+            "$ref": "#/responses/internalServerError"
+          }
+        }
+      }
+    },
     "/datasources/proxy/uid/{datasource_uid}/{datasource_proxy_route}": {
       "get": {
         "description": "Proxies all calls to the actual data source.",
@@ -2951,965 +2689,6 @@
           },
           "400": {
             "$ref": "#/responses/badRequestError"
-          },
-          "401": {
-            "$ref": "#/responses/unauthorisedError"
-          },
-          "403": {
-            "$ref": "#/responses/forbiddenError"
-          },
-          "404": {
-            "$ref": "#/responses/notFoundError"
-          },
-          "500": {
-            "$ref": "#/responses/internalServerError"
-          }
-        }
-      }
-    },
-    "/datasources/proxy/{datasource_id}/{datasource_proxy_route}": {
-      "get": {
-        "description": "Proxies all calls to the actual data source.",
-        "tags": ["datasources"],
-        "summary": "Data source proxy GET calls.",
-        "operationId": "datasourceProxyGETcalls",
->>>>>>> 52768d87
-        "parameters": [
-          {
-            "type": "string",
-            "x-go-name": "AnnotationID",
-            "name": "annotation_id",
-            "in": "path",
-            "required": true
-          },
-          {
-            "x-go-name": "Body",
-            "name": "body",
-            "in": "body",
-            "required": true,
-            "schema": {
-              "$ref": "#/definitions/UpdateAnnotationsCmd"
-            }
-          }
-        ],
-        "responses": {
-          "200": {
-            "$ref": "#/responses/okResponse"
-          },
-          "400": {
-            "$ref": "#/responses/badRequestError"
-          },
-          "401": {
-            "$ref": "#/responses/unauthorisedError"
-          },
-          "403": {
-            "$ref": "#/responses/forbiddenError"
-          },
-          "500": {
-            "$ref": "#/responses/internalServerError"
-          }
-        }
-      },
-      "delete": {
-        "description": "Deletes the annotation that matches the specified ID.",
-        "tags": ["annotations"],
-        "summary": "Delete Annotation By ID.",
-        "operationId": "deleteAnnotation",
-        "parameters": [
-          {
-            "type": "string",
-            "x-go-name": "AnnotationID",
-            "name": "annotation_id",
-            "in": "path",
-            "required": true
-          }
-        ],
-        "responses": {
-          "200": {
-            "$ref": "#/responses/okResponse"
-          },
-          "401": {
-            "$ref": "#/responses/unauthorisedError"
-          },
-          "403": {
-            "$ref": "#/responses/forbiddenError"
-          },
-          "500": {
-            "$ref": "#/responses/internalServerError"
-          }
-        }
-      },
-      "patch": {
-        "description": "Updates one or more properties of an annotation that matches the specified ID.\nThis operation currently supports updating of the `text`, `tags`, `time` and `timeEnd` properties.\nThis is available in Grafana 6.0.0-beta2 and above.",
-        "tags": ["annotations"],
-        "summary": "Patch Annotation",
-        "operationId": "patchAnnotation",
-        "parameters": [
-          {
-            "type": "string",
-            "x-go-name": "AnnotationID",
-            "name": "annotation_id",
-            "in": "path",
-            "required": true
-          },
-          {
-            "x-go-name": "Body",
-            "name": "body",
-            "in": "body",
-            "required": true,
-            "schema": {
-              "$ref": "#/definitions/PatchAnnotationsCmd"
-            }
-          }
-        ],
-        "responses": {
-          "200": {
-            "$ref": "#/responses/okResponse"
-          },
-          "401": {
-            "$ref": "#/responses/unauthorisedError"
-          },
-          "403": {
-            "$ref": "#/responses/forbiddenError"
-          },
-          "404": {
-            "$ref": "#/responses/notFoundError"
-          },
-          "500": {
-            "$ref": "#/responses/internalServerError"
-          }
-        }
-      }
-    },
-    "/auth/keys": {
-      "get": {
-        "description": "Will return auth keys.",
-        "tags": ["api_keys"],
-        "summary": "Get auth keys.",
-        "operationId": "getAPIkeys",
-        "parameters": [
-          {
-            "type": "boolean",
-            "default": false,
-            "x-go-name": "IncludeExpired",
-            "description": "Show expired keys",
-            "name": "includeExpired",
-            "in": "query"
-          }
-        ],
-        "responses": {
-          "200": {
-            "$ref": "#/responses/getAPIkeyResponse"
-          },
-          "401": {
-            "$ref": "#/responses/unauthorisedError"
-          },
-          "403": {
-            "$ref": "#/responses/forbiddenError"
-          },
-          "404": {
-            "$ref": "#/responses/notFoundError"
-          },
-          "500": {
-            "$ref": "#/responses/internalServerError"
-          }
-        }
-      },
-      "post": {
-        "description": "Will return details of the created API key",
-        "tags": ["api_keys"],
-        "summary": "Creates an API key.",
-        "operationId": "addAPIkey",
-        "parameters": [
-          {
-            "name": "Body",
-            "in": "body",
-            "required": true,
-            "schema": {
-              "$ref": "#/definitions/AddApiKeyCommand"
-            }
-          }
-        ],
-        "responses": {
-          "200": {
-            "$ref": "#/responses/postAPIkeyResponse"
-          },
-          "400": {
-            "$ref": "#/responses/badRequestError"
-          },
-          "401": {
-            "$ref": "#/responses/unauthorisedError"
-          },
-          "403": {
-            "$ref": "#/responses/forbiddenError"
-          },
-          "409": {
-            "$ref": "#/responses/conflictError"
-          },
-          "500": {
-            "$ref": "#/responses/internalServerError"
-          }
-        }
-      }
-    },
-<<<<<<< HEAD
-    "/auth/keys/{id}": {
-      "delete": {
-        "tags": ["api_keys"],
-        "summary": "Delete API key.",
-        "operationId": "deleteAPIkey",
-=======
-    "/datasources/{datasource_id}": {
-      "get": {
-        "description": "If you are running Grafana Enterprise and have Fine-grained access control enabled\nyou need to have a permission with action: `datasources:read` and scopes: `datasources:*`, `datasources:uid:*` and `datasources:uid:1` (single data source).",
-        "tags": ["datasources"],
-        "summary": "Get a single data source by Id.",
-        "operationId": "getDatasourceByID",
->>>>>>> 52768d87
-        "parameters": [
-          {
-            "type": "integer",
-            "format": "int64",
-            "x-go-name": "ID",
-            "name": "id",
-            "in": "path",
-            "required": true
-          }
-        ],
-        "responses": {
-          "200": {
-            "$ref": "#/responses/okResponse"
-          },
-          "401": {
-            "$ref": "#/responses/unauthorisedError"
-          },
-          "403": {
-            "$ref": "#/responses/forbiddenError"
-          },
-          "404": {
-            "$ref": "#/responses/notFoundError"
-          },
-          "500": {
-            "$ref": "#/responses/internalServerError"
-          }
-        }
-<<<<<<< HEAD
-      }
-    },
-    "/dashboard/snapshots": {
-      "get": {
-        "tags": ["snapshots"],
-        "summary": "List snapshots.",
-        "operationId": "getSnapshots",
-=======
-      },
-      "put": {
-        "description": "Similar to creating a data source, `password` and `basicAuthPassword` should be defined under\nsecureJsonData in order to be stored securely as an encrypted blob in the database. Then, the\nencrypted fields are listed under secureJsonFields section in the response.\n\nIf you are running Grafana Enterprise and have Fine-grained access control enabled\nyou need to have a permission with action: `datasources:write` and scopes: `datasources:*`, `datasources:uid:*` and `datasources:uid:1` (single data source).",
-        "tags": ["datasources"],
-        "summary": "Update an existing data source.",
-        "operationId": "updateDatasource",
->>>>>>> 52768d87
-        "parameters": [
-          {
-            "type": "string",
-            "x-go-name": "Query",
-            "description": "Search Query",
-            "name": "query",
-            "in": "query"
-          },
-          {
-            "type": "integer",
-            "format": "int64",
-            "default": 1000,
-            "x-go-name": "Limit",
-            "description": "Limit the number of returned results",
-            "name": "limit",
-            "in": "query"
-          }
-        ],
-        "responses": {
-          "200": {
-            "$ref": "#/responses/getSnapshotsResponse"
-          },
-          "500": {
-            "$ref": "#/responses/internalServerError"
-          }
-        }
-      }
-    },
-    "/dashboards/calculate-diff": {
-      "post": {
-        "produces": ["application/json", "text/html"],
-        "tags": ["dashboards"],
-        "summary": "Perform diff on two dashboards.",
-        "operationId": "calcDashboardDiff",
-        "parameters": [
-          {
-            "name": "Body",
-            "in": "body",
-            "required": true,
-            "schema": {
-              "type": "object",
-              "properties": {
-                "base": {
-                  "$ref": "#/definitions/CalculateDiffTarget"
-                },
-                "diffType": {
-                  "description": "The type of diff to return\nDescription:\n`basic`\n`json`",
-                  "type": "string",
-                  "enum": ["basic", "json"],
-                  "x-go-name": "DiffType"
-                },
-                "new": {
-                  "$ref": "#/definitions/CalculateDiffTarget"
-                }
-              }
-            }
-          }
-        ],
-        "responses": {
-          "200": {
-            "$ref": "#/responses/dashboardDiffResponse"
-          },
-          "401": {
-            "$ref": "#/responses/unauthorisedError"
-          },
-          "403": {
-            "$ref": "#/responses/forbiddenError"
-          },
-          "500": {
-            "$ref": "#/responses/internalServerError"
-          }
-        }
-<<<<<<< HEAD
-      }
-    },
-    "/dashboards/db": {
-      "post": {
-        "description": "Creates a new dashboard or updates an existing dashboard.",
-        "tags": ["dashboards"],
-        "summary": "Create / Update dashboard",
-        "operationId": "postDashboard",
-=======
-      },
-      "delete": {
-        "description": "If you are running Grafana Enterprise and have Fine-grained access control enabled\nyou need to have a permission with action: `datasources:delete` and scopes: `datasources:*`, `datasources:uid:*` and `datasources:uid:1` (single data source).",
-        "tags": ["datasources"],
-        "summary": "Delete an existing data source by id.",
-        "operationId": "deleteDatasourceByID",
->>>>>>> 52768d87
-        "parameters": [
-          {
-            "name": "Body",
-            "in": "body",
-            "required": true,
-            "schema": {
-              "$ref": "#/definitions/SaveDashboardCommand"
-            }
-          }
-        ],
-        "responses": {
-          "200": {
-            "$ref": "#/responses/postDashboardResponse"
-          },
-          "400": {
-            "$ref": "#/responses/badRequestError"
-          },
-          "401": {
-            "$ref": "#/responses/unauthorisedError"
-          },
-          "403": {
-            "$ref": "#/responses/forbiddenError"
-          },
-          "404": {
-            "$ref": "#/responses/notFoundError"
-          },
-          "412": {
-            "$ref": "#/responses/preconditionFailedError"
-          },
-          "422": {
-            "$ref": "#/responses/unprocessableEntityError"
-          },
-          "500": {
-            "$ref": "#/responses/internalServerError"
-          }
-        }
-      }
-    },
-    "/dashboards/home": {
-      "get": {
-        "tags": ["dashboards"],
-        "summary": "Get home dashboard.",
-        "operationId": "getHomeDashboard",
-        "responses": {
-          "200": {
-            "$ref": "#/responses/getHomeDashboardResponse"
-          },
-          "401": {
-            "$ref": "#/responses/unauthorisedError"
-          },
-          "500": {
-            "$ref": "#/responses/internalServerError"
-          }
-        }
-      }
-    },
-    "/dashboards/id/{DashboardID}/permissions": {
-      "get": {
-        "description": "Please refer to [updated API](#/dashboard_permissions/getDashboardPermissionsWithUid) instead",
-        "tags": ["dashboard_permissions"],
-        "summary": "Gets all existing permissions for the given dashboard.",
-        "operationId": "getDashboardPermissions",
-        "deprecated": true,
-        "parameters": [
-          {
-            "type": "integer",
-            "format": "int64",
-            "name": "DashboardID",
-            "in": "path",
-            "required": true
-          }
-        ],
-        "responses": {
-          "200": {
-            "$ref": "#/responses/getDashboardPermissionsResponse"
-          },
-          "401": {
-            "$ref": "#/responses/unauthorisedError"
-          },
-          "403": {
-            "$ref": "#/responses/forbiddenError"
-          },
-          "404": {
-            "$ref": "#/responses/notFoundError"
-          },
-          "500": {
-            "$ref": "#/responses/internalServerError"
-          }
-        }
-      },
-      "post": {
-        "description": "Please refer to [updated API](#/dashboard_permissions/postDashboardPermissionsWithUid) instead\n\nThis operation will remove existing permissions if they’re not included in the request.",
-        "tags": ["dashboard_permissions"],
-        "summary": "Updates permissions for a dashboard.",
-        "operationId": "postDashboardPermissions",
-        "deprecated": true,
-        "parameters": [
-          {
-            "name": "Body",
-            "in": "body",
-            "required": true,
-            "schema": {
-              "$ref": "#/definitions/UpdateDashboardAclCommand"
-            }
-          },
-          {
-            "type": "integer",
-            "format": "int64",
-            "name": "DashboardID",
-            "in": "path",
-            "required": true
-          }
-        ],
-        "responses": {
-          "200": {
-            "$ref": "#/responses/okResponse"
-          },
-          "400": {
-            "$ref": "#/responses/badRequestError"
-          },
-          "401": {
-            "$ref": "#/responses/unauthorisedError"
-          },
-          "403": {
-            "$ref": "#/responses/forbiddenError"
-          },
-          "404": {
-            "$ref": "#/responses/notFoundError"
-          },
-          "500": {
-            "$ref": "#/responses/internalServerError"
-          }
-        }
-      }
-    },
-    "/dashboards/id/{DashboardID}/restore": {
-      "post": {
-        "tags": ["dashboard_versions"],
-        "summary": "Restore a dashboard to a given dashboard version.",
-        "operationId": "restoreDashboardVersion",
-        "parameters": [
-          {
-            "type": "integer",
-            "format": "int64",
-            "name": "DashboardID",
-            "in": "path",
-            "required": true
-          }
-        ],
-        "responses": {
-          "200": {
-            "$ref": "#/responses/postDashboardResponse"
-          },
-          "401": {
-            "$ref": "#/responses/unauthorisedError"
-          },
-          "403": {
-            "$ref": "#/responses/forbiddenError"
-          },
-          "404": {
-            "$ref": "#/responses/notFoundError"
-          },
-          "500": {
-            "$ref": "#/responses/internalServerError"
-          }
-        }
-      }
-    },
-    "/dashboards/id/{DashboardID}/versions": {
-      "get": {
-        "tags": ["dashboard_versions"],
-        "summary": "Gets all existing versions for the dashboard.",
-        "operationId": "getDashboardVersions",
-        "parameters": [
-          {
-            "type": "integer",
-            "format": "int64",
-            "name": "DashboardID",
-            "in": "path",
-            "required": true
-          },
-          {
-            "type": "integer",
-            "format": "int64",
-            "default": 0,
-            "x-go-name": "Limit",
-            "description": "Maximum number of results to return",
-            "name": "limit",
-            "in": "query"
-          },
-          {
-            "type": "integer",
-            "format": "int64",
-            "default": 0,
-            "x-go-name": "Start",
-            "description": "Version to start from when returning queries",
-            "name": "start",
-            "in": "query"
-          }
-        ],
-        "responses": {
-          "200": {
-            "$ref": "#/responses/dashboardVersionsResponse"
-          },
-          "401": {
-            "$ref": "#/responses/unauthorisedError"
-          },
-          "403": {
-            "$ref": "#/responses/forbiddenError"
-          },
-          "404": {
-            "$ref": "#/responses/notFoundError"
-          },
-          "500": {
-            "$ref": "#/responses/internalServerError"
-          }
-        }
-      }
-    },
-    "/dashboards/id/{DashboardID}/versions/{DashboardVersionID}": {
-      "get": {
-        "tags": ["dashboard_versions"],
-        "summary": "Get a specific dashboard version.",
-        "operationId": "getDashboardVersion",
-        "parameters": [
-          {
-            "type": "integer",
-            "format": "int64",
-            "name": "DashboardID",
-            "in": "path",
-            "required": true
-          },
-          {
-            "type": "integer",
-            "format": "int64",
-            "name": "DashboardVersionID",
-            "in": "path",
-            "required": true
-          }
-        ],
-        "responses": {
-          "200": {
-            "$ref": "#/responses/dashboardVersionResponse"
-          },
-          "401": {
-            "$ref": "#/responses/unauthorisedError"
-          },
-          "403": {
-            "$ref": "#/responses/forbiddenError"
-          },
-          "404": {
-            "$ref": "#/responses/notFoundError"
-          },
-          "500": {
-            "$ref": "#/responses/internalServerError"
-          }
-        }
-      }
-    },
-    "/dashboards/import": {
-      "post": {
-        "tags": ["dashboards"],
-        "summary": "Import dashboard.",
-        "operationId": "importDashboard",
-        "parameters": [
-          {
-            "name": "Body",
-            "in": "body",
-            "required": true,
-            "schema": {
-              "$ref": "#/definitions/ImportDashboardRequest"
-            }
-          }
-        ],
-        "responses": {
-          "200": {
-            "$ref": "#/responses/importDashboardResponse"
-          },
-          "400": {
-            "$ref": "#/responses/badRequestError"
-          },
-          "401": {
-            "$ref": "#/responses/unauthorisedError"
-          },
-          "412": {
-            "$ref": "#/responses/preconditionFailedError"
-          },
-          "422": {
-            "$ref": "#/responses/unprocessableEntityError"
-          },
-          "500": {
-            "$ref": "#/responses/internalServerError"
-          }
-        }
-      }
-    },
-    "/dashboards/tags": {
-      "get": {
-        "tags": ["dashboards"],
-        "summary": "Get all dashboards tags of an organisation.",
-        "operationId": "getDashboardTags",
-        "responses": {
-          "200": {
-            "$ref": "#/responses/dashboardsTagsResponse"
-          },
-          "401": {
-            "$ref": "#/responses/unauthorisedError"
-          },
-          "500": {
-            "$ref": "#/responses/internalServerError"
-          }
-        }
-      }
-    },
-    "/dashboards/trim": {
-      "post": {
-        "tags": ["dashboards"],
-        "summary": "Trim defaults from dashboard.",
-        "operationId": "trimDashboard",
-        "parameters": [
-          {
-            "name": "Body",
-            "in": "body",
-            "required": true,
-            "schema": {
-              "$ref": "#/definitions/TrimDashboardCommand"
-            }
-          }
-        ],
-        "responses": {
-          "200": {
-            "$ref": "#/responses/trimDashboardResponse"
-          },
-          "401": {
-            "$ref": "#/responses/unauthorisedError"
-          },
-          "500": {
-            "$ref": "#/responses/internalServerError"
-          }
-        }
-      }
-    },
-    "/dashboards/uid/{uid}": {
-      "get": {
-        "description": "Will return the dashboard given the dashboard unique identifier (uid).",
-        "tags": ["dashboards"],
-        "summary": "Get dashboard by uid.",
-        "operationId": "getDashboardByUID",
-        "parameters": [
-          {
-            "type": "string",
-            "x-go-name": "UID",
-            "name": "uid",
-            "in": "path",
-            "required": true
-          }
-        ],
-        "responses": {
-          "200": {
-            "$ref": "#/responses/dashboardResponse"
-          },
-          "401": {
-            "$ref": "#/responses/unauthorisedError"
-          },
-          "403": {
-            "$ref": "#/responses/forbiddenError"
-          },
-          "404": {
-            "$ref": "#/responses/notFoundError"
-          },
-          "500": {
-            "$ref": "#/responses/internalServerError"
-          }
-        }
-      },
-      "delete": {
-        "description": "Will delete the dashboard given the specified unique identifier (uid).",
-        "tags": ["dashboards"],
-        "summary": "Delete dashboard by uid.",
-        "operationId": "deleteDashboardByUID",
-        "parameters": [
-          {
-            "type": "string",
-            "x-go-name": "UID",
-            "name": "uid",
-            "in": "path",
-            "required": true
-          }
-        ],
-        "responses": {
-          "200": {
-            "$ref": "#/responses/deleteDashboardResponse"
-          },
-          "401": {
-            "$ref": "#/responses/unauthorisedError"
-          },
-          "403": {
-            "$ref": "#/responses/forbiddenError"
-          },
-          "404": {
-            "$ref": "#/responses/notFoundError"
-          },
-          "500": {
-            "$ref": "#/responses/internalServerError"
-          }
-        }
-      }
-    },
-    "/dashboards/uid/{uid}/permissions": {
-      "get": {
-        "tags": ["dashboard_permissions"],
-        "summary": "Gets all existing permissions for the given dashboard.",
-        "operationId": "getDashboardPermissionsWithUid",
-        "parameters": [
-          {
-            "type": "string",
-            "x-go-name": "UID",
-            "name": "uid",
-            "in": "path",
-            "required": true
-          }
-        ],
-        "responses": {
-          "200": {
-            "$ref": "#/responses/getDashboardPermissionsResponse"
-          },
-          "401": {
-            "$ref": "#/responses/unauthorisedError"
-          },
-          "403": {
-            "$ref": "#/responses/forbiddenError"
-          },
-          "404": {
-            "$ref": "#/responses/notFoundError"
-          },
-          "500": {
-            "$ref": "#/responses/internalServerError"
-          }
-        }
-      },
-      "post": {
-        "description": "This operation will remove existing permissions if they’re not included in the request.",
-        "tags": ["dashboard_permissions"],
-        "summary": "Updates permissions for a dashboard.",
-        "operationId": "postDashboardPermissionsWithUid",
-        "parameters": [
-          {
-            "type": "string",
-            "x-go-name": "UID",
-            "name": "uid",
-            "in": "path",
-            "required": true
-          }
-        ],
-        "responses": {
-          "200": {
-            "$ref": "#/responses/okResponse"
-          },
-          "400": {
-            "$ref": "#/responses/badRequestError"
-          },
-          "401": {
-            "$ref": "#/responses/unauthorisedError"
-          },
-          "403": {
-            "$ref": "#/responses/forbiddenError"
-          },
-          "404": {
-            "$ref": "#/responses/notFoundError"
-          },
-          "500": {
-            "$ref": "#/responses/internalServerError"
-          }
-        }
-      }
-    },
-    "/datasources": {
-      "get": {
-        "description": "If you are running Grafana Enterprise and have Fine-grained access control enabled\nyou need to have a permission with action: `datasources:read` and scope: `datasources:*`.",
-        "tags": ["datasources"],
-        "summary": "Get all data sources.",
-        "operationId": "getDatasources",
-        "responses": {
-          "200": {
-            "$ref": "#/responses/getDatasourcesResponse"
-          },
-          "401": {
-            "$ref": "#/responses/unauthorisedError"
-          },
-          "403": {
-            "$ref": "#/responses/forbiddenError"
-          },
-          "500": {
-            "$ref": "#/responses/internalServerError"
-          }
-        }
-      },
-      "post": {
-        "description": "By defining `password` and `basicAuthPassword` under secureJsonData property\nGrafana encrypts them securely as an encrypted blob in the database.\nThe response then lists the encrypted fields under secureJsonFields.\n\nIf you are running Grafana Enterprise and have Fine-grained access control enabled\nyou need to have a permission with action: `datasources:create`",
-        "tags": ["datasources"],
-        "summary": "Create a data source.",
-        "operationId": "addDatasource",
-        "parameters": [
-          {
-            "name": "Body",
-            "in": "body",
-            "required": true,
-            "schema": {
-              "$ref": "#/definitions/AddDataSourceCommand"
-            }
-          }
-        ],
-        "responses": {
-          "200": {
-            "$ref": "#/responses/createOrUpdateDatasourceResponse"
-          },
-          "401": {
-            "$ref": "#/responses/unauthorisedError"
-          },
-          "403": {
-            "$ref": "#/responses/forbiddenError"
-          },
-          "409": {
-            "$ref": "#/responses/conflictError"
-          },
-          "500": {
-            "$ref": "#/responses/internalServerError"
-          }
-        }
-      }
-    },
-    "/datasources/id/{datasource_name}": {
-      "get": {
-        "description": "If you are running Grafana Enterprise and have Fine-grained access control enabled\nyou need to have a permission with action: `datasources:read` and scopes: `datasources:*`, `datasources:name:*` and `datasources:name:test_datasource` (single data source).",
-        "tags": ["datasources"],
-        "summary": "Get data source Id by Name.",
-        "operationId": "getDatasourceIdByName",
-        "parameters": [
-          {
-            "type": "string",
-            "x-go-name": "DatasourceName",
-            "name": "datasource_name",
-            "in": "path",
-            "required": true
-          }
-        ],
-        "responses": {
-          "200": {
-            "$ref": "#/responses/getDatasourceIDresponse"
-          },
-          "401": {
-            "$ref": "#/responses/unauthorisedError"
-          },
-          "403": {
-            "$ref": "#/responses/forbiddenError"
-          },
-          "404": {
-            "$ref": "#/responses/notFoundError"
-          },
-          "500": {
-            "$ref": "#/responses/internalServerError"
-          }
-        }
-      }
-    },
-    "/datasources/name/{datasource_name}": {
-      "get": {
-        "description": "If you are running Grafana Enterprise and have Fine-grained access control enabled\nyou need to have a permission with action: `datasources:read` and scopes: `datasources:*`, `datasources:name:*` and `datasources:name:test_datasource` (single data source).",
-        "tags": ["datasources"],
-        "summary": "Get a single data source by Name.",
-        "operationId": "getDatasourceByName",
-        "parameters": [
-          {
-            "type": "string",
-            "x-go-name": "DatasourceName",
-            "name": "datasource_name",
-            "in": "path",
-            "required": true
-          }
-        ],
-        "responses": {
-          "200": {
-            "$ref": "#/responses/getDatasourceResponse"
-          },
-          "401": {
-            "$ref": "#/responses/unauthorisedError"
-          },
-          "403": {
-            "$ref": "#/responses/forbiddenError"
-          },
-          "500": {
-            "$ref": "#/responses/internalServerError"
-          }
-        }
-      },
-      "delete": {
-        "description": "If you are running Grafana Enterprise and have Fine-grained access control enabled\nyou need to have a permission with action: `datasources:delete` and scopes: `datasources:*`, `datasources:name:*` and `datasources:name:test_datasource` (single data source).",
-        "tags": ["datasources"],
-        "summary": "Delete an existing data source by name.",
-        "operationId": "deleteDatasourceByName",
-        "parameters": [
-          {
-            "type": "string",
-            "x-go-name": "DatasourceName",
-            "name": "datasource_name",
-            "in": "path",
-            "required": true
-          }
-        ],
-        "responses": {
-          "200": {
-            "$ref": "#/responses/deleteDatasourceByNameResponse"
           },
           "401": {
             "$ref": "#/responses/unauthorisedError"
@@ -6219,135 +4998,6 @@
         }
       }
     },
-<<<<<<< HEAD
-=======
-    "/teams/{teamId}/groups": {
-      "get": {
-        "tags": ["sync_team_groups", "enterprise"],
-        "summary": "Get External Groups.",
-        "operationId": "getTeamGroupsApi",
-        "parameters": [
-          {
-            "type": "integer",
-            "format": "int64",
-            "x-go-name": "TeamID",
-            "name": "teamId",
-            "in": "path",
-            "required": true
-          }
-        ],
-        "responses": {
-          "200": {
-            "$ref": "#/responses/getTeamGroupsApiResponse"
-          },
-          "400": {
-            "$ref": "#/responses/badRequestError"
-          },
-          "401": {
-            "$ref": "#/responses/unauthorisedError"
-          },
-          "403": {
-            "$ref": "#/responses/forbiddenError"
-          },
-          "404": {
-            "$ref": "#/responses/notFoundError"
-          },
-          "500": {
-            "$ref": "#/responses/internalServerError"
-          }
-        }
-      },
-      "post": {
-        "tags": ["sync_team_groups", "enterprise"],
-        "summary": "Add External Group.",
-        "operationId": "addTeamGroupApi",
-        "parameters": [
-          {
-            "type": "integer",
-            "format": "int64",
-            "x-go-name": "TeamID",
-            "name": "teamId",
-            "in": "path",
-            "required": true
-          },
-          {
-            "x-go-name": "Body",
-            "name": "body",
-            "in": "body",
-            "required": true,
-            "schema": {
-              "$ref": "#/definitions/TeamGroupMapping"
-            }
-          }
-        ],
-        "responses": {
-          "200": {
-            "$ref": "#/responses/okResponse"
-          },
-          "400": {
-            "$ref": "#/responses/badRequestError"
-          },
-          "401": {
-            "$ref": "#/responses/unauthorisedError"
-          },
-          "403": {
-            "$ref": "#/responses/forbiddenError"
-          },
-          "404": {
-            "$ref": "#/responses/notFoundError"
-          },
-          "500": {
-            "$ref": "#/responses/internalServerError"
-          }
-        }
-      }
-    },
-    "/teams/{teamId}/groups/{groupId}": {
-      "delete": {
-        "tags": ["sync_team_groups", "enterprise"],
-        "summary": "Remove External Group.",
-        "operationId": "removeTeamGroupApi",
-        "parameters": [
-          {
-            "type": "integer",
-            "format": "int64",
-            "x-go-name": "TeamID",
-            "name": "teamId",
-            "in": "path",
-            "required": true
-          },
-          {
-            "type": "integer",
-            "format": "int64",
-            "x-go-name": "GroupID",
-            "name": "groupId",
-            "in": "path",
-            "required": true
-          }
-        ],
-        "responses": {
-          "200": {
-            "$ref": "#/responses/okResponse"
-          },
-          "400": {
-            "$ref": "#/responses/badRequestError"
-          },
-          "401": {
-            "$ref": "#/responses/unauthorisedError"
-          },
-          "403": {
-            "$ref": "#/responses/forbiddenError"
-          },
-          "404": {
-            "$ref": "#/responses/notFoundError"
-          },
-          "500": {
-            "$ref": "#/responses/internalServerError"
-          }
-        }
-      }
-    },
->>>>>>> 52768d87
     "/teams/{team_id}": {
       "get": {
         "tags": ["teams"],
@@ -8134,35 +6784,6 @@
       },
       "x-go-package": "github.com/grafana/grafana/pkg/models"
     },
-<<<<<<< HEAD
-=======
-    "BrandingOptionsDTO": {
-      "type": "object",
-      "properties": {
-        "emailFooterLink": {
-          "type": "string",
-          "x-go-name": "EmailFooterLink"
-        },
-        "emailFooterMode": {
-          "type": "string",
-          "x-go-name": "EmailFooterMode"
-        },
-        "emailFooterText": {
-          "type": "string",
-          "x-go-name": "EmailFooterText"
-        },
-        "emailLogoUrl": {
-          "type": "string",
-          "x-go-name": "EmailLogo"
-        },
-        "reportLogoUrl": {
-          "type": "string",
-          "x-go-name": "ReportLogo"
-        }
-      },
-      "x-go-package": "github.com/grafana/grafana/pkg/extensions/report/api"
-    },
->>>>>>> 52768d87
     "CalculateDiffTarget": {
       "type": "object",
       "properties": {
@@ -8196,92 +6817,6 @@
       },
       "x-go-package": "github.com/grafana/grafana/pkg/models"
     },
-<<<<<<< HEAD
-=======
-    "ConfigDTO": {
-      "description": "ConfigDTO is model representation in transfer",
-      "type": "object",
-      "properties": {
-        "created": {
-          "type": "string",
-          "format": "date-time",
-          "x-go-name": "Created"
-        },
-        "dashboardId": {
-          "type": "integer",
-          "format": "int64",
-          "x-go-name": "DashboardID"
-        },
-        "dashboardName": {
-          "type": "string",
-          "x-go-name": "DashboardName"
-        },
-        "dashboardUid": {
-          "type": "string",
-          "x-go-name": "DashboardUID"
-        },
-        "enableCsv": {
-          "type": "boolean",
-          "x-go-name": "EnableCSV"
-        },
-        "enableDashboardUrl": {
-          "type": "boolean",
-          "x-go-name": "EnableDashboardURL"
-        },
-        "id": {
-          "type": "integer",
-          "format": "int64",
-          "x-go-name": "ID"
-        },
-        "message": {
-          "type": "string",
-          "x-go-name": "Message"
-        },
-        "name": {
-          "type": "string",
-          "x-go-name": "Name"
-        },
-        "options": {
-          "$ref": "#/definitions/ReportOptionsDTO"
-        },
-        "orgId": {
-          "type": "integer",
-          "format": "int64",
-          "x-go-name": "OrgID"
-        },
-        "recipients": {
-          "type": "string",
-          "x-go-name": "Recipients"
-        },
-        "replyTo": {
-          "type": "string",
-          "x-go-name": "ReplyTo"
-        },
-        "schedule": {
-          "$ref": "#/definitions/ScheduleDTO"
-        },
-        "state": {
-          "type": "string",
-          "x-go-name": "State"
-        },
-        "templateVars": {
-          "type": "object",
-          "x-go-name": "TemplateVars"
-        },
-        "updated": {
-          "type": "string",
-          "format": "date-time",
-          "x-go-name": "Updated"
-        },
-        "userId": {
-          "type": "integer",
-          "format": "int64",
-          "x-go-name": "UserID"
-        }
-      },
-      "x-go-package": "github.com/grafana/grafana/pkg/extensions/report/api"
-    },
->>>>>>> 52768d87
     "CreateAlertNotificationCommand": {
       "type": "object",
       "properties": {
@@ -8415,62 +6950,6 @@
       },
       "x-go-package": "github.com/grafana/grafana/pkg/services/libraryelements"
     },
-<<<<<<< HEAD
-=======
-    "CreateOrUpdateConfigCmd": {
-      "type": "object",
-      "properties": {
-        "dashboardId": {
-          "type": "integer",
-          "format": "int64",
-          "x-go-name": "DashboardID"
-        },
-        "dashboardUid": {
-          "type": "string",
-          "x-go-name": "DashboardUID"
-        },
-        "enableCsv": {
-          "type": "boolean",
-          "x-go-name": "EnableCSV"
-        },
-        "enableDashboardUrl": {
-          "type": "boolean",
-          "x-go-name": "EnableDashboardURL"
-        },
-        "message": {
-          "type": "string",
-          "x-go-name": "Message"
-        },
-        "name": {
-          "type": "string",
-          "x-go-name": "Name"
-        },
-        "options": {
-          "$ref": "#/definitions/ReportOptionsDTO"
-        },
-        "recipients": {
-          "type": "string",
-          "x-go-name": "Recipients"
-        },
-        "replyTo": {
-          "type": "string",
-          "x-go-name": "ReplyTo"
-        },
-        "schedule": {
-          "$ref": "#/definitions/ScheduleDTO"
-        },
-        "state": {
-          "type": "string",
-          "x-go-name": "State"
-        },
-        "templateVars": {
-          "type": "object",
-          "x-go-name": "TemplateVars"
-        }
-      },
-      "x-go-package": "github.com/grafana/grafana/pkg/extensions/report/api"
-    },
->>>>>>> 52768d87
     "CreateOrgCommand": {
       "type": "object",
       "properties": {
@@ -9274,19 +7753,6 @@
       "type": "array",
       "items": {
         "$ref": "#/definitions/DataTimeSeries"
-<<<<<<< HEAD
-=======
-      },
-      "x-go-package": "github.com/grafana/grafana/pkg/tsdb/legacydata"
-    },
-    "DeleteTokenCommand": {
-      "type": "object",
-      "properties": {
-        "instance": {
-          "type": "string",
-          "x-go-name": "Instance"
-        }
->>>>>>> 52768d87
       },
       "x-go-package": "github.com/grafana/grafana/pkg/tsdb/legacydata"
     },
@@ -10502,8 +8968,6 @@
       "x-go-package": "github.com/grafana/grafana-plugin-sdk-go/backend"
     },
     "QueryHistoryPreference": {
-<<<<<<< HEAD
-=======
       "type": "object",
       "properties": {
         "homeTab": {
@@ -10512,106 +8976,6 @@
         }
       },
       "x-go-package": "github.com/grafana/grafana/pkg/models"
-    },
-    "RecordingRuleJSON": {
-      "description": "RecordingRuleJSON is the external representation of a recording rule",
-      "type": "object",
-      "properties": {
-        "active": {
-          "type": "boolean",
-          "x-go-name": "Active"
-        },
-        "count": {
-          "type": "boolean",
-          "x-go-name": "Count"
-        },
-        "description": {
-          "type": "string",
-          "x-go-name": "Description"
-        },
-        "dest_data_source_uid": {
-          "type": "string",
-          "x-go-name": "DestDataSourceUID"
-        },
-        "id": {
-          "type": "string",
-          "x-go-name": "ID"
-        },
-        "interval": {
-          "type": "integer",
-          "format": "int64",
-          "x-go-name": "Interval"
-        },
-        "name": {
-          "type": "string",
-          "x-go-name": "Name"
-        },
-        "prom_name": {
-          "type": "string",
-          "x-go-name": "PromName"
-        },
-        "queries": {
-          "type": "array",
-          "items": {
-            "type": "object",
-            "additionalProperties": {
-              "type": "object"
-            }
-          },
-          "x-go-name": "Queries"
-        },
-        "range": {
-          "type": "integer",
-          "format": "int64",
-          "x-go-name": "Range"
-        },
-        "target_ref_id": {
-          "type": "string",
-          "x-go-name": "TargetRefID"
-        }
-      },
-      "x-go-package": "github.com/grafana/grafana/pkg/extensions/recordedqueries/api"
-    },
-    "ReportEmailDTO": {
-      "type": "object",
-      "properties": {
-        "email": {
-          "type": "string",
-          "x-go-name": "Email"
-        },
-        "emails": {
-          "description": "Comma-separated list of emails to which to send the report to.",
-          "type": "string",
-          "x-go-name": "Emails"
-        },
-        "id": {
-          "description": "Send the report to the emails specified in the report. Required if emails is not present.",
-          "type": "string",
-          "format": "int64",
-          "x-go-name": "Id"
-        },
-        "useEmailsFromReport": {
-          "description": "Send the report to the emails specified in the report. Required if emails is not present.",
-          "type": "boolean",
-          "x-go-name": "UseEmailsFromReport"
-        }
-      },
-      "x-go-package": "github.com/grafana/grafana/pkg/extensions/report/api"
-    },
-    "ReportOptionsDTO": {
->>>>>>> 52768d87
-      "type": "object",
-      "properties": {
-        "homeTab": {
-          "type": "string",
-          "x-go-name": "HomeTab"
-        }
-      },
-<<<<<<< HEAD
-      "x-go-package": "github.com/grafana/grafana/pkg/models"
-=======
-      "x-go-package": "github.com/grafana/grafana/pkg/extensions/report/api"
->>>>>>> 52768d87
     },
     "Responses": {
       "description": "The QueryData method the QueryDataHandler method will set the RefId\nproperty on the DataRespones' frames based on these RefIDs.",
@@ -10633,68 +8997,6 @@
       },
       "x-go-package": "github.com/grafana/grafana/pkg/models"
     },
-<<<<<<< HEAD
-    "RoleType": {
-      "type": "string",
-      "x-go-package": "github.com/grafana/grafana/pkg/models"
-=======
-    "RoleDTO": {
-      "type": "object",
-      "properties": {
-        "created": {
-          "type": "string",
-          "format": "date-time",
-          "x-go-name": "Created"
-        },
-        "delegatable": {
-          "type": "boolean",
-          "x-go-name": "Delegatable"
-        },
-        "description": {
-          "type": "string",
-          "x-go-name": "Description"
-        },
-        "displayName": {
-          "type": "string",
-          "x-go-name": "DisplayName"
-        },
-        "group": {
-          "type": "string",
-          "x-go-name": "Group"
-        },
-        "hidden": {
-          "type": "boolean",
-          "x-go-name": "Hidden"
-        },
-        "name": {
-          "type": "string",
-          "x-go-name": "Name"
-        },
-        "permissions": {
-          "type": "array",
-          "items": {
-            "$ref": "#/definitions/Permission"
-          },
-          "x-go-name": "Permissions"
-        },
-        "uid": {
-          "type": "string",
-          "x-go-name": "UID"
-        },
-        "updated": {
-          "type": "string",
-          "format": "date-time",
-          "x-go-name": "Updated"
-        },
-        "version": {
-          "type": "integer",
-          "format": "int64",
-          "x-go-name": "Version"
-        }
-      },
-      "x-go-package": "github.com/grafana/grafana/pkg/services/accesscontrol"
->>>>>>> 52768d87
-    },
     "SaveDashboardCommand": {
       "type": "object",
       "properties": {
@@ -10734,64 +9036,6 @@
       },
       "x-go-package": "github.com/grafana/grafana/pkg/models"
     },
-<<<<<<< HEAD
-=======
-    "ScheduleDTO": {
-      "type": "object",
-      "properties": {
-        "day": {
-          "type": "string",
-          "x-go-name": "Day"
-        },
-        "dayOfMonth": {
-          "type": "string",
-          "x-go-name": "DayOfMonth"
-        },
-        "endDate": {
-          "type": "string",
-          "format": "date-time",
-          "x-go-name": "EndDate"
-        },
-        "frequency": {
-          "type": "string",
-          "x-go-name": "Frequency"
-        },
-        "hour": {
-          "type": "integer",
-          "format": "int64",
-          "x-go-name": "Hour"
-        },
-        "intervalAmount": {
-          "type": "integer",
-          "format": "int64",
-          "x-go-name": "IntervalAmount"
-        },
-        "intervalFrequency": {
-          "type": "string",
-          "x-go-name": "IntervalFrequency"
-        },
-        "minute": {
-          "type": "integer",
-          "format": "int64",
-          "x-go-name": "Minute"
-        },
-        "startDate": {
-          "type": "string",
-          "format": "date-time",
-          "x-go-name": "StartDate"
-        },
-        "timeZone": {
-          "type": "string",
-          "x-go-name": "TimeZone"
-        },
-        "workdaysOnly": {
-          "type": "boolean",
-          "x-go-name": "WorkdaysOnly"
-        }
-      },
-      "x-go-package": "github.com/grafana/grafana/pkg/extensions/report/api"
-    },
->>>>>>> 52768d87
     "SearchTeamQueryResult": {
       "type": "object",
       "properties": {
@@ -10858,43 +9102,6 @@
       },
       "x-go-package": "github.com/grafana/grafana/pkg/setting"
     },
-<<<<<<< HEAD
-=======
-    "SettingsDTO": {
-      "type": "object",
-      "properties": {
-        "branding": {
-          "$ref": "#/definitions/BrandingOptionsDTO"
-        },
-        "id": {
-          "type": "integer",
-          "format": "int64",
-          "x-go-name": "ID"
-        },
-        "orgId": {
-          "type": "integer",
-          "format": "int64",
-          "x-go-name": "OrgID"
-        },
-        "userId": {
-          "type": "integer",
-          "format": "int64",
-          "x-go-name": "UserID"
-        }
-      },
-      "x-go-package": "github.com/grafana/grafana/pkg/extensions/report/api"
-    },
-    "Status": {
-      "type": "object",
-      "properties": {
-        "enabled": {
-          "type": "boolean",
-          "x-go-name": "Enabled"
-        }
-      },
-      "x-go-package": "github.com/grafana/grafana/pkg/extensions/accesscontrol"
-    },
->>>>>>> 52768d87
     "SuccessResponseBody": {
       "type": "object",
       "properties": {
@@ -11086,148 +9293,6 @@
       "type": "string",
       "x-go-package": "github.com/grafana/grafana/pkg/models"
     },
-<<<<<<< HEAD
-=======
-    "TimeRangeDTO": {
-      "type": "object",
-      "properties": {
-        "from": {
-          "type": "string",
-          "x-go-name": "From"
-        },
-        "to": {
-          "type": "string",
-          "x-go-name": "To"
-        }
-      },
-      "x-go-package": "github.com/grafana/grafana/pkg/extensions/report/api"
-    },
-    "Token": {
-      "type": "object",
-      "properties": {
-        "account": {
-          "type": "string",
-          "x-go-name": "Account"
-        },
-        "company": {
-          "type": "string",
-          "x-go-name": "Company"
-        },
-        "details_url": {
-          "type": "string",
-          "x-go-name": "DetailsUrl"
-        },
-        "exp": {
-          "type": "integer",
-          "format": "int64",
-          "x-go-name": "Expires"
-        },
-        "iat": {
-          "type": "integer",
-          "format": "int64",
-          "x-go-name": "Issued"
-        },
-        "included_admins": {
-          "type": "integer",
-          "format": "int64",
-          "x-go-name": "IncludedAdmins"
-        },
-        "included_users": {
-          "type": "integer",
-          "format": "int64",
-          "x-go-name": "IncludedUsers"
-        },
-        "included_viewers": {
-          "type": "integer",
-          "format": "int64",
-          "x-go-name": "IncludedViewers"
-        },
-        "iss": {
-          "type": "string",
-          "x-go-name": "Issuer"
-        },
-        "jti": {
-          "type": "string",
-          "x-go-name": "Id"
-        },
-        "lexp": {
-          "type": "integer",
-          "format": "int64",
-          "x-go-name": "LicenseExpires"
-        },
-        "lic_exp_warn_days": {
-          "type": "integer",
-          "format": "int64",
-          "x-go-name": "LicenseExpiresWarnDays"
-        },
-        "lid": {
-          "type": "string",
-          "x-go-name": "LicenseId"
-        },
-        "limit_by": {
-          "type": "string",
-          "x-go-name": "LimitBy"
-        },
-        "max_concurrent_user_sessions": {
-          "type": "integer",
-          "format": "int64",
-          "x-go-name": "MaxConcurrentUserSessions"
-        },
-        "nbf": {
-          "type": "integer",
-          "format": "int64",
-          "x-go-name": "LicenseIssued"
-        },
-        "prod": {
-          "type": "array",
-          "items": {
-            "type": "string"
-          },
-          "x-go-name": "Products"
-        },
-        "slug": {
-          "type": "string",
-          "x-go-name": "Slug"
-        },
-        "status": {
-          "$ref": "#/definitions/TokenStatus"
-        },
-        "sub": {
-          "type": "string",
-          "x-go-name": "Subject"
-        },
-        "tok_exp_warn_days": {
-          "type": "integer",
-          "format": "int64",
-          "x-go-name": "TokenExpiresWarnDays"
-        },
-        "trial": {
-          "type": "boolean",
-          "x-go-name": "Trial"
-        },
-        "trial_exp": {
-          "type": "integer",
-          "format": "int64",
-          "x-go-name": "TrialExpires"
-        },
-        "update_days": {
-          "type": "integer",
-          "format": "int64",
-          "x-go-name": "UpdateDays"
-        },
-        "usage_billing": {
-          "type": "boolean",
-          "x-go-name": "UsageBilling"
-        }
-      },
-      "x-go-package": "github.com/grafana/grafana/pkg/extensions/licensing"
-    },
-    "TokenStatus": {
-      "type": "integer",
-      "format": "int64",
-      "x-go-package": "github.com/grafana/grafana/pkg/extensions/licensing"
-    },
->>>>>>> 52768d87
     "TrimDashboardCommand": {
       "type": "object",
       "properties": {
