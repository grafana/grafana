{
  "consumes": ["application/json"],
  "produces": ["application/json"],
  "schemes": ["http", "https"],
  "swagger": "2.0",
  "info": {
    "description": "The Grafana backend exposes an HTTP API, the same API is used by the frontend to do\neverything from saving dashboards, creating users and updating data sources.",
    "title": "Grafana HTTP API.",
    "contact": {
      "name": "Grafana Labs",
      "url": "https://grafana.com",
      "email": "hello@grafana.com"
    },
    "license": {
      "name": "GNU Affero General Public License v3.0",
      "url": "https://www.gnu.org/licenses/agpl-3.0.en.html"
    },
    "version": "0.0.1"
  },
  "basePath": "/api",
  "paths": {
    "/access-control/builtin-roles": {
      "get": {
        "description": "You need to have a permission with action `roles.builtin:list` with scope `roles:*`.",
        "tags": ["access_control", "enterprise"],
        "summary": "Get all built-in role assignments.",
        "operationId": "listBuiltinRoles",
        "responses": {
          "200": {
            "$ref": "#/responses/listBuiltinRolesResponse"
          },
          "403": {
            "$ref": "#/responses/forbiddenError"
          },
          "500": {
            "$ref": "#/responses/internalServerError"
          }
        }
      },
      "post": {
        "description": "You need to have a permission with action `roles.builtin:add` and scope `permissions:type:delegate`. `permissions:type:delegate` scope ensures that users can only create built-in role assignments with the roles which have same, or a subset of permissions which the user has. For example, if a user does not have required permissions for creating users, they won’t be able to create a built-in role assignment which will allow to do that. This is done to prevent escalation of privileges.",
        "tags": ["access_control", "enterprise"],
        "summary": "Create a built-in role assignment.",
        "operationId": "addBuiltinRole",
        "parameters": [
          {
            "name": "body",
            "in": "body",
            "required": true,
            "schema": {
              "$ref": "#/definitions/AddBuiltInRoleCommand"
            }
          }
        ],
        "responses": {
          "200": {
            "$ref": "#/responses/okResponse"
          },
          "400": {
            "$ref": "#/responses/badRequestError"
          },
          "403": {
            "$ref": "#/responses/forbiddenError"
          },
          "500": {
            "$ref": "#/responses/internalServerError"
          }
        }
      }
    },
    "/access-control/builtin-roles/{builtinRole}/roles/{roleUID}": {
      "delete": {
        "description": "Deletes a built-in role assignment (for one of Viewer, Editor, Admin, or Grafana Admin) to the role with the provided UID.\n\nYou need to have a permission with action `roles.builtin:remove` and scope `permissions:type:delegate`. `permissions:type:delegate` scope ensures that users can only remove built-in role assignments with the roles which have same, or a subset of permissions which the user has. For example, if a user does not have required permissions for creating users, they won’t be able to remove a built-in role assignment which allows to do that.",
        "tags": ["access_control", "enterprise"],
        "summary": "Remove a built-in role assignment.",
        "operationId": "removeBuiltinRole",
        "parameters": [
          {
            "type": "string",
            "name": "builtinRole",
            "in": "path",
            "required": true
          },
          {
            "type": "boolean",
            "description": "A flag indicating if the assignment is global or not. If set to false, the default org ID of the authenticated user will be used from the request to remove assignment.",
            "name": "global",
            "in": "query"
          },
          {
            "type": "string",
            "name": "roleUID",
            "in": "path",
            "required": true
          }
        ],
        "responses": {
          "200": {
            "$ref": "#/responses/okResponse"
          },
          "400": {
            "$ref": "#/responses/badRequestError"
          },
          "403": {
            "$ref": "#/responses/forbiddenError"
          },
          "404": {
            "$ref": "#/responses/notFoundError"
          },
          "500": {
            "$ref": "#/responses/internalServerError"
          }
        }
      }
    },
    "/access-control/roles": {
      "get": {
        "description": "Gets all existing roles. The response contains all global and organization local roles, for the organization which user is signed in.\n\nYou need to have a permission with action `roles:list` and scope `roles:*`.",
        "tags": ["access_control", "enterprise"],
        "summary": "Get all roles.",
        "operationId": "getAllRoles",
        "responses": {
          "200": {
            "$ref": "#/responses/getAllRolesResponse"
          },
          "403": {
            "$ref": "#/responses/forbiddenError"
          },
          "500": {
            "$ref": "#/responses/internalServerError"
          }
        }
      },
      "post": {
        "description": "Creates a new custom role and maps given permissions to that role. Note that roles with the same prefix as Fixed Roles can’t be created.\n\nYou need to have a permission with action `roles:write` and scope `permissions:type:delegate`. `permissions:type:delegate`` scope ensures that users can only create custom roles with the same, or a subset of permissions which the user has.\nFor example, if a user does not have required permissions for creating users, they won’t be able to create a custom role which allows to do that. This is done to prevent escalation of privileges.",
        "tags": ["access_control", "enterprise"],
        "summary": "Create a new custom role.",
        "operationId": "createRoleWithPermissions",
        "parameters": [
          {
            "name": "body",
            "in": "body",
            "required": true,
            "schema": {
              "$ref": "#/definitions/CreateRoleWithPermissionsCommand"
            }
          }
        ],
        "responses": {
          "200": {
            "$ref": "#/responses/getRoleResponse"
          },
          "400": {
            "$ref": "#/responses/badRequestError"
          },
          "403": {
            "$ref": "#/responses/forbiddenError"
          },
          "500": {
            "$ref": "#/responses/internalServerError"
          }
        }
      }
    },
    "/access-control/roles/{roleUID}": {
      "get": {
        "description": "Get a role for the given UID.\n\nYou need to have a permission with action `roles:read` and scope `roles:*`.",
        "tags": ["access_control", "enterprise"],
        "summary": "Get a role.",
        "operationId": "getRole",
        "parameters": [
          {
            "type": "string",
            "name": "roleUID",
            "in": "path",
            "required": true
          }
        ],
        "responses": {
          "200": {
            "$ref": "#/responses/getRoleResponse"
          },
          "403": {
            "$ref": "#/responses/forbiddenError"
          },
          "500": {
            "$ref": "#/responses/internalServerError"
          }
        }
      },
      "put": {
        "description": "You need to have a permission with action `roles:write` and scope `permissions:type:delegate`. `permissions:type:delegate`` scope ensures that users can only create custom roles with the same, or a subset of permissions which the user has.",
        "tags": ["access_control", "enterprise"],
        "summary": "Update a custom role.",
        "operationId": "updateRoleWithPermissions",
        "parameters": [
          {
            "name": "body",
            "in": "body",
            "required": true,
            "schema": {
              "$ref": "#/definitions/UpdateRoleCommand"
            }
          },
          {
            "type": "string",
            "name": "roleUID",
            "in": "path",
            "required": true
          }
        ],
        "responses": {
          "200": {
            "$ref": "#/responses/getRoleResponse"
          },
          "400": {
            "$ref": "#/responses/badRequestError"
          },
          "403": {
            "$ref": "#/responses/forbiddenError"
          },
          "404": {
            "$ref": "#/responses/notFoundError"
          },
          "500": {
            "$ref": "#/responses/internalServerError"
          }
        }
      },
      "delete": {
        "description": "Delete a role with the given UID, and it’s permissions. If the role is assigned to a built-in role, the deletion operation will fail, unless force query param is set to true, and in that case all assignments will also be deleted.\n\nYou need to have a permission with action `roles:delete` and scope `permissions:type:delegate`. `permissions:type:delegate` scope ensures that users can only delete a custom role with the same, or a subset of permissions which the user has. For example, if a user does not have required permissions for creating users, they won’t be able to delete a custom role which allows to do that.",
        "tags": ["access_control", "enterprise"],
        "summary": "Delete a custom role.",
        "operationId": "deleteCustomRole",
        "parameters": [
          {
            "type": "string",
            "name": "roleUID",
            "in": "path",
            "required": true
          }
        ],
        "responses": {
          "200": {
            "$ref": "#/responses/okResponse"
          },
          "400": {
            "$ref": "#/responses/badRequestError"
          },
          "403": {
            "$ref": "#/responses/forbiddenError"
          },
          "500": {
            "$ref": "#/responses/internalServerError"
          }
        }
      }
    },
    "/access-control/status": {
      "get": {
        "description": "Returns an indicator to check if fine-grained access control is enabled or not.\n\nYou need to have a permission with action `status:accesscontrol` and scope `services:accesscontrol`.",
        "tags": ["access_control", "enterprise"],
        "summary": "Get status.",
        "operationId": "getAccessControlStatus",
        "responses": {
          "200": {
            "$ref": "#/responses/getAccessControlStatusResponse"
          },
          "403": {
            "$ref": "#/responses/forbiddenError"
          },
          "404": {
            "$ref": "#/responses/notFoundError"
          },
          "500": {
            "$ref": "#/responses/internalServerError"
          }
        }
      }
    },
    "/access-control/teams/{teamId}/roles": {
      "get": {
        "description": "You need to have a permission with action `teams.roles:list` and scope `teams:id:\u003cteam ID\u003e`.",
        "tags": ["access_control", "enterprise"],
        "summary": "Get team roles.",
        "operationId": "listTeamRoles",
        "parameters": [
          {
            "type": "integer",
            "format": "int64",
            "name": "teamId",
            "in": "path",
            "required": true
          }
        ],
        "responses": {
          "200": {
            "$ref": "#/responses/okResponse"
          },
          "400": {
            "$ref": "#/responses/badRequestError"
          },
          "403": {
            "$ref": "#/responses/forbiddenError"
          },
          "500": {
            "$ref": "#/responses/internalServerError"
          }
        }
      },
      "put": {
        "description": "You need to have a permission with action `teams.roles:add` and `teams.roles:remove` and scope `permissions:type:delegate` for each.",
        "tags": ["access_control", "enterprise"],
        "summary": "Update team role.",
        "operationId": "setTeamRoles",
        "parameters": [
          {
            "type": "integer",
            "format": "int64",
            "name": "teamId",
            "in": "path",
            "required": true
          }
        ],
        "responses": {
          "200": {
            "$ref": "#/responses/okResponse"
          },
          "400": {
            "$ref": "#/responses/badRequestError"
          },
          "403": {
            "$ref": "#/responses/forbiddenError"
          },
          "404": {
            "$ref": "#/responses/notFoundError"
          },
          "500": {
            "$ref": "#/responses/internalServerError"
          }
        }
      },
      "post": {
        "description": "You need to have a permission with action `teams.roles:add` and scope `permissions:type:delegate`.",
        "tags": ["access_control", "enterprise"],
        "summary": "Add team role.",
        "operationId": "addTeamRole",
        "parameters": [
          {
            "name": "body",
            "in": "body",
            "required": true,
            "schema": {
              "$ref": "#/definitions/AddTeamRoleCommand"
            }
          },
          {
            "type": "integer",
            "format": "int64",
            "name": "teamId",
            "in": "path",
            "required": true
          }
        ],
        "responses": {
          "200": {
            "$ref": "#/responses/okResponse"
          },
          "400": {
            "$ref": "#/responses/badRequestError"
          },
          "403": {
            "$ref": "#/responses/forbiddenError"
          },
          "404": {
            "$ref": "#/responses/notFoundError"
          },
          "500": {
            "$ref": "#/responses/internalServerError"
          }
        }
      }
    },
    "/access-control/teams/{teamId}/roles/{roleUID}": {
      "delete": {
        "description": "You need to have a permission with action `teams.roles:remove` and scope `permissions:type:delegate`.",
        "tags": ["access_control", "enterprise"],
        "summary": "Remove team role.",
        "operationId": "removeTeamRole",
        "parameters": [
          {
            "type": "string",
            "name": "roleUID",
            "in": "path",
            "required": true
          },
          {
            "type": "integer",
            "format": "int64",
            "name": "teamId",
            "in": "path",
            "required": true
          }
        ],
        "responses": {
          "200": {
            "$ref": "#/responses/okResponse"
          },
          "400": {
            "$ref": "#/responses/badRequestError"
          },
          "403": {
            "$ref": "#/responses/forbiddenError"
          },
          "404": {
            "$ref": "#/responses/notFoundError"
          },
          "500": {
            "$ref": "#/responses/internalServerError"
          }
        }
      }
    },
    "/access-control/users/{user_id}/roles": {
      "get": {
        "description": "Lists the roles that have been directly assigned to a given user. The list does not include built-in roles (Viewer, Editor, Admin or Grafana Admin), and it does not include roles that have been inherited from a team.\n\nYou need to have a permission with action `users.roles:list` and scope `users:id:\u003cuser ID\u003e`.",
        "tags": ["access_control", "enterprise"],
        "summary": "List roles assigned to a user.",
        "operationId": "listUserRoles",
        "parameters": [
          {
            "type": "integer",
            "format": "int64",
            "name": "user_id",
            "in": "path",
            "required": true
          }
        ],
        "responses": {
          "200": {
            "$ref": "#/responses/getAllRolesResponse"
          },
          "400": {
            "$ref": "#/responses/badRequestError"
          },
          "403": {
            "$ref": "#/responses/forbiddenError"
          },
          "500": {
            "$ref": "#/responses/internalServerError"
          }
        }
      },
      "put": {
        "description": "Update the user’s role assignments to match the provided set of UIDs. This will remove any assigned roles that aren’t in the request and add roles that are in the set but are not already assigned to the user.\nIf you want to add or remove a single role, consider using Add a user role assignment or Remove a user role assignment instead.\n\nYou need to have a permission with action `users.roles:add` and `users.roles:remove` and scope `permissions:type:delegate` for each. `permissions:type:delegate`  scope ensures that users can only assign or unassign roles which have same, or a subset of permissions which the user has. For example, if a user does not have required permissions for creating users, they won’t be able to assign or unassign a role which will allow to do that. This is done to prevent escalation of privileges.",
        "tags": ["access_control", "enterprise"],
        "summary": "Set user role assignments.",
        "operationId": "setUserRoles",
        "parameters": [
          {
            "name": "body",
            "in": "body",
            "required": true,
            "schema": {
              "$ref": "#/definitions/SetUserRolesCommand"
            }
          },
          {
            "type": "integer",
            "format": "int64",
            "name": "user_id",
            "in": "path",
            "required": true
          }
        ],
        "responses": {
          "200": {
            "$ref": "#/responses/okResponse"
          },
          "400": {
            "$ref": "#/responses/badRequestError"
          },
          "403": {
            "$ref": "#/responses/forbiddenError"
          },
          "404": {
            "$ref": "#/responses/notFoundError"
          },
          "500": {
            "$ref": "#/responses/internalServerError"
          }
        }
      },
      "post": {
        "description": "Assign a role to a specific user. For bulk updates consider Set user role assignments.\n\nYou need to have a permission with action `users.roles:add` and scope `permissions:type:delegate`. `permissions:type:delegate` scope ensures that users can only assign roles which have same, or a subset of permissions which the user has. For example, if a user does not have required permissions for creating users, they won’t be able to assign a role which will allow to do that. This is done to prevent escalation of privileges.",
        "tags": ["access_control", "enterprise"],
        "summary": "Add a user role assignment.",
        "operationId": "addUserRole",
        "parameters": [
          {
            "name": "body",
            "in": "body",
            "required": true,
            "schema": {
              "$ref": "#/definitions/AddUserRoleCommand"
            }
          },
          {
            "type": "integer",
            "format": "int64",
            "name": "user_id",
            "in": "path",
            "required": true
          }
        ],
        "responses": {
          "200": {
            "$ref": "#/responses/okResponse"
          },
          "403": {
            "$ref": "#/responses/forbiddenError"
          },
          "404": {
            "$ref": "#/responses/notFoundError"
          },
          "500": {
            "$ref": "#/responses/internalServerError"
          }
        }
      }
    },
    "/access-control/users/{user_id}/roles/{roleUID}": {
      "delete": {
        "description": "Revoke a role from a user. For bulk updates consider Set user role assignments.\n\nYou need to have a permission with action `users.roles:remove` and scope `permissions:type:delegate`. `permissions:type:delegate` scope ensures that users can only unassign roles which have same, or a subset of permissions which the user has. For example, if a user does not have required permissions for creating users, they won’t be able to unassign a role which will allow to do that. This is done to prevent escalation of privileges.",
        "tags": ["access_control", "enterprise"],
        "summary": "Remove a user role assignment.",
        "operationId": "removeUserRole",
        "parameters": [
          {
<<<<<<< HEAD
            "type": "boolean",
            "description": "A flag indicating if the assignment is global or not. If set to false, the default org ID of the authenticated user will be used from the request to remove assignment.",
            "name": "global",
            "in": "query"
          },
          {
=======
>>>>>>> 262ee521
            "type": "string",
            "name": "roleUID",
            "in": "path",
            "required": true
          },
          {
<<<<<<< HEAD
=======
            "type": "boolean",
            "description": "A flag indicating if the assignment is global or not. If set to false, the default org ID of the authenticated user will be used from the request to remove assignment.",
            "name": "global",
            "in": "query"
          },
          {
>>>>>>> 262ee521
            "type": "integer",
            "format": "int64",
            "name": "user_id",
            "in": "path",
            "required": true
          }
        ],
        "responses": {
          "200": {
            "$ref": "#/responses/okResponse"
          },
          "400": {
            "$ref": "#/responses/badRequestError"
          },
          "403": {
            "$ref": "#/responses/forbiddenError"
          },
          "404": {
            "$ref": "#/responses/notFoundError"
          },
          "500": {
            "$ref": "#/responses/internalServerError"
          }
        }
      }
    },
    "/admin/ldap-sync-status": {
      "get": {
        "description": "You need to have a permission with action `ldap.status:read`.",
        "tags": ["ldap_debug"],
        "summary": "Available to grafana admins.",
        "operationId": "getLDAPSyncStatus",
        "responses": {
          "200": {
            "$ref": "#/responses/getLDAPSyncStatusResponse"
          },
          "401": {
            "$ref": "#/responses/unauthorisedError"
          },
          "403": {
            "$ref": "#/responses/forbiddenError"
          },
          "500": {
            "$ref": "#/responses/internalServerError"
          }
        }
      }
    },
    "/admin/ldap/reload": {
      "post": {
        "security": [
          {
            "basic": []
          }
        ],
        "description": "If you are running Grafana Enterprise and have Fine-grained access control enabled, you need to have a permission with action `ldap.config:reload`.",
        "tags": ["admin_ldap"],
        "summary": "Reloads the LDAP configuration.",
        "operationId": "reloadLDAP",
        "responses": {
          "200": {
            "$ref": "#/responses/okResponse"
          },
          "401": {
            "$ref": "#/responses/unauthorisedError"
          },
          "403": {
            "$ref": "#/responses/forbiddenError"
          },
          "500": {
            "$ref": "#/responses/internalServerError"
          }
        }
      }
    },
    "/admin/ldap/status": {
      "get": {
        "security": [
          {
            "basic": []
          }
        ],
        "description": "If you are running Grafana Enterprise and have Fine-grained access control enabled, you need to have a permission with action `ldap.status:read`.",
        "tags": ["admin_ldap"],
        "summary": "Attempts to connect to all the configured LDAP servers and returns information on whenever they're available or not.",
        "operationId": "getLDAPStatus",
        "responses": {
          "200": {
            "$ref": "#/responses/okResponse"
          },
          "401": {
            "$ref": "#/responses/unauthorisedError"
          },
          "403": {
            "$ref": "#/responses/forbiddenError"
          },
          "500": {
            "$ref": "#/responses/internalServerError"
          }
        }
      }
    },
    "/admin/ldap/sync/{user_id}": {
      "post": {
        "security": [
          {
            "basic": []
          }
        ],
        "description": "If you are running Grafana Enterprise and have Fine-grained access control enabled, you need to have a permission with action `ldap.user:sync`.",
        "tags": ["admin_ldap"],
        "summary": "Enables a single Grafana user to be synchronized against LDAP.",
        "operationId": "syncLDAPUser",
        "parameters": [
          {
            "type": "integer",
            "format": "int64",
            "name": "user_id",
            "in": "path",
            "required": true
          }
        ],
        "responses": {
          "200": {
            "$ref": "#/responses/okResponse"
          },
          "401": {
            "$ref": "#/responses/unauthorisedError"
          },
          "403": {
            "$ref": "#/responses/forbiddenError"
          },
          "500": {
            "$ref": "#/responses/internalServerError"
          }
        }
      }
    },
    "/admin/ldap/{user_name}": {
      "get": {
        "security": [
          {
            "basic": []
          }
        ],
        "description": "If you are running Grafana Enterprise and have Fine-grained access control enabled, you need to have a permission with action `ldap.user:read`.",
        "tags": ["admin_ldap"],
        "summary": "Finds an user based on a username in LDAP. This helps illustrate how would the particular user be mapped in Grafana when synced.",
        "operationId": "getLDAPUser",
        "parameters": [
          {
            "type": "string",
            "name": "user_name",
            "in": "path",
            "required": true
          }
        ],
        "responses": {
          "200": {
            "$ref": "#/responses/okResponse"
          },
          "401": {
            "$ref": "#/responses/unauthorisedError"
          },
          "403": {
            "$ref": "#/responses/forbiddenError"
          },
          "500": {
            "$ref": "#/responses/internalServerError"
          }
        }
      }
    },
    "/admin/pause-all-alerts": {
      "post": {
        "security": [
          {
            "basic": []
          }
        ],
        "tags": ["admin"],
        "summary": "Pause/unpause all (legacy) alerts.",
        "operationId": "pauseAllAlerts",
        "parameters": [
          {
            "name": "body",
            "in": "body",
            "required": true,
            "schema": {
              "$ref": "#/definitions/PauseAllAlertsCommand"
            }
          }
        ],
        "responses": {
          "200": {
            "$ref": "#/responses/pauseAlertsResponse"
          },
          "401": {
            "$ref": "#/responses/unauthorisedError"
          },
          "403": {
            "$ref": "#/responses/forbiddenError"
          },
          "500": {
            "$ref": "#/responses/internalServerError"
          }
        }
      }
    },
    "/admin/provisioning/access-control/reload": {
      "post": {
        "tags": ["access_control_provisioning", "enterprise"],
        "summary": "You need to have a permission with action `provisioning:reload` with scope `provisioners:accesscontrol`.",
        "operationId": "adminProvisioningReloadAccessControl",
        "responses": {
          "202": {
            "$ref": "#/responses/acceptedResponse"
          },
          "401": {
            "$ref": "#/responses/unauthorisedError"
          },
          "403": {
            "$ref": "#/responses/forbiddenError"
          }
        }
      }
    },
    "/admin/provisioning/accesscontrol/reload": {
      "post": {
        "security": [
          {
            "basic": []
          }
        ],
        "description": "Reloads the provisioning config files for access control again. It won’t return until the new provisioned entities are already stored in the database. In case of dashboards, it will stop polling for changes in dashboard files and then restart it with new configurations after returning.\nIf you are running Grafana Enterprise and have Fine-grained access control enabled, you need to have a permission with action `provisioning:reload` and scope `provisioners:accesscontrol`.",
        "tags": ["admin_provisioning"],
        "summary": "Reload access control provisioning configurations.",
        "operationId": "reloadProvisionedAccessControl",
        "responses": {
          "200": {
            "$ref": "#/responses/okResponse"
          },
          "401": {
            "$ref": "#/responses/unauthorisedError"
          },
          "403": {
            "$ref": "#/responses/forbiddenError"
          },
          "500": {
            "$ref": "#/responses/internalServerError"
          }
        }
      }
    },
    "/admin/provisioning/dashboards/reload": {
      "post": {
        "security": [
          {
            "basic": []
          }
        ],
        "description": "Reloads the provisioning config files for dashboards again. It won’t return until the new provisioned entities are already stored in the database. In case of dashboards, it will stop polling for changes in dashboard files and then restart it with new configurations after returning.\nIf you are running Grafana Enterprise and have Fine-grained access control enabled, you need to have a permission with action `provisioning:reload` and scope `provisioners:dashboards`.",
        "tags": ["admin_provisioning"],
        "summary": "Reload dashboard provisioning configurations.",
        "operationId": "reloadProvisionedDashboards",
        "responses": {
          "200": {
            "$ref": "#/responses/okResponse"
          },
          "401": {
            "$ref": "#/responses/unauthorisedError"
          },
          "403": {
            "$ref": "#/responses/forbiddenError"
          },
          "500": {
            "$ref": "#/responses/internalServerError"
          }
        }
      }
    },
    "/admin/provisioning/datasources/reload": {
      "post": {
        "security": [
          {
            "basic": []
          }
        ],
        "description": "Reloads the provisioning config files for datasources again. It won’t return until the new provisioned entities are already stored in the database. In case of dashboards, it will stop polling for changes in dashboard files and then restart it with new configurations after returning.\nIf you are running Grafana Enterprise and have Fine-grained access control enabled, you need to have a permission with action `provisioning:reload` and scope `provisioners:datasources`.",
        "tags": ["admin_provisioning"],
        "summary": "Reload datasource provisioning configurations.",
        "operationId": "reloadProvisionedDatasources",
        "responses": {
          "200": {
            "$ref": "#/responses/okResponse"
          },
          "401": {
            "$ref": "#/responses/unauthorisedError"
          },
          "403": {
            "$ref": "#/responses/forbiddenError"
          },
          "500": {
            "$ref": "#/responses/internalServerError"
          }
        }
      }
    },
    "/admin/provisioning/notifications/reload": {
      "post": {
        "security": [
          {
            "basic": []
          }
        ],
        "description": "Reloads the provisioning config files for legacy alert notifiers again. It won’t return until the new provisioned entities are already stored in the database. In case of dashboards, it will stop polling for changes in dashboard files and then restart it with new configurations after returning.\nIf you are running Grafana Enterprise and have Fine-grained access control enabled, you need to have a permission with action `provisioning:reload` and scope `provisioners:notifications`.",
        "tags": ["admin_provisioning"],
        "summary": "Reload legacy alert notifier provisioning configurations.",
        "operationId": "reloadProvisionedAlertNotifiers",
        "responses": {
          "200": {
            "$ref": "#/responses/okResponse"
          },
          "401": {
            "$ref": "#/responses/unauthorisedError"
          },
          "403": {
            "$ref": "#/responses/forbiddenError"
          },
          "500": {
            "$ref": "#/responses/internalServerError"
          }
        }
      }
    },
    "/admin/provisioning/plugins/reload": {
      "post": {
        "security": [
          {
            "basic": []
          }
        ],
        "description": "Reloads the provisioning config files for plugins again. It won’t return until the new provisioned entities are already stored in the database. In case of dashboards, it will stop polling for changes in dashboard files and then restart it with new configurations after returning.\nIf you are running Grafana Enterprise and have Fine-grained access control enabled, you need to have a permission with action `provisioning:reload` and scope `provisioners:plugin`.",
        "tags": ["admin_provisioning"],
        "summary": "Reload plugin provisioning configurations.",
        "operationId": "reloadProvisionedPlugins",
        "responses": {
          "200": {
            "$ref": "#/responses/okResponse"
          },
          "401": {
            "$ref": "#/responses/unauthorisedError"
          },
          "403": {
            "$ref": "#/responses/forbiddenError"
          },
          "500": {
            "$ref": "#/responses/internalServerError"
          }
        }
      }
    },
    "/admin/settings": {
      "get": {
        "security": [
          {
            "basic": []
          }
        ],
        "description": "If you are running Grafana Enterprise and have Fine-grained access control enabled, you need to have a permission with action `settings:read` and scopes: `settings:*`, `settings:auth.saml:` and `settings:auth.saml:enabled` (property level).",
        "tags": ["admin"],
        "summary": "Fetch settings.",
        "operationId": "getSettings",
        "responses": {
          "200": {
            "$ref": "#/responses/getSettingsResponse"
          },
          "401": {
            "$ref": "#/responses/unauthorisedError"
          },
          "403": {
            "$ref": "#/responses/forbiddenError"
          }
        }
      }
    },
    "/admin/stats": {
      "get": {
        "description": "Only works with Basic Authentication (username and password). See introduction for an explanation.\nIf you are running Grafana Enterprise and have Fine-grained access control enabled, you need to have a permission with action `server:stats:read`.",
        "tags": ["admin"],
        "summary": "Fetch Grafana Stats.",
        "operationId": "getStats",
        "responses": {
          "200": {
            "$ref": "#/responses/getStatsResponse"
          },
          "401": {
            "$ref": "#/responses/unauthorisedError"
          },
          "403": {
            "$ref": "#/responses/forbiddenError"
          },
          "500": {
            "$ref": "#/responses/internalServerError"
          }
        }
      }
    },
    "/admin/users": {
      "post": {
        "security": [
          {
            "basic": []
          }
        ],
        "description": "If you are running Grafana Enterprise and have Fine-grained access control enabled, you need to have a permission with action `users:create`.\nNote that OrgId is an optional parameter that can be used to assign a new user to a different organization when `auto_assign_org` is set to `true`.",
        "tags": ["admin_users"],
        "summary": "Create new user.",
        "operationId": "createUser",
        "parameters": [
          {
            "name": "body",
            "in": "body",
            "required": true,
            "schema": {
              "$ref": "#/definitions/AdminCreateUserForm"
            }
          }
        ],
        "responses": {
          "200": {
            "$ref": "#/responses/createUserResponse"
          },
          "400": {
            "$ref": "#/responses/badRequestError"
          },
          "401": {
            "$ref": "#/responses/unauthorisedError"
          },
          "403": {
            "$ref": "#/responses/forbiddenError"
          },
          "412": {
            "$ref": "#/responses/preconditionFailedError"
          },
          "500": {
            "$ref": "#/responses/internalServerError"
          }
        }
      }
    },
    "/admin/users/{user_id}": {
      "delete": {
        "security": [
          {
            "basic": []
          }
        ],
        "description": "If you are running Grafana Enterprise and have Fine-grained access control enabled, you need to have a permission with action `users:delete` and scope `global.users:*`.",
        "tags": ["admin_users"],
        "summary": "Delete global User.",
        "operationId": "deleteUser",
        "parameters": [
          {
            "type": "integer",
            "format": "int64",
            "name": "user_id",
            "in": "path",
            "required": true
          }
        ],
        "responses": {
          "200": {
            "$ref": "#/responses/okResponse"
          },
          "401": {
            "$ref": "#/responses/unauthorisedError"
          },
          "403": {
            "$ref": "#/responses/forbiddenError"
          },
          "404": {
            "$ref": "#/responses/notFoundError"
          },
          "500": {
            "$ref": "#/responses/internalServerError"
          }
        }
      }
    },
    "/admin/users/{user_id}/auth-tokens": {
      "get": {
        "security": [
          {
            "basic": []
          }
        ],
        "description": "If you are running Grafana Enterprise and have Fine-grained access control enabled, you need to have a permission with action `users.authtoken:list` and scope `global.users:*`.",
        "tags": ["admin_users"],
        "summary": "Return a list of all auth tokens (devices) that the user currently have logged in from.",
        "operationId": "getAuthTokens",
        "parameters": [
          {
            "type": "integer",
            "format": "int64",
            "name": "user_id",
            "in": "path",
            "required": true
          }
        ],
        "responses": {
          "200": {
            "$ref": "#/responses/getAuthTokensResponse"
          },
          "401": {
            "$ref": "#/responses/unauthorisedError"
          },
          "403": {
            "$ref": "#/responses/forbiddenError"
          },
          "500": {
            "$ref": "#/responses/internalServerError"
          }
        }
      }
    },
    "/admin/users/{user_id}/disable": {
      "post": {
        "security": [
          {
            "basic": []
          }
        ],
        "description": "If you are running Grafana Enterprise and have Fine-grained access control enabled, you need to have a permission with action `users:disable` and scope `global.users:1` (userIDScope).",
        "tags": ["admin_users"],
        "summary": "Disable user.",
        "operationId": "disableUser",
        "parameters": [
          {
            "type": "integer",
            "format": "int64",
            "name": "user_id",
            "in": "path",
            "required": true
          }
        ],
        "responses": {
          "200": {
            "$ref": "#/responses/okResponse"
          },
          "401": {
            "$ref": "#/responses/unauthorisedError"
          },
          "403": {
            "$ref": "#/responses/forbiddenError"
          },
          "404": {
            "$ref": "#/responses/notFoundError"
          },
          "500": {
            "$ref": "#/responses/internalServerError"
          }
        }
      }
    },
    "/admin/users/{user_id}/enable": {
      "post": {
        "security": [
          {
            "basic": []
          }
        ],
        "description": "If you are running Grafana Enterprise and have Fine-grained access control enabled, you need to have a permission with action `users:enable` and scope `global.users:1` (userIDScope).",
        "tags": ["admin_users"],
        "summary": "Enable user.",
        "operationId": "enableUser",
        "parameters": [
          {
            "type": "integer",
            "format": "int64",
            "name": "user_id",
            "in": "path",
            "required": true
          }
        ],
        "responses": {
          "200": {
            "$ref": "#/responses/okResponse"
          },
          "401": {
            "$ref": "#/responses/unauthorisedError"
          },
          "403": {
            "$ref": "#/responses/forbiddenError"
          },
          "404": {
            "$ref": "#/responses/notFoundError"
          },
          "500": {
            "$ref": "#/responses/internalServerError"
          }
        }
      }
    },
    "/admin/users/{user_id}/logout": {
      "post": {
        "security": [
          {
            "basic": []
          }
        ],
        "description": "If you are running Grafana Enterprise and have Fine-grained access control enabled, you need to have a permission with action `users.logout` and scope `global.users:*`.",
        "tags": ["admin_users"],
        "summary": "Logout user revokes all auth tokens (devices) for the user. User of issued auth tokens (devices) will no longer be logged in and will be required to authenticate again upon next activity.",
        "operationId": "logoutUser",
        "parameters": [
          {
            "type": "integer",
            "format": "int64",
            "name": "user_id",
            "in": "path",
            "required": true
          }
        ],
        "responses": {
          "200": {
            "$ref": "#/responses/okResponse"
          },
          "400": {
            "$ref": "#/responses/badRequestError"
          },
          "401": {
            "$ref": "#/responses/unauthorisedError"
          },
          "403": {
            "$ref": "#/responses/forbiddenError"
          },
          "404": {
            "$ref": "#/responses/notFoundError"
          },
          "500": {
            "$ref": "#/responses/internalServerError"
          }
        }
      }
    },
    "/admin/users/{user_id}/password": {
      "put": {
        "security": [
          {
            "basic": []
          }
        ],
        "description": "If you are running Grafana Enterprise and have Fine-grained access control enabled, you need to have a permission with action `users.password:update` and scope `global.users:*`.",
        "tags": ["admin_users"],
        "summary": "Set password for user.",
        "operationId": "setPassword",
        "parameters": [
          {
            "name": "body",
            "in": "body",
            "required": true,
            "schema": {
              "$ref": "#/definitions/AdminUpdateUserPasswordForm"
            }
          },
          {
            "type": "integer",
            "format": "int64",
            "name": "user_id",
            "in": "path",
            "required": true
          }
        ],
        "responses": {
          "200": {
            "$ref": "#/responses/okResponse"
          },
          "400": {
            "$ref": "#/responses/badRequestError"
          },
          "401": {
            "$ref": "#/responses/unauthorisedError"
          },
          "403": {
            "$ref": "#/responses/forbiddenError"
          },
          "500": {
            "$ref": "#/responses/internalServerError"
          }
        }
      }
    },
    "/admin/users/{user_id}/permissions": {
      "put": {
        "description": "Only works with Basic Authentication (username and password). See introduction for an explanation.\nIf you are running Grafana Enterprise and have Fine-grained access control enabled, you need to have a permission with action `users.permissions:update` and scope `global.users:*`.",
        "tags": ["admin_users"],
        "summary": "Set permissions for user.",
        "operationId": "setPermissions",
        "parameters": [
          {
            "name": "body",
            "in": "body",
            "required": true,
            "schema": {
              "$ref": "#/definitions/AdminUpdateUserPermissionsForm"
            }
          },
          {
            "type": "integer",
            "format": "int64",
            "name": "user_id",
            "in": "path",
            "required": true
          }
        ],
        "responses": {
          "200": {
            "$ref": "#/responses/okResponse"
          },
          "400": {
            "$ref": "#/responses/badRequestError"
          },
          "401": {
            "$ref": "#/responses/unauthorisedError"
          },
          "403": {
            "$ref": "#/responses/forbiddenError"
          },
          "500": {
            "$ref": "#/responses/internalServerError"
          }
        }
      }
    },
    "/admin/users/{user_id}/quotas": {
      "get": {
        "security": [
          {
            "basic": []
          }
        ],
        "description": "If you are running Grafana Enterprise and have Fine-grained access control enabled, you need to have a permission with action `users.quotas:list` and scope `global.users:1` (userIDScope).",
        "tags": ["admin_users"],
        "summary": "Fetch user quota.",
        "operationId": "getUserQuota",
        "parameters": [
          {
            "type": "integer",
            "format": "int64",
            "name": "user_id",
            "in": "path",
            "required": true
          }
        ],
        "responses": {
          "200": {
            "$ref": "#/responses/getQuotaResponse"
          },
          "401": {
            "$ref": "#/responses/unauthorisedError"
          },
          "403": {
            "$ref": "#/responses/forbiddenError"
          },
          "404": {
            "$ref": "#/responses/notFoundError"
          },
          "500": {
            "$ref": "#/responses/internalServerError"
          }
        }
      }
    },
    "/admin/users/{user_id}/quotas/{quota_target}": {
      "put": {
        "security": [
          {
            "basic": []
          }
        ],
        "description": "If you are running Grafana Enterprise and have Fine-grained access control enabled, you need to have a permission with action `users.quotas:update` and scope `global.users:1` (userIDScope).",
        "tags": ["admin_users"],
        "summary": "Update user quota.",
        "operationId": "updateUserQuota",
        "parameters": [
          {
            "type": "string",
            "name": "quota_target",
            "in": "path",
            "required": true
          },
          {
            "type": "integer",
            "format": "int64",
            "name": "user_id",
            "in": "path",
            "required": true
          },
          {
            "name": "body",
            "in": "body",
            "required": true,
            "schema": {
              "$ref": "#/definitions/UpdateUserQuotaCmd"
            }
          }
        ],
        "responses": {
          "200": {
            "$ref": "#/responses/okResponse"
          },
          "401": {
            "$ref": "#/responses/unauthorisedError"
          },
          "403": {
            "$ref": "#/responses/forbiddenError"
          },
          "404": {
            "$ref": "#/responses/notFoundError"
          },
          "500": {
            "$ref": "#/responses/internalServerError"
          }
        }
      }
    },
    "/admin/users/{user_id}/revoke-auth-token": {
      "post": {
        "security": [
          {
            "basic": []
          }
        ],
        "description": "Revokes the given auth token (device) for the user. User of issued auth token (device) will no longer be logged in and will be required to authenticate again upon next activity.\nIf you are running Grafana Enterprise and have Fine-grained access control enabled, you need to have a permission with action `users.authtoken:update` and scope `global.users:*`.",
        "tags": ["admin_users"],
        "summary": "Revoke auth token for user.",
        "operationId": "revokeAuthToken",
        "parameters": [
          {
            "name": "body",
            "in": "body",
            "required": true,
            "schema": {
              "$ref": "#/definitions/RevokeAuthTokenCmd"
            }
          },
          {
            "type": "integer",
            "format": "int64",
            "name": "user_id",
            "in": "path",
            "required": true
          }
        ],
        "responses": {
          "200": {
            "$ref": "#/responses/okResponse"
          },
          "400": {
            "$ref": "#/responses/badRequestError"
          },
          "401": {
            "$ref": "#/responses/unauthorisedError"
          },
          "403": {
            "$ref": "#/responses/forbiddenError"
          },
          "404": {
            "$ref": "#/responses/notFoundError"
          },
          "500": {
            "$ref": "#/responses/internalServerError"
          }
        }
      }
    },
    "/alert-notifications": {
      "get": {
        "description": "Returns all notification channels that the authenticated user has permission to view.",
        "tags": ["legacy_alerts_notification_channels"],
        "summary": "Get all notification channels.",
        "operationId": "getAlertNotificationChannels",
        "responses": {
          "200": {
            "$ref": "#/responses/getAlertNotificationChannelsResponse"
          },
          "401": {
            "$ref": "#/responses/unauthorisedError"
          },
          "403": {
            "$ref": "#/responses/forbiddenError"
          },
          "500": {
            "$ref": "#/responses/internalServerError"
          }
        }
      },
      "post": {
        "description": "You can find the full list of [supported notifiers](https://grafana.com/docs/grafana/latest/alerting/old-alerting/notifications/#list-of-supported-notifiers) on the alert notifiers page.",
        "tags": ["legacy_alerts_notification_channels"],
        "summary": "Create notification channel.",
        "operationId": "createAlertNotificationChannel",
        "parameters": [
          {
            "name": "body",
            "in": "body",
            "required": true,
            "schema": {
              "$ref": "#/definitions/CreateAlertNotificationCommand"
            }
          }
        ],
        "responses": {
          "200": {
            "$ref": "#/responses/getAlertNotificationChannelResponse"
          },
          "401": {
            "$ref": "#/responses/unauthorisedError"
          },
          "403": {
            "$ref": "#/responses/forbiddenError"
          },
          "409": {
            "$ref": "#/responses/conflictError"
          },
          "500": {
            "$ref": "#/responses/internalServerError"
          }
        }
      }
    },
    "/alert-notifications/lookup": {
      "get": {
        "description": "Returns all notification channels, but with less detailed information. Accessible by any authenticated user and is mainly used by providing alert notification channels in Grafana UI when configuring alert rule.",
        "tags": ["legacy_alerts_notification_channels"],
        "summary": "Get all notification channels (lookup)",
        "operationId": "lookupAlertNotificationChannels",
        "responses": {
          "200": {
            "$ref": "#/responses/lookupAlertNotificationChannelsResponse"
          },
          "401": {
            "$ref": "#/responses/unauthorisedError"
          },
          "403": {
            "$ref": "#/responses/forbiddenError"
          },
          "500": {
            "$ref": "#/responses/internalServerError"
          }
        }
      }
    },
    "/alert-notifications/test": {
      "post": {
        "description": "Sends a test notification to the channel.",
        "tags": ["legacy_alerts_notification_channels"],
        "summary": "Test notification channel.",
        "operationId": "notificationChannelTest",
        "parameters": [
          {
            "name": "body",
            "in": "body",
            "required": true,
            "schema": {
              "$ref": "#/definitions/NotificationTestCommand"
            }
          }
        ],
        "responses": {
          "200": {
            "$ref": "#/responses/okResponse"
          },
          "400": {
            "$ref": "#/responses/badRequestError"
          },
          "401": {
            "$ref": "#/responses/unauthorisedError"
          },
          "403": {
            "$ref": "#/responses/forbiddenError"
          },
          "412": {
            "$ref": "#/responses/SMTPNotEnabledError"
          },
          "500": {
            "$ref": "#/responses/internalServerError"
          }
        }
      }
    },
    "/alert-notifications/uid/{notification_channel_uid}": {
      "get": {
        "description": "Returns the notification channel given the notification channel UID.",
        "tags": ["legacy_alerts_notification_channels"],
        "summary": "Get notification channel by UID",
        "operationId": "getAlertNotificationChannelByUID",
        "parameters": [
          {
            "type": "string",
            "name": "notification_channel_uid",
            "in": "path",
            "required": true
          }
        ],
        "responses": {
          "200": {
            "$ref": "#/responses/getAlertNotificationChannelResponse"
          },
          "401": {
            "$ref": "#/responses/unauthorisedError"
          },
          "403": {
            "$ref": "#/responses/forbiddenError"
          },
          "404": {
            "$ref": "#/responses/notFoundError"
          },
          "500": {
            "$ref": "#/responses/internalServerError"
          }
        }
      },
      "put": {
        "description": "Updates an existing notification channel identified by uid.",
        "tags": ["legacy_alerts_notification_channels"],
        "summary": "Update notification channel by UID.",
        "operationId": "updateAlertNotificationChannelByUID",
        "parameters": [
          {
            "name": "body",
            "in": "body",
            "required": true,
            "schema": {
              "$ref": "#/definitions/UpdateAlertNotificationWithUidCommand"
            }
          },
          {
            "type": "string",
            "name": "notification_channel_uid",
            "in": "path",
            "required": true
          }
        ],
        "responses": {
          "200": {
            "$ref": "#/responses/getAlertNotificationChannelResponse"
          },
          "401": {
            "$ref": "#/responses/unauthorisedError"
          },
          "403": {
            "$ref": "#/responses/forbiddenError"
          },
          "404": {
            "$ref": "#/responses/notFoundError"
          },
          "500": {
            "$ref": "#/responses/internalServerError"
          }
        }
      },
      "delete": {
        "description": "Deletes an existing notification channel identified by UID.",
        "tags": ["legacy_alerts_notification_channels"],
        "summary": "Delete alert notification by UID.",
        "operationId": "deleteAlertNotificationChannelByUID",
        "parameters": [
          {
            "type": "string",
            "name": "notification_channel_uid",
            "in": "path",
            "required": true
          }
        ],
        "responses": {
          "200": {
            "$ref": "#/responses/deleteAlertNotificationChannelResponse"
          },
          "401": {
            "$ref": "#/responses/unauthorisedError"
          },
          "403": {
            "$ref": "#/responses/forbiddenError"
          },
          "404": {
            "$ref": "#/responses/notFoundError"
          },
          "500": {
            "$ref": "#/responses/internalServerError"
          }
        }
      }
    },
    "/alert-notifications/{notification_channel_id}": {
      "get": {
        "description": "Returns the notification channel given the notification channel ID.",
        "tags": ["legacy_alerts_notification_channels"],
        "summary": "Get notification channel by ID.",
        "operationId": "getAlertNotificationChannelByID",
        "parameters": [
          {
            "type": "integer",
            "format": "int64",
            "name": "notification_channel_id",
            "in": "path",
            "required": true
          }
        ],
        "responses": {
          "200": {
            "$ref": "#/responses/getAlertNotificationChannelResponse"
          },
          "401": {
            "$ref": "#/responses/unauthorisedError"
          },
          "403": {
            "$ref": "#/responses/forbiddenError"
          },
          "404": {
            "$ref": "#/responses/notFoundError"
          },
          "500": {
            "$ref": "#/responses/internalServerError"
          }
        }
      },
      "put": {
        "description": "Updates an existing notification channel identified by ID.",
        "tags": ["legacy_alerts_notification_channels"],
        "summary": "Update notification channel by ID.",
        "operationId": "updateAlertNotificationChannel",
        "parameters": [
          {
            "name": "body",
            "in": "body",
            "required": true,
            "schema": {
              "$ref": "#/definitions/UpdateAlertNotificationCommand"
            }
          },
          {
            "type": "integer",
            "format": "int64",
            "name": "notification_channel_id",
            "in": "path",
            "required": true
          }
        ],
        "responses": {
          "200": {
            "$ref": "#/responses/getAlertNotificationChannelResponse"
          },
          "401": {
            "$ref": "#/responses/unauthorisedError"
          },
          "403": {
            "$ref": "#/responses/forbiddenError"
          },
          "404": {
            "$ref": "#/responses/notFoundError"
          },
          "500": {
            "$ref": "#/responses/internalServerError"
          }
        }
      },
      "delete": {
        "description": "Deletes an existing notification channel identified by ID.",
        "tags": ["legacy_alerts_notification_channels"],
        "summary": "Delete alert notification by ID.",
        "operationId": "deleteAlertNotificationChannel",
        "parameters": [
          {
            "type": "integer",
            "format": "int64",
            "name": "notification_channel_id",
            "in": "path",
            "required": true
          }
        ],
        "responses": {
          "200": {
            "$ref": "#/responses/okResponse"
          },
          "401": {
            "$ref": "#/responses/unauthorisedError"
          },
          "403": {
            "$ref": "#/responses/forbiddenError"
          },
          "404": {
            "$ref": "#/responses/notFoundError"
          },
          "500": {
            "$ref": "#/responses/internalServerError"
          }
        }
      }
    },
    "/alerts": {
      "get": {
        "tags": ["legacy_alerts"],
        "summary": "Get legacy alerts.",
        "operationId": "getAlerts",
        "parameters": [
          {
            "type": "array",
            "items": {
              "type": "string"
            },
            "description": "Limit response to alerts in specified dashboard(s). You can specify multiple dashboards.",
            "name": "dashboardId",
            "in": "query"
          },
          {
            "type": "integer",
            "format": "int64",
            "description": "Limit response to alert for a specified panel on a dashboard.",
            "name": "panelId",
            "in": "query"
          },
          {
            "type": "string",
            "description": "Limit response to alerts having a name like this value.",
            "name": "query",
            "in": "query"
          },
          {
            "enum": ["all", "no_data", "paused", "alerting", "ok", "pending", "unknown"],
            "type": "string",
            "description": "Return alerts with one or more of the following alert states",
            "name": "state",
            "in": "query"
          },
          {
            "type": "integer",
            "format": "int64",
            "description": "Limit response to X number of alerts.",
            "name": "limit",
            "in": "query"
          },
          {
            "type": "array",
            "items": {
              "type": "string"
            },
            "collectionFormat": "multi",
            "description": "Limit response to alerts of dashboards in specified folder(s). You can specify multiple folders",
            "name": "folderId",
            "in": "query"
          },
          {
            "type": "string",
            "description": "Limit response to alerts having a dashboard name like this value./ Limit response to alerts having a dashboard name like this value.",
            "name": "dashboardQuery",
            "in": "query"
          },
          {
            "type": "array",
            "items": {
              "type": "string"
            },
            "collectionFormat": "multi",
            "description": "Limit response to alerts of dashboards with specified tags. To do an “AND” filtering with multiple tags, specify the tags parameter multiple times",
            "name": "dashboardTag",
            "in": "query"
          }
        ],
        "responses": {
          "200": {
            "$ref": "#/responses/getAlertsResponse"
          },
          "401": {
            "$ref": "#/responses/unauthorisedError"
          },
          "500": {
            "$ref": "#/responses/internalServerError"
          }
        }
      }
    },
    "/alerts/states-for-dashboard": {
      "get": {
        "tags": ["legacy_alerts"],
        "summary": "Get alert states for a dashboard.",
        "operationId": "getDashboardStates",
        "parameters": [
          {
            "type": "integer",
            "format": "int64",
            "name": "dashboardId",
            "in": "query",
            "required": true
          }
        ],
        "responses": {
          "200": {
            "$ref": "#/responses/getDashboardStatesResponse"
          },
          "400": {
            "$ref": "#/responses/badRequestError"
          },
          "500": {
            "$ref": "#/responses/internalServerError"
          }
        }
      }
    },
    "/alerts/test": {
      "post": {
        "tags": ["legacy_alerts"],
        "summary": "Test alert.",
        "operationId": "testAlert",
        "parameters": [
          {
            "name": "body",
            "in": "body",
            "schema": {
              "$ref": "#/definitions/AlertTestCommand"
            }
          }
        ],
        "responses": {
          "200": {
            "$ref": "#/responses/testAlertResponse"
          },
          "400": {
            "$ref": "#/responses/badRequestError"
          },
          "403": {
            "$ref": "#/responses/forbiddenError"
          },
          "422": {
            "$ref": "#/responses/unprocessableEntityError"
          },
          "500": {
            "$ref": "#/responses/internalServerError"
          }
        }
      }
    },
    "/alerts/{alert_id}": {
      "get": {
        "description": "“evalMatches” data in the response is cached in the db when and only when the state of the alert changes (e.g. transitioning from “ok” to “alerting” state).\nIf data from one server triggers the alert first and, before that server is seen leaving alerting state, a second server also enters a state that would trigger the alert, the second server will not be visible in “evalMatches” data.",
        "tags": ["legacy_alerts"],
        "summary": "Get alert by ID.",
        "operationId": "getAlertByID",
        "parameters": [
          {
            "type": "string",
            "name": "alert_id",
            "in": "path",
            "required": true
          }
        ],
        "responses": {
          "200": {
            "$ref": "#/responses/getAlertResponse"
          },
          "401": {
            "$ref": "#/responses/unauthorisedError"
          },
          "500": {
            "$ref": "#/responses/internalServerError"
          }
        }
      }
    },
    "/alerts/{alert_id}/pause": {
      "post": {
        "tags": ["legacy_alerts"],
        "summary": "Pause/unpause alert by id.",
        "operationId": "pauseAlert",
        "parameters": [
          {
            "type": "string",
            "name": "alert_id",
            "in": "path",
            "required": true
          },
          {
            "name": "body",
            "in": "body",
            "required": true,
            "schema": {
              "$ref": "#/definitions/PauseAlertCommand"
            }
          }
        ],
        "responses": {
          "200": {
            "$ref": "#/responses/pauseAlertResponse"
          },
          "401": {
            "$ref": "#/responses/unauthorisedError"
          },
          "403": {
            "$ref": "#/responses/forbiddenError"
          },
          "404": {
            "$ref": "#/responses/notFoundError"
          },
          "500": {
            "$ref": "#/responses/internalServerError"
          }
        }
      }
    },
    "/annotations": {
      "get": {
        "description": "Starting in Grafana v6.4 regions annotations are now returned in one entity that now includes the timeEnd property.",
        "tags": ["annotations"],
        "summary": "Find Annotations.",
        "operationId": "getAnnotations",
        "parameters": [
          {
            "type": "integer",
            "format": "int64",
            "description": "Find annotations created after specific epoch datetime in milliseconds.",
            "name": "from",
            "in": "query"
          },
          {
            "type": "integer",
            "format": "int64",
            "description": "Find annotations created before specific epoch datetime in milliseconds.",
            "name": "to",
            "in": "query"
          },
          {
            "type": "integer",
            "format": "int64",
            "description": "Limit response to annotations created by specific user.",
            "name": "userId",
            "in": "query"
          },
          {
            "type": "integer",
            "format": "int64",
            "description": "Find annotations for a specified alert.",
            "name": "alertId",
            "in": "query"
          },
          {
            "type": "integer",
            "format": "int64",
            "description": "Find annotations that are scoped to a specific dashboard",
            "name": "dashboardId",
            "in": "query"
          },
          {
            "type": "integer",
            "format": "int64",
            "description": "Find annotations that are scoped to a specific panel",
            "name": "panelId",
            "in": "query"
          },
          {
            "type": "integer",
            "format": "int64",
            "description": "Max limit for results returned.",
            "name": "limit",
            "in": "query"
          },
          {
            "type": "array",
            "items": {
              "type": "string"
            },
            "collectionFormat": "multi",
            "description": "Use this to filter organization annotations. Organization annotations are annotations from an annotation data source that are not connected specifically to a dashboard or panel. You can filter by multiple tags.",
            "name": "tags",
            "in": "query"
          },
          {
            "enum": ["alert", "annotation"],
            "type": "string",
            "description": "Return alerts or user created annotations",
            "name": "type",
            "in": "query"
          },
          {
            "type": "boolean",
            "description": "Match any or all tags",
            "name": "matchAny",
            "in": "query"
          }
        ],
        "responses": {
          "200": {
            "$ref": "#/responses/getAnnotationsResponse"
          },
          "401": {
            "$ref": "#/responses/unauthorisedError"
          },
          "500": {
            "$ref": "#/responses/internalServerError"
          }
        }
      },
      "post": {
        "description": "Creates an annotation in the Grafana database. The dashboardId and panelId fields are optional. If they are not specified then an organization annotation is created and can be queried in any dashboard that adds the Grafana annotations data source. When creating a region annotation include the timeEnd property.\nThe format for `time` and `timeEnd` should be epoch numbers in millisecond resolution.\nThe response for this HTTP request is slightly different in versions prior to v6.4. In prior versions you would also get an endId if you where creating a region. But in 6.4 regions are represented using a single event with time and timeEnd properties.",
        "tags": ["annotations"],
        "summary": "Create Annotation.",
        "operationId": "createAnnotation",
        "parameters": [
          {
            "name": "body",
            "in": "body",
            "required": true,
            "schema": {
              "$ref": "#/definitions/PostAnnotationsCmd"
            }
          }
        ],
        "responses": {
          "200": {
            "$ref": "#/responses/createAnnotationResponse"
          },
          "400": {
            "$ref": "#/responses/badRequestError"
          },
          "401": {
            "$ref": "#/responses/unauthorisedError"
          },
          "403": {
            "$ref": "#/responses/forbiddenError"
          },
          "500": {
            "$ref": "#/responses/internalServerError"
          }
        }
      }
    },
    "/annotations/graphite": {
      "post": {
        "description": "Creates an annotation by using Graphite-compatible event format. The `when` and `data` fields are optional. If `when` is not specified then the current time will be used as annotation’s timestamp. The `tags` field can also be in prior to Graphite `0.10.0` format (string with multiple tags being separated by a space).",
        "tags": ["annotations"],
        "summary": "Create Annotation in Graphite format.",
        "operationId": "createGraphiteAnnotation",
        "parameters": [
          {
            "name": "body",
            "in": "body",
            "required": true,
            "schema": {
              "$ref": "#/definitions/PostGraphiteAnnotationsCmd"
            }
          }
        ],
        "responses": {
          "200": {
            "$ref": "#/responses/createAnnotationResponse"
          },
          "400": {
            "$ref": "#/responses/badRequestError"
          },
          "401": {
            "$ref": "#/responses/unauthorisedError"
          },
          "403": {
            "$ref": "#/responses/forbiddenError"
          },
          "500": {
            "$ref": "#/responses/internalServerError"
          }
        }
      }
    },
    "/annotations/mass-delete": {
      "post": {
        "tags": ["annotations"],
        "summary": "Delete multiple annotations.",
        "operationId": "massDeleteAnnotations",
        "parameters": [
          {
            "name": "body",
            "in": "body",
            "required": true,
            "schema": {
              "$ref": "#/definitions/MassDeleteAnnotationsCmd"
            }
          }
        ],
        "responses": {
          "200": {
            "$ref": "#/responses/okResponse"
          },
          "401": {
            "$ref": "#/responses/unauthorisedError"
          },
          "500": {
            "$ref": "#/responses/internalServerError"
          }
        }
      }
    },
    "/annotations/tags": {
      "get": {
        "description": "Find all the event tags created in the annotations.",
        "tags": ["annotations"],
        "summary": "Find Annotations Tags.",
        "operationId": "getAnnotationTags",
        "parameters": [
          {
            "type": "string",
            "description": "Tag is a string that you can use to filter tags.",
            "name": "tag",
            "in": "query"
          },
          {
            "type": "string",
            "default": "100",
            "description": "Max limit for results returned.",
            "name": "limit",
            "in": "query"
          }
        ],
        "responses": {
          "200": {
            "$ref": "#/responses/getAnnotationTagsResponse"
          },
          "401": {
            "$ref": "#/responses/unauthorisedError"
          },
          "500": {
            "$ref": "#/responses/internalServerError"
          }
        }
      }
    },
    "/annotations/{annotation_id}": {
      "get": {
        "tags": ["annotations"],
        "summary": "Get Annotation by Id.",
        "operationId": "getAnnotation",
        "parameters": [
          {
            "type": "string",
            "name": "annotation_id",
            "in": "path",
            "required": true
          }
        ],
        "responses": {
          "200": {
            "$ref": "#/responses/getAnnotationResponse"
          },
          "401": {
            "$ref": "#/responses/unauthorisedError"
          },
          "500": {
            "$ref": "#/responses/internalServerError"
          }
        }
      },
      "put": {
        "description": "Updates all properties of an annotation that matches the specified id. To only update certain property, consider using the Patch Annotation operation.",
        "tags": ["annotations"],
        "summary": "Update Annotation.",
        "operationId": "updateAnnotation",
        "parameters": [
          {
            "type": "string",
            "name": "annotation_id",
            "in": "path",
            "required": true
          },
          {
            "name": "body",
            "in": "body",
            "required": true,
            "schema": {
              "$ref": "#/definitions/UpdateAnnotationsCmd"
            }
          }
        ],
        "responses": {
          "200": {
            "$ref": "#/responses/okResponse"
          },
          "400": {
            "$ref": "#/responses/badRequestError"
          },
          "401": {
            "$ref": "#/responses/unauthorisedError"
          },
          "403": {
            "$ref": "#/responses/forbiddenError"
          },
          "500": {
            "$ref": "#/responses/internalServerError"
          }
        }
      },
      "delete": {
        "description": "Deletes the annotation that matches the specified ID.",
        "tags": ["annotations"],
        "summary": "Delete Annotation By ID.",
        "operationId": "deleteAnnotation",
        "parameters": [
          {
            "type": "string",
            "name": "annotation_id",
            "in": "path",
            "required": true
          }
        ],
        "responses": {
          "200": {
            "$ref": "#/responses/okResponse"
          },
          "401": {
            "$ref": "#/responses/unauthorisedError"
          },
          "403": {
            "$ref": "#/responses/forbiddenError"
          },
          "500": {
            "$ref": "#/responses/internalServerError"
          }
        }
      },
      "patch": {
        "description": "Updates one or more properties of an annotation that matches the specified ID.\nThis operation currently supports updating of the `text`, `tags`, `time` and `timeEnd` properties.\nThis is available in Grafana 6.0.0-beta2 and above.",
        "tags": ["annotations"],
        "summary": "Patch Annotation",
        "operationId": "patchAnnotation",
        "parameters": [
          {
            "type": "string",
            "name": "annotation_id",
            "in": "path",
            "required": true
          },
          {
            "name": "body",
            "in": "body",
            "required": true,
            "schema": {
              "$ref": "#/definitions/PatchAnnotationsCmd"
            }
          }
        ],
        "responses": {
          "200": {
            "$ref": "#/responses/okResponse"
          },
          "401": {
            "$ref": "#/responses/unauthorisedError"
          },
          "403": {
            "$ref": "#/responses/forbiddenError"
          },
          "404": {
            "$ref": "#/responses/notFoundError"
          },
          "500": {
            "$ref": "#/responses/internalServerError"
          }
        }
      }
    },
    "/auth/keys": {
      "get": {
        "description": "Will return auth keys.",
        "tags": ["api_keys"],
        "summary": "Get auth keys.",
        "operationId": "getAPIkeys",
        "parameters": [
          {
            "type": "boolean",
            "default": false,
            "description": "Show expired keys",
            "name": "includeExpired",
            "in": "query"
          }
        ],
        "responses": {
          "200": {
            "$ref": "#/responses/getAPIkeyResponse"
          },
          "401": {
            "$ref": "#/responses/unauthorisedError"
          },
          "403": {
            "$ref": "#/responses/forbiddenError"
          },
          "404": {
            "$ref": "#/responses/notFoundError"
          },
          "500": {
            "$ref": "#/responses/internalServerError"
          }
        }
      },
      "post": {
        "description": "Will return details of the created API key",
        "tags": ["api_keys"],
        "summary": "Creates an API key.",
        "operationId": "addAPIkey",
        "parameters": [
          {
            "name": "Body",
            "in": "body",
            "required": true,
            "schema": {
              "$ref": "#/definitions/AddApiKeyCommand"
            }
          }
        ],
        "responses": {
          "200": {
            "$ref": "#/responses/postAPIkeyResponse"
          },
          "400": {
            "$ref": "#/responses/badRequestError"
          },
          "401": {
            "$ref": "#/responses/unauthorisedError"
          },
          "403": {
            "$ref": "#/responses/forbiddenError"
          },
          "409": {
            "$ref": "#/responses/conflictError"
          },
          "500": {
            "$ref": "#/responses/internalServerError"
          }
        }
      }
    },
    "/auth/keys/{id}": {
      "delete": {
        "tags": ["api_keys"],
        "summary": "Delete API key.",
        "operationId": "deleteAPIkey",
        "parameters": [
          {
            "type": "integer",
            "format": "int64",
            "name": "id",
            "in": "path",
            "required": true
          }
        ],
        "responses": {
          "200": {
            "$ref": "#/responses/okResponse"
          },
          "401": {
            "$ref": "#/responses/unauthorisedError"
          },
          "403": {
            "$ref": "#/responses/forbiddenError"
          },
          "404": {
            "$ref": "#/responses/notFoundError"
          },
          "500": {
            "$ref": "#/responses/internalServerError"
          }
        }
      }
    },
    "/dashboard/snapshots": {
      "get": {
        "tags": ["snapshots"],
        "summary": "List snapshots.",
        "operationId": "getSnapshots",
        "parameters": [
          {
            "type": "string",
            "description": "Search Query",
            "name": "query",
            "in": "query"
          },
          {
            "type": "integer",
            "format": "int64",
            "default": 1000,
            "description": "Limit the number of returned results",
            "name": "limit",
            "in": "query"
          }
        ],
        "responses": {
          "200": {
            "$ref": "#/responses/getSnapshotsResponse"
          },
          "500": {
            "$ref": "#/responses/internalServerError"
          }
        }
      }
    },
    "/dashboards/calculate-diff": {
      "post": {
        "produces": ["application/json", "text/html"],
        "tags": ["dashboards"],
        "summary": "Perform diff on two dashboards.",
        "operationId": "calcDashboardDiff",
        "parameters": [
          {
            "name": "Body",
            "in": "body",
            "required": true,
            "schema": {
              "type": "object",
              "properties": {
                "base": {
                  "$ref": "#/definitions/CalculateDiffTarget"
                },
                "diffType": {
                  "description": "The type of diff to return\nDescription:\n`basic`\n`json`",
                  "type": "string",
                  "enum": ["basic", "json"]
                },
                "new": {
                  "$ref": "#/definitions/CalculateDiffTarget"
                }
              }
            }
          }
        ],
        "responses": {
          "200": {
            "$ref": "#/responses/dashboardDiffResponse"
          },
          "401": {
            "$ref": "#/responses/unauthorisedError"
          },
          "403": {
            "$ref": "#/responses/forbiddenError"
          },
          "500": {
            "$ref": "#/responses/internalServerError"
          }
        }
      }
    },
    "/dashboards/db": {
      "post": {
        "description": "Creates a new dashboard or updates an existing dashboard.",
        "tags": ["dashboards"],
        "summary": "Create / Update dashboard",
        "operationId": "postDashboard",
        "parameters": [
          {
            "name": "Body",
            "in": "body",
            "required": true,
            "schema": {
              "$ref": "#/definitions/SaveDashboardCommand"
            }
          }
        ],
        "responses": {
          "200": {
            "$ref": "#/responses/postDashboardResponse"
          },
          "400": {
            "$ref": "#/responses/badRequestError"
          },
          "401": {
            "$ref": "#/responses/unauthorisedError"
          },
          "403": {
            "$ref": "#/responses/forbiddenError"
          },
          "404": {
            "$ref": "#/responses/notFoundError"
          },
          "412": {
            "$ref": "#/responses/preconditionFailedError"
          },
          "422": {
            "$ref": "#/responses/unprocessableEntityError"
          },
          "500": {
            "$ref": "#/responses/internalServerError"
          }
        }
      }
    },
    "/dashboards/home": {
      "get": {
        "tags": ["dashboards"],
        "summary": "Get home dashboard.",
        "operationId": "getHomeDashboard",
        "responses": {
          "200": {
            "$ref": "#/responses/getHomeDashboardResponse"
          },
          "401": {
            "$ref": "#/responses/unauthorisedError"
          },
          "500": {
            "$ref": "#/responses/internalServerError"
          }
        }
      }
    },
    "/dashboards/id/{DashboardID}/permissions": {
      "get": {
        "description": "Please refer to [updated API](#/dashboard_permissions/getDashboardPermissionsWithUid) instead",
        "tags": ["dashboard_permissions"],
        "summary": "Gets all existing permissions for the given dashboard.",
        "operationId": "getDashboardPermissions",
        "deprecated": true,
        "parameters": [
          {
            "type": "integer",
            "format": "int64",
            "name": "DashboardID",
            "in": "path",
            "required": true
          }
        ],
        "responses": {
          "200": {
            "$ref": "#/responses/getDashboardPermissionsResponse"
          },
          "401": {
            "$ref": "#/responses/unauthorisedError"
          },
          "403": {
            "$ref": "#/responses/forbiddenError"
          },
          "404": {
            "$ref": "#/responses/notFoundError"
          },
          "500": {
            "$ref": "#/responses/internalServerError"
          }
        }
      },
      "post": {
        "description": "Please refer to [updated API](#/dashboard_permissions/postDashboardPermissionsWithUid) instead\n\nThis operation will remove existing permissions if they’re not included in the request.",
        "tags": ["dashboard_permissions"],
        "summary": "Updates permissions for a dashboard.",
        "operationId": "postDashboardPermissions",
        "deprecated": true,
        "parameters": [
          {
            "name": "Body",
            "in": "body",
            "required": true,
            "schema": {
              "$ref": "#/definitions/UpdateDashboardAclCommand"
            }
          },
          {
            "type": "integer",
            "format": "int64",
            "name": "DashboardID",
            "in": "path",
            "required": true
          }
        ],
        "responses": {
          "200": {
            "$ref": "#/responses/okResponse"
          },
          "400": {
            "$ref": "#/responses/badRequestError"
          },
          "401": {
            "$ref": "#/responses/unauthorisedError"
          },
          "403": {
            "$ref": "#/responses/forbiddenError"
          },
          "404": {
            "$ref": "#/responses/notFoundError"
          },
          "500": {
            "$ref": "#/responses/internalServerError"
          }
        }
      }
    },
    "/dashboards/id/{DashboardID}/restore": {
      "post": {
        "description": "Please refer to [updated API](#/dashboard_versions/restoreDashboardVersionByUID) instead",
        "tags": ["dashboard_versions"],
        "summary": "Restore a dashboard to a given dashboard version.",
        "operationId": "restoreDashboardVersion",
        "deprecated": true,
        "parameters": [
          {
            "type": "integer",
            "format": "int64",
            "name": "DashboardID",
            "in": "path",
            "required": true
          },
          {
            "name": "Body",
            "in": "body",
            "required": true,
            "schema": {
              "$ref": "#/definitions/RestoreDashboardVersionCommand"
            }
          }
        ],
        "responses": {
          "200": {
            "$ref": "#/responses/postDashboardResponse"
          },
          "401": {
            "$ref": "#/responses/unauthorisedError"
          },
          "403": {
            "$ref": "#/responses/forbiddenError"
          },
          "404": {
            "$ref": "#/responses/notFoundError"
          },
          "500": {
            "$ref": "#/responses/internalServerError"
          }
        }
      }
    },
    "/dashboards/id/{DashboardID}/versions": {
      "get": {
        "description": "Please refer to [updated API](#/dashboard_versions/getDashboardVersionsByUID) instead",
        "tags": ["dashboard_versions"],
        "summary": "Gets all existing versions for the dashboard.",
        "operationId": "getDashboardVersions",
        "deprecated": true,
        "parameters": [
          {
            "type": "integer",
            "format": "int64",
            "name": "DashboardID",
            "in": "path",
            "required": true
          },
          {
            "type": "integer",
            "format": "int64",
            "default": 0,
            "description": "Maximum number of results to return",
            "name": "limit",
            "in": "query"
          },
          {
            "type": "integer",
            "format": "int64",
            "default": 0,
            "description": "Version to start from when returning queries",
            "name": "start",
            "in": "query"
          }
        ],
        "responses": {
          "200": {
            "$ref": "#/responses/dashboardVersionsResponse"
          },
          "401": {
            "$ref": "#/responses/unauthorisedError"
          },
          "403": {
            "$ref": "#/responses/forbiddenError"
          },
          "404": {
            "$ref": "#/responses/notFoundError"
          },
          "500": {
            "$ref": "#/responses/internalServerError"
          }
        }
      }
    },
    "/dashboards/id/{DashboardID}/versions/{DashboardVersionID}": {
      "get": {
        "description": "Please refer to [updated API](#/dashboard_versions/getDashboardVersionByUID) instead",
        "tags": ["dashboard_versions"],
        "summary": "Get a specific dashboard version.",
        "operationId": "getDashboardVersion",
        "deprecated": true,
        "parameters": [
          {
            "type": "integer",
            "format": "int64",
            "name": "DashboardID",
            "in": "path",
            "required": true
          },
          {
            "type": "integer",
            "format": "int64",
            "name": "DashboardVersionID",
            "in": "path",
            "required": true
          }
        ],
        "responses": {
          "200": {
            "$ref": "#/responses/dashboardVersionResponse"
          },
          "401": {
            "$ref": "#/responses/unauthorisedError"
          },
          "403": {
            "$ref": "#/responses/forbiddenError"
          },
          "404": {
            "$ref": "#/responses/notFoundError"
          },
          "500": {
            "$ref": "#/responses/internalServerError"
          }
        }
      }
    },
    "/dashboards/import": {
      "post": {
        "tags": ["dashboards"],
        "summary": "Import dashboard.",
        "operationId": "importDashboard",
        "parameters": [
          {
            "name": "Body",
            "in": "body",
            "required": true,
            "schema": {
              "$ref": "#/definitions/ImportDashboardRequest"
            }
          }
        ],
        "responses": {
          "200": {
            "$ref": "#/responses/importDashboardResponse"
          },
          "400": {
            "$ref": "#/responses/badRequestError"
          },
          "401": {
            "$ref": "#/responses/unauthorisedError"
          },
          "412": {
            "$ref": "#/responses/preconditionFailedError"
          },
          "422": {
            "$ref": "#/responses/unprocessableEntityError"
          },
          "500": {
            "$ref": "#/responses/internalServerError"
          }
        }
      }
    },
    "/dashboards/tags": {
      "get": {
        "tags": ["dashboards"],
        "summary": "Get all dashboards tags of an organisation.",
        "operationId": "getDashboardTags",
        "responses": {
          "200": {
            "$ref": "#/responses/dashboardsTagsResponse"
          },
          "401": {
            "$ref": "#/responses/unauthorisedError"
          },
          "500": {
            "$ref": "#/responses/internalServerError"
          }
        }
      }
    },
    "/dashboards/trim": {
      "post": {
        "tags": ["dashboards"],
        "summary": "Trim defaults from dashboard.",
        "operationId": "trimDashboard",
        "parameters": [
          {
            "name": "Body",
            "in": "body",
            "required": true,
            "schema": {
              "$ref": "#/definitions/TrimDashboardCommand"
            }
          }
        ],
        "responses": {
          "200": {
            "$ref": "#/responses/trimDashboardResponse"
          },
          "401": {
            "$ref": "#/responses/unauthorisedError"
          },
          "500": {
            "$ref": "#/responses/internalServerError"
          }
        }
      }
    },
    "/dashboards/uid/{uid}": {
      "get": {
        "description": "Will return the dashboard given the dashboard unique identifier (uid).",
        "tags": ["dashboards"],
        "summary": "Get dashboard by uid.",
        "operationId": "getDashboardByUID",
        "parameters": [
          {
            "type": "string",
            "name": "uid",
            "in": "path",
            "required": true
          }
        ],
        "responses": {
          "200": {
            "$ref": "#/responses/dashboardResponse"
          },
          "401": {
            "$ref": "#/responses/unauthorisedError"
          },
          "403": {
            "$ref": "#/responses/forbiddenError"
          },
          "404": {
            "$ref": "#/responses/notFoundError"
          },
          "500": {
            "$ref": "#/responses/internalServerError"
          }
        }
      },
      "delete": {
        "description": "Will delete the dashboard given the specified unique identifier (uid).",
        "tags": ["dashboards"],
        "summary": "Delete dashboard by uid.",
        "operationId": "deleteDashboardByUID",
        "parameters": [
          {
            "type": "string",
            "name": "uid",
            "in": "path",
            "required": true
          }
        ],
        "responses": {
          "200": {
            "$ref": "#/responses/deleteDashboardResponse"
          },
          "401": {
            "$ref": "#/responses/unauthorisedError"
          },
          "403": {
            "$ref": "#/responses/forbiddenError"
          },
          "404": {
            "$ref": "#/responses/notFoundError"
          },
          "500": {
            "$ref": "#/responses/internalServerError"
          }
        }
      }
    },
    "/dashboards/uid/{uid}/permissions": {
      "get": {
        "tags": ["dashboard_permissions"],
        "summary": "Gets all existing permissions for the given dashboard.",
        "operationId": "getDashboardPermissionsWithUid",
        "parameters": [
          {
            "type": "string",
            "name": "uid",
            "in": "path",
            "required": true
          }
        ],
        "responses": {
          "200": {
            "$ref": "#/responses/getDashboardPermissionsResponse"
          },
          "401": {
            "$ref": "#/responses/unauthorisedError"
          },
          "403": {
            "$ref": "#/responses/forbiddenError"
          },
          "404": {
            "$ref": "#/responses/notFoundError"
          },
          "500": {
            "$ref": "#/responses/internalServerError"
          }
        }
      },
      "post": {
        "description": "This operation will remove existing permissions if they’re not included in the request.",
        "tags": ["dashboard_permissions"],
        "summary": "Updates permissions for a dashboard.",
        "operationId": "postDashboardPermissionsWithUid",
        "parameters": [
          {
            "name": "Body",
            "in": "body",
            "required": true,
            "schema": {
              "$ref": "#/definitions/UpdateDashboardAclCommand"
            }
          },
          {
            "type": "string",
            "name": "uid",
            "in": "path",
            "required": true
          }
        ],
        "responses": {
          "200": {
            "$ref": "#/responses/okResponse"
          },
          "400": {
            "$ref": "#/responses/badRequestError"
          },
          "401": {
            "$ref": "#/responses/unauthorisedError"
          },
          "403": {
            "$ref": "#/responses/forbiddenError"
          },
          "404": {
            "$ref": "#/responses/notFoundError"
          },
          "500": {
            "$ref": "#/responses/internalServerError"
          }
        }
      }
    },
    "/dashboards/uid/{uid}/restore": {
      "post": {
        "tags": ["dashboard_versions"],
        "summary": "Restore a dashboard to a given dashboard version using UID.",
        "operationId": "restoreDashboardVersionByUID",
        "parameters": [
          {
            "type": "string",
            "name": "uid",
            "in": "path",
            "required": true
          },
          {
            "name": "Body",
            "in": "body",
            "required": true,
            "schema": {
              "$ref": "#/definitions/RestoreDashboardVersionCommand"
            }
          }
        ],
        "responses": {
          "200": {
            "$ref": "#/responses/postDashboardResponse"
          },
          "401": {
            "$ref": "#/responses/unauthorisedError"
          },
          "403": {
            "$ref": "#/responses/forbiddenError"
          },
          "404": {
            "$ref": "#/responses/notFoundError"
          },
          "500": {
            "$ref": "#/responses/internalServerError"
          }
        }
      }
    },
    "/dashboards/uid/{uid}/versions": {
      "get": {
        "tags": ["dashboard_versions"],
        "summary": "Gets all existing versions for the dashboard using UID.",
        "operationId": "getDashboardVersionsByUID",
        "parameters": [
          {
            "type": "string",
            "name": "uid",
            "in": "path",
            "required": true
          },
          {
            "type": "integer",
            "format": "int64",
            "default": 0,
            "description": "Maximum number of results to return",
            "name": "limit",
            "in": "query"
          },
          {
            "type": "integer",
            "format": "int64",
            "default": 0,
            "description": "Version to start from when returning queries",
            "name": "start",
            "in": "query"
          }
        ],
        "responses": {
          "200": {
            "$ref": "#/responses/dashboardVersionsResponse"
          },
          "401": {
            "$ref": "#/responses/unauthorisedError"
          },
          "403": {
            "$ref": "#/responses/forbiddenError"
          },
          "404": {
            "$ref": "#/responses/notFoundError"
          },
          "500": {
            "$ref": "#/responses/internalServerError"
          }
        }
      }
    },
    "/dashboards/uid/{uid}/versions/{DashboardVersionID}": {
      "get": {
        "tags": ["dashboard_versions"],
        "summary": "Get a specific dashboard version using UID.",
        "operationId": "getDashboardVersionByUID",
        "parameters": [
          {
            "type": "string",
            "name": "uid",
            "in": "path",
            "required": true
          },
          {
            "type": "integer",
            "format": "int64",
            "name": "DashboardVersionID",
            "in": "path",
            "required": true
          }
        ],
        "responses": {
          "200": {
            "$ref": "#/responses/dashboardVersionResponse"
          },
          "401": {
            "$ref": "#/responses/unauthorisedError"
          },
          "403": {
            "$ref": "#/responses/forbiddenError"
          },
          "404": {
            "$ref": "#/responses/notFoundError"
          },
          "500": {
            "$ref": "#/responses/internalServerError"
          }
        }
      }
    },
    "/datasources": {
      "get": {
        "description": "If you are running Grafana Enterprise and have Fine-grained access control enabled\nyou need to have a permission with action: `datasources:read` and scope: `datasources:*`.",
        "tags": ["datasources"],
        "summary": "Get all data sources.",
        "operationId": "getDatasources",
        "responses": {
          "200": {
            "$ref": "#/responses/getDatasourcesResponse"
          },
          "401": {
            "$ref": "#/responses/unauthorisedError"
          },
          "403": {
            "$ref": "#/responses/forbiddenError"
          },
          "500": {
            "$ref": "#/responses/internalServerError"
          }
        }
      },
      "post": {
        "description": "By defining `password` and `basicAuthPassword` under secureJsonData property\nGrafana encrypts them securely as an encrypted blob in the database.\nThe response then lists the encrypted fields under secureJsonFields.\n\nIf you are running Grafana Enterprise and have Fine-grained access control enabled\nyou need to have a permission with action: `datasources:create`",
        "tags": ["datasources"],
        "summary": "Create a data source.",
        "operationId": "addDatasource",
        "parameters": [
          {
            "name": "Body",
            "in": "body",
            "required": true,
            "schema": {
              "$ref": "#/definitions/AddDataSourceCommand"
            }
          }
        ],
        "responses": {
          "200": {
            "$ref": "#/responses/createOrUpdateDatasourceResponse"
          },
          "401": {
            "$ref": "#/responses/unauthorisedError"
          },
          "403": {
            "$ref": "#/responses/forbiddenError"
          },
          "409": {
            "$ref": "#/responses/conflictError"
          },
          "500": {
            "$ref": "#/responses/internalServerError"
          }
        }
      }
    },
    "/datasources/id/{name}": {
      "get": {
        "description": "If you are running Grafana Enterprise and have Fine-grained access control enabled\nyou need to have a permission with action: `datasources:read` and scopes: `datasources:*`, `datasources:name:*` and `datasources:name:test_datasource` (single data source).",
        "tags": ["datasources"],
        "summary": "Get data source Id by Name.",
        "operationId": "getDatasourceIdByName",
        "parameters": [
          {
            "type": "string",
            "name": "name",
            "in": "path",
            "required": true
          }
        ],
        "responses": {
          "200": {
            "$ref": "#/responses/getDatasourceIDresponse"
          },
          "401": {
            "$ref": "#/responses/unauthorisedError"
          },
          "403": {
            "$ref": "#/responses/forbiddenError"
          },
          "404": {
            "$ref": "#/responses/notFoundError"
          },
          "500": {
            "$ref": "#/responses/internalServerError"
          }
        }
      }
    },
    "/datasources/name/{name}": {
      "get": {
        "description": "If you are running Grafana Enterprise and have Fine-grained access control enabled\nyou need to have a permission with action: `datasources:read` and scopes: `datasources:*`, `datasources:name:*` and `datasources:name:test_datasource` (single data source).",
        "tags": ["datasources"],
        "summary": "Get a single data source by Name.",
        "operationId": "getDatasourceByName",
        "parameters": [
          {
            "type": "string",
            "name": "name",
            "in": "path",
            "required": true
          }
        ],
        "responses": {
          "200": {
            "$ref": "#/responses/getDatasourceResponse"
          },
          "401": {
            "$ref": "#/responses/unauthorisedError"
          },
          "403": {
            "$ref": "#/responses/forbiddenError"
          },
          "500": {
            "$ref": "#/responses/internalServerError"
          }
        }
      },
      "delete": {
        "description": "If you are running Grafana Enterprise and have Fine-grained access control enabled\nyou need to have a permission with action: `datasources:delete` and scopes: `datasources:*`, `datasources:name:*` and `datasources:name:test_datasource` (single data source).",
        "tags": ["datasources"],
        "summary": "Delete an existing data source by name.",
        "operationId": "deleteDatasourceByName",
        "parameters": [
          {
            "type": "string",
            "name": "name",
            "in": "path",
            "required": true
          }
        ],
        "responses": {
          "200": {
            "$ref": "#/responses/deleteDatasourceByNameResponse"
          },
          "401": {
            "$ref": "#/responses/unauthorisedError"
          },
          "403": {
            "$ref": "#/responses/forbiddenError"
          },
          "404": {
            "$ref": "#/responses/notFoundError"
          },
          "500": {
            "$ref": "#/responses/internalServerError"
          }
        }
      }
    },
    "/datasources/proxy/uid/{uid}/{datasource_proxy_route}": {
      "get": {
        "description": "Proxies all calls to the actual data source.",
        "tags": ["datasources"],
        "summary": "Data source proxy GET calls.",
        "operationId": "datasourceProxyGETByUIDcalls",
        "parameters": [
          {
            "type": "string",
            "name": "datasource_proxy_route",
            "in": "path",
            "required": true
          },
          {
            "type": "string",
            "name": "uid",
            "in": "path",
            "required": true
          }
        ],
        "responses": {
          "200": {
            "description": ""
          },
          "400": {
            "$ref": "#/responses/badRequestError"
          },
          "401": {
            "$ref": "#/responses/unauthorisedError"
          },
          "403": {
            "$ref": "#/responses/forbiddenError"
          },
          "404": {
            "$ref": "#/responses/notFoundError"
          },
          "500": {
            "$ref": "#/responses/internalServerError"
          }
        }
      },
      "post": {
        "description": "Proxies all calls to the actual data source. The data source should support POST methods for the specific path and role as defined",
        "tags": ["datasources"],
        "summary": "Data source proxy POST calls.",
        "operationId": "datasourceProxyPOSTByUIDcalls",
        "parameters": [
          {
            "name": "DatasourceProxyParam",
            "in": "body",
            "required": true,
            "schema": {
              "type": "object"
            }
          },
          {
            "type": "string",
            "name": "datasource_proxy_route",
            "in": "path",
            "required": true
          },
          {
            "type": "string",
            "name": "uid",
            "in": "path",
            "required": true
          }
        ],
        "responses": {
          "201": {
            "description": ""
          },
          "202": {
            "description": ""
          },
          "400": {
            "$ref": "#/responses/badRequestError"
          },
          "401": {
            "$ref": "#/responses/unauthorisedError"
          },
          "403": {
            "$ref": "#/responses/forbiddenError"
          },
          "404": {
            "$ref": "#/responses/notFoundError"
          },
          "500": {
            "$ref": "#/responses/internalServerError"
          }
        }
      },
      "delete": {
        "description": "Proxies all calls to the actual data source.",
        "tags": ["datasources"],
        "summary": "Data source proxy DELETE calls.",
        "operationId": "datasourceProxyDELETEByUIDcalls",
        "parameters": [
          {
            "type": "string",
            "name": "uid",
            "in": "path",
            "required": true
          },
          {
            "type": "string",
            "name": "datasource_proxy_route",
            "in": "path",
            "required": true
          }
        ],
        "responses": {
          "202": {
            "description": ""
          },
          "400": {
            "$ref": "#/responses/badRequestError"
          },
          "401": {
            "$ref": "#/responses/unauthorisedError"
          },
          "403": {
            "$ref": "#/responses/forbiddenError"
          },
          "404": {
            "$ref": "#/responses/notFoundError"
          },
          "500": {
            "$ref": "#/responses/internalServerError"
          }
        }
      }
    },
    "/datasources/proxy/{id}/{datasource_proxy_route}": {
      "get": {
        "description": "Proxies all calls to the actual data source.\n\nPlease refer to [updated API](#/datasources/datasourceProxyGETByUIDcalls) instead",
        "tags": ["datasources"],
        "summary": "Data source proxy GET calls.",
        "operationId": "datasourceProxyGETcalls",
        "deprecated": true,
        "parameters": [
          {
            "type": "string",
            "name": "datasource_proxy_route",
            "in": "path",
            "required": true
          },
          {
            "type": "string",
            "name": "id",
            "in": "path",
            "required": true
          }
        ],
        "responses": {
          "200": {
            "description": ""
          },
          "400": {
            "$ref": "#/responses/badRequestError"
          },
          "401": {
            "$ref": "#/responses/unauthorisedError"
          },
          "403": {
            "$ref": "#/responses/forbiddenError"
          },
          "404": {
            "$ref": "#/responses/notFoundError"
          },
          "500": {
            "$ref": "#/responses/internalServerError"
          }
        }
      },
      "post": {
        "description": "Proxies all calls to the actual data source. The data source should support POST methods for the specific path and role as defined\n\nPlease refer to [updated API](#/datasources/datasourceProxyPOSTByUIDcalls) instead",
        "tags": ["datasources"],
        "summary": "Data source proxy POST calls.",
        "operationId": "datasourceProxyPOSTcalls",
        "deprecated": true,
        "parameters": [
          {
            "name": "DatasourceProxyParam",
            "in": "body",
            "required": true,
            "schema": {
              "type": "object"
            }
          },
          {
            "type": "string",
            "name": "datasource_proxy_route",
            "in": "path",
            "required": true
          },
          {
            "type": "string",
            "name": "id",
            "in": "path",
            "required": true
          }
        ],
        "responses": {
          "201": {
            "description": ""
          },
          "202": {
            "description": ""
          },
          "400": {
            "$ref": "#/responses/badRequestError"
          },
          "401": {
            "$ref": "#/responses/unauthorisedError"
          },
          "403": {
            "$ref": "#/responses/forbiddenError"
          },
          "404": {
            "$ref": "#/responses/notFoundError"
          },
          "500": {
            "$ref": "#/responses/internalServerError"
          }
        }
      },
      "delete": {
        "description": "Proxies all calls to the actual data source.\n\nPlease refer to [updated API](#/datasources/datasourceProxyDELETEByUIDcalls) instead",
        "tags": ["datasources"],
        "summary": "Data source proxy DELETE calls.",
        "operationId": "datasourceProxyDELETEcalls",
        "deprecated": true,
        "parameters": [
          {
            "type": "string",
            "name": "id",
            "in": "path",
            "required": true
          },
          {
            "type": "string",
            "name": "datasource_proxy_route",
            "in": "path",
            "required": true
          }
        ],
        "responses": {
          "202": {
            "description": ""
          },
          "400": {
            "$ref": "#/responses/badRequestError"
          },
          "401": {
            "$ref": "#/responses/unauthorisedError"
          },
          "403": {
            "$ref": "#/responses/forbiddenError"
          },
          "404": {
            "$ref": "#/responses/notFoundError"
          },
          "500": {
            "$ref": "#/responses/internalServerError"
          }
        }
      }
    },
    "/datasources/uid/{uid}": {
      "get": {
        "description": "If you are running Grafana Enterprise and have Fine-grained access control enabled\nyou need to have a permission with action: `datasources:read` and scopes: `datasources:*`, `datasources:uid:*` and `datasources:uid:kLtEtcRGk` (single data source).",
        "tags": ["datasources"],
        "summary": "Get a single data source by UID.",
        "operationId": "getDatasourceByUID",
        "parameters": [
          {
            "type": "string",
            "name": "uid",
            "in": "path",
            "required": true
          }
        ],
        "responses": {
          "200": {
            "$ref": "#/responses/getDatasourceResponse"
          },
          "400": {
            "$ref": "#/responses/badRequestError"
          },
          "401": {
            "$ref": "#/responses/unauthorisedError"
          },
          "403": {
            "$ref": "#/responses/forbiddenError"
          },
          "404": {
            "$ref": "#/responses/notFoundError"
          },
          "500": {
            "$ref": "#/responses/internalServerError"
          }
        }
      },
      "put": {
        "description": "Similar to creating a data source, `password` and `basicAuthPassword` should be defined under\nsecureJsonData in order to be stored securely as an encrypted blob in the database. Then, the\nencrypted fields are listed under secureJsonFields section in the response.\n\nIf you are running Grafana Enterprise and have Fine-grained access control enabled\nyou need to have a permission with action: `datasources:write` and scopes: `datasources:*`, `datasources:uid:*` and `datasources:uid:1` (single data source).",
        "tags": ["datasources"],
        "summary": "Update an existing data source.",
        "operationId": "updateDatasourceByUID",
        "parameters": [
          {
            "name": "Body",
            "in": "body",
            "required": true,
            "schema": {
              "$ref": "#/definitions/UpdateDataSourceCommand"
            }
          },
          {
            "type": "string",
            "name": "uid",
            "in": "path",
            "required": true
          }
        ],
        "responses": {
          "200": {
            "$ref": "#/responses/createOrUpdateDatasourceResponse"
          },
          "401": {
            "$ref": "#/responses/unauthorisedError"
          },
          "403": {
            "$ref": "#/responses/forbiddenError"
          },
          "500": {
            "$ref": "#/responses/internalServerError"
          }
        }
      },
      "delete": {
        "description": "If you are running Grafana Enterprise and have Fine-grained access control enabled\nyou need to have a permission with action: `datasources:delete` and scopes: `datasources:*`, `datasources:uid:*` and `datasources:uid:kLtEtcRGk` (single data source).",
        "tags": ["datasources"],
        "summary": "Delete an existing data source by UID.",
        "operationId": "deleteDatasourceByUID",
        "parameters": [
          {
            "type": "string",
            "name": "uid",
            "in": "path",
            "required": true
          }
        ],
        "responses": {
          "200": {
            "$ref": "#/responses/okResponse"
          },
          "401": {
            "$ref": "#/responses/unauthorisedError"
          },
          "403": {
            "$ref": "#/responses/forbiddenError"
          },
          "404": {
            "$ref": "#/responses/notFoundError"
          },
          "500": {
            "$ref": "#/responses/internalServerError"
          }
        }
      }
    },
    "/datasources/uid/{uid}/health": {
      "get": {
        "tags": ["datasources"],
        "summary": "Check data source health by Id.",
        "operationId": "checkDatasourceHealth",
        "parameters": [
          {
            "type": "string",
            "name": "uid",
            "in": "path",
            "required": true
          }
        ],
        "responses": {
          "200": {
            "$ref": "#/responses/okResponse"
          },
          "400": {
            "$ref": "#/responses/badRequestError"
          },
          "401": {
            "$ref": "#/responses/unauthorisedError"
          },
          "403": {
            "$ref": "#/responses/forbiddenError"
          },
          "500": {
            "$ref": "#/responses/internalServerError"
          }
        }
      }
    },
    "/datasources/uid/{uid}/resources/{datasource_proxy_route}": {
      "get": {
        "tags": ["datasources"],
        "summary": "Fetch data source resources.",
        "operationId": "fetchDatasourceResources",
        "parameters": [
          {
            "type": "string",
            "name": "uid",
            "in": "path",
            "required": true
          },
          {
            "type": "string",
            "name": "datasource_proxy_route",
            "in": "path",
            "required": true
          }
        ],
        "responses": {
          "200": {
            "$ref": "#/responses/okResponse"
          },
          "400": {
            "$ref": "#/responses/badRequestError"
          },
          "401": {
            "$ref": "#/responses/unauthorisedError"
          },
          "403": {
            "$ref": "#/responses/forbiddenError"
          },
          "404": {
            "$ref": "#/responses/notFoundError"
          },
          "500": {
            "$ref": "#/responses/internalServerError"
          }
        }
      }
    },
    "/datasources/{datasourceId}/disable-permissions": {
      "post": {
        "description": "Disables permissions for the data source with the given id. All existing permissions will be removed and anyone will be able to query the data source.\n\nYou need to have a permission with action `datasources.permissions:toggle` and scopes `datasources:*`, `datasources:id:*`, `datasources:id:1` (single data source).",
        "tags": ["datasource_permissions", "enterprise"],
        "summary": "Disable permissions for a data source.",
        "operationId": "disablePermissions",
        "parameters": [
          {
            "type": "string",
            "name": "datasourceId",
            "in": "path",
            "required": true
          }
        ],
        "responses": {
          "200": {
            "$ref": "#/responses/createOrUpdateDatasourceResponse"
          },
          "400": {
            "$ref": "#/responses/badRequestError"
          },
          "401": {
            "$ref": "#/responses/unauthorisedError"
          },
          "403": {
            "$ref": "#/responses/forbiddenError"
          },
          "404": {
            "$ref": "#/responses/notFoundError"
          },
          "500": {
            "$ref": "#/responses/internalServerError"
          }
        }
      }
    },
    "/datasources/{datasourceId}/enable-permissions": {
      "post": {
        "description": "Enables permissions for the data source with the given id.\nNo one except Org Admins will be able to query the data source until permissions have been added\nwhich permit certain users or teams to query the data source.\n\nYou need to have a permission with action `datasources.permissions:toggle` and scopes `datasources:*`, `datasources:id:*`, `datasources:id:1` (single data source).",
        "tags": ["datasource_permissions", "enterprise"],
        "summary": "Enable permissions for a data source.",
        "operationId": "enablePermissions",
        "parameters": [
          {
            "type": "string",
            "name": "datasourceId",
            "in": "path",
            "required": true
          }
        ],
        "responses": {
          "200": {
            "$ref": "#/responses/createOrUpdateDatasourceResponse"
          },
          "400": {
            "$ref": "#/responses/badRequestError"
          },
          "401": {
            "$ref": "#/responses/unauthorisedError"
          },
          "403": {
            "$ref": "#/responses/forbiddenError"
          },
          "404": {
            "$ref": "#/responses/notFoundError"
          },
          "500": {
            "$ref": "#/responses/internalServerError"
          }
        }
      }
    },
    "/datasources/{datasourceId}/permissions": {
      "get": {
        "description": "Gets all existing permissions for the data source with the given id.\n\nYou need to have a permission with action `datasources.permissions:read` and scopes `datasources:*`, `datasources:id:*`, `datasources:id:1` (single data source).",
        "tags": ["datasource_permissions", "enterprise"],
        "summary": "Get permissions for a data source.",
        "operationId": "getPermissions",
        "parameters": [
          {
            "type": "string",
            "name": "datasourceId",
            "in": "path",
            "required": true
          }
        ],
        "responses": {
          "200": {
            "$ref": "#/responses/getPermissionseResponse"
          },
          "401": {
            "$ref": "#/responses/unauthorisedError"
          },
          "403": {
            "$ref": "#/responses/forbiddenError"
          },
          "404": {
            "$ref": "#/responses/notFoundError"
          },
          "500": {
            "$ref": "#/responses/internalServerError"
          }
        }
      }
    },
    "/datasources/{datasourceId}/permissions/{permissionId}": {
      "delete": {
        "description": "Removes the permission with the given permissionId for the data source with the given id.\n\nYou need to have a permission with action `datasources.permissions:delete` and scopes `datasources:*`, `datasources:id:*`, `datasources:id:1` (single data source).",
        "tags": ["datasource_permissions", "enterprise"],
        "summary": "Remove permission for a data source.",
        "operationId": "deletePermissions",
        "parameters": [
          {
            "type": "string",
            "name": "datasourceId",
            "in": "path",
            "required": true
          },
          {
            "type": "string",
            "name": "permissionId",
            "in": "path",
            "required": true
          }
        ],
        "responses": {
          "200": {
            "$ref": "#/responses/okResponse"
          },
          "401": {
            "$ref": "#/responses/unauthorisedError"
          },
          "403": {
            "$ref": "#/responses/forbiddenError"
          },
          "404": {
            "$ref": "#/responses/notFoundError"
          },
          "500": {
            "$ref": "#/responses/internalServerError"
          }
        }
      }
    },
    "/datasources/{id}": {
      "get": {
        "description": "If you are running Grafana Enterprise and have Fine-grained access control enabled\nyou need to have a permission with action: `datasources:read` and scopes: `datasources:*`, `datasources:id:*` and `datasources:id:1` (single data source).\n\nPlease refer to [updated API](#/datasources/getDatasourceByUID) instead",
        "tags": ["datasources"],
        "summary": "Get a single data source by Id.",
        "operationId": "getDatasourceByID",
        "deprecated": true,
        "parameters": [
          {
            "type": "string",
            "name": "id",
            "in": "path",
            "required": true
          }
        ],
        "responses": {
          "200": {
            "$ref": "#/responses/getDatasourceResponse"
          },
          "400": {
            "$ref": "#/responses/badRequestError"
          },
          "401": {
            "$ref": "#/responses/unauthorisedError"
          },
          "403": {
            "$ref": "#/responses/forbiddenError"
          },
          "404": {
            "$ref": "#/responses/notFoundError"
          },
          "500": {
            "$ref": "#/responses/internalServerError"
          }
        }
      },
      "put": {
        "description": "Similar to creating a data source, `password` and `basicAuthPassword` should be defined under\nsecureJsonData in order to be stored securely as an encrypted blob in the database. Then, the\nencrypted fields are listed under secureJsonFields section in the response.\n\nIf you are running Grafana Enterprise and have Fine-grained access control enabled\nyou need to have a permission with action: `datasources:write` and scopes: `datasources:*`, `datasources:id:*` and `datasources:id:1` (single data source).\n\nPlease refer to [updated API](#/datasources/updateDatasourceByUID) instead",
        "tags": ["datasources"],
        "summary": "Update an existing data source by its sequential ID.",
        "operationId": "updateDatasourceByID",
        "deprecated": true,
        "parameters": [
          {
            "name": "Body",
            "in": "body",
            "required": true,
            "schema": {
              "$ref": "#/definitions/UpdateDataSourceCommand"
            }
          },
          {
            "type": "string",
            "name": "id",
            "in": "path",
            "required": true
          }
        ],
        "responses": {
          "200": {
            "$ref": "#/responses/createOrUpdateDatasourceResponse"
          },
          "401": {
            "$ref": "#/responses/unauthorisedError"
          },
          "403": {
            "$ref": "#/responses/forbiddenError"
          },
          "500": {
            "$ref": "#/responses/internalServerError"
          }
        }
      },
      "delete": {
        "description": "If you are running Grafana Enterprise and have Fine-grained access control enabled\nyou need to have a permission with action: `datasources:delete` and scopes: `datasources:*`, `datasources:id:*` and `datasources:id:1` (single data source).\n\nPlease refer to [updated API](#/datasources/deleteDatasourceByUID) instead",
        "tags": ["datasources"],
        "summary": "Delete an existing data source by id.",
        "operationId": "deleteDatasourceByID",
        "deprecated": true,
        "parameters": [
          {
            "type": "string",
            "name": "id",
            "in": "path",
            "required": true
          }
        ],
        "responses": {
          "200": {
            "$ref": "#/responses/okResponse"
          },
          "401": {
            "$ref": "#/responses/unauthorisedError"
          },
          "403": {
            "$ref": "#/responses/forbiddenError"
          },
          "404": {
            "$ref": "#/responses/notFoundError"
          },
          "500": {
            "$ref": "#/responses/internalServerError"
          }
        }
      }
    },
    "/datasources/{id}/health": {
      "get": {
        "description": "Please refer to [updated API](#/datasources/checkDatasourceHealth) instead",
        "tags": ["datasources"],
        "summary": "Check data source health by Id.",
        "operationId": "checkDatasourceHealthByID",
        "deprecated": true,
        "parameters": [
          {
            "type": "string",
            "name": "id",
            "in": "path",
            "required": true
          }
        ],
        "responses": {
          "200": {
            "$ref": "#/responses/okResponse"
          },
          "400": {
            "$ref": "#/responses/badRequestError"
          },
          "401": {
            "$ref": "#/responses/unauthorisedError"
          },
          "403": {
            "$ref": "#/responses/forbiddenError"
          },
          "500": {
            "$ref": "#/responses/internalServerError"
          }
        }
      }
    },
    "/datasources/{id}/resources/{datasource_proxy_route}": {
      "get": {
        "description": "Please refer to [updated API](#/datasources/fetchDatasourceResources) instead",
        "tags": ["datasources"],
        "summary": "Fetch data source resources by Id.",
        "operationId": "fetchDatasourceResourcesByID",
        "deprecated": true,
        "parameters": [
          {
            "type": "string",
            "name": "id",
            "in": "path",
            "required": true
          },
          {
            "type": "string",
            "name": "datasource_proxy_route",
            "in": "path",
            "required": true
          }
        ],
        "responses": {
          "200": {
            "$ref": "#/responses/okResponse"
          },
          "400": {
            "$ref": "#/responses/badRequestError"
          },
          "401": {
            "$ref": "#/responses/unauthorisedError"
          },
          "403": {
            "$ref": "#/responses/forbiddenError"
          },
          "404": {
            "$ref": "#/responses/notFoundError"
          },
          "500": {
            "$ref": "#/responses/internalServerError"
          }
        }
      }
    },
    "/ds/query": {
      "post": {
        "description": "If you are running Grafana Enterprise and have Fine-grained access control enabled\nyou need to have a permission with action: `datasources:query`.",
        "tags": ["ds"],
        "summary": "Query metrics with expressions",
        "operationId": "queryMetricsWithExpressions",
        "parameters": [
          {
            "name": "body",
            "in": "body",
            "required": true,
            "schema": {
              "$ref": "#/definitions/MetricRequest"
            }
          }
        ],
        "responses": {
          "200": {
            "$ref": "#/responses/queryDataResponse"
          },
          "207": {
            "$ref": "#/responses/queryDataResponse"
          },
          "400": {
            "$ref": "#/responses/badRequestError"
          },
          "401": {
            "$ref": "#/responses/unauthorisedError"
          },
          "403": {
            "$ref": "#/responses/forbiddenError"
          },
          "500": {
            "$ref": "#/responses/internalServerError"
          }
        }
      }
    },
    "/folders": {
      "get": {
        "description": "Returns all folders that the authenticated user has permission to view.",
        "tags": ["folders"],
        "summary": "Get all folders.",
        "operationId": "getFolders",
        "parameters": [
          {
            "type": "integer",
            "format": "int64",
            "default": 1000,
            "description": "Limit the maximum number of folders to return",
            "name": "limit",
            "in": "query"
          },
          {
            "type": "integer",
            "format": "int64",
            "default": 1,
            "description": "Page index for starting fetching folders",
            "name": "page",
            "in": "query"
          }
        ],
        "responses": {
          "200": {
            "$ref": "#/responses/getFoldersResponse"
          },
          "401": {
            "$ref": "#/responses/unauthorisedError"
          },
          "403": {
            "$ref": "#/responses/forbiddenError"
          },
          "500": {
            "$ref": "#/responses/internalServerError"
          }
        }
      },
      "post": {
        "tags": ["folders"],
        "summary": "Create folder.",
        "operationId": "createFolder",
        "parameters": [
          {
            "name": "body",
            "in": "body",
            "required": true,
            "schema": {
              "$ref": "#/definitions/CreateFolderCommand"
            }
          }
        ],
        "responses": {
          "200": {
            "$ref": "#/responses/folderResponse"
          },
          "400": {
            "$ref": "#/responses/badRequestError"
          },
          "401": {
            "$ref": "#/responses/unauthorisedError"
          },
          "403": {
            "$ref": "#/responses/forbiddenError"
          },
          "409": {
            "$ref": "#/responses/conflictError"
          },
          "500": {
            "$ref": "#/responses/internalServerError"
          }
        }
      }
    },
    "/folders/id/{folder_id}": {
      "get": {
        "description": "Returns the folder identified by id.",
        "tags": ["folders"],
        "summary": "Get folder by id.",
        "operationId": "getFolderByID",
        "parameters": [
          {
            "type": "integer",
            "format": "int64",
            "name": "folder_id",
            "in": "path",
            "required": true
          }
        ],
        "responses": {
          "200": {
            "$ref": "#/responses/folderResponse"
          },
          "401": {
            "$ref": "#/responses/unauthorisedError"
          },
          "403": {
            "$ref": "#/responses/forbiddenError"
          },
          "404": {
            "$ref": "#/responses/notFoundError"
          },
          "500": {
            "$ref": "#/responses/internalServerError"
          }
        }
      }
    },
    "/folders/{folder_uid}": {
      "get": {
        "tags": ["folders"],
        "summary": "Get folder by uid.",
        "operationId": "getFolderByUID",
        "parameters": [
          {
            "type": "string",
            "name": "folder_uid",
            "in": "path",
            "required": true
          }
        ],
        "responses": {
          "200": {
            "description": ""
          },
          "401": {
            "$ref": "#/responses/unauthorisedError"
          },
          "403": {
            "$ref": "#/responses/forbiddenError"
          },
          "404": {
            "$ref": "#/responses/notFoundError"
          },
          "500": {
            "$ref": "#/responses/internalServerError"
          }
        }
      },
      "put": {
        "tags": ["folders"],
        "summary": "Update folder.",
        "operationId": "updateFolder",
        "parameters": [
          {
            "type": "string",
            "name": "folder_uid",
            "in": "path",
            "required": true
          },
          {
            "description": "To change the unique identifier (uid), provide another one.\nTo overwrite an existing folder with newer version, set `overwrite` to `true`.\nProvide the current version to safelly update the folder: if the provided version differs from the stored one the request will fail, unless `overwrite` is `true`.",
            "name": "body",
            "in": "body",
            "required": true,
            "schema": {
              "$ref": "#/definitions/UpdateFolderCommand"
            }
          }
        ],
        "responses": {
          "200": {
            "$ref": "#/responses/folderResponse"
          },
          "400": {
            "$ref": "#/responses/badRequestError"
          },
          "401": {
            "$ref": "#/responses/unauthorisedError"
          },
          "403": {
            "$ref": "#/responses/forbiddenError"
          },
          "404": {
            "$ref": "#/responses/notFoundError"
          },
          "409": {
            "$ref": "#/responses/conflictError"
          },
          "500": {
            "$ref": "#/responses/internalServerError"
          }
        }
      },
      "delete": {
        "description": "Deletes an existing folder identified by UID along with all dashboards (and their alerts) stored in the folder. This operation cannot be reverted.",
        "tags": ["folders"],
        "summary": "Delete folder.",
        "operationId": "deleteFolder",
        "parameters": [
          {
            "type": "string",
            "name": "folder_uid",
            "in": "path",
            "required": true
          },
          {
            "type": "boolean",
            "default": false,
            "description": "If `true` any Grafana 8 Alerts under this folder will be deleted.\nSet to `false` so that the request will fail if the folder contains any Grafana 8 Alerts.",
            "name": "forceDeleteRules",
            "in": "query"
          }
        ],
        "responses": {
          "200": {
            "$ref": "#/responses/deleteFolderResponse"
          },
          "400": {
            "$ref": "#/responses/badRequestError"
          },
          "401": {
            "$ref": "#/responses/unauthorisedError"
          },
          "403": {
            "$ref": "#/responses/forbiddenError"
          },
          "404": {
            "$ref": "#/responses/notFoundError"
          },
          "500": {
            "$ref": "#/responses/internalServerError"
          }
        }
      }
    },
    "/folders/{folder_uid}/permissions": {
      "get": {
        "tags": ["folder_permissions"],
        "summary": "Gets all existing permissions for the folder with the given `uid`.",
        "operationId": "getFolderPermissions",
        "parameters": [
          {
            "type": "string",
            "name": "folder_uid",
            "in": "path",
            "required": true
          }
        ],
        "responses": {
          "200": {
            "$ref": "#/responses/getDashboardPermissionsResponse"
          },
          "401": {
            "$ref": "#/responses/unauthorisedError"
          },
          "403": {
            "$ref": "#/responses/forbiddenError"
          },
          "404": {
            "$ref": "#/responses/notFoundError"
          },
          "500": {
            "$ref": "#/responses/internalServerError"
          }
        }
      },
      "post": {
        "tags": ["folder_permissions"],
        "summary": "Updates permissions for a folder. This operation will remove existing permissions if they’re not included in the request.",
        "operationId": "updateFolderPermissions",
        "parameters": [
          {
            "type": "string",
            "name": "folder_uid",
            "in": "path",
            "required": true
          },
          {
            "name": "Body",
            "in": "body",
            "required": true,
            "schema": {
              "$ref": "#/definitions/UpdateDashboardAclCommand"
            }
          }
        ],
        "responses": {
          "200": {
            "$ref": "#/responses/okResponse"
          },
          "401": {
            "$ref": "#/responses/unauthorisedError"
          },
          "403": {
            "$ref": "#/responses/forbiddenError"
          },
          "404": {
            "$ref": "#/responses/notFoundError"
          },
          "500": {
            "$ref": "#/responses/internalServerError"
          }
        }
      }
    },
    "/library-elements": {
      "get": {
        "description": "Returns a list of all library elements the authenticated user has permission to view.\nUse the `perPage` query parameter to control the maximum number of library elements returned; the default limit is `100`.\nYou can also use the `page` query parameter to fetch library elements from any page other than the first one.",
        "tags": ["library_elements"],
        "summary": "Get all library elements.",
        "operationId": "getLibraryElements",
        "parameters": [
          {
            "type": "string",
            "description": "Part of the name or description searched for.",
            "name": "searchString",
            "in": "query"
          },
          {
            "enum": [1, 2],
            "type": "integer",
            "format": "int64",
            "description": "Kind of element to search for.",
            "name": "kind",
            "in": "query"
          },
          {
            "enum": ["alpha-asc", "alpha-desc"],
            "type": "string",
            "description": "Sort order of elements.",
            "name": "sortDirection",
            "in": "query"
          },
          {
            "type": "string",
            "description": "A comma separated list of types to filter the elements by",
            "name": "typeFilter",
            "in": "query"
          },
          {
            "type": "string",
            "description": "Element UID to exclude from search results.",
            "name": "excludeUid",
            "in": "query"
          },
          {
            "type": "string",
            "description": "A comma separated list of folder ID(s) to filter the elements by.",
            "name": "folderFilter",
            "in": "query"
          },
          {
            "type": "integer",
            "format": "int64",
            "default": 100,
            "description": "The number of results per page.",
            "name": "perPage",
            "in": "query"
          },
          {
            "type": "integer",
            "format": "int64",
            "default": 1,
            "description": "The page for a set of records, given that only perPage records are returned at a time. Numbering starts at 1.",
            "name": "page",
            "in": "query"
          }
        ],
        "responses": {
          "200": {
            "$ref": "#/responses/getLibraryElementsResponse"
          },
          "401": {
            "$ref": "#/responses/unauthorisedError"
          },
          "500": {
            "$ref": "#/responses/internalServerError"
          }
        }
      },
      "post": {
        "description": "Creates a new library element.",
        "tags": ["library_elements"],
        "summary": "Create library element.",
        "operationId": "createLibraryElement",
        "parameters": [
          {
            "name": "body",
            "in": "body",
            "required": true,
            "schema": {
              "$ref": "#/definitions/CreateLibraryElementCommand"
            }
          }
        ],
        "responses": {
          "200": {
            "$ref": "#/responses/getLibraryElementResponse"
          },
          "400": {
            "$ref": "#/responses/badRequestError"
          },
          "401": {
            "$ref": "#/responses/unauthorisedError"
          },
          "403": {
            "$ref": "#/responses/forbiddenError"
          },
          "404": {
            "$ref": "#/responses/notFoundError"
          },
          "500": {
            "$ref": "#/responses/internalServerError"
          }
        }
      }
    },
    "/library-elements/name/{library_element_name}": {
      "get": {
        "description": "Returns a library element with the given name.",
        "tags": ["library_elements"],
        "summary": "Get library element by name.",
        "operationId": "getLibraryElementByName",
        "parameters": [
          {
            "type": "string",
            "name": "library_element_name",
            "in": "path",
            "required": true
          }
        ],
        "responses": {
          "200": {
            "$ref": "#/responses/getLibraryElementResponse"
          },
          "401": {
            "$ref": "#/responses/unauthorisedError"
          },
          "404": {
            "$ref": "#/responses/notFoundError"
          },
          "500": {
            "$ref": "#/responses/internalServerError"
          }
        }
      }
    },
    "/library-elements/{library_element_uid}": {
      "get": {
        "description": "Returns a library element with the given UID.",
        "tags": ["library_elements"],
        "summary": "Get library element by UID.",
        "operationId": "getLibraryElementByUID",
        "parameters": [
          {
            "type": "string",
            "name": "library_element_uid",
            "in": "path",
            "required": true
          }
        ],
        "responses": {
          "200": {
            "$ref": "#/responses/getLibraryElementResponse"
          },
          "401": {
            "$ref": "#/responses/unauthorisedError"
          },
          "404": {
            "$ref": "#/responses/notFoundError"
          },
          "500": {
            "$ref": "#/responses/internalServerError"
          }
        }
      },
      "delete": {
        "description": "Deletes an existing library element as specified by the UID. This operation cannot be reverted.\nYou cannot delete a library element that is connected. This operation cannot be reverted.",
        "tags": ["library_elements"],
        "summary": "Delete library element.",
        "operationId": "deleteLibraryElementByUID",
        "parameters": [
          {
            "type": "string",
            "name": "library_element_uid",
            "in": "path",
            "required": true
          }
        ],
        "responses": {
          "200": {
            "$ref": "#/responses/okResponse"
          },
          "400": {
            "$ref": "#/responses/badRequestError"
          },
          "401": {
            "$ref": "#/responses/unauthorisedError"
          },
          "403": {
            "$ref": "#/responses/forbiddenError"
          },
          "404": {
            "$ref": "#/responses/notFoundError"
          },
          "500": {
            "$ref": "#/responses/internalServerError"
          }
        }
      },
      "patch": {
        "description": "Updates an existing library element identified by uid.",
        "tags": ["library_elements"],
        "summary": "Update library element.",
        "operationId": "updateLibraryElement",
        "parameters": [
          {
            "name": "body",
            "in": "body",
            "required": true,
            "schema": {
              "$ref": "#/definitions/PatchLibraryElementCommand"
            }
          },
          {
            "type": "string",
            "name": "library_element_uid",
            "in": "path",
            "required": true
          }
        ],
        "responses": {
          "200": {
            "$ref": "#/responses/getLibraryElementResponse"
          },
          "400": {
            "$ref": "#/responses/badRequestError"
          },
          "401": {
            "$ref": "#/responses/unauthorisedError"
          },
          "403": {
            "$ref": "#/responses/forbiddenError"
          },
          "404": {
            "$ref": "#/responses/notFoundError"
          },
          "412": {
            "$ref": "#/responses/preconditionFailedError"
          },
          "500": {
            "$ref": "#/responses/internalServerError"
          }
        }
      }
    },
    "/library-elements/{library_element_uid}/connections/": {
      "get": {
        "description": "Returns a list of connections for a library element based on the UID specified.",
        "tags": ["library_elements"],
        "summary": "Get library element connections.",
        "operationId": "getLibraryElementConnections",
        "parameters": [
          {
            "type": "string",
            "name": "library_element_uid",
            "in": "path",
            "required": true
          }
        ],
        "responses": {
          "200": {
            "$ref": "#/responses/getLibraryElementConnectionsResponse"
          },
          "401": {
            "$ref": "#/responses/unauthorisedError"
          },
          "404": {
            "$ref": "#/responses/notFoundError"
          },
          "500": {
            "$ref": "#/responses/internalServerError"
          }
        }
      }
    },
    "/licensing/check": {
      "get": {
        "tags": ["licensing", "enterprise"],
        "summary": "Check license availability.",
        "operationId": "getLicenseStatus",
        "responses": {
          "200": {
            "$ref": "#/responses/getLicenseStatusResponse"
          }
        }
      }
    },
    "/licensing/custom-permissions": {
      "get": {
        "description": "You need to have a permission with action `licensing.reports:read`.",
        "tags": ["licensing", "enterprise"],
        "summary": "Get custom permissions report.",
        "operationId": "getCustomPermissionsReport",
        "responses": {
          "200": {
            "$ref": "#/responses/getCustomPermissionsReportResponse"
          },
          "500": {
            "$ref": "#/responses/internalServerError"
          }
        }
      }
    },
    "/licensing/custom-permissions-csv": {
      "get": {
        "description": "You need to have a permission with action `licensing.reports:read`.",
        "produces": ["text/csv"],
        "tags": ["licensing", "enterprise"],
        "summary": "Get custom permissions report in CSV format.",
        "operationId": "getCustomPermissionsCSV",
        "responses": {
          "200": {
            "$ref": "#/responses/getCustomPermissionsReportResponse"
          },
          "500": {
            "$ref": "#/responses/internalServerError"
          }
        }
      }
    },
    "/licensing/refresh-stats": {
      "get": {
        "description": "You need to have a permission with action `licensing:read`.",
        "tags": ["licensing", "enterprise"],
        "summary": "Refresh license stats.",
        "operationId": "refreshLicenseStats",
        "responses": {
          "200": {
            "$ref": "#/responses/refreshLicenseStatsResponse"
          },
          "500": {
            "$ref": "#/responses/internalServerError"
          }
        }
      }
    },
    "/licensing/token": {
      "get": {
        "description": "You need to have a permission with action `licensing:read`.",
        "tags": ["licensing", "enterprise"],
        "summary": "Get license token.",
        "operationId": "getLicenseToken",
        "responses": {
          "200": {
            "$ref": "#/responses/getLicenseTokenResponse"
          }
        }
      },
      "post": {
        "description": "You need to have a permission with action `licensing:update`.",
        "tags": ["licensing", "enterprise"],
        "summary": "Create license token.",
        "operationId": "postLicenseToken",
        "parameters": [
          {
            "name": "body",
            "in": "body",
            "required": true,
            "schema": {
              "$ref": "#/definitions/DeleteTokenCommand"
            }
          }
        ],
        "responses": {
          "200": {
            "$ref": "#/responses/getLicenseTokenResponse"
          },
          "400": {
            "$ref": "#/responses/badRequestError"
          }
        }
      },
      "delete": {
        "description": "Removes the license stored in the Grafana database. Available in Grafana Enterprise v7.4+.\n\nYou need to have a permission with action `licensing:delete`.",
        "tags": ["licensing", "enterprise"],
        "summary": "Remove license from database.",
        "operationId": "deleteLicenseToken",
        "parameters": [
          {
            "name": "body",
            "in": "body",
            "required": true,
            "schema": {
              "$ref": "#/definitions/DeleteTokenCommand"
            }
          }
        ],
        "responses": {
          "202": {
            "$ref": "#/responses/acceptedResponse"
          },
          "400": {
            "$ref": "#/responses/badRequestError"
          },
          "401": {
            "$ref": "#/responses/unauthorisedError"
          },
          "403": {
            "$ref": "#/responses/forbiddenError"
          },
          "422": {
            "$ref": "#/responses/unprocessableEntityError"
          },
          "500": {
            "$ref": "#/responses/internalServerError"
          }
        }
      }
    },
    "/licensing/token/renew": {
      "post": {
        "description": "Manually ask license issuer for a new token. Available in Grafana Enterprise v7.4+.\n\nYou need to have a permission with action `licensing:update`.",
        "tags": ["licensing", "enterprise"],
        "summary": "Manually force license refresh.",
        "operationId": "postRenewLicenseToken",
        "parameters": [
          {
            "name": "body",
            "in": "body",
            "required": true,
            "schema": {
              "type": "object"
            }
          }
        ],
        "responses": {
          "200": {
            "$ref": "#/responses/postRenewLicenseTokenResponse"
          },
          "401": {
            "$ref": "#/responses/unauthorisedError"
          },
          "404": {
            "$ref": "#/responses/notFoundError"
          }
        }
      }
    },
    "/login/saml": {
      "get": {
        "tags": ["saml", "enterprise"],
        "summary": "It initiates the login flow by redirecting the user to the IdP.",
        "operationId": "getSAMLLogin",
        "responses": {
          "302": {
            "description": ""
          },
          "404": {
            "$ref": "#/responses/notFoundError"
          },
          "500": {
            "$ref": "#/responses/internalServerError"
          }
        }
      }
    },
    "/logout/saml": {
      "get": {
        "tags": ["saml", "enterprise"],
        "summary": "GetLogout initiates single logout process.",
        "operationId": "getSAMLLogout",
        "responses": {
          "302": {
            "description": ""
          },
          "404": {
            "$ref": "#/responses/notFoundError"
          },
          "500": {
            "$ref": "#/responses/internalServerError"
          }
        }
      }
    },
    "/org": {
      "get": {
        "description": "Get current Organization",
        "tags": ["current_org_details"],
        "operationId": "getOrg",
        "responses": {
          "200": {
            "$ref": "#/responses/getOrgResponse"
          },
          "401": {
            "$ref": "#/responses/unauthorisedError"
          },
          "403": {
            "$ref": "#/responses/forbiddenError"
          },
          "500": {
            "$ref": "#/responses/internalServerError"
          }
        }
      },
      "put": {
        "tags": ["current_org_details"],
        "summary": "Update current Organization.",
        "operationId": "updateOrg",
        "parameters": [
          {
            "name": "body",
            "in": "body",
            "required": true,
            "schema": {
              "$ref": "#/definitions/UpdateOrgForm"
            }
          }
        ],
        "responses": {
          "200": {
            "$ref": "#/responses/okResponse"
          },
          "400": {
            "$ref": "#/responses/badRequestError"
          },
          "401": {
            "$ref": "#/responses/unauthorisedError"
          },
          "403": {
            "$ref": "#/responses/forbiddenError"
          },
          "500": {
            "$ref": "#/responses/internalServerError"
          }
        }
      }
    },
    "/org/address": {
      "put": {
        "tags": ["current_org_details"],
        "summary": "Update current Organization's address.",
        "operationId": "updateOrgAddress",
        "parameters": [
          {
            "name": "body",
            "in": "body",
            "required": true,
            "schema": {
              "$ref": "#/definitions/UpdateOrgAddressForm"
            }
          }
        ],
        "responses": {
          "200": {
            "$ref": "#/responses/okResponse"
          },
          "400": {
            "$ref": "#/responses/badRequestError"
          },
          "401": {
            "$ref": "#/responses/unauthorisedError"
          },
          "403": {
            "$ref": "#/responses/forbiddenError"
          },
          "500": {
            "$ref": "#/responses/internalServerError"
          }
        }
      }
    },
    "/org/invites": {
      "get": {
        "tags": ["org_invites"],
        "summary": "Get pending invites.",
        "operationId": "getInvites",
        "responses": {
          "200": {
            "$ref": "#/responses/getInvitesResponse"
          },
          "401": {
            "$ref": "#/responses/unauthorisedError"
          },
          "403": {
            "$ref": "#/responses/forbiddenError"
          },
          "500": {
            "$ref": "#/responses/internalServerError"
          }
        }
      },
      "post": {
        "tags": ["org_invites"],
        "summary": "Add invite.",
        "operationId": "addInvite",
        "parameters": [
          {
            "name": "body",
            "in": "body",
            "required": true,
            "schema": {
              "$ref": "#/definitions/AddInviteForm"
            }
          }
        ],
        "responses": {
          "200": {
            "$ref": "#/responses/addOrgUser"
          },
          "400": {
            "$ref": "#/responses/badRequestError"
          },
          "401": {
            "$ref": "#/responses/unauthorisedError"
          },
          "403": {
            "$ref": "#/responses/forbiddenError"
          },
          "412": {
            "$ref": "#/responses/SMTPNotEnabledError"
          },
          "500": {
            "$ref": "#/responses/internalServerError"
          }
        }
      }
    },
    "/org/preferences": {
      "get": {
        "tags": ["org_preferences"],
        "summary": "Get Current Org Prefs.",
        "operationId": "getOrgPreferences",
        "responses": {
          "200": {
            "$ref": "#/responses/getPreferencesResponse"
          },
          "401": {
            "$ref": "#/responses/unauthorisedError"
          },
          "403": {
            "$ref": "#/responses/forbiddenError"
          },
          "500": {
            "$ref": "#/responses/internalServerError"
          }
        }
      },
      "put": {
        "tags": ["org_preferences"],
        "summary": "Update Current Org Prefs.",
        "operationId": "updateOrgPreferences",
        "parameters": [
          {
            "name": "body",
            "in": "body",
            "required": true,
            "schema": {
              "$ref": "#/definitions/UpdatePrefsCmd"
            }
          }
        ],
        "responses": {
          "200": {
            "$ref": "#/responses/addOrgUser"
          },
          "400": {
            "$ref": "#/responses/badRequestError"
          },
          "401": {
            "$ref": "#/responses/unauthorisedError"
          },
          "403": {
            "$ref": "#/responses/forbiddenError"
          },
          "500": {
            "$ref": "#/responses/internalServerError"
          }
        }
      },
      "patch": {
        "tags": ["org_preferences"],
        "summary": "Patch Current Org Prefs.",
        "operationId": "patchOrgPreferences",
        "parameters": [
          {
            "name": "body",
            "in": "body",
            "required": true,
            "schema": {
              "$ref": "#/definitions/PatchPrefsCmd"
            }
          }
        ],
        "responses": {
          "200": {
            "$ref": "#/responses/addOrgUser"
          },
          "400": {
            "$ref": "#/responses/badRequestError"
          },
          "401": {
            "$ref": "#/responses/unauthorisedError"
          },
          "403": {
            "$ref": "#/responses/forbiddenError"
          },
          "500": {
            "$ref": "#/responses/internalServerError"
          }
        }
      }
    },
    "/org/users": {
      "get": {
        "description": "Returns all org users within the current organization. Accessible to users with org admin role.\nIf you are running Grafana Enterprise and have Fine-grained access control enabled\nyou need to have a permission with action: `org.users:read` with scope `users:*`.",
        "tags": ["current_org_details"],
        "summary": "Get all users within the current organization.",
        "operationId": "getOrgUsers",
        "responses": {
          "200": {
            "$ref": "#/responses/getOrgUsersResponse"
          },
          "401": {
            "$ref": "#/responses/unauthorisedError"
          },
          "403": {
            "$ref": "#/responses/forbiddenError"
          },
          "500": {
            "$ref": "#/responses/internalServerError"
          }
        }
      },
      "post": {
        "description": "Adds a global user to the current organization.\n\nIf you are running Grafana Enterprise and have Fine-grained access control enabled\nyou need to have a permission with action: `org.users:add` with scope `users:*`.",
        "tags": ["current_org_details"],
        "summary": "Add a new user to the current organization",
        "operationId": "addOrgUser",
        "parameters": [
          {
            "name": "body",
            "in": "body",
            "required": true,
            "schema": {
              "$ref": "#/definitions/AddOrgUserCommand"
            }
          }
        ],
        "responses": {
          "200": {
            "$ref": "#/responses/okResponse"
          },
          "401": {
            "$ref": "#/responses/unauthorisedError"
          },
          "403": {
            "$ref": "#/responses/forbiddenError"
          },
          "500": {
            "$ref": "#/responses/internalServerError"
          }
        }
      }
    },
    "/org/users/lookup": {
      "get": {
        "description": "Returns all org users within the current organization, but with less detailed information.\nAccessible to users with org admin role, admin in any folder or admin of any team.\nMainly used by Grafana UI for providing list of users when adding team members and when editing folder/dashboard permissions.",
        "tags": ["current_org_details"],
        "summary": "Get all users within the current organization (lookup)",
        "operationId": "lookupOrgUsers",
        "parameters": [
          {
            "type": "string",
            "name": "query",
            "in": "query"
          },
          {
            "type": "integer",
            "format": "int64",
            "name": "limit",
            "in": "query"
          }
        ],
        "responses": {
          "200": {
            "$ref": "#/responses/lookupOrgUsersResponse"
          },
          "401": {
            "$ref": "#/responses/unauthorisedError"
          },
          "403": {
            "$ref": "#/responses/forbiddenError"
          },
          "500": {
            "$ref": "#/responses/internalServerError"
          }
        }
      }
    },
    "/org/users/{user_id}": {
      "delete": {
        "description": "If you are running Grafana Enterprise and have Fine-grained access control enabled\nyou need to have a permission with action: `org.users:remove` with scope `users:*`.",
        "tags": ["current_org_details"],
        "summary": "Delete user in current organization",
        "operationId": "deleteOrgUser",
        "parameters": [
          {
            "type": "integer",
            "format": "int64",
            "name": "user_id",
            "in": "path",
            "required": true
          }
        ],
        "responses": {
          "200": {
            "$ref": "#/responses/okResponse"
          },
          "400": {
            "$ref": "#/responses/badRequestError"
          },
          "401": {
            "$ref": "#/responses/unauthorisedError"
          },
          "403": {
            "$ref": "#/responses/forbiddenError"
          },
          "500": {
            "$ref": "#/responses/internalServerError"
          }
        }
      },
      "patch": {
        "description": "If you are running Grafana Enterprise and have Fine-grained access control enabled\nyou need to have a permission with action: `org.users.role:update` with scope `users:*`.",
        "tags": ["current_org_details"],
        "summary": "Updates the given user",
        "operationId": "updateOrgUser",
        "parameters": [
          {
            "name": "body",
            "in": "body",
            "required": true,
            "schema": {
              "$ref": "#/definitions/UpdateOrgUserCommand"
            }
          },
          {
            "type": "integer",
            "format": "int64",
            "name": "user_id",
            "in": "path",
            "required": true
          }
        ],
        "responses": {
          "200": {
            "$ref": "#/responses/okResponse"
          },
          "400": {
            "$ref": "#/responses/badRequestError"
          },
          "401": {
            "$ref": "#/responses/unauthorisedError"
          },
          "403": {
            "$ref": "#/responses/forbiddenError"
          },
          "500": {
            "$ref": "#/responses/internalServerError"
          }
        }
      }
    },
    "/org/{invitation_code}/invites": {
      "delete": {
        "tags": ["org_invites"],
        "summary": "Revoke invite.",
        "operationId": "revokeInvite",
        "parameters": [
          {
            "type": "string",
            "name": "invitation_code",
            "in": "path",
            "required": true
          }
        ],
        "responses": {
          "200": {
            "$ref": "#/responses/okResponse"
          },
          "401": {
            "$ref": "#/responses/unauthorisedError"
          },
          "403": {
            "$ref": "#/responses/forbiddenError"
          },
          "404": {
            "$ref": "#/responses/notFoundError"
          },
          "500": {
            "$ref": "#/responses/internalServerError"
          }
        }
      }
    },
    "/orgs": {
      "get": {
        "security": [
          {
            "basic": []
          }
        ],
        "description": "Search all Organizations",
        "tags": ["orgs"],
        "operationId": "searchOrg",
        "parameters": [
          {
            "type": "integer",
            "format": "int64",
            "default": 1,
            "name": "page",
            "in": "query"
          },
          {
            "type": "integer",
            "format": "int64",
            "default": 1000,
            "description": "Number of items per page\nThe totalCount field in the response can be used for pagination list E.g. if totalCount is equal to 100 teams and the perpage parameter is set to 10 then there are 10 pages of teams.",
            "name": "perpage",
            "in": "query"
          },
          {
            "type": "string",
            "name": "name",
            "in": "query"
          },
          {
            "type": "string",
            "description": "If set it will return results where the query value is contained in the name field. Query values with spaces need to be URL encoded.",
            "name": "query",
            "in": "query"
          }
        ],
        "responses": {
          "200": {
            "$ref": "#/responses/searchOrgResponse"
          },
          "401": {
            "$ref": "#/responses/unauthorisedError"
          },
          "403": {
            "$ref": "#/responses/forbiddenError"
          },
          "409": {
            "$ref": "#/responses/conflictError"
          },
          "500": {
            "$ref": "#/responses/internalServerError"
          }
        }
      },
      "post": {
        "description": "Only works if [users.allow_org_create](https://grafana.com/docs/grafana/latest/administration/configuration/#allow_org_create) is set.",
        "tags": ["orgs"],
        "summary": "Create Organization.",
        "operationId": "createOrg",
        "parameters": [
          {
            "name": "body",
            "in": "body",
            "required": true,
            "schema": {
              "$ref": "#/definitions/CreateOrgCommand"
            }
          }
        ],
        "responses": {
          "200": {
            "$ref": "#/responses/createOrgResponse"
          },
          "401": {
            "$ref": "#/responses/unauthorisedError"
          },
          "403": {
            "$ref": "#/responses/forbiddenError"
          },
          "409": {
            "$ref": "#/responses/conflictError"
          },
          "500": {
            "$ref": "#/responses/internalServerError"
          }
        }
      }
    },
    "/orgs/name/{org_name}": {
      "get": {
        "security": [
          {
            "basic": []
          }
        ],
        "tags": ["orgs"],
        "summary": "Get Organization by ID.",
        "operationId": "getOrgByName",
        "parameters": [
          {
            "type": "string",
            "name": "org_name",
            "in": "path",
            "required": true
          }
        ],
        "responses": {
          "200": {
            "$ref": "#/responses/getOrgResponse"
          },
          "401": {
            "$ref": "#/responses/unauthorisedError"
          },
          "403": {
            "$ref": "#/responses/forbiddenError"
          },
          "500": {
            "$ref": "#/responses/internalServerError"
          }
        }
      }
    },
    "/orgs/{org_id}": {
      "get": {
        "security": [
          {
            "basic": []
          }
        ],
        "tags": ["orgs"],
        "summary": "Get Organization by ID.",
        "operationId": "getOrgByID",
        "parameters": [
          {
            "type": "integer",
            "format": "int64",
            "name": "org_id",
            "in": "path",
            "required": true
          }
        ],
        "responses": {
          "200": {
            "$ref": "#/responses/getOrgResponse"
          },
          "401": {
            "$ref": "#/responses/unauthorisedError"
          },
          "403": {
            "$ref": "#/responses/forbiddenError"
          },
          "500": {
            "$ref": "#/responses/internalServerError"
          }
        }
      },
      "put": {
        "security": [
          {
            "basic": []
          }
        ],
        "tags": ["orgs"],
        "summary": "Update Organization.",
        "operationId": "adminUpdateOrg",
        "parameters": [
          {
            "name": "body",
            "in": "body",
            "required": true,
            "schema": {
              "$ref": "#/definitions/UpdateOrgForm"
            }
          },
          {
            "type": "integer",
            "format": "int64",
            "name": "org_id",
            "in": "path",
            "required": true
          }
        ],
        "responses": {
          "200": {
            "$ref": "#/responses/okResponse"
          },
          "400": {
            "$ref": "#/responses/badRequestError"
          },
          "401": {
            "$ref": "#/responses/unauthorisedError"
          },
          "403": {
            "$ref": "#/responses/forbiddenError"
          },
          "500": {
            "$ref": "#/responses/internalServerError"
          }
        }
      },
      "delete": {
        "security": [
          {
            "basic": []
          }
        ],
        "tags": ["orgs"],
        "summary": "Delete Organization.",
        "operationId": "adminDeleteOrg",
        "parameters": [
          {
            "type": "integer",
            "format": "int64",
            "name": "org_id",
            "in": "path",
            "required": true
          }
        ],
        "responses": {
          "200": {
            "$ref": "#/responses/okResponse"
          },
          "400": {
            "$ref": "#/responses/badRequestError"
          },
          "401": {
            "$ref": "#/responses/unauthorisedError"
          },
          "403": {
            "$ref": "#/responses/forbiddenError"
          },
          "404": {
            "$ref": "#/responses/notFoundError"
          },
          "500": {
            "$ref": "#/responses/internalServerError"
          }
        }
      }
    },
    "/orgs/{org_id}/address": {
      "put": {
        "tags": ["orgs"],
        "summary": "Update Organization's address.",
        "operationId": "adminUpdateOrgAddress",
        "parameters": [
          {
            "name": "body",
            "in": "body",
            "required": true,
            "schema": {
              "$ref": "#/definitions/UpdateOrgAddressForm"
            }
          },
          {
            "type": "integer",
            "format": "int64",
            "name": "org_id",
            "in": "path",
            "required": true
          }
        ],
        "responses": {
          "200": {
            "$ref": "#/responses/okResponse"
          },
          "400": {
            "$ref": "#/responses/badRequestError"
          },
          "401": {
            "$ref": "#/responses/unauthorisedError"
          },
          "403": {
            "$ref": "#/responses/forbiddenError"
          },
          "500": {
            "$ref": "#/responses/internalServerError"
          }
        }
      }
    },
    "/orgs/{org_id}/quotas": {
      "get": {
        "description": "If you are running Grafana Enterprise and have Fine-grained access control enabled, you need to have a permission with action `orgs.quotas:read` and scope `org:id:1` (orgIDScope).\nlist",
        "tags": ["orgs"],
        "summary": "Fetch Organization quota.",
        "operationId": "getOrgQuota",
        "parameters": [
          {
            "type": "integer",
            "format": "int64",
            "name": "org_id",
            "in": "path",
            "required": true
          }
        ],
        "responses": {
          "200": {
            "$ref": "#/responses/getQuotaResponse"
          },
          "401": {
            "$ref": "#/responses/unauthorisedError"
          },
          "403": {
            "$ref": "#/responses/forbiddenError"
          },
          "404": {
            "$ref": "#/responses/notFoundError"
          },
          "500": {
            "$ref": "#/responses/internalServerError"
          }
        }
      }
    },
    "/orgs/{org_id}/quotas/{quota_target}": {
      "put": {
        "security": [
          {
            "basic": []
          }
        ],
        "description": "If you are running Grafana Enterprise and have Fine-grained access control enabled, you need to have a permission with action `orgs.quotas:write` and scope `org:id:1` (orgIDScope).",
        "tags": ["orgs"],
        "summary": "Update user quota.",
        "operationId": "updateOrgQuota",
        "parameters": [
          {
            "name": "body",
            "in": "body",
            "required": true,
            "schema": {
              "$ref": "#/definitions/UpdateOrgQuotaCmd"
            }
          },
          {
            "type": "string",
            "name": "quota_target",
            "in": "path",
            "required": true
          },
          {
            "type": "integer",
            "format": "int64",
            "name": "org_id",
            "in": "path",
            "required": true
          }
        ],
        "responses": {
          "200": {
            "$ref": "#/responses/okResponse"
          },
          "401": {
            "$ref": "#/responses/unauthorisedError"
          },
          "403": {
            "$ref": "#/responses/forbiddenError"
          },
          "404": {
            "$ref": "#/responses/notFoundError"
          },
          "500": {
            "$ref": "#/responses/internalServerError"
          }
        }
      }
    },
    "/orgs/{org_id}/users": {
      "get": {
        "security": [
          {
            "basic": []
          }
        ],
        "description": "If you are running Grafana Enterprise and have Fine-grained access control enabled\nyou need to have a permission with action: `org.users:read` with scope `users:*`.",
        "tags": ["orgs"],
        "summary": "Get Users in Organization.",
        "operationId": "adminGetOrgUsers",
        "parameters": [
          {
            "type": "integer",
            "format": "int64",
            "name": "org_id",
            "in": "path",
            "required": true
          }
        ],
        "responses": {
          "200": {
            "$ref": "#/responses/getOrgUsersResponse"
          },
          "401": {
            "$ref": "#/responses/unauthorisedError"
          },
          "403": {
            "$ref": "#/responses/forbiddenError"
          },
          "500": {
            "$ref": "#/responses/internalServerError"
          }
        }
      },
      "post": {
        "description": "Adds a global user to the current organization.\n\nIf you are running Grafana Enterprise and have Fine-grained access control enabled\nyou need to have a permission with action: `org.users:add` with scope `users:*`.",
        "tags": ["orgs"],
        "summary": "Add a new user to the current organization",
        "operationId": "adminAddOrgUser",
        "parameters": [
          {
            "name": "body",
            "in": "body",
            "required": true,
            "schema": {
              "$ref": "#/definitions/AddOrgUserCommand"
            }
          },
          {
            "type": "integer",
            "format": "int64",
            "name": "org_id",
            "in": "path",
            "required": true
          }
        ],
        "responses": {
          "200": {
            "$ref": "#/responses/okResponse"
          },
          "401": {
            "$ref": "#/responses/unauthorisedError"
          },
          "403": {
            "$ref": "#/responses/forbiddenError"
          },
          "500": {
            "$ref": "#/responses/internalServerError"
          }
        }
      }
    },
    "/orgs/{org_id}/users/{user_id}": {
      "delete": {
        "description": "If you are running Grafana Enterprise and have Fine-grained access control enabled\nyou need to have a permission with action: `org.users:remove` with scope `users:*`.",
        "tags": ["orgs"],
        "summary": "Delete user in current organization",
        "operationId": "adminDeleteOrgUser",
        "parameters": [
          {
            "type": "integer",
            "format": "int64",
            "name": "org_id",
            "in": "path",
            "required": true
          },
          {
            "type": "integer",
            "format": "int64",
            "name": "user_id",
            "in": "path",
            "required": true
          }
        ],
        "responses": {
          "200": {
            "$ref": "#/responses/okResponse"
          },
          "400": {
            "$ref": "#/responses/badRequestError"
          },
          "401": {
            "$ref": "#/responses/unauthorisedError"
          },
          "403": {
            "$ref": "#/responses/forbiddenError"
          },
          "500": {
            "$ref": "#/responses/internalServerError"
          }
        }
      },
      "patch": {
        "description": "If you are running Grafana Enterprise and have Fine-grained access control enabled\nyou need to have a permission with action: `org.users.role:update` with scope `users:*`.",
        "tags": ["orgs"],
        "summary": "Update Users in Organization.",
        "operationId": "adminUpdateOrgUser",
        "parameters": [
          {
            "name": "body",
            "in": "body",
            "required": true,
            "schema": {
              "$ref": "#/definitions/UpdateOrgUserCommand"
            }
          },
          {
            "type": "integer",
            "format": "int64",
            "name": "org_id",
            "in": "path",
            "required": true
          },
          {
            "type": "integer",
            "format": "int64",
            "name": "user_id",
            "in": "path",
            "required": true
          }
        ],
        "responses": {
          "200": {
            "$ref": "#/responses/okResponse"
          },
          "400": {
            "$ref": "#/responses/badRequestError"
          },
          "401": {
            "$ref": "#/responses/unauthorisedError"
          },
          "403": {
            "$ref": "#/responses/forbiddenError"
          },
          "500": {
            "$ref": "#/responses/internalServerError"
          }
        }
      }
    },
    "/query-history": {
      "get": {
        "description": "Returns a list of queries in the query history that matches the search criteria.\nQuery history search supports pagination. Use the `limit` parameter to control the maximum number of queries returned; the default limit is 100.\nYou can also use the `page` query parameter to fetch queries from any page other than the first one.",
        "tags": ["query_history"],
        "summary": "Query history search.",
        "operationId": "searchQueries",
        "parameters": [
          {
            "type": "array",
            "items": {
              "type": "string"
            },
            "collectionFormat": "multi",
            "description": "List of data source UIDs to search for",
            "name": "datasourceUid",
            "in": "query"
          },
          {
            "type": "string",
            "description": "Text inside query or comments that is searched for",
            "name": "searchString",
            "in": "query"
          },
          {
            "type": "boolean",
            "description": "Flag indicating if only starred queries should be returned",
            "name": "onlyStarred",
            "in": "query"
          },
          {
            "enum": ["time-desc", "time-asc"],
            "type": "string",
            "default": "time-desc",
            "description": "Sort method",
            "name": "sort",
            "in": "query"
          },
          {
            "type": "integer",
            "format": "int64",
            "description": "Use this parameter to access hits beyond limit. Numbering starts at 1. limit param acts as page size.",
            "name": "page",
            "in": "query"
          },
          {
            "type": "integer",
            "format": "int64",
            "description": "Limit the number of returned results",
            "name": "limit",
            "in": "query"
          },
          {
            "type": "integer",
            "format": "int64",
            "description": "From range for the query history search",
            "name": "from",
            "in": "query"
          },
          {
            "type": "integer",
            "format": "int64",
            "description": "To range for the query history search",
            "name": "to",
            "in": "query"
          }
        ],
        "responses": {
          "200": {
            "$ref": "#/responses/getQueryHistorySearchResponse"
          },
          "401": {
            "$ref": "#/responses/unauthorisedError"
          },
          "500": {
            "$ref": "#/responses/internalServerError"
          }
        }
      },
      "post": {
        "description": "Adds new query to query history.",
        "tags": ["query_history"],
        "summary": "Add query to query history.",
        "operationId": "createQuery",
        "parameters": [
          {
            "name": "body",
            "in": "body",
            "required": true,
            "schema": {
              "$ref": "#/definitions/CreateQueryInQueryHistoryCommand"
            }
          }
        ],
        "responses": {
          "200": {
            "$ref": "#/responses/getQueryHistoryResponse"
          },
          "400": {
            "$ref": "#/responses/badRequestError"
          },
          "401": {
            "$ref": "#/responses/unauthorisedError"
          },
          "500": {
            "$ref": "#/responses/internalServerError"
          }
        }
      }
    },
    "/query-history/migrate": {
      "post": {
        "description": "Adds multiple queries to query history.",
        "tags": ["query_history"],
        "summary": "Migrate queries to query history.",
        "operationId": "migrateQueries",
        "parameters": [
          {
            "name": "body",
            "in": "body",
            "required": true,
            "schema": {
              "$ref": "#/definitions/MigrateQueriesToQueryHistoryCommand"
            }
          }
        ],
        "responses": {
          "200": {
            "$ref": "#/responses/getQueryHistoryMigrationResponse"
          },
          "400": {
            "$ref": "#/responses/badRequestError"
          },
          "401": {
            "$ref": "#/responses/unauthorisedError"
          },
          "500": {
            "$ref": "#/responses/internalServerError"
          }
        }
      }
    },
    "/query-history/star/{query_history_uid}": {
      "post": {
        "description": "Adds star to query in query history as specified by the UID.",
        "tags": ["query_history"],
        "summary": "Add star to query in query history.",
        "operationId": "starQuery",
        "parameters": [
          {
            "type": "string",
            "name": "query_history_uid",
            "in": "path",
            "required": true
          }
        ],
        "responses": {
          "200": {
            "$ref": "#/responses/getQueryHistoryResponse"
          },
          "401": {
            "$ref": "#/responses/unauthorisedError"
          },
          "500": {
            "$ref": "#/responses/internalServerError"
          }
        }
      },
      "delete": {
        "description": "Removes star from query in query history as specified by the UID.",
        "tags": ["query_history"],
        "summary": "Remove star to query in query history.",
        "operationId": "unstarQuery",
        "parameters": [
          {
            "type": "string",
            "name": "query_history_uid",
            "in": "path",
            "required": true
          }
        ],
        "responses": {
          "200": {
            "$ref": "#/responses/getQueryHistoryResponse"
          },
          "401": {
            "$ref": "#/responses/unauthorisedError"
          },
          "500": {
            "$ref": "#/responses/internalServerError"
          }
        }
      }
    },
    "/query-history/{query_history_uid}": {
      "delete": {
        "description": "Deletes an existing query in query history as specified by the UID. This operation cannot be reverted.",
        "tags": ["query_history"],
        "summary": "Delete query in query history.",
        "operationId": "deleteQuery",
        "parameters": [
          {
            "type": "string",
            "name": "query_history_uid",
            "in": "path",
            "required": true
          }
        ],
        "responses": {
          "200": {
            "$ref": "#/responses/getQueryHistoryDeleteQueryResponse"
          },
          "401": {
            "$ref": "#/responses/unauthorisedError"
          },
          "500": {
            "$ref": "#/responses/internalServerError"
          }
        }
      },
      "patch": {
        "description": "Updates comment for query in query history as specified by the UID.",
        "tags": ["query_history"],
        "summary": "Update comment for query in query history.",
        "operationId": "patchQueryComment",
        "parameters": [
          {
            "type": "string",
            "name": "query_history_uid",
            "in": "path",
            "required": true
          },
          {
            "name": "body",
            "in": "body",
            "required": true,
            "schema": {
              "$ref": "#/definitions/PatchQueryCommentInQueryHistoryCommand"
            }
          }
        ],
        "responses": {
          "200": {
            "$ref": "#/responses/getQueryHistoryResponse"
          },
          "400": {
            "$ref": "#/responses/badRequestError"
          },
          "401": {
            "$ref": "#/responses/unauthorisedError"
          },
          "500": {
            "$ref": "#/responses/internalServerError"
          }
        }
      }
    },
    "/recording-rules": {
      "get": {
        "tags": ["recording_rules", "enterprise"],
        "summary": "Get all recording rules.",
        "operationId": "listRecordingRules",
        "responses": {
          "200": {
            "$ref": "#/responses/listRecordingRulesResponse"
          },
          "401": {
            "$ref": "#/responses/unauthorisedError"
          },
          "403": {
            "$ref": "#/responses/forbiddenError"
          },
          "404": {
            "$ref": "#/responses/notFoundError"
          },
          "500": {
            "$ref": "#/responses/internalServerError"
          }
        }
      },
      "put": {
        "tags": ["recording_rules", "enterprise"],
        "summary": "Update a recording rule.",
        "operationId": "updateRecordingRule",
        "parameters": [
          {
            "name": "body",
            "in": "body",
            "required": true,
            "schema": {
              "$ref": "#/definitions/RecordingRuleJSON"
            }
          }
        ],
        "responses": {
          "200": {
            "$ref": "#/responses/recordingRuleResponse"
          },
          "401": {
            "$ref": "#/responses/unauthorisedError"
          },
          "403": {
            "$ref": "#/responses/forbiddenError"
          },
          "404": {
            "$ref": "#/responses/notFoundError"
          },
          "500": {
            "$ref": "#/responses/internalServerError"
          }
        }
      },
      "post": {
        "tags": ["recording_rules", "enterprise"],
        "summary": "Create a new recording rule.",
        "operationId": "createRecordingRule",
        "parameters": [
          {
            "name": "body",
            "in": "body",
            "required": true,
            "schema": {
              "$ref": "#/definitions/RecordingRuleJSON"
            }
          }
        ],
        "responses": {
          "200": {
            "$ref": "#/responses/recordingRuleResponse"
          },
          "401": {
            "$ref": "#/responses/unauthorisedError"
          },
          "403": {
            "$ref": "#/responses/forbiddenError"
          },
          "404": {
            "$ref": "#/responses/notFoundError"
          },
          "500": {
            "$ref": "#/responses/internalServerError"
          }
        }
      }
    },
    "/recording-rules/test": {
      "post": {
        "tags": ["recording_rules", "enterprise"],
        "summary": "Test a recording rule.",
        "operationId": "testCreateRecordingRule",
        "parameters": [
          {
            "name": "body",
            "in": "body",
            "required": true,
            "schema": {
              "$ref": "#/definitions/RecordingRuleJSON"
            }
          }
        ],
        "responses": {
          "200": {
            "$ref": "#/responses/okResponse"
          },
          "401": {
            "$ref": "#/responses/unauthorisedError"
          },
          "403": {
            "$ref": "#/responses/forbiddenError"
          },
          "404": {
            "$ref": "#/responses/notFoundError"
          },
          "422": {
            "$ref": "#/responses/unprocessableEntityError"
          },
          "500": {
            "$ref": "#/responses/internalServerError"
          }
        }
      }
    },
    "/recording-rules/writer": {
      "get": {
        "tags": ["recording_rules", "enterprise"],
        "summary": "Get the write target.",
        "operationId": "getRecordingRuleWriteTarget",
        "responses": {
          "200": {
            "$ref": "#/responses/recordingRuleWriteTargetResponse"
          },
          "401": {
            "$ref": "#/responses/unauthorisedError"
          },
          "403": {
            "$ref": "#/responses/forbiddenError"
          },
          "404": {
            "$ref": "#/responses/notFoundError"
          },
          "500": {
            "$ref": "#/responses/internalServerError"
          }
        }
      },
      "post": {
        "tags": ["recording_rules", "enterprise"],
        "summary": "Create a new write target.",
        "operationId": "createRecordingRuleWriteTarget",
        "parameters": [
          {
            "name": "body",
            "in": "body",
            "required": true,
            "schema": {
              "$ref": "#/definitions/PrometheusRemoteWriteTargetJSON"
            }
          }
        ],
        "responses": {
          "200": {
            "$ref": "#/responses/recordingRuleWriteTargetResponse"
          },
          "401": {
            "$ref": "#/responses/unauthorisedError"
          },
          "403": {
            "$ref": "#/responses/forbiddenError"
          },
          "404": {
            "$ref": "#/responses/notFoundError"
          },
          "422": {
            "$ref": "#/responses/unprocessableEntityError"
          },
          "500": {
            "$ref": "#/responses/internalServerError"
          }
        }
      },
      "delete": {
        "tags": ["recording_rules", "enterprise"],
        "summary": "Delete the write target.",
        "operationId": "deleteRecordingRuleWriteTarget",
        "responses": {
          "200": {
            "$ref": "#/responses/okResponse"
          },
          "401": {
            "$ref": "#/responses/unauthorisedError"
          },
          "403": {
            "$ref": "#/responses/forbiddenError"
          },
          "404": {
            "$ref": "#/responses/notFoundError"
          },
          "500": {
            "$ref": "#/responses/internalServerError"
          }
        }
      }
    },
    "/recording-rules/{recordingRuleID}": {
      "delete": {
        "tags": ["recording_rules", "enterprise"],
        "summary": "Delete a recording rule.",
        "operationId": "deleteRecordingRule",
        "parameters": [
          {
            "type": "integer",
            "format": "int64",
            "name": "recordingRuleID",
            "in": "path",
            "required": true
          }
        ],
        "responses": {
          "200": {
            "$ref": "#/responses/okResponse"
          },
          "401": {
            "$ref": "#/responses/unauthorisedError"
          },
          "403": {
            "$ref": "#/responses/forbiddenError"
          },
          "404": {
            "$ref": "#/responses/notFoundError"
          },
          "500": {
            "$ref": "#/responses/internalServerError"
          }
        }
      }
    },
    "/reports": {
      "get": {
        "description": "Available to org admins only and with a valid or expired license\n\nYou need to have a permission with action `reports:read` with scope `reports:*`.",
        "tags": ["reports", "enterprise"],
        "summary": "List reports.",
        "operationId": "getReports",
        "responses": {
          "200": {
            "$ref": "#/responses/getReportsResponse"
          },
          "401": {
            "$ref": "#/responses/unauthorisedError"
          },
          "403": {
            "$ref": "#/responses/forbiddenError"
          },
          "500": {
            "$ref": "#/responses/internalServerError"
          }
        }
      },
      "post": {
        "description": "Available to org admins only and with a valid license.\n\nYou need to have a permission with action `reports.admin:create`.",
        "tags": ["reports", "enterprise"],
        "summary": "Create a report.",
        "operationId": "createReport",
        "parameters": [
          {
            "name": "body",
            "in": "body",
            "required": true,
            "schema": {
              "$ref": "#/definitions/CreateOrUpdateConfigCmd"
            }
          }
        ],
        "responses": {
          "200": {
            "$ref": "#/responses/createReportResponse"
          },
          "400": {
            "$ref": "#/responses/badRequestError"
          },
          "401": {
            "$ref": "#/responses/unauthorisedError"
          },
          "403": {
            "$ref": "#/responses/forbiddenError"
          },
          "404": {
            "$ref": "#/responses/notFoundError"
          },
          "500": {
            "$ref": "#/responses/internalServerError"
          }
        }
      }
    },
    "/reports/email": {
      "post": {
        "description": "Generate and send a report. This API waits for the report to be generated before returning. We recommend that you set the client’s timeout to at least 60 seconds. Available to org admins only and with a valid license.\n\nOnly available in Grafana Enterprise v7.0+.\nThis API endpoint is experimental and may be deprecated in a future release. On deprecation, a migration strategy will be provided and the endpoint will remain functional until the next major release of Grafana.\n\nYou need to have a permission with action `reports:send`.",
        "tags": ["reports", "enterprise"],
        "summary": "Send a report.",
        "operationId": "sendReport",
        "parameters": [
          {
            "name": "body",
            "in": "body",
            "required": true,
            "schema": {
              "$ref": "#/definitions/ReportEmailDTO"
            }
          }
        ],
        "responses": {
          "200": {
            "$ref": "#/responses/okResponse"
          },
          "400": {
            "$ref": "#/responses/badRequestError"
          },
          "401": {
            "$ref": "#/responses/unauthorisedError"
          },
          "403": {
            "$ref": "#/responses/forbiddenError"
          },
          "404": {
            "$ref": "#/responses/notFoundError"
          },
          "500": {
            "$ref": "#/responses/internalServerError"
          }
        }
      }
    },
    "/reports/render/pdf/{DashboardID}": {
      "get": {
        "description": "Please refer to [reports enterprise](#/reports/renderReportPDFs) instead. This will be removed in Grafana 10.",
        "produces": ["application/pdf"],
        "tags": ["reports", "enterprise"],
        "summary": "Render report for dashboard.",
        "operationId": "renderReportPDF",
        "deprecated": true,
        "parameters": [
          {
            "type": "integer",
            "format": "int64",
            "name": "DashboardID",
            "in": "path",
            "required": true
          }
        ],
        "responses": {
          "200": {
            "$ref": "#/responses/contentResponse"
          },
          "400": {
            "$ref": "#/responses/badRequestError"
          },
          "401": {
            "$ref": "#/responses/unauthorisedError"
          },
          "500": {
            "$ref": "#/responses/internalServerError"
          }
        }
      }
    },
    "/reports/render/pdfs": {
      "get": {
        "description": "Available to all users and with a valid license.",
        "produces": ["application/pdf"],
        "tags": ["reports", "enterprise"],
        "summary": "Render report for multiple dashboards.",
        "operationId": "renderReportPDFs",
        "responses": {
          "200": {
            "$ref": "#/responses/contentResponse"
          },
          "400": {
            "$ref": "#/responses/badRequestError"
          },
          "401": {
            "$ref": "#/responses/unauthorisedError"
          },
          "500": {
            "$ref": "#/responses/internalServerError"
          }
        }
      }
    },
    "/reports/settings": {
      "get": {
        "description": "Available to org admins only and with a valid or expired license\n\nYou need to have a permission with action `reports.settings:read`x.",
        "tags": ["reports", "enterprise"],
        "summary": "Get settings.",
        "operationId": "getReportSettings",
        "responses": {
          "200": {
            "$ref": "#/responses/getReportSettingsResponse"
          },
          "401": {
            "$ref": "#/responses/unauthorisedError"
          },
          "403": {
            "$ref": "#/responses/forbiddenError"
          },
          "500": {
            "$ref": "#/responses/internalServerError"
          }
        }
      },
      "post": {
        "description": "Available to org admins only and with a valid or expired license\n\nYou need to have a permission with action `reports.settings:write`xx.",
        "tags": ["reports", "enterprise"],
        "summary": "Save settings.",
        "operationId": "saveReportSettings",
        "parameters": [
          {
            "name": "body",
            "in": "body",
            "required": true,
            "schema": {
              "$ref": "#/definitions/SettingsDTO"
            }
          }
        ],
        "responses": {
          "200": {
            "$ref": "#/responses/okResponse"
          },
          "400": {
            "$ref": "#/responses/badRequestError"
          },
          "401": {
            "$ref": "#/responses/unauthorisedError"
          },
          "403": {
            "$ref": "#/responses/forbiddenError"
          },
          "500": {
            "$ref": "#/responses/internalServerError"
          }
        }
      }
    },
    "/reports/test-email": {
      "post": {
        "description": "Available to org admins only and with a valid license.\n\nYou need to have a permission with action `reports:send`.",
        "tags": ["reports", "enterprise"],
        "summary": "Send test report via email.",
        "operationId": "sendTestEmail",
        "parameters": [
          {
            "name": "body",
            "in": "body",
            "required": true,
            "schema": {
              "$ref": "#/definitions/CreateOrUpdateConfigCmd"
            }
          }
        ],
        "responses": {
          "200": {
            "$ref": "#/responses/okResponse"
          },
          "400": {
            "$ref": "#/responses/badRequestError"
          },
          "401": {
            "$ref": "#/responses/unauthorisedError"
          },
          "403": {
            "$ref": "#/responses/forbiddenError"
          },
          "404": {
            "$ref": "#/responses/notFoundError"
          },
          "500": {
            "$ref": "#/responses/internalServerError"
          }
        }
      }
    },
    "/reports/{reportID}": {
      "get": {
        "description": "Available to org admins only and with a valid or expired license\n\nYou need to have a permission with action `reports:read` with scope `reports:id:\u003creport ID\u003e`.",
        "tags": ["reports", "enterprise"],
        "summary": "Get a report.",
        "operationId": "getReport",
        "parameters": [
          {
            "type": "integer",
            "format": "int64",
            "name": "reportID",
            "in": "path",
            "required": true
          }
        ],
        "responses": {
          "200": {
            "$ref": "#/responses/getReportResponse"
          },
          "400": {
            "$ref": "#/responses/badRequestError"
          },
          "401": {
            "$ref": "#/responses/unauthorisedError"
          },
          "403": {
            "$ref": "#/responses/forbiddenError"
          },
          "404": {
            "$ref": "#/responses/notFoundError"
          },
          "500": {
            "$ref": "#/responses/internalServerError"
          }
        }
      },
      "put": {
        "description": "Available to org admins only and with a valid or expired license\n\nYou need to have a permission with action `reports.admin:write` with scope `reports:id:\u003creport ID\u003e`.",
        "tags": ["reports", "enterprise"],
        "summary": "Update a report.",
        "operationId": "updateReport",
        "parameters": [
          {
            "name": "body",
            "in": "body",
            "required": true,
            "schema": {
              "$ref": "#/definitions/CreateOrUpdateConfigCmd"
            }
          },
          {
            "type": "integer",
            "format": "int64",
            "name": "reportID",
            "in": "path",
            "required": true
          }
        ],
        "responses": {
          "200": {
            "$ref": "#/responses/okResponse"
          },
          "400": {
            "$ref": "#/responses/badRequestError"
          },
          "401": {
            "$ref": "#/responses/unauthorisedError"
          },
          "403": {
            "$ref": "#/responses/forbiddenError"
          },
          "404": {
            "$ref": "#/responses/notFoundError"
          },
          "500": {
            "$ref": "#/responses/internalServerError"
          }
        }
      },
      "delete": {
        "description": "Available to org admins only and with a valid or expired license\n\nYou need to have a permission with action `reports.delete` with scope `reports:id:\u003creport ID\u003e`.",
        "tags": ["reports", "enterprise"],
        "summary": "Delete a report.",
        "operationId": "deleteReport",
        "parameters": [
          {
            "type": "integer",
            "format": "int64",
            "name": "reportID",
            "in": "path",
            "required": true
          }
        ],
        "responses": {
          "200": {
            "$ref": "#/responses/okResponse"
          },
          "400": {
            "$ref": "#/responses/badRequestError"
          },
          "401": {
            "$ref": "#/responses/unauthorisedError"
          },
          "403": {
            "$ref": "#/responses/forbiddenError"
          },
          "404": {
            "$ref": "#/responses/notFoundError"
          },
          "500": {
            "$ref": "#/responses/internalServerError"
          }
        }
      }
    },
    "/saml/acs": {
      "post": {
        "tags": ["saml", "enterprise"],
        "summary": "It performs assertion Consumer Service (ACS).",
        "operationId": "postACS",
        "parameters": [
          {
            "type": "string",
            "name": "RelayState",
            "in": "query"
          }
        ],
        "responses": {
          "302": {
            "description": ""
          },
          "403": {
            "$ref": "#/responses/forbiddenError"
          },
          "500": {
            "$ref": "#/responses/internalServerError"
          }
        }
      }
    },
    "/saml/metadata": {
      "get": {
        "produces": ["application/xml;application/samlmetadata+xml"],
        "tags": ["saml", "enterprise"],
        "summary": "It exposes the SP (Grafana's) metadata for the IdP's consumption.",
        "operationId": "getSAMLMetadata",
        "responses": {
          "200": {
            "$ref": "#/responses/contentResponse"
          }
        }
      }
    },
    "/saml/slo": {
      "post": {
        "tags": ["saml", "enterprise"],
        "summary": "It performs Single Logout (SLO) callback.",
        "operationId": "postSLO",
        "parameters": [
          {
            "type": "string",
            "name": "SAMLRequest",
            "in": "query"
          },
          {
            "type": "string",
            "name": "SAMLResponse",
            "in": "query"
          }
        ],
        "responses": {
          "302": {
            "description": ""
          },
          "400": {
            "$ref": "#/responses/badRequestError"
          },
          "403": {
            "$ref": "#/responses/forbiddenError"
          },
          "500": {
            "$ref": "#/responses/internalServerError"
          }
        }
      }
    },
    "/search": {
      "get": {
        "tags": ["search"],
        "operationId": "search",
        "parameters": [
          {
            "type": "string",
            "description": "Search Query",
            "name": "query",
            "in": "query"
          },
          {
            "type": "array",
            "items": {
              "type": "string"
            },
            "collectionFormat": "multi",
            "description": "List of tags to search for",
            "name": "tag",
            "in": "query"
          },
          {
            "enum": ["dash-folder", "dash-db"],
            "type": "string",
            "description": "Type to search for, dash-folder or dash-db",
            "name": "type",
            "in": "query"
          },
          {
            "type": "array",
            "items": {
              "type": "integer",
              "format": "int64"
            },
            "description": "List of dashboard id’s to search for",
            "name": "dashboardIds",
            "in": "query"
          },
          {
            "type": "array",
            "items": {
              "type": "integer",
              "format": "int64"
            },
            "description": "List of folder id’s to search in for dashboards",
            "name": "folderIds",
            "in": "query"
          },
          {
            "type": "boolean",
            "description": "Flag indicating if only starred Dashboards should be returned",
            "name": "starred",
            "in": "query"
          },
          {
            "type": "integer",
            "format": "int64",
            "description": "Limit the number of returned results (max 5000)",
            "name": "limit",
            "in": "query"
          },
          {
            "type": "integer",
            "format": "int64",
            "description": "Use this parameter to access hits beyond limit. Numbering starts at 1. limit param acts as page size. Only available in Grafana v6.2+.",
            "name": "page",
            "in": "query"
          },
          {
            "enum": ["Edit", "View"],
            "type": "string",
            "default": "View",
            "description": "Set to `Edit` to return dashboards/folders that the user can edit",
            "name": "permission",
            "in": "query"
          },
          {
            "enum": ["alpha-asc", "alpha-desc"],
            "type": "string",
            "default": "alpha-asc",
            "description": "Sort method; for listing all the possible sort methods use the search sorting endpoint.",
            "name": "sort",
            "in": "query"
          }
        ],
        "responses": {
          "200": {
            "$ref": "#/responses/searchResponse"
          },
          "401": {
            "$ref": "#/responses/unauthorisedError"
          },
          "422": {
            "$ref": "#/responses/unprocessableEntityError"
          },
          "500": {
            "$ref": "#/responses/internalServerError"
          }
        }
      }
    },
    "/search/sorting": {
      "get": {
        "description": "List search sorting options",
        "tags": ["search"],
        "operationId": "searchSorting",
        "responses": {
          "200": {
            "$ref": "#/responses/searchSortingResponse"
          },
          "401": {
            "$ref": "#/responses/unauthorisedError"
          }
        }
      }
    },
    "/snapshot/shared-options": {
      "get": {
        "tags": ["snapshots"],
        "summary": "Get snapshot sharing settings.",
        "operationId": "getSnapshotSharingOptions",
        "responses": {
          "200": {
            "$ref": "#/responses/getSnapshotSharingOptionsResponse"
          },
          "401": {
            "$ref": "#/responses/unauthorisedError"
          }
        }
      }
    },
    "/snapshots": {
      "post": {
        "description": "Snapshot public mode should be enabled or authentication is required.",
        "tags": ["snapshots"],
        "summary": "When creating a snapshot using the API, you have to provide the full dashboard payload including the snapshot data. This endpoint is designed for the Grafana UI.",
        "operationId": "createSnapshot",
        "parameters": [
          {
            "name": "body",
            "in": "body",
            "required": true,
            "schema": {
              "$ref": "#/definitions/CreateDashboardSnapshotCommand"
            }
          }
        ],
        "responses": {
          "200": {
            "$ref": "#/responses/createSnapshotResponse"
          },
          "401": {
            "$ref": "#/responses/unauthorisedError"
          },
          "403": {
            "$ref": "#/responses/forbiddenError"
          },
          "500": {
            "$ref": "#/responses/internalServerError"
          }
        }
      }
    },
    "/snapshots-delete/{deleteKey}": {
      "get": {
        "description": "Snapshot public mode should be enabled or authentication is required.",
        "tags": ["snapshots"],
        "summary": "Delete Snapshot by deleteKey.",
        "operationId": "deleteSnapshotByDeleteKey",
        "parameters": [
          {
            "type": "string",
            "name": "deleteKey",
            "in": "path",
            "required": true
          }
        ],
        "responses": {
          "200": {
            "$ref": "#/responses/okResponse"
          },
          "401": {
            "$ref": "#/responses/unauthorisedError"
          },
          "403": {
            "$ref": "#/responses/forbiddenError"
          },
          "404": {
            "$ref": "#/responses/notFoundError"
          },
          "500": {
            "$ref": "#/responses/internalServerError"
          }
        }
      }
    },
    "/snapshots/{key}": {
      "get": {
        "tags": ["snapshots"],
        "summary": "Get Snapshot by Key.",
        "operationId": "getSnapshotByKey",
        "parameters": [
          {
            "type": "string",
            "name": "key",
            "in": "path",
            "required": true
          }
        ],
        "responses": {
          "200": {
            "$ref": "#/responses/snapshotResponse"
          },
          "404": {
            "$ref": "#/responses/notFoundError"
          },
          "500": {
            "$ref": "#/responses/internalServerError"
          }
        }
      },
      "delete": {
        "tags": ["snapshots"],
        "summary": "Delete Snapshot by Key.",
        "operationId": "deleteSnapshotByKey",
        "parameters": [
          {
            "type": "string",
            "name": "key",
            "in": "path",
            "required": true
          }
        ],
        "responses": {
          "200": {
            "$ref": "#/responses/okResponse"
          },
          "403": {
            "$ref": "#/responses/forbiddenError"
          },
          "404": {
            "$ref": "#/responses/notFoundError"
          },
          "500": {
            "$ref": "#/responses/internalServerError"
          }
        }
      }
    },
    "/teams": {
      "post": {
        "tags": ["teams"],
        "summary": "Add Team.",
        "operationId": "createTeam",
        "parameters": [
          {
            "name": "body",
            "in": "body",
            "required": true,
            "schema": {
              "$ref": "#/definitions/CreateTeamCommand"
            }
          }
        ],
        "responses": {
          "200": {
            "$ref": "#/responses/createTeamResponse"
          },
          "401": {
            "$ref": "#/responses/unauthorisedError"
          },
          "403": {
            "$ref": "#/responses/forbiddenError"
          },
          "409": {
            "$ref": "#/responses/conflictError"
          },
          "500": {
            "$ref": "#/responses/internalServerError"
          }
        }
      }
    },
    "/teams/search": {
      "get": {
        "tags": ["teams"],
        "summary": "Team Search With Paging.",
        "operationId": "searchTeams",
        "parameters": [
          {
            "type": "integer",
            "format": "int64",
            "default": 1,
            "name": "page",
            "in": "query"
          },
          {
            "type": "integer",
            "format": "int64",
            "default": 1000,
            "description": "Number of items per page\nThe totalCount field in the response can be used for pagination list E.g. if totalCount is equal to 100 teams and the perpage parameter is set to 10 then there are 10 pages of teams.",
            "name": "perpage",
            "in": "query"
          },
          {
            "type": "string",
            "name": "name",
            "in": "query"
          },
          {
            "type": "string",
            "description": "If set it will return results where the query value is contained in the name field. Query values with spaces need to be URL encoded.",
            "name": "query",
            "in": "query"
          }
        ],
        "responses": {
          "200": {
            "$ref": "#/responses/searchTeamsResponse"
          },
          "401": {
            "$ref": "#/responses/unauthorisedError"
          },
          "403": {
            "$ref": "#/responses/forbiddenError"
          },
          "500": {
            "$ref": "#/responses/internalServerError"
          }
        }
      }
    },
    "/teams/{teamId}/groups": {
      "get": {
        "tags": ["sync_team_groups", "enterprise"],
        "summary": "Get External Groups.",
        "operationId": "getTeamGroupsApi",
        "parameters": [
          {
            "type": "integer",
            "format": "int64",
            "name": "teamId",
            "in": "path",
            "required": true
          }
        ],
        "responses": {
          "200": {
            "$ref": "#/responses/getTeamGroupsApiResponse"
          },
          "400": {
            "$ref": "#/responses/badRequestError"
          },
          "401": {
            "$ref": "#/responses/unauthorisedError"
          },
          "403": {
            "$ref": "#/responses/forbiddenError"
          },
          "404": {
            "$ref": "#/responses/notFoundError"
          },
          "500": {
            "$ref": "#/responses/internalServerError"
          }
        }
      },
      "post": {
        "tags": ["sync_team_groups", "enterprise"],
        "summary": "Add External Group.",
        "operationId": "addTeamGroupApi",
        "parameters": [
          {
            "name": "body",
            "in": "body",
            "required": true,
            "schema": {
              "$ref": "#/definitions/TeamGroupMapping"
            }
          },
          {
            "type": "integer",
            "format": "int64",
            "name": "teamId",
            "in": "path",
            "required": true
          }
        ],
        "responses": {
          "200": {
            "$ref": "#/responses/okResponse"
          },
          "400": {
            "$ref": "#/responses/badRequestError"
          },
          "401": {
            "$ref": "#/responses/unauthorisedError"
          },
          "403": {
            "$ref": "#/responses/forbiddenError"
          },
          "404": {
            "$ref": "#/responses/notFoundError"
          },
          "500": {
            "$ref": "#/responses/internalServerError"
          }
        }
      }
    },
    "/teams/{teamId}/groups/{groupId}": {
      "delete": {
        "tags": ["sync_team_groups", "enterprise"],
        "summary": "Remove External Group.",
        "operationId": "removeTeamGroupApi",
        "parameters": [
          {
            "type": "integer",
            "format": "int64",
            "name": "teamId",
            "in": "path",
            "required": true
          },
          {
            "type": "integer",
            "format": "int64",
            "name": "groupId",
            "in": "path",
            "required": true
          }
        ],
        "responses": {
          "200": {
            "$ref": "#/responses/okResponse"
          },
          "400": {
            "$ref": "#/responses/badRequestError"
          },
          "401": {
            "$ref": "#/responses/unauthorisedError"
          },
          "403": {
            "$ref": "#/responses/forbiddenError"
          },
          "404": {
            "$ref": "#/responses/notFoundError"
          },
          "500": {
            "$ref": "#/responses/internalServerError"
          }
        }
      }
    },
    "/teams/{team_id}": {
      "get": {
        "tags": ["teams"],
        "summary": "Get Team By ID.",
        "operationId": "getTeam",
        "parameters": [
          {
            "type": "string",
            "name": "team_id",
            "in": "path",
            "required": true
          }
        ],
        "responses": {
          "200": {
            "$ref": "#/responses/getTeamResponse"
          },
          "401": {
            "$ref": "#/responses/unauthorisedError"
          },
          "403": {
            "$ref": "#/responses/forbiddenError"
          },
          "404": {
            "$ref": "#/responses/notFoundError"
          },
          "500": {
            "$ref": "#/responses/internalServerError"
          }
        }
      },
      "put": {
        "tags": ["teams"],
        "summary": "Update Team.",
        "operationId": "updateTeam",
        "parameters": [
          {
            "name": "body",
            "in": "body",
            "required": true,
            "schema": {
              "$ref": "#/definitions/UpdateTeamCommand"
            }
          },
          {
            "type": "string",
            "name": "team_id",
            "in": "path",
            "required": true
          }
        ],
        "responses": {
          "200": {
            "$ref": "#/responses/okResponse"
          },
          "401": {
            "$ref": "#/responses/unauthorisedError"
          },
          "403": {
            "$ref": "#/responses/forbiddenError"
          },
          "404": {
            "$ref": "#/responses/notFoundError"
          },
          "409": {
            "$ref": "#/responses/conflictError"
          },
          "500": {
            "$ref": "#/responses/internalServerError"
          }
        }
      },
      "delete": {
        "tags": ["teams"],
        "summary": "Delete Team By ID.",
        "operationId": "deleteTeamByID",
        "parameters": [
          {
            "type": "string",
            "name": "team_id",
            "in": "path",
            "required": true
          }
        ],
        "responses": {
          "200": {
            "$ref": "#/responses/okResponse"
          },
          "401": {
            "$ref": "#/responses/unauthorisedError"
          },
          "403": {
            "$ref": "#/responses/forbiddenError"
          },
          "404": {
            "$ref": "#/responses/notFoundError"
          },
          "500": {
            "$ref": "#/responses/internalServerError"
          }
        }
      }
    },
    "/teams/{team_id}/members": {
      "get": {
        "tags": ["teams"],
        "summary": "Get Team Members.",
        "operationId": "getTeamMembers",
        "parameters": [
          {
            "type": "string",
            "name": "team_id",
            "in": "path",
            "required": true
          }
        ],
        "responses": {
          "200": {
            "$ref": "#/responses/okResponse"
          },
          "401": {
            "$ref": "#/responses/unauthorisedError"
          },
          "403": {
            "$ref": "#/responses/forbiddenError"
          },
          "404": {
            "$ref": "#/responses/notFoundError"
          },
          "500": {
            "$ref": "#/responses/internalServerError"
          }
        }
      },
      "post": {
        "tags": ["teams"],
        "summary": "Add Team Member.",
        "operationId": "addTeamMember",
        "parameters": [
          {
            "name": "body",
            "in": "body",
            "required": true,
            "schema": {
              "$ref": "#/definitions/AddTeamMemberCommand"
            }
          },
          {
            "type": "string",
            "name": "team_id",
            "in": "path",
            "required": true
          }
        ],
        "responses": {
          "200": {
            "$ref": "#/responses/okResponse"
          },
          "401": {
            "$ref": "#/responses/unauthorisedError"
          },
          "403": {
            "$ref": "#/responses/forbiddenError"
          },
          "404": {
            "$ref": "#/responses/notFoundError"
          },
          "500": {
            "$ref": "#/responses/internalServerError"
          }
        }
      }
    },
    "/teams/{team_id}/members/{user_id}": {
      "put": {
        "tags": ["teams"],
        "summary": "Update Team Member.",
        "operationId": "updateTeamMember",
        "parameters": [
          {
            "name": "body",
            "in": "body",
            "required": true,
            "schema": {
              "$ref": "#/definitions/UpdateTeamMemberCommand"
            }
          },
          {
            "type": "string",
            "name": "team_id",
            "in": "path",
            "required": true
          },
          {
            "type": "integer",
            "format": "int64",
            "name": "user_id",
            "in": "path",
            "required": true
          }
        ],
        "responses": {
          "200": {
            "$ref": "#/responses/okResponse"
          },
          "401": {
            "$ref": "#/responses/unauthorisedError"
          },
          "403": {
            "$ref": "#/responses/forbiddenError"
          },
          "404": {
            "$ref": "#/responses/notFoundError"
          },
          "500": {
            "$ref": "#/responses/internalServerError"
          }
        }
      },
      "delete": {
        "tags": ["teams"],
        "summary": "Remove Member From Team.",
        "operationId": "removeTeamMember",
        "parameters": [
          {
            "type": "string",
            "name": "team_id",
            "in": "path",
            "required": true
          },
          {
            "type": "integer",
            "format": "int64",
            "name": "user_id",
            "in": "path",
            "required": true
          }
        ],
        "responses": {
          "200": {
            "$ref": "#/responses/okResponse"
          },
          "401": {
            "$ref": "#/responses/unauthorisedError"
          },
          "403": {
            "$ref": "#/responses/forbiddenError"
          },
          "404": {
            "$ref": "#/responses/notFoundError"
          },
          "500": {
            "$ref": "#/responses/internalServerError"
          }
        }
      }
    },
    "/teams/{team_id}/preferences": {
      "get": {
        "tags": ["teams"],
        "summary": "Get Team Preferences.",
        "operationId": "getTeamPreferences",
        "parameters": [
          {
            "type": "string",
            "name": "team_id",
            "in": "path",
            "required": true
          }
        ],
        "responses": {
          "200": {
            "$ref": "#/responses/getPreferencesResponse"
          },
          "401": {
            "$ref": "#/responses/unauthorisedError"
          },
          "500": {
            "$ref": "#/responses/internalServerError"
          }
        }
      },
      "put": {
        "tags": ["teams"],
        "summary": "Update Team Preferences.",
        "operationId": "updateTeamPreferences",
        "parameters": [
          {
            "type": "string",
            "name": "team_id",
            "in": "path",
            "required": true
          },
          {
            "name": "body",
            "in": "body",
            "required": true,
            "schema": {
              "$ref": "#/definitions/UpdatePrefsCmd"
            }
          }
        ],
        "responses": {
          "200": {
            "$ref": "#/responses/okResponse"
          },
          "400": {
            "$ref": "#/responses/badRequestError"
          },
          "401": {
            "$ref": "#/responses/unauthorisedError"
          },
          "500": {
            "$ref": "#/responses/internalServerError"
          }
        }
      }
    },
    "/user": {
      "get": {
        "tags": ["signed_in_user"],
        "summary": "Get signed in User.",
        "operationId": "getSignedInUser",
        "responses": {
          "200": {
            "$ref": "#/responses/userResponse"
          },
          "401": {
            "$ref": "#/responses/unauthorisedError"
          },
          "403": {
            "$ref": "#/responses/forbiddenError"
          },
          "404": {
            "$ref": "#/responses/notFoundError"
          },
          "500": {
            "$ref": "#/responses/internalServerError"
          }
        }
      },
      "put": {
        "tags": ["signed_in_user"],
        "summary": "Update signed in User.",
        "operationId": "updateSignedInUser",
        "parameters": [
          {
            "description": "To change the email, name, login, theme, provide another one.",
            "name": "body",
            "in": "body",
            "required": true,
            "schema": {
              "$ref": "#/definitions/UpdateUserCommand"
            }
          }
        ],
        "responses": {
          "200": {
            "$ref": "#/responses/userResponse"
          },
          "401": {
            "$ref": "#/responses/unauthorisedError"
          },
          "403": {
            "$ref": "#/responses/forbiddenError"
          },
          "500": {
            "$ref": "#/responses/internalServerError"
          }
        }
      }
    },
    "/user/auth-tokens": {
      "get": {
        "description": "Return a list of all auth tokens (devices) that the actual user currently have logged in from.",
        "tags": ["signed_in_user"],
        "summary": "Auth tokens of the actual User.",
        "operationId": "getSignedInUserAuthTokens",
        "responses": {
          "200": {
            "$ref": "#/responses/getAuthTokensResponse"
          },
          "401": {
            "$ref": "#/responses/unauthorisedError"
          },
          "403": {
            "$ref": "#/responses/forbiddenError"
          },
          "500": {
            "$ref": "#/responses/internalServerError"
          }
        }
      }
    },
    "/user/helpflags/clear": {
      "get": {
        "tags": ["signed_in_user"],
        "summary": "Clear user help flag.",
        "operationId": "clearHelpFlags",
        "responses": {
          "200": {
            "$ref": "#/responses/helpFlagResponse"
          },
          "401": {
            "$ref": "#/responses/unauthorisedError"
          },
          "403": {
            "$ref": "#/responses/forbiddenError"
          },
          "500": {
            "$ref": "#/responses/internalServerError"
          }
        }
      }
    },
    "/user/helpflags/{flag_id}": {
      "put": {
        "tags": ["signed_in_user"],
        "summary": "Set user help flag.",
        "operationId": "setHelpFlag",
        "parameters": [
          {
            "type": "string",
            "name": "flag_id",
            "in": "path",
            "required": true
          }
        ],
        "responses": {
          "200": {
            "$ref": "#/responses/helpFlagResponse"
          },
          "401": {
            "$ref": "#/responses/unauthorisedError"
          },
          "403": {
            "$ref": "#/responses/forbiddenError"
          },
          "500": {
            "$ref": "#/responses/internalServerError"
          }
        }
      }
    },
    "/user/orgs": {
      "get": {
        "security": [
          {
            "basic": []
          }
        ],
        "description": "Return a list of all organizations of the current user.",
        "tags": ["signed_in_user"],
        "summary": "Organizations of the actual User.",
        "operationId": "getSignedInUserOrgList",
        "responses": {
          "200": {
            "$ref": "#/responses/getUserOrgListResponse"
          },
          "401": {
            "$ref": "#/responses/unauthorisedError"
          },
          "403": {
            "$ref": "#/responses/forbiddenError"
          },
          "500": {
            "$ref": "#/responses/internalServerError"
          }
        }
      }
    },
    "/user/password": {
      "put": {
        "security": [
          {
            "basic": []
          }
        ],
        "description": "Changes the password for the user.",
        "tags": ["signed_in_user"],
        "summary": "Change Password.",
        "operationId": "changeUserPassword",
        "parameters": [
          {
            "description": "To change the email, name, login, theme, provide another one.",
            "name": "body",
            "in": "body",
            "required": true,
            "schema": {
              "$ref": "#/definitions/ChangeUserPasswordCommand"
            }
          }
        ],
        "responses": {
          "200": {
            "$ref": "#/responses/okResponse"
          },
          "400": {
            "$ref": "#/responses/badRequestError"
          },
          "401": {
            "$ref": "#/responses/unauthorisedError"
          },
          "403": {
            "$ref": "#/responses/forbiddenError"
          },
          "500": {
            "$ref": "#/responses/internalServerError"
          }
        }
      }
    },
    "/user/preferences": {
      "get": {
        "tags": ["user_preferences"],
        "summary": "Get user preferences.",
        "operationId": "getUserPreferences",
        "responses": {
          "200": {
            "$ref": "#/responses/getPreferencesResponse"
          },
          "401": {
            "$ref": "#/responses/unauthorisedError"
          },
          "500": {
            "$ref": "#/responses/internalServerError"
          }
        }
      },
      "put": {
        "description": "Omitting a key (`theme`, `homeDashboardId`, `timezone`) will cause the current value to be replaced with the system default value.",
        "tags": ["user_preferences"],
        "summary": "Update user preferences.",
        "operationId": "updateUserPreferences",
        "parameters": [
          {
            "name": "body",
            "in": "body",
            "required": true,
            "schema": {
              "$ref": "#/definitions/UpdatePrefsCmd"
            }
          }
        ],
        "responses": {
          "200": {
            "$ref": "#/responses/okResponse"
          },
          "400": {
            "$ref": "#/responses/badRequestError"
          },
          "401": {
            "$ref": "#/responses/unauthorisedError"
          },
          "500": {
            "$ref": "#/responses/internalServerError"
          }
        }
      },
      "patch": {
        "tags": ["user_preferences"],
        "summary": "Patch user preferences.",
        "operationId": "patchUserPreferences",
        "parameters": [
          {
            "name": "body",
            "in": "body",
            "required": true,
            "schema": {
              "$ref": "#/definitions/PatchPrefsCmd"
            }
          }
        ],
        "responses": {
          "200": {
            "$ref": "#/responses/okResponse"
          },
          "400": {
            "$ref": "#/responses/badRequestError"
          },
          "401": {
            "$ref": "#/responses/unauthorisedError"
          },
          "500": {
            "$ref": "#/responses/internalServerError"
          }
        }
      }
    },
    "/user/quotas": {
      "get": {
        "tags": ["signed_in_user"],
        "summary": "Fetch user quota.",
        "operationId": "getUserQuotas",
        "responses": {
          "200": {
            "$ref": "#/responses/getQuotaResponse"
          },
          "401": {
            "$ref": "#/responses/unauthorisedError"
          },
          "403": {
            "$ref": "#/responses/forbiddenError"
          },
          "404": {
            "$ref": "#/responses/notFoundError"
          },
          "500": {
            "$ref": "#/responses/internalServerError"
          }
        }
      }
    },
    "/user/revoke-auth-token": {
      "post": {
        "description": "Revokes the given auth token (device) for the actual user. User of issued auth token (device) will no longer be logged in and will be required to authenticate again upon next activity.",
        "tags": ["signed_in_user"],
        "summary": "Revoke an auth token of the actual User.",
        "operationId": "revokeSignedInAuthToken",
        "parameters": [
          {
            "name": "body",
            "in": "body",
            "required": true,
            "schema": {
              "$ref": "#/definitions/RevokeAuthTokenCmd"
            }
          }
        ],
        "responses": {
          "200": {
            "$ref": "#/responses/okResponse"
          },
          "400": {
            "$ref": "#/responses/badRequestError"
          },
          "401": {
            "$ref": "#/responses/unauthorisedError"
          },
          "403": {
            "$ref": "#/responses/forbiddenError"
          },
          "500": {
            "$ref": "#/responses/internalServerError"
          }
        }
      }
    },
    "/user/stars/dashboard/{dashboard_id}": {
      "post": {
        "description": "Stars the given Dashboard for the actual user.",
        "tags": ["signed_in_user"],
        "summary": "Star a dashboard.",
        "operationId": "starDashboard",
        "parameters": [
          {
            "type": "string",
            "name": "dashboard_id",
            "in": "path",
            "required": true
          }
        ],
        "responses": {
          "200": {
            "$ref": "#/responses/okResponse"
          },
          "400": {
            "$ref": "#/responses/badRequestError"
          },
          "401": {
            "$ref": "#/responses/unauthorisedError"
          },
          "403": {
            "$ref": "#/responses/forbiddenError"
          },
          "500": {
            "$ref": "#/responses/internalServerError"
          }
        }
      },
      "delete": {
        "description": "Deletes the starring of the given Dashboard for the actual user.",
        "tags": ["signed_in_user"],
        "summary": "Unstar a dashboard.",
        "operationId": "unstarDashboard",
        "parameters": [
          {
            "type": "string",
            "name": "dashboard_id",
            "in": "path",
            "required": true
          }
        ],
        "responses": {
          "200": {
            "$ref": "#/responses/okResponse"
          },
          "400": {
            "$ref": "#/responses/badRequestError"
          },
          "401": {
            "$ref": "#/responses/unauthorisedError"
          },
          "403": {
            "$ref": "#/responses/forbiddenError"
          },
          "500": {
            "$ref": "#/responses/internalServerError"
          }
        }
      }
    },
    "/user/teams": {
      "get": {
        "description": "Return a list of all teams that the current user is member of.",
        "tags": ["signed_in_user"],
        "summary": "Teams that the actual User is member of.",
        "operationId": "getSignedInUserTeamList",
        "responses": {
          "200": {
            "$ref": "#/responses/getUserOrgListResponse"
          },
          "401": {
            "$ref": "#/responses/unauthorisedError"
          },
          "403": {
            "$ref": "#/responses/forbiddenError"
          },
          "500": {
            "$ref": "#/responses/internalServerError"
          }
        }
      }
    },
    "/user/using/{org_id}": {
      "post": {
        "description": "Switch user context to the given organization.",
        "tags": ["signed_in_user"],
        "summary": "Switch user context for signed in user.",
        "operationId": "userSetUsingOrg",
        "parameters": [
          {
            "type": "integer",
            "format": "int64",
            "name": "org_id",
            "in": "path",
            "required": true
          }
        ],
        "responses": {
          "200": {
            "$ref": "#/responses/okResponse"
          },
          "400": {
            "$ref": "#/responses/badRequestError"
          },
          "401": {
            "$ref": "#/responses/unauthorisedError"
          },
          "403": {
            "$ref": "#/responses/forbiddenError"
          },
          "500": {
            "$ref": "#/responses/internalServerError"
          }
        }
      }
    },
    "/users": {
      "get": {
        "description": "Returns all users that the authenticated user has permission to view, admin permission required.",
        "tags": ["users"],
        "summary": "Get users.",
        "operationId": "searchUsers",
        "parameters": [
          {
            "type": "integer",
            "format": "int64",
            "default": 1000,
            "description": "Limit the maximum number of users to return per page",
            "name": "perpage",
            "in": "query"
          },
          {
            "type": "integer",
            "format": "int64",
            "default": 1,
            "description": "Page index for starting fetching users",
            "name": "page",
            "in": "query"
          }
        ],
        "responses": {
          "200": {
            "$ref": "#/responses/searchUsersResponse"
          },
          "401": {
            "$ref": "#/responses/unauthorisedError"
          },
          "403": {
            "$ref": "#/responses/forbiddenError"
          },
          "500": {
            "$ref": "#/responses/internalServerError"
          }
        }
      }
    },
    "/users/lookup": {
      "get": {
        "tags": ["users"],
        "summary": "Get user by login or email.",
        "operationId": "getUserByLoginOrEmail",
        "parameters": [
          {
            "type": "string",
            "description": "loginOrEmail of the user",
            "name": "loginOrEmail",
            "in": "query",
            "required": true
          }
        ],
        "responses": {
          "200": {
            "$ref": "#/responses/userResponse"
          },
          "401": {
            "$ref": "#/responses/unauthorisedError"
          },
          "403": {
            "$ref": "#/responses/forbiddenError"
          },
          "404": {
            "$ref": "#/responses/notFoundError"
          },
          "500": {
            "$ref": "#/responses/internalServerError"
          }
        }
      }
    },
    "/users/search": {
      "get": {
        "tags": ["users"],
        "summary": "Get users with paging.",
        "operationId": "searchUsersWithPaging",
        "responses": {
          "200": {
            "$ref": "#/responses/searchUsersResponse"
          },
          "401": {
            "$ref": "#/responses/unauthorisedError"
          },
          "403": {
            "$ref": "#/responses/forbiddenError"
          },
          "404": {
            "$ref": "#/responses/notFoundError"
          },
          "500": {
            "$ref": "#/responses/internalServerError"
          }
        }
      }
    },
    "/users/{user_id}": {
      "get": {
        "tags": ["users"],
        "summary": "Get user by id.",
        "operationId": "getUserByID",
        "parameters": [
          {
            "type": "integer",
            "format": "int64",
            "name": "user_id",
            "in": "path",
            "required": true
          }
        ],
        "responses": {
          "200": {
            "$ref": "#/responses/userResponse"
          },
          "401": {
            "$ref": "#/responses/unauthorisedError"
          },
          "403": {
            "$ref": "#/responses/forbiddenError"
          },
          "404": {
            "$ref": "#/responses/notFoundError"
          },
          "500": {
            "$ref": "#/responses/internalServerError"
          }
        }
      },
      "put": {
        "description": "Update the user identified by id.",
        "tags": ["users"],
        "summary": "Update user.",
        "operationId": "updateUser",
        "parameters": [
          {
            "description": "To change the email, name, login, theme, provide another one.",
            "name": "body",
            "in": "body",
            "required": true,
            "schema": {
              "$ref": "#/definitions/UpdateUserCommand"
            }
          },
          {
            "type": "integer",
            "format": "int64",
            "name": "user_id",
            "in": "path",
            "required": true
          }
        ],
        "responses": {
          "200": {
            "$ref": "#/responses/userResponse"
          },
          "401": {
            "$ref": "#/responses/unauthorisedError"
          },
          "403": {
            "$ref": "#/responses/forbiddenError"
          },
          "404": {
            "$ref": "#/responses/notFoundError"
          },
          "500": {
            "$ref": "#/responses/internalServerError"
          }
        }
      }
    },
    "/users/{user_id}/orgs": {
      "get": {
        "description": "Get organizations for user identified by id.",
        "tags": ["users"],
        "summary": "Get organizations for user.",
        "operationId": "getUserOrgList",
        "parameters": [
          {
            "type": "integer",
            "format": "int64",
            "name": "user_id",
            "in": "path",
            "required": true
          }
        ],
        "responses": {
          "200": {
            "$ref": "#/responses/getUserOrgListResponse"
          },
          "401": {
            "$ref": "#/responses/unauthorisedError"
          },
          "403": {
            "$ref": "#/responses/forbiddenError"
          },
          "404": {
            "$ref": "#/responses/notFoundError"
          },
          "500": {
            "$ref": "#/responses/internalServerError"
          }
        }
      }
    },
    "/users/{user_id}/teams": {
      "get": {
        "description": "Get teams for user identified by id.",
        "tags": ["users"],
        "summary": "Get teams for user.",
        "operationId": "getUserTeams",
        "parameters": [
          {
            "type": "integer",
            "format": "int64",
            "name": "user_id",
            "in": "path",
            "required": true
          }
        ],
        "responses": {
          "200": {
            "$ref": "#/responses/getUserTeamsResponse"
          },
          "401": {
            "$ref": "#/responses/unauthorisedError"
          },
          "403": {
            "$ref": "#/responses/forbiddenError"
          },
          "404": {
            "$ref": "#/responses/notFoundError"
          },
          "500": {
            "$ref": "#/responses/internalServerError"
          }
        }
      }
    }
  },
  "definitions": {
    "ActiveSyncStatusDTO": {
      "description": "ActiveSyncStatusDTO holds the information for LDAP background Sync",
      "type": "object",
      "properties": {
        "enabled": {
          "type": "boolean"
        },
        "nextSync": {
          "type": "string",
          "format": "date-time"
        },
        "prevSync": {
          "$ref": "#/definitions/SyncResult"
        },
        "schedule": {
          "type": "string"
        }
      }
    },
    "ActiveUserStats": {
      "type": "object",
      "properties": {
        "active_admins_and_editors": {
          "type": "integer",
          "format": "int64"
        },
        "active_users": {
          "type": "integer",
          "format": "int64"
        },
        "active_viewers": {
          "type": "integer",
          "format": "int64"
        }
      }
    },
    "AddApiKeyCommand": {
      "description": "COMMANDS",
      "type": "object",
      "properties": {
        "name": {
          "type": "string"
        },
        "role": {
          "type": "string",
          "enum": ["Viewer", "Editor", "Admin"]
        },
        "secondsToLive": {
          "type": "integer",
          "format": "int64"
        }
      }
    },
    "AddBuiltInRoleCommand": {
      "type": "object",
      "properties": {
        "builtInRole": {
          "type": "string",
          "enum": ["Viewer", " Editor", " Admin", " Grafana Admin"]
        },
        "global": {
          "description": "A flag indicating if the assignment is global or not. If set to false, the default org ID of the authenticated user will be used from the request to create organization local assignment. Refer to the Built-in role assignments for more information.",
          "type": "boolean"
        },
        "roleUid": {
          "type": "string"
        }
      }
    },
    "AddDataSourceCommand": {
      "description": "Also acts as api DTO",
      "type": "object",
      "properties": {
        "access": {
          "$ref": "#/definitions/DsAccess"
        },
        "basicAuth": {
          "type": "boolean"
        },
        "basicAuthUser": {
          "type": "string"
        },
        "database": {
          "type": "string"
        },
        "isDefault": {
          "type": "boolean"
        },
        "jsonData": {
          "$ref": "#/definitions/Json"
        },
        "name": {
          "type": "string"
        },
        "secureJsonData": {
          "type": "object",
          "additionalProperties": {
            "type": "string"
          }
        },
        "type": {
          "type": "string"
        },
        "uid": {
          "type": "string"
        },
        "url": {
          "type": "string"
        },
        "user": {
          "type": "string"
        },
        "withCredentials": {
          "type": "boolean"
        }
      }
    },
    "AddInviteForm": {
      "type": "object",
      "properties": {
        "loginOrEmail": {
          "type": "string"
        },
        "name": {
          "type": "string"
        },
        "role": {
          "type": "string",
          "enum": ["Viewer", "Editor", "Admin"]
        },
        "sendEmail": {
          "type": "boolean"
        }
      }
    },
    "AddOrgUserCommand": {
      "type": "object",
      "properties": {
        "loginOrEmail": {
          "type": "string"
        },
        "role": {
          "type": "string",
          "enum": ["Viewer", "Editor", "Admin"]
        }
      }
    },
    "AddPermissionDTO": {
      "type": "object",
      "properties": {
        "builtinRole": {
          "type": "string"
        },
        "permission": {
          "$ref": "#/definitions/DsPermissionType"
        },
        "teamId": {
          "type": "integer",
          "format": "int64"
        },
        "userId": {
          "type": "integer",
          "format": "int64"
        }
      }
    },
    "AddTeamMemberCommand": {
      "type": "object",
      "properties": {
        "userId": {
          "type": "integer",
          "format": "int64"
        }
      }
    },
    "AddTeamRoleCommand": {
      "type": "object",
      "properties": {
        "roleUid": {
          "type": "string"
        }
      }
    },
    "AddUserRoleCommand": {
      "type": "object",
      "properties": {
        "global": {
          "type": "boolean"
        },
        "roleUid": {
          "type": "string"
        }
      }
    },
    "Address": {
      "type": "object",
      "properties": {
        "address1": {
          "type": "string"
        },
        "address2": {
          "type": "string"
        },
        "city": {
          "type": "string"
        },
        "country": {
          "type": "string"
        },
        "state": {
          "type": "string"
        },
        "zipCode": {
          "type": "string"
        }
      }
    },
    "AdminCreateUserForm": {
      "type": "object",
      "properties": {
        "email": {
          "type": "string"
        },
        "login": {
          "type": "string"
        },
        "name": {
          "type": "string"
        },
        "orgId": {
          "type": "integer",
          "format": "int64"
        },
        "password": {
          "type": "string"
        }
      }
    },
    "AdminStats": {
      "type": "object",
      "properties": {
        "activeAdmins": {
          "type": "integer",
          "format": "int64"
        },
        "activeEditors": {
          "type": "integer",
          "format": "int64"
        },
        "activeSessions": {
          "type": "integer",
          "format": "int64"
        },
        "activeUsers": {
          "type": "integer",
          "format": "int64"
        },
        "activeViewers": {
          "type": "integer",
          "format": "int64"
        },
        "admins": {
          "type": "integer",
          "format": "int64"
        },
        "alerts": {
          "type": "integer",
          "format": "int64"
        },
        "dailyActiveAdmins": {
          "type": "integer",
          "format": "int64"
        },
        "dailyActiveEditors": {
          "type": "integer",
          "format": "int64"
        },
        "dailyActiveSessions": {
          "type": "integer",
          "format": "int64"
        },
        "dailyActiveUsers": {
          "type": "integer",
          "format": "int64"
        },
        "dailyActiveViewers": {
          "type": "integer",
          "format": "int64"
        },
        "dashboards": {
          "type": "integer",
          "format": "int64"
        },
        "datasources": {
          "type": "integer",
          "format": "int64"
        },
        "editors": {
          "type": "integer",
          "format": "int64"
        },
        "monthlyActiveUsers": {
          "type": "integer",
          "format": "int64"
        },
        "orgs": {
          "type": "integer",
          "format": "int64"
        },
        "playlists": {
          "type": "integer",
          "format": "int64"
        },
        "snapshots": {
          "type": "integer",
          "format": "int64"
        },
        "stars": {
          "type": "integer",
          "format": "int64"
        },
        "tags": {
          "type": "integer",
          "format": "int64"
        },
        "users": {
          "type": "integer",
          "format": "int64"
        },
        "viewers": {
          "type": "integer",
          "format": "int64"
        }
      }
    },
    "AdminUpdateUserPasswordForm": {
      "type": "object",
      "properties": {
        "password": {
          "type": "string"
        }
      }
    },
    "AdminUpdateUserPermissionsForm": {
      "type": "object",
      "properties": {
        "isGrafanaAdmin": {
          "type": "boolean"
        }
      }
    },
    "Alert": {
      "type": "object",
      "properties": {
        "Created": {
          "type": "string",
          "format": "date-time"
        },
        "DashboardId": {
          "type": "integer",
          "format": "int64"
        },
        "EvalData": {
          "$ref": "#/definitions/Json"
        },
        "ExecutionError": {
          "type": "string"
        },
        "For": {
          "$ref": "#/definitions/Duration"
        },
        "Frequency": {
          "type": "integer",
          "format": "int64"
        },
        "Handler": {
          "type": "integer",
          "format": "int64"
        },
        "Id": {
          "type": "integer",
          "format": "int64"
        },
        "Message": {
          "type": "string"
        },
        "Name": {
          "type": "string"
        },
        "NewStateDate": {
          "type": "string",
          "format": "date-time"
        },
        "OrgId": {
          "type": "integer",
          "format": "int64"
        },
        "PanelId": {
          "type": "integer",
          "format": "int64"
        },
        "Settings": {
          "$ref": "#/definitions/Json"
        },
        "Severity": {
          "type": "string"
        },
        "Silenced": {
          "type": "boolean"
        },
        "State": {
          "$ref": "#/definitions/AlertStateType"
        },
        "StateChanges": {
          "type": "integer",
          "format": "int64"
        },
        "Updated": {
          "type": "string",
          "format": "date-time"
        },
        "Version": {
          "type": "integer",
          "format": "int64"
        }
      }
    },
    "AlertListItemDTO": {
      "type": "object",
      "properties": {
        "dashboardId": {
          "type": "integer",
          "format": "int64"
        },
        "dashboardSlug": {
          "type": "string"
        },
        "dashboardUid": {
          "type": "string"
        },
        "evalData": {
          "$ref": "#/definitions/Json"
        },
        "evalDate": {
          "type": "string",
          "format": "date-time"
        },
        "executionError": {
          "type": "string"
        },
        "id": {
          "type": "integer",
          "format": "int64"
        },
        "name": {
          "type": "string"
        },
        "newStateDate": {
          "type": "string",
          "format": "date-time"
        },
        "panelId": {
          "type": "integer",
          "format": "int64"
        },
        "state": {
          "$ref": "#/definitions/AlertStateType"
        },
        "url": {
          "type": "string"
        }
      }
    },
    "AlertNotification": {
      "type": "object",
      "properties": {
        "created": {
          "type": "string",
          "format": "date-time"
        },
        "disableResolveMessage": {
          "type": "boolean"
        },
        "frequency": {
          "type": "string"
        },
        "id": {
          "type": "integer",
          "format": "int64"
        },
        "isDefault": {
          "type": "boolean"
        },
        "name": {
          "type": "string"
        },
        "secureFields": {
          "type": "object",
          "additionalProperties": {
            "type": "boolean"
          }
        },
        "sendReminder": {
          "type": "boolean"
        },
        "settings": {
          "$ref": "#/definitions/Json"
        },
        "type": {
          "type": "string"
        },
        "uid": {
          "type": "string"
        },
        "updated": {
          "type": "string",
          "format": "date-time"
        }
      }
    },
    "AlertNotificationLookup": {
      "type": "object",
      "properties": {
        "id": {
          "type": "integer",
          "format": "int64"
        },
        "isDefault": {
          "type": "boolean"
        },
        "name": {
          "type": "string"
        },
        "type": {
          "type": "string"
        },
        "uid": {
          "type": "string"
        }
      }
    },
    "AlertStateInfoDTO": {
      "type": "object",
      "properties": {
        "dashboardId": {
          "type": "integer",
          "format": "int64"
        },
        "id": {
          "type": "integer",
          "format": "int64"
        },
        "newStateDate": {
          "type": "string",
          "format": "date-time"
        },
        "panelId": {
          "type": "integer",
          "format": "int64"
        },
        "state": {
          "$ref": "#/definitions/AlertStateType"
        }
      }
    },
    "AlertStateType": {
      "type": "string"
    },
    "AlertTestCommand": {
      "type": "object",
      "properties": {
        "dashboard": {
          "$ref": "#/definitions/Json"
        },
        "panelId": {
          "type": "integer",
          "format": "int64"
        }
      }
    },
    "AlertTestResult": {
      "type": "object",
      "properties": {
        "conditionEvals": {
          "type": "string"
        },
        "error": {
          "type": "string"
        },
        "firing": {
          "type": "boolean"
        },
        "logs": {
          "type": "array",
          "items": {
            "$ref": "#/definitions/AlertTestResultLog"
          }
        },
        "matches": {
          "type": "array",
          "items": {
            "$ref": "#/definitions/EvalMatch"
          }
        },
        "state": {
          "$ref": "#/definitions/AlertStateType"
        },
        "timeMs": {
          "type": "string"
        }
      }
    },
    "AlertTestResultLog": {
      "type": "object",
      "properties": {
        "data": {
          "type": "object"
        },
        "message": {
          "type": "string"
        }
      }
    },
    "AnnotationActions": {
      "type": "object",
      "properties": {
        "canAdd": {
          "type": "boolean"
        },
        "canDelete": {
          "type": "boolean"
        },
        "canEdit": {
          "type": "boolean"
        }
      }
    },
    "AnnotationPermission": {
      "type": "object",
      "properties": {
        "dashboard": {
          "$ref": "#/definitions/AnnotationActions"
        },
        "organization": {
          "$ref": "#/definitions/AnnotationActions"
        }
      }
    },
    "ApiKeyDTO": {
      "type": "object",
      "properties": {
        "accessControl": {
          "$ref": "#/definitions/Metadata"
        },
        "expiration": {
          "type": "string",
          "format": "date-time"
        },
        "id": {
          "type": "integer",
          "format": "int64"
        },
        "name": {
          "type": "string"
        },
        "role": {
          "type": "string",
          "enum": ["Viewer", "Editor", "Admin"]
        }
      }
    },
    "BrandingOptionsDTO": {
      "type": "object",
      "properties": {
        "emailFooterLink": {
          "type": "string"
        },
        "emailFooterMode": {
          "type": "string"
        },
        "emailFooterText": {
          "type": "string"
        },
        "emailLogoUrl": {
          "type": "string"
        },
        "reportLogoUrl": {
          "type": "string"
        }
      }
    },
    "CalculateDiffTarget": {
      "type": "object",
      "properties": {
        "dashboardId": {
          "type": "integer",
          "format": "int64"
        },
        "unsavedDashboard": {
          "$ref": "#/definitions/Json"
        },
        "version": {
          "type": "integer",
          "format": "int64"
        }
      }
    },
    "ChangeUserPasswordCommand": {
      "type": "object",
      "properties": {
        "newPassword": {
          "type": "string"
        },
        "oldPassword": {
          "type": "string"
        }
      }
    },
    "ConfFloat64": {
      "description": "ConfFloat64 is a float64. It Marshals float64 values of NaN of Inf\nto null.",
      "type": "number",
      "format": "double"
    },
    "ConfigDTO": {
      "description": "ConfigDTO is model representation in transfer",
      "type": "object",
      "properties": {
        "created": {
          "type": "string",
          "format": "date-time"
        },
        "dashboardId": {
          "type": "integer",
          "format": "int64"
        },
        "dashboardName": {
          "type": "string"
        },
        "dashboardUid": {
          "type": "string"
        },
        "dashboards": {
          "type": "array",
          "items": {
            "$ref": "#/definitions/DashboardDTO"
          }
        },
        "enableCsv": {
          "type": "boolean"
        },
        "enableDashboardUrl": {
          "type": "boolean"
        },
        "formats": {
          "type": "array",
          "items": {
            "$ref": "#/definitions/Type"
          }
        },
        "id": {
          "type": "integer",
          "format": "int64"
        },
        "message": {
          "type": "string"
        },
        "name": {
          "type": "string"
        },
        "options": {
          "$ref": "#/definitions/ReportOptionsDTO"
        },
        "orgId": {
          "type": "integer",
          "format": "int64"
        },
        "recipients": {
          "type": "string"
        },
        "replyTo": {
          "type": "string"
        },
        "schedule": {
          "$ref": "#/definitions/ScheduleDTO"
        },
        "state": {
          "type": "string"
        },
        "templateVars": {
          "type": "object"
        },
        "updated": {
          "type": "string",
          "format": "date-time"
        },
        "userId": {
          "type": "integer",
          "format": "int64"
        }
      }
    },
    "CreateAlertNotificationCommand": {
      "type": "object",
      "properties": {
        "disableResolveMessage": {
          "type": "boolean"
        },
        "frequency": {
          "type": "string"
        },
        "isDefault": {
          "type": "boolean"
        },
        "name": {
          "type": "string"
        },
        "secureSettings": {
          "type": "object",
          "additionalProperties": {
            "type": "string"
          }
        },
        "sendReminder": {
          "type": "boolean"
        },
        "settings": {
          "$ref": "#/definitions/Json"
        },
        "type": {
          "type": "string"
        },
        "uid": {
          "type": "string"
        }
      }
    },
    "CreateDashboardSnapshotCommand": {
      "type": "object",
      "required": ["dashboard"],
      "properties": {
        "Result": {
          "$ref": "#/definitions/DashboardSnapshot"
        },
        "dashboard": {
          "$ref": "#/definitions/Json"
        },
        "deleteKey": {
          "description": "Unique key used to delete the snapshot. It is different from the `key` so that only the creator can delete the snapshot. Required if `external` is `true`.",
          "type": "string"
        },
        "expires": {
          "description": "When the snapshot should expire in seconds in seconds. Default is never to expire.",
          "type": "integer",
          "format": "int64",
          "default": 0
        },
        "external": {
          "description": "these are passed when storing an external snapshot ref\nSave the snapshot on an external server rather than locally.",
          "type": "boolean",
          "default": false
        },
        "key": {
          "description": "Define the unique key. Required if `external` is `true`.",
          "type": "string"
        },
        "name": {
          "description": "Snapshot name",
          "type": "string"
        }
      }
    },
    "CreateFolderCommand": {
      "type": "object",
      "properties": {
        "title": {
          "type": "string"
        },
        "uid": {
          "type": "string"
        }
      }
    },
    "CreateLibraryElementCommand": {
      "description": "CreateLibraryElementCommand is the command for adding a LibraryElement",
      "type": "object",
      "properties": {
        "folderId": {
          "description": "ID of the folder where the library element is stored.",
          "type": "integer",
          "format": "int64"
        },
        "folderUid": {
          "description": "UID of the folder where the library element is stored.",
          "type": "string"
        },
        "kind": {
          "description": "Kind of element to create, Use 1 for library panels or 2 for c.\nDescription:\n1 - library panels\n2 - library variables",
          "type": "integer",
          "format": "int64",
          "enum": [1, 2]
        },
        "model": {
          "description": "The JSON model for the library element.",
          "type": "object"
        },
        "name": {
          "description": "Name of the library element.",
          "type": "string"
        },
        "uid": {
          "type": "string"
        }
      }
    },
    "CreateOrUpdateConfigCmd": {
      "type": "object",
      "properties": {
        "dashboardId": {
          "type": "integer",
          "format": "int64"
        },
        "dashboardUid": {
          "type": "string"
        },
        "dashboards": {
          "type": "array",
          "items": {
            "$ref": "#/definitions/DashboardDTO"
          }
        },
        "enableCsv": {
          "type": "boolean"
        },
        "enableDashboardUrl": {
          "type": "boolean"
        },
        "formats": {
          "type": "array",
          "items": {
            "$ref": "#/definitions/Type"
          }
        },
        "message": {
          "type": "string"
        },
        "name": {
          "type": "string"
        },
        "options": {
          "$ref": "#/definitions/ReportOptionsDTO"
        },
        "recipients": {
          "type": "string"
        },
        "replyTo": {
          "type": "string"
        },
        "schedule": {
          "$ref": "#/definitions/ScheduleDTO"
        },
        "state": {
          "type": "string"
        },
        "templateVars": {
          "type": "object"
        }
      }
    },
    "CreateOrgCommand": {
      "type": "object",
      "properties": {
        "name": {
          "type": "string"
        }
      }
    },
    "CreateQueryInQueryHistoryCommand": {
      "description": "CreateQueryInQueryHistoryCommand is the command for adding query history",
      "type": "object",
      "required": ["queries"],
      "properties": {
        "datasourceUid": {
          "description": "UID of the data source for which are queries stored.",
          "type": "string",
          "example": "PE1C5CBDA0504A6A3"
        },
        "queries": {
          "$ref": "#/definitions/Json"
        }
      }
    },
    "CreateRoleWithPermissionsCommand": {
      "type": "object",
      "properties": {
        "description": {
          "type": "string"
        },
        "displayName": {
          "type": "string"
        },
        "group": {
          "type": "string"
        },
        "hidden": {
          "type": "boolean"
        },
        "name": {
          "type": "string"
        },
        "permissions": {
          "type": "array",
          "items": {
            "$ref": "#/definitions/Permission"
          }
        },
        "uid": {
          "type": "string"
        },
        "version": {
          "type": "integer",
          "format": "int64"
        }
      }
    },
    "CreateTeamCommand": {
      "type": "object",
      "properties": {
        "email": {
          "type": "string"
        },
        "name": {
          "type": "string"
        }
      }
    },
    "CustomPermissionsRecordDTO": {
      "type": "object",
      "properties": {
        "customPermissions": {
          "type": "string"
        },
        "granteeName": {
          "type": "string"
        },
        "granteeType": {
          "type": "string"
        },
        "granteeUrl": {
          "type": "string"
        },
        "id": {
          "type": "integer",
          "format": "int64"
        },
        "isFolder": {
          "type": "boolean"
        },
        "orgId": {
          "type": "integer",
          "format": "int64"
        },
        "orgRole": {
          "type": "string"
        },
        "slug": {
          "type": "string"
        },
        "title": {
          "type": "string"
        },
        "uid": {
          "type": "string"
        },
        "url": {
          "type": "string"
        },
        "usersCount": {
          "type": "integer",
          "format": "int64"
        }
      }
    },
    "DashboardAclInfoDTO": {
      "type": "object",
      "properties": {
        "created": {
          "type": "string",
          "format": "date-time"
        },
        "dashboardId": {
          "type": "integer",
          "format": "int64"
        },
        "folderId": {
          "type": "integer",
          "format": "int64"
        },
        "inherited": {
          "type": "boolean"
        },
        "isFolder": {
          "type": "boolean"
        },
        "permission": {
          "$ref": "#/definitions/PermissionType"
        },
        "permissionName": {
          "type": "string"
        },
        "role": {
          "type": "string",
          "enum": ["Viewer", "Editor", "Admin"]
        },
        "slug": {
          "type": "string"
        },
        "team": {
          "type": "string"
        },
        "teamAvatarUrl": {
          "type": "string"
        },
        "teamEmail": {
          "type": "string"
        },
        "teamId": {
          "type": "integer",
          "format": "int64"
        },
        "title": {
          "type": "string"
        },
        "uid": {
          "type": "string"
        },
        "updated": {
          "type": "string",
          "format": "date-time"
        },
        "url": {
          "type": "string"
        },
        "userAvatarUrl": {
          "type": "string"
        },
        "userEmail": {
          "type": "string"
        },
        "userId": {
          "type": "integer",
          "format": "int64"
        },
        "userLogin": {
          "type": "string"
        }
      }
    },
    "DashboardAclUpdateItem": {
      "type": "object",
      "properties": {
        "permission": {
          "$ref": "#/definitions/PermissionType"
        },
        "role": {
          "type": "string",
          "enum": ["Viewer", "Editor", "Admin"]
        },
        "teamId": {
          "type": "integer",
          "format": "int64"
        },
        "userId": {
          "type": "integer",
          "format": "int64"
        }
      }
    },
    "DashboardDTO": {
      "type": "object",
      "properties": {
        "dashboard": {
          "$ref": "#/definitions/DashboardReportDTO"
        },
        "reportVariables": {
          "type": "object"
        },
        "timeRange": {
          "$ref": "#/definitions/TimeRangeDTO"
        }
      }
    },
    "DashboardFullWithMeta": {
      "type": "object",
      "properties": {
        "dashboard": {
          "$ref": "#/definitions/Json"
        },
        "meta": {
          "$ref": "#/definitions/DashboardMeta"
        }
      }
    },
    "DashboardMeta": {
      "type": "object",
      "properties": {
        "annotationsPermissions": {
          "$ref": "#/definitions/AnnotationPermission"
        },
        "canAdmin": {
          "type": "boolean"
        },
        "canDelete": {
          "type": "boolean"
        },
        "canEdit": {
          "type": "boolean"
        },
        "canSave": {
          "type": "boolean"
        },
        "canStar": {
          "type": "boolean"
        },
        "created": {
          "type": "string",
          "format": "date-time"
        },
        "createdBy": {
          "type": "string"
        },
        "expires": {
          "type": "string",
          "format": "date-time"
        },
        "folderId": {
          "type": "integer",
          "format": "int64"
        },
        "folderTitle": {
          "type": "string"
        },
        "folderUid": {
          "type": "string"
        },
        "folderUrl": {
          "type": "string"
        },
        "hasAcl": {
          "type": "boolean"
        },
        "isFolder": {
          "type": "boolean"
        },
        "isHome": {
          "type": "boolean"
        },
        "isPublic": {
          "type": "boolean"
        },
        "isSnapshot": {
          "type": "boolean"
        },
        "isStarred": {
          "type": "boolean"
        },
        "provisioned": {
          "type": "boolean"
        },
        "provisionedExternalId": {
          "type": "string"
        },
        "slug": {
          "type": "string"
        },
        "type": {
          "type": "string"
        },
        "updated": {
          "type": "string",
          "format": "date-time"
        },
        "updatedBy": {
          "type": "string"
        },
        "url": {
          "type": "string"
        },
        "version": {
          "type": "integer",
          "format": "int64"
        }
      }
    },
    "DashboardRedirect": {
      "type": "object",
      "properties": {
        "redirectUri": {
          "type": "string"
        }
      }
    },
    "DashboardReportDTO": {
      "type": "object",
      "properties": {
        "id": {
          "type": "integer",
          "format": "int64"
        },
        "name": {
          "type": "string"
        },
        "uid": {
          "type": "string"
        }
      }
    },
    "DashboardSnapshot": {
      "description": "DashboardSnapshot model",
      "type": "object",
      "properties": {
        "Created": {
          "type": "string",
          "format": "date-time"
        },
        "Dashboard": {
          "$ref": "#/definitions/Json"
        },
        "DashboardEncrypted": {
          "type": "array",
          "items": {
            "type": "integer",
            "format": "uint8"
          }
        },
        "DeleteKey": {
          "type": "string"
        },
        "Expires": {
          "type": "string",
          "format": "date-time"
        },
        "External": {
          "type": "boolean"
        },
        "ExternalDeleteUrl": {
          "type": "string"
        },
        "ExternalUrl": {
          "type": "string"
        },
        "Id": {
          "type": "integer",
          "format": "int64"
        },
        "Key": {
          "type": "string"
        },
        "Name": {
          "type": "string"
        },
        "OrgId": {
          "type": "integer",
          "format": "int64"
        },
        "Updated": {
          "type": "string",
          "format": "date-time"
        },
        "UserId": {
          "type": "integer",
          "format": "int64"
        }
      }
    },
    "DashboardSnapshotDTO": {
      "description": "DashboardSnapshotDTO without dashboard map",
      "type": "object",
      "properties": {
        "created": {
          "type": "string",
          "format": "date-time"
        },
        "expires": {
          "type": "string",
          "format": "date-time"
        },
        "external": {
          "type": "boolean"
        },
        "externalUrl": {
          "type": "string"
        },
        "id": {
          "type": "integer",
          "format": "int64"
        },
        "key": {
          "type": "string"
        },
        "name": {
          "type": "string"
        },
        "orgId": {
          "type": "integer",
          "format": "int64"
        },
        "updated": {
          "type": "string",
          "format": "date-time"
        },
        "userId": {
          "type": "integer",
          "format": "int64"
        }
      }
    },
    "DashboardTagCloudItem": {
      "type": "object",
      "properties": {
        "count": {
          "type": "integer",
          "format": "int64"
        },
        "term": {
          "type": "string"
        }
      }
    },
    "DashboardVersionDTO": {
      "type": "object",
      "properties": {
        "created": {
          "type": "string",
          "format": "date-time"
        },
        "createdBy": {
          "type": "string"
        },
        "dashboardId": {
          "type": "integer",
          "format": "int64"
        },
        "dashboardUid": {
          "type": "string"
        },
        "id": {
          "type": "integer",
          "format": "int64"
        },
        "message": {
          "type": "string"
        },
        "parentVersion": {
          "type": "integer",
          "format": "int64"
        },
        "restoredFrom": {
          "type": "integer",
          "format": "int64"
        },
        "version": {
          "type": "integer",
          "format": "int64"
        }
      }
    },
    "DashboardVersionMeta": {
      "description": "DashboardVersionMeta extends the dashboard version model with the names\nassociated with the UserIds, overriding the field with the same name from\nthe DashboardVersion model.",
      "type": "object",
      "properties": {
        "created": {
          "type": "string",
          "format": "date-time"
        },
        "createdBy": {
          "type": "string"
        },
        "dashboardId": {
          "type": "integer",
          "format": "int64"
        },
        "data": {
          "$ref": "#/definitions/Json"
        },
        "id": {
          "type": "integer",
          "format": "int64"
        },
        "message": {
          "type": "string"
        },
        "parentVersion": {
          "type": "integer",
          "format": "int64"
        },
        "restoredFrom": {
          "type": "integer",
          "format": "int64"
        },
        "uid": {
          "type": "string"
        },
        "version": {
          "type": "integer",
          "format": "int64"
        }
      }
    },
    "DataLink": {
      "description": "DataLink define what",
      "type": "object",
      "properties": {
        "targetBlank": {
          "type": "boolean"
        },
        "title": {
          "type": "string"
        },
        "url": {
          "type": "string"
        }
      }
    },
    "DataResponse": {
      "description": "A map of RefIDs (unique query identifiers) to this type makes up the Responses property of a QueryDataResponse.\nThe Error property is used to allow for partial success responses from the containing QueryDataResponse.",
      "type": "object",
      "title": "DataResponse contains the results from a DataQuery.",
      "properties": {
        "Error": {
          "description": "Error is a property to be set if the the corresponding DataQuery has an error.",
          "type": "string"
        },
        "Frames": {
          "$ref": "#/definitions/Frames"
        }
      }
    },
    "DataSource": {
      "type": "object",
      "properties": {
        "access": {
          "$ref": "#/definitions/DsAccess"
        },
        "accessControl": {
          "$ref": "#/definitions/Metadata"
        },
        "basicAuth": {
          "type": "boolean"
        },
        "basicAuthUser": {
          "type": "string"
        },
        "database": {
          "type": "string"
        },
        "id": {
          "type": "integer",
          "format": "int64"
        },
        "isDefault": {
          "type": "boolean"
        },
        "jsonData": {
          "$ref": "#/definitions/Json"
        },
        "name": {
          "type": "string"
        },
        "orgId": {
          "type": "integer",
          "format": "int64"
        },
        "readOnly": {
          "type": "boolean"
        },
        "secureJsonFields": {
          "type": "object",
          "additionalProperties": {
            "type": "boolean"
          }
        },
        "type": {
          "type": "string"
        },
        "typeLogoUrl": {
          "type": "string"
        },
        "uid": {
          "type": "string"
        },
        "url": {
          "type": "string"
        },
        "user": {
          "type": "string"
        },
        "version": {
          "type": "integer",
          "format": "int64"
        },
        "withCredentials": {
          "type": "boolean"
        }
      }
    },
    "DataSourceList": {
      "type": "array",
      "items": {
        "$ref": "#/definitions/DataSourceListItemDTO"
      }
    },
    "DataSourceListItemDTO": {
      "type": "object",
      "properties": {
        "access": {
          "$ref": "#/definitions/DsAccess"
        },
        "basicAuth": {
          "type": "boolean"
        },
        "database": {
          "type": "string"
        },
        "id": {
          "type": "integer",
          "format": "int64"
        },
        "isDefault": {
          "type": "boolean"
        },
        "jsonData": {
          "$ref": "#/definitions/Json"
        },
        "name": {
          "type": "string"
        },
        "orgId": {
          "type": "integer",
          "format": "int64"
        },
        "readOnly": {
          "type": "boolean"
        },
        "type": {
          "type": "string"
        },
        "typeLogoUrl": {
          "type": "string"
        },
        "typeName": {
          "type": "string"
        },
        "uid": {
          "type": "string"
        },
        "url": {
          "type": "string"
        },
        "user": {
          "type": "string"
        }
      }
    },
    "DeleteTokenCommand": {
      "type": "object",
      "properties": {
        "instance": {
          "type": "string"
        }
      }
    },
    "DsAccess": {
      "type": "string"
    },
    "DsPermissionType": {
      "description": "Datasource permission\nDescription:\n`0` - No Access\n`1` - Query\nEnum: 0,1",
      "type": "integer",
      "format": "int64"
    },
    "Duration": {
      "description": "A Duration represents the elapsed time between two instants\nas an int64 nanosecond count. The representation limits the\nlargest representable duration to approximately 290 years.",
      "type": "integer",
      "format": "int64"
    },
    "ErrorResponseBody": {
      "type": "object",
      "required": ["message"],
      "properties": {
        "error": {
          "description": "Error An optional detailed description of the actual error. Only included if running in developer mode.",
          "type": "string"
        },
        "message": {
          "description": "a human readable version of the error",
          "type": "string"
        },
        "status": {
          "description": "Status An optional status to denote the cause of the error.\n\nFor example, a 412 Precondition Failed error may include additional information of why that error happened.",
          "type": "string"
        }
      }
    },
    "EvalMatch": {
      "type": "object",
      "properties": {
        "metric": {
          "type": "string"
        },
        "tags": {
          "type": "object",
          "additionalProperties": {
            "type": "string"
          }
        },
        "value": {
          "$ref": "#/definitions/Float"
        }
      }
    },
    "FailedUser": {
      "description": "FailedUser holds the information of an user that failed",
      "type": "object",
      "properties": {
        "Error": {
          "type": "string"
        },
        "Login": {
          "type": "string"
        }
      }
    },
    "Field": {
      "description": "A Field is essentially a slice of various types with extra properties and methods.\nSee NewField() for supported types.\n\nThe slice data in the Field is a not exported, so methods on the Field are used to to manipulate its data.",
      "type": "object",
      "title": "Field represents a typed column of data within a Frame.",
      "properties": {
        "config": {
          "$ref": "#/definitions/FieldConfig"
        },
        "labels": {
          "$ref": "#/definitions/Labels"
        },
        "name": {
          "description": "Name is default identifier of the field. The name does not have to be unique, but the combination\nof name and Labels should be unique for proper behavior in all situations.",
          "type": "string"
        }
      }
    },
    "FieldConfig": {
      "type": "object",
      "title": "FieldConfig represents the display properties for a Field.",
      "properties": {
        "color": {
          "description": "Map values to a display color\nNOTE: this interface is under development in the frontend... so simple map for now",
          "type": "object",
          "additionalProperties": {
            "type": "object"
          }
        },
        "custom": {
          "description": "Panel Specific Values",
          "type": "object",
          "additionalProperties": {
            "type": "object"
          }
        },
        "decimals": {
          "type": "integer",
          "format": "uint16"
        },
        "description": {
          "description": "Description is human readable field metadata",
          "type": "string"
        },
        "displayName": {
          "description": "DisplayName overrides Grafana default naming, should not be used from a data source",
          "type": "string"
        },
        "displayNameFromDS": {
          "description": "DisplayNameFromDS overrides Grafana default naming in a better way that allows users to override it easily.",
          "type": "string"
        },
        "filterable": {
          "description": "Filterable indicates if the Field's data can be filtered by additional calls.",
          "type": "boolean"
        },
        "interval": {
          "description": "Interval indicates the expected regular step between values in the series.\nWhen an interval exists, consumers can identify \"missing\" values when the expected value is not present.\nThe grafana timeseries visualization will render disconnected values when missing values are found it the time field.\nThe interval uses the same units as the values.  For time.Time, this is defined in milliseconds.",
          "type": "number",
          "format": "double"
        },
        "links": {
          "description": "The behavior when clicking on a result",
          "type": "array",
          "items": {
            "$ref": "#/definitions/DataLink"
          }
        },
        "mappings": {
          "$ref": "#/definitions/ValueMappings"
        },
        "max": {
          "$ref": "#/definitions/ConfFloat64"
        },
        "min": {
          "$ref": "#/definitions/ConfFloat64"
        },
        "noValue": {
          "description": "Alternative to empty string",
          "type": "string"
        },
        "path": {
          "description": "Path is an explicit path to the field in the datasource. When the frame meta includes a path,\nthis will default to `${frame.meta.path}/${field.name}\n\nWhen defined, this value can be used as an identifier within the datasource scope, and\nmay be used as an identifier to update values in a subsequent request",
          "type": "string"
        },
        "thresholds": {
          "$ref": "#/definitions/ThresholdsConfig"
        },
        "unit": {
          "description": "Numeric Options",
          "type": "string"
        },
        "writeable": {
          "description": "Writeable indicates that the datasource knows how to update this value",
          "type": "boolean"
        }
      }
    },
    "FindTagsResult": {
      "type": "object",
      "title": "FindTagsResult is the result of a tags search.",
      "properties": {
        "tags": {
          "type": "array",
          "items": {
            "$ref": "#/definitions/TagsDTO"
          }
        }
      }
    },
    "Float": {
      "description": "It does not consider zero values to be null.\nIt will decode to null, not zero, if null.",
      "type": "object",
      "title": "Float is a nullable float64.",
      "properties": {
        "Float64": {
          "type": "number",
          "format": "double"
        },
        "Valid": {
          "type": "boolean"
        }
      }
    },
    "Folder": {
      "type": "object",
      "properties": {
        "canAdmin": {
          "type": "boolean"
        },
        "canDelete": {
          "type": "boolean"
        },
        "canEdit": {
          "type": "boolean"
        },
        "canSave": {
          "type": "boolean"
        },
        "created": {
          "type": "string",
          "format": "date-time"
        },
        "createdBy": {
          "type": "string"
        },
        "hasAcl": {
          "type": "boolean"
        },
        "id": {
          "type": "integer",
          "format": "int64"
        },
        "title": {
          "type": "string"
        },
        "uid": {
          "type": "string"
        },
        "updated": {
          "type": "string",
          "format": "date-time"
        },
        "updatedBy": {
          "type": "string"
        },
        "url": {
          "type": "string"
        },
        "version": {
          "type": "integer",
          "format": "int64"
        }
      }
    },
    "FolderSearchHit": {
      "type": "object",
      "properties": {
        "id": {
          "type": "integer",
          "format": "int64"
        },
        "title": {
          "type": "string"
        },
        "uid": {
          "type": "string"
        }
      }
    },
    "Frame": {
      "description": "Each Field is well typed by its FieldType and supports optional Labels.\n\nA Frame is a general data container for Grafana. A Frame can be table data\nor time series data depending on its content and field types.",
      "type": "object",
      "title": "Frame is a columnar data structure where each column is a Field.",
      "properties": {
        "Fields": {
          "description": "Fields are the columns of a frame.\nAll Fields must be of the same the length when marshalling the Frame for transmission.",
          "type": "array",
          "items": {
            "$ref": "#/definitions/Field"
          }
        },
        "Meta": {
          "$ref": "#/definitions/FrameMeta"
        },
        "Name": {
          "description": "Name is used in some Grafana visualizations.",
          "type": "string"
        },
        "RefID": {
          "description": "RefID is a property that can be set to match a Frame to its originating query.",
          "type": "string"
        }
      }
    },
    "FrameMeta": {
      "description": "https://github.com/grafana/grafana/blob/master/packages/grafana-data/src/types/data.ts#L11\nNOTE -- in javascript this can accept any `[key: string]: any;` however\nthis interface only exposes the values we want to be exposed",
      "type": "object",
      "title": "FrameMeta matches:",
      "properties": {
        "channel": {
          "description": "Channel is the path to a stream in grafana live that has real-time updates for this data.",
          "type": "string"
        },
        "custom": {
          "description": "Custom datasource specific values.",
          "type": "object"
        },
        "executedQueryString": {
          "description": "ExecutedQueryString is the raw query sent to the underlying system. All macros and templating\nhave been applied.  When metadata contains this value, it will be shown in the query inspector.",
          "type": "string"
        },
        "notices": {
          "description": "Notices provide additional information about the data in the Frame that\nGrafana can display to the user in the user interface.",
          "type": "array",
          "items": {
            "$ref": "#/definitions/Notice"
          }
        },
        "path": {
          "description": "Path is a browsable path on the datasource.",
          "type": "string"
        },
        "pathSeparator": {
          "description": "PathSeparator defines the separator pattern to decode a hierarchy. The default separator is '/'.",
          "type": "string"
        },
        "preferredVisualisationType": {
          "$ref": "#/definitions/VisType"
        },
        "stats": {
          "description": "Stats is an array of query result statistics.",
          "type": "array",
          "items": {
            "$ref": "#/definitions/QueryStat"
          }
        },
        "type": {
          "$ref": "#/definitions/FrameType"
        }
      }
    },
    "FrameType": {
      "description": "A FrameType string, when present in a frame's metadata, asserts that the\nframe's structure conforms to the FrameType's specification.\nThis property is currently optional, so FrameType may be FrameTypeUnknown even if the properties of\nthe Frame correspond to a defined FrameType.",
      "type": "string"
    },
    "Frames": {
      "description": "It is the main data container within a backend.DataResponse.",
      "type": "array",
      "title": "Frames is a slice of Frame pointers.",
      "items": {
        "$ref": "#/definitions/Frame"
      }
    },
    "GetAnnotationTagsResponse": {
      "type": "object",
      "title": "GetAnnotationTagsResponse is a response struct for FindTagsResult.",
      "properties": {
        "result": {
          "$ref": "#/definitions/FindTagsResult"
        }
      }
    },
    "GetHomeDashboardResponse": {
      "title": "Get home dashboard response.",
      "allOf": [
        {
          "type": "object",
          "properties": {
            "dashboard": {
              "$ref": "#/definitions/Json"
            },
            "meta": {
              "$ref": "#/definitions/DashboardMeta"
            }
          }
        },
        {
          "type": "object",
          "properties": {
            "redirectUri": {
              "type": "string"
            }
          }
        }
      ]
    },
    "Hit": {
      "type": "object",
      "properties": {
        "folderId": {
          "type": "integer",
          "format": "int64"
        },
        "folderTitle": {
          "type": "string"
        },
        "folderUid": {
          "type": "string"
        },
        "folderUrl": {
          "type": "string"
        },
        "id": {
          "type": "integer",
          "format": "int64"
        },
        "isStarred": {
          "type": "boolean"
        },
        "slug": {
          "type": "string"
        },
        "sortMeta": {
          "type": "integer",
          "format": "int64"
        },
        "sortMetaName": {
          "type": "string"
        },
        "tags": {
          "type": "array",
          "items": {
            "type": "string"
          }
        },
        "title": {
          "type": "string"
        },
        "type": {
          "$ref": "#/definitions/HitType"
        },
        "uid": {
          "type": "string"
        },
        "uri": {
          "type": "string"
        },
        "url": {
          "type": "string"
        }
      }
    },
    "HitList": {
      "type": "array",
      "items": {
        "$ref": "#/definitions/Hit"
      }
    },
    "HitType": {
      "type": "string"
    },
    "ImportDashboardInput": {
      "type": "object",
      "title": "ImportDashboardInput definition of input parameters when importing a dashboard.",
      "properties": {
        "name": {
          "type": "string"
        },
        "pluginId": {
          "type": "string"
        },
        "type": {
          "type": "string"
        },
        "value": {
          "type": "string"
        }
      }
    },
    "ImportDashboardRequest": {
      "type": "object",
      "title": "ImportDashboardRequest request object for importing a dashboard.",
      "properties": {
        "dashboard": {
          "$ref": "#/definitions/Json"
        },
        "folderId": {
          "type": "integer",
          "format": "int64"
        },
        "folderUid": {
          "type": "string"
        },
        "inputs": {
          "type": "array",
          "items": {
            "$ref": "#/definitions/ImportDashboardInput"
          }
        },
        "overwrite": {
          "type": "boolean"
        },
        "path": {
          "type": "string"
        },
        "pluginId": {
          "type": "string"
        }
      }
    },
    "ImportDashboardResponse": {
      "type": "object",
      "title": "ImportDashboardResponse response object returned when importing a dashboard.",
      "properties": {
        "dashboardId": {
          "type": "integer",
          "format": "int64"
        },
        "description": {
          "type": "string"
        },
        "folderId": {
          "type": "integer",
          "format": "int64"
        },
        "imported": {
          "type": "boolean"
        },
        "importedRevision": {
          "type": "integer",
          "format": "int64"
        },
        "importedUri": {
          "type": "string"
        },
        "importedUrl": {
          "type": "string"
        },
        "path": {
          "type": "string"
        },
        "pluginId": {
          "type": "string"
        },
        "removed": {
          "type": "boolean"
        },
        "revision": {
          "type": "integer",
          "format": "int64"
        },
        "slug": {
          "type": "string"
        },
        "title": {
          "type": "string"
        },
        "uid": {
          "type": "string"
        }
      }
    },
    "InspectType": {
      "type": "integer",
      "format": "int64",
      "title": "InspectType is a type for the Inspect property of a Notice."
    },
    "ItemDTO": {
      "type": "object",
      "properties": {
        "alertId": {
          "type": "integer",
          "format": "int64"
        },
        "alertName": {
          "type": "string"
        },
        "avatarUrl": {
          "type": "string"
        },
        "created": {
          "type": "integer",
          "format": "int64"
        },
        "dashboardId": {
          "type": "integer",
          "format": "int64"
        },
        "dashboardUID": {
          "type": "string"
        },
        "data": {
          "$ref": "#/definitions/Json"
        },
        "email": {
          "type": "string"
        },
        "id": {
          "type": "integer",
          "format": "int64"
        },
        "login": {
          "type": "string"
        },
        "newState": {
          "type": "string"
        },
        "panelId": {
          "type": "integer",
          "format": "int64"
        },
        "prevState": {
          "type": "string"
        },
        "tags": {
          "type": "array",
          "items": {
            "type": "string"
          }
        },
        "text": {
          "type": "string"
        },
        "time": {
          "type": "integer",
          "format": "int64"
        },
        "timeEnd": {
          "type": "integer",
          "format": "int64"
        },
        "updated": {
          "type": "integer",
          "format": "int64"
        },
        "userId": {
          "type": "integer",
          "format": "int64"
        }
      }
    },
    "Json": {
      "type": "object"
    },
    "Labels": {
      "description": "Labels are used to add metadata to an object.  The JSON will always be sorted keys",
      "type": "object",
      "additionalProperties": {
        "type": "string"
      }
    },
    "LibraryElementConnectionDTO": {
      "type": "object",
      "title": "LibraryElementConnectionDTO is the frontend DTO for element connections.",
      "properties": {
        "connectionId": {
          "type": "integer",
          "format": "int64"
        },
        "created": {
          "type": "string",
          "format": "date-time"
        },
        "createdBy": {
          "$ref": "#/definitions/LibraryElementDTOMetaUser"
        },
        "elementId": {
          "type": "integer",
          "format": "int64"
        },
        "id": {
          "type": "integer",
          "format": "int64"
        },
        "kind": {
          "type": "integer",
          "format": "int64"
        }
      }
    },
    "LibraryElementConnectionsResponse": {
      "type": "object",
      "title": "LibraryElementConnectionsResponse is a response struct for an array of LibraryElementConnectionDTO.",
      "properties": {
        "result": {
          "type": "array",
          "items": {
            "$ref": "#/definitions/LibraryElementConnectionDTO"
          }
        }
      }
    },
    "LibraryElementDTO": {
      "type": "object",
      "title": "LibraryElementDTO is the frontend DTO for entities.",
      "properties": {
        "description": {
          "type": "string"
        },
        "folderId": {
          "type": "integer",
          "format": "int64"
        },
        "folderUid": {
          "type": "string"
        },
        "id": {
          "type": "integer",
          "format": "int64"
        },
        "kind": {
          "type": "integer",
          "format": "int64"
        },
        "meta": {
          "$ref": "#/definitions/LibraryElementDTOMeta"
        },
        "model": {
          "type": "object"
        },
        "name": {
          "type": "string"
        },
        "orgId": {
          "type": "integer",
          "format": "int64"
        },
        "type": {
          "type": "string"
        },
        "uid": {
          "type": "string"
        },
        "version": {
          "type": "integer",
          "format": "int64"
        }
      }
    },
    "LibraryElementDTOMeta": {
      "type": "object",
      "title": "LibraryElementDTOMeta is the meta information for LibraryElementDTO.",
      "properties": {
        "connectedDashboards": {
          "type": "integer",
          "format": "int64"
        },
        "created": {
          "type": "string",
          "format": "date-time"
        },
        "createdBy": {
          "$ref": "#/definitions/LibraryElementDTOMetaUser"
        },
        "folderName": {
          "type": "string"
        },
        "folderUid": {
          "type": "string"
        },
        "updated": {
          "type": "string",
          "format": "date-time"
        },
        "updatedBy": {
          "$ref": "#/definitions/LibraryElementDTOMetaUser"
        }
      }
    },
    "LibraryElementDTOMetaUser": {
      "type": "object",
      "title": "LibraryElementDTOMetaUser is the meta information for user that creates/changes the library element.",
      "properties": {
        "avatarUrl": {
          "type": "string"
        },
        "id": {
          "type": "integer",
          "format": "int64"
        },
        "name": {
          "type": "string"
        }
      }
    },
    "LibraryElementResponse": {
      "type": "object",
      "title": "LibraryElementResponse is a response struct for LibraryElementDTO.",
      "properties": {
        "result": {
          "$ref": "#/definitions/LibraryElementDTO"
        }
      }
    },
    "LibraryElementSearchResponse": {
      "type": "object",
      "title": "LibraryElementSearchResponse is a response struct for LibraryElementSearchResult.",
      "properties": {
        "result": {
          "$ref": "#/definitions/LibraryElementSearchResult"
        }
      }
    },
    "LibraryElementSearchResult": {
      "type": "object",
      "title": "LibraryElementSearchResult is the search result for entities.",
      "properties": {
        "elements": {
          "type": "array",
          "items": {
            "$ref": "#/definitions/LibraryElementDTO"
          }
        },
        "page": {
          "type": "integer",
          "format": "int64"
        },
        "perPage": {
          "type": "integer",
          "format": "int64"
        },
        "totalCount": {
          "type": "integer",
          "format": "int64"
        }
      }
    },
    "MassDeleteAnnotationsCmd": {
      "type": "object",
      "properties": {
        "annotationId": {
          "type": "integer",
          "format": "int64"
        },
        "dashboardId": {
          "type": "integer",
          "format": "int64"
        },
        "dashboardUID": {
          "type": "string"
        },
        "panelId": {
          "type": "integer",
          "format": "int64"
        }
      }
    },
    "Metadata": {
      "description": "Metadata contains user accesses for a given resource\nEx: map[string]bool{\"create\":true, \"delete\": true}",
      "type": "object",
      "additionalProperties": {
        "type": "boolean"
      }
    },
    "MetricRequest": {
      "type": "object",
      "required": ["from", "to", "queries"],
      "properties": {
        "debug": {
          "type": "boolean"
        },
        "from": {
          "description": "From Start time in epoch timestamps in milliseconds or relative using Grafana time units.",
          "type": "string",
          "example": "now-1h"
        },
        "queries": {
          "description": "queries.refId – Specifies an identifier of the query. Is optional and default to “A”.\nqueries.datasourceId – Specifies the data source to be queried. Each query in the request must have an unique datasourceId.\nqueries.maxDataPoints - Species maximum amount of data points that dashboard panel can render. Is optional and default to 100.\nqueries.intervalMs - Specifies the time interval in milliseconds of time series. Is optional and defaults to 1000.",
          "type": "array",
          "items": {
            "$ref": "#/definitions/Json"
          },
          "example": [
            {
              "datasource": {
                "uid": "PD8C576611E62080A"
              },
              "format": "table",
              "intervalMs": 86400000,
              "maxDataPoints": 1092,
              "rawSql": "SELECT 1 as valueOne, 2 as valueTwo",
              "refId": "A"
            }
          ]
        },
        "to": {
          "description": "To End time in epoch timestamps in milliseconds or relative using Grafana time units.",
          "type": "string",
          "example": "now"
        }
      }
    },
    "MigrateQueriesToQueryHistoryCommand": {
      "description": "MigrateQueriesToQueryHistoryCommand is the command used for migration of old queries into query history",
      "type": "object",
      "properties": {
        "queries": {
          "description": "Array of queries to store in query history.",
          "type": "array",
          "items": {
            "$ref": "#/definitions/QueryToMigrate"
          }
        }
      }
    },
    "NavLink": {
      "type": "object",
      "properties": {
        "id": {
          "type": "string"
        },
        "target": {
          "type": "string"
        },
        "text": {
          "type": "string"
        },
        "url": {
          "type": "string"
        }
      }
    },
    "NavbarPreference": {
      "type": "object",
      "properties": {
        "savedItems": {
          "type": "array",
          "items": {
            "$ref": "#/definitions/NavLink"
          }
        }
      }
    },
    "NewApiKeyResult": {
      "type": "object",
      "properties": {
        "id": {
          "type": "integer",
          "format": "int64"
        },
        "key": {
          "type": "string"
        },
        "name": {
          "type": "string"
        }
      }
    },
    "Notice": {
      "type": "object",
      "title": "Notice provides a structure for presenting notifications in Grafana's user interface.",
      "properties": {
        "inspect": {
          "$ref": "#/definitions/InspectType"
        },
        "link": {
          "description": "Link is an optional link for display in the user interface and can be an\nabsolute URL or a path relative to Grafana's root url.",
          "type": "string"
        },
        "severity": {
          "$ref": "#/definitions/NoticeSeverity"
        },
        "text": {
          "description": "Text is freeform descriptive text for the notice.",
          "type": "string"
        }
      }
    },
    "NoticeSeverity": {
      "type": "integer",
      "format": "int64",
      "title": "NoticeSeverity is a type for the Severity property of a Notice."
    },
    "NotificationTestCommand": {
      "type": "object",
      "properties": {
        "disableResolveMessage": {
          "type": "boolean"
        },
        "frequency": {
          "type": "string"
        },
        "id": {
          "type": "integer",
          "format": "int64"
        },
        "name": {
          "type": "string"
        },
        "secureSettings": {
          "type": "object",
          "additionalProperties": {
            "type": "string"
          }
        },
        "sendReminder": {
          "type": "boolean"
        },
        "settings": {
          "$ref": "#/definitions/Json"
        },
        "type": {
          "type": "string"
        }
      }
    },
    "OrgDTO": {
      "type": "object",
      "properties": {
        "id": {
          "type": "integer",
          "format": "int64"
        },
        "name": {
          "type": "string"
        }
      }
    },
    "OrgDetailsDTO": {
      "type": "object",
      "properties": {
        "address": {
          "$ref": "#/definitions/Address"
        },
        "id": {
          "type": "integer",
          "format": "int64"
        },
        "name": {
          "type": "string"
        }
      }
    },
    "OrgUserDTO": {
      "type": "object",
      "properties": {
        "accessControl": {
          "type": "object",
          "additionalProperties": {
            "type": "boolean"
          }
        },
        "avatarUrl": {
          "type": "string"
        },
        "email": {
          "type": "string"
        },
        "lastSeenAt": {
          "type": "string",
          "format": "date-time"
        },
        "lastSeenAtAge": {
          "type": "string"
        },
        "login": {
          "type": "string"
        },
        "name": {
          "type": "string"
        },
        "orgId": {
          "type": "integer",
          "format": "int64"
        },
        "role": {
          "type": "string"
        },
        "userId": {
          "type": "integer",
          "format": "int64"
        }
      }
    },
    "PatchAnnotationsCmd": {
      "type": "object",
      "properties": {
        "id": {
          "type": "integer",
          "format": "int64"
        },
        "tags": {
          "type": "array",
          "items": {
            "type": "string"
          }
        },
        "text": {
          "type": "string"
        },
        "time": {
          "type": "integer",
          "format": "int64"
        },
        "timeEnd": {
          "type": "integer",
          "format": "int64"
        }
      }
    },
    "PatchLibraryElementCommand": {
      "description": "PatchLibraryElementCommand is the command for patching a LibraryElement",
      "type": "object",
      "properties": {
        "folderId": {
          "description": "ID of the folder where the library element is stored.",
          "type": "integer",
          "format": "int64"
        },
        "folderUid": {
          "description": "UID of the folder where the library element is stored.",
          "type": "string"
        },
        "kind": {
          "description": "Kind of element to create, Use 1 for library panels or 2 for c.\nDescription:\n1 - library panels\n2 - library variables",
          "type": "integer",
          "format": "int64",
          "enum": [1, 2]
        },
        "model": {
          "description": "The JSON model for the library element.",
          "type": "object"
        },
        "name": {
          "description": "Name of the library element.",
          "type": "string"
        },
        "uid": {
          "type": "string"
        },
        "version": {
          "description": "Version of the library element you are updating.",
          "type": "integer",
          "format": "int64"
        }
      }
    },
    "PatchPrefsCmd": {
      "type": "object",
      "properties": {
        "homeDashboardId": {
          "description": "The numerical :id of a favorited dashboard",
          "type": "integer",
          "format": "int64",
          "default": 0
        },
        "homeDashboardUID": {
          "type": "string"
        },
        "navbar": {
          "$ref": "#/definitions/NavbarPreference"
        },
        "queryHistory": {
          "$ref": "#/definitions/QueryHistoryPreference"
        },
        "theme": {
          "type": "string",
          "enum": ["light", "dark"]
        },
        "timezone": {
          "type": "string",
          "enum": ["utc", "browser"]
        },
        "weekStart": {
          "type": "string"
        }
      }
    },
    "PatchQueryCommentInQueryHistoryCommand": {
      "description": "PatchQueryCommentInQueryHistoryCommand is the command for updating comment for query in query history",
      "type": "object",
      "properties": {
        "comment": {
          "description": "Updated comment",
          "type": "string"
        }
      }
    },
    "PauseAlertCommand": {
      "type": "object",
      "properties": {
        "alertId": {
          "type": "integer",
          "format": "int64"
        },
        "paused": {
          "type": "boolean"
        }
      }
    },
    "PauseAllAlertsCommand": {
      "type": "object",
      "properties": {
        "paused": {
          "type": "boolean"
        }
      }
    },
    "Permission": {
      "type": "object",
      "title": "Permission is the model for access control permissions.",
      "properties": {
        "action": {
          "type": "string"
        },
        "created": {
          "type": "string",
          "format": "date-time"
        },
        "scope": {
          "type": "string"
        },
        "updated": {
          "type": "string",
          "format": "date-time"
        }
      }
    },
    "PermissionType": {
      "type": "integer",
      "format": "int64"
    },
    "PostAnnotationsCmd": {
      "type": "object",
      "properties": {
        "dashboardId": {
          "type": "integer",
          "format": "int64"
        },
        "dashboardUID": {
          "type": "string"
        },
        "data": {
          "$ref": "#/definitions/Json"
        },
        "panelId": {
          "type": "integer",
          "format": "int64"
        },
        "tags": {
          "type": "array",
          "items": {
            "type": "string"
          }
        },
        "text": {
          "type": "string"
        },
        "time": {
          "type": "integer",
          "format": "int64"
        },
        "timeEnd": {
          "type": "integer",
          "format": "int64"
        }
      }
    },
    "PostGraphiteAnnotationsCmd": {
      "type": "object",
      "properties": {
        "data": {
          "type": "string"
        },
        "tags": {
          "type": "object"
        },
        "what": {
          "type": "string"
        },
        "when": {
          "type": "integer",
          "format": "int64"
        }
      }
    },
    "Prefs": {
      "type": "object",
      "properties": {
        "homeDashboardId": {
          "type": "integer",
          "format": "int64"
        },
        "homeDashboardUID": {
          "type": "string"
        },
        "navbar": {
          "$ref": "#/definitions/NavbarPreference"
        },
        "queryHistory": {
          "$ref": "#/definitions/QueryHistoryPreference"
        },
        "theme": {
          "type": "string"
        },
        "timezone": {
          "type": "string"
        },
        "weekStart": {
          "type": "string"
        }
      }
    },
    "PrometheusRemoteWriteTargetJSON": {
      "type": "object",
      "properties": {
        "data_source_uid": {
          "type": "string"
        },
        "id": {
          "type": "string"
        },
        "remote_write_path": {
          "type": "string"
        }
      }
    },
    "QueryDataResponse": {
      "description": "It is the return type of a QueryData call.",
      "type": "object",
      "title": "QueryDataResponse contains the results from a QueryDataRequest.",
      "properties": {
        "Responses": {
          "$ref": "#/definitions/Responses"
        }
      }
    },
    "QueryHistoryDTO": {
      "type": "object",
      "properties": {
        "comment": {
          "type": "string"
        },
        "createdAt": {
          "type": "integer",
          "format": "int64"
        },
        "createdBy": {
          "type": "integer",
          "format": "int64"
        },
        "datasourceUid": {
          "type": "string"
        },
        "queries": {
          "$ref": "#/definitions/Json"
        },
        "starred": {
          "type": "boolean"
        },
        "uid": {
          "type": "string"
        }
      }
    },
    "QueryHistoryDeleteQueryResponse": {
      "description": "QueryHistoryDeleteQueryResponse is the response struct for deleting a query from query history",
      "type": "object",
      "properties": {
        "id": {
          "type": "integer",
          "format": "int64"
        },
        "message": {
          "type": "string"
        }
      }
    },
    "QueryHistoryMigrationResponse": {
      "type": "object",
      "properties": {
        "message": {
          "type": "string"
        },
        "starredCount": {
          "type": "integer",
          "format": "int64"
        },
        "totalCount": {
          "type": "integer",
          "format": "int64"
        }
      }
    },
    "QueryHistoryPreference": {
      "type": "object",
      "properties": {
        "homeTab": {
          "type": "string"
        }
      }
    },
    "QueryHistoryResponse": {
      "description": "QueryHistoryResponse is a response struct for QueryHistoryDTO",
      "type": "object",
      "properties": {
        "result": {
          "$ref": "#/definitions/QueryHistoryDTO"
        }
      }
    },
    "QueryHistorySearchResponse": {
      "type": "object",
      "properties": {
        "result": {
          "$ref": "#/definitions/QueryHistorySearchResult"
        }
      }
    },
    "QueryHistorySearchResult": {
      "type": "object",
      "properties": {
        "page": {
          "type": "integer",
          "format": "int64"
        },
        "perPage": {
          "type": "integer",
          "format": "int64"
        },
        "queryHistory": {
          "type": "array",
          "items": {
            "$ref": "#/definitions/QueryHistoryDTO"
          }
        },
        "totalCount": {
          "type": "integer",
          "format": "int64"
        }
      }
    },
    "QueryStat": {
      "description": "The embedded FieldConfig's display name must be set.\nIt corresponds to the QueryResultMetaStat on the frontend (https://github.com/grafana/grafana/blob/master/packages/grafana-data/src/types/data.ts#L53).",
      "type": "object",
      "title": "QueryStat is used for storing arbitrary statistics metadata related to a query and its result, e.g. total request time, data processing time.",
      "properties": {
        "color": {
          "description": "Map values to a display color\nNOTE: this interface is under development in the frontend... so simple map for now",
          "type": "object",
          "additionalProperties": {
            "type": "object"
          }
        },
        "custom": {
          "description": "Panel Specific Values",
          "type": "object",
          "additionalProperties": {
            "type": "object"
          }
        },
        "decimals": {
          "type": "integer",
          "format": "uint16"
        },
        "description": {
          "description": "Description is human readable field metadata",
          "type": "string"
        },
        "displayName": {
          "description": "DisplayName overrides Grafana default naming, should not be used from a data source",
          "type": "string"
        },
        "displayNameFromDS": {
          "description": "DisplayNameFromDS overrides Grafana default naming in a better way that allows users to override it easily.",
          "type": "string"
        },
        "filterable": {
          "description": "Filterable indicates if the Field's data can be filtered by additional calls.",
          "type": "boolean"
        },
        "interval": {
          "description": "Interval indicates the expected regular step between values in the series.\nWhen an interval exists, consumers can identify \"missing\" values when the expected value is not present.\nThe grafana timeseries visualization will render disconnected values when missing values are found it the time field.\nThe interval uses the same units as the values.  For time.Time, this is defined in milliseconds.",
          "type": "number",
          "format": "double"
        },
        "links": {
          "description": "The behavior when clicking on a result",
          "type": "array",
          "items": {
            "$ref": "#/definitions/DataLink"
          }
        },
        "mappings": {
          "$ref": "#/definitions/ValueMappings"
        },
        "max": {
          "$ref": "#/definitions/ConfFloat64"
        },
        "min": {
          "$ref": "#/definitions/ConfFloat64"
        },
        "noValue": {
          "description": "Alternative to empty string",
          "type": "string"
        },
        "path": {
          "description": "Path is an explicit path to the field in the datasource. When the frame meta includes a path,\nthis will default to `${frame.meta.path}/${field.name}\n\nWhen defined, this value can be used as an identifier within the datasource scope, and\nmay be used as an identifier to update values in a subsequent request",
          "type": "string"
        },
        "thresholds": {
          "$ref": "#/definitions/ThresholdsConfig"
        },
        "unit": {
          "description": "Numeric Options",
          "type": "string"
        },
        "value": {
          "type": "number",
          "format": "double"
        },
        "writeable": {
          "description": "Writeable indicates that the datasource knows how to update this value",
          "type": "boolean"
        }
      }
    },
    "QueryToMigrate": {
      "type": "object",
      "properties": {
        "comment": {
          "type": "string"
        },
        "createdAt": {
          "type": "integer",
          "format": "int64"
        },
        "datasourceUid": {
          "type": "string"
        },
        "queries": {
          "$ref": "#/definitions/Json"
        },
        "starred": {
          "type": "boolean"
        }
      }
    },
    "RecordingRuleJSON": {
      "description": "RecordingRuleJSON is the external representation of a recording rule",
      "type": "object",
      "properties": {
        "active": {
          "type": "boolean"
        },
        "count": {
          "type": "boolean"
        },
        "description": {
          "type": "string"
        },
        "dest_data_source_uid": {
          "type": "string"
        },
        "id": {
          "type": "string"
        },
        "interval": {
          "type": "integer",
          "format": "int64"
        },
        "name": {
          "type": "string"
        },
        "prom_name": {
          "type": "string"
        },
        "queries": {
          "type": "array",
          "items": {
            "type": "object",
            "additionalProperties": {
              "type": "object"
            }
          }
        },
        "range": {
          "type": "integer",
          "format": "int64"
        },
        "target_ref_id": {
          "type": "string"
        }
      }
    },
    "ReportEmailDTO": {
      "type": "object",
      "properties": {
        "email": {
          "type": "string"
        },
        "emails": {
          "description": "Comma-separated list of emails to which to send the report to.",
          "type": "string"
        },
        "id": {
          "description": "Send the report to the emails specified in the report. Required if emails is not present.",
          "type": "string",
          "format": "int64"
        },
        "useEmailsFromReport": {
          "description": "Send the report to the emails specified in the report. Required if emails is not present.",
          "type": "boolean"
        }
      }
    },
    "ReportOptionsDTO": {
      "type": "object",
      "properties": {
        "layout": {
          "type": "string"
        },
        "orientation": {
          "type": "string"
        },
        "timeRange": {
          "$ref": "#/definitions/TimeRangeDTO"
        }
      }
    },
    "Responses": {
      "description": "The QueryData method the QueryDataHandler method will set the RefId\nproperty on the DataRespones' frames based on these RefIDs.",
      "type": "object",
      "title": "Responses is a map of RefIDs (Unique Query ID) to DataResponses.",
      "additionalProperties": {
        "$ref": "#/definitions/DataResponse"
      }
    },
    "RestoreDashboardVersionCommand": {
      "type": "object",
      "properties": {
        "version": {
          "type": "integer",
          "format": "int64"
        }
      }
    },
    "RevokeAuthTokenCmd": {
      "type": "object",
      "properties": {
        "authTokenId": {
          "type": "integer",
          "format": "int64"
        }
      }
    },
    "RoleDTO": {
      "type": "object",
      "properties": {
        "created": {
          "type": "string",
          "format": "date-time"
        },
        "delegatable": {
          "type": "boolean"
        },
        "description": {
          "type": "string"
        },
        "displayName": {
          "type": "string"
        },
        "group": {
          "type": "string"
        },
        "hidden": {
          "type": "boolean"
        },
        "name": {
          "type": "string"
        },
        "permissions": {
          "type": "array",
          "items": {
            "$ref": "#/definitions/Permission"
          }
        },
        "uid": {
          "type": "string"
        },
        "updated": {
          "type": "string",
          "format": "date-time"
        },
        "version": {
          "type": "integer",
          "format": "int64"
        }
      }
    },
    "SaveDashboardCommand": {
      "type": "object",
      "properties": {
        "UpdatedAt": {
          "type": "string",
          "format": "date-time"
        },
        "dashboard": {
          "$ref": "#/definitions/Json"
        },
        "folderId": {
          "type": "integer",
          "format": "int64"
        },
        "folderUid": {
          "type": "string"
        },
        "isFolder": {
          "type": "boolean"
        },
        "message": {
          "type": "string"
        },
        "overwrite": {
          "type": "boolean"
        },
        "userId": {
          "type": "integer",
          "format": "int64"
        }
      }
    },
    "ScheduleDTO": {
      "type": "object",
      "properties": {
        "day": {
          "type": "string"
        },
        "dayOfMonth": {
          "type": "string"
        },
        "endDate": {
          "type": "string",
          "format": "date-time"
        },
        "frequency": {
          "type": "string"
        },
        "hour": {
          "type": "integer",
          "format": "int64"
        },
        "intervalAmount": {
          "type": "integer",
          "format": "int64"
        },
        "intervalFrequency": {
          "type": "string"
        },
        "minute": {
          "type": "integer",
          "format": "int64"
        },
        "startDate": {
          "type": "string",
          "format": "date-time"
        },
        "timeZone": {
          "type": "string"
        },
        "workdaysOnly": {
          "type": "boolean"
        }
      }
    },
    "SearchTeamQueryResult": {
      "type": "object",
      "properties": {
        "page": {
          "type": "integer",
          "format": "int64"
        },
        "perPage": {
          "type": "integer",
          "format": "int64"
        },
        "teams": {
          "type": "array",
          "items": {
            "$ref": "#/definitions/TeamDTO"
          }
        },
        "totalCount": {
          "type": "integer",
          "format": "int64"
        }
      }
    },
    "SearchUserQueryResult": {
      "type": "object",
      "properties": {
        "page": {
          "type": "integer",
          "format": "int64"
        },
        "perPage": {
          "type": "integer",
          "format": "int64"
        },
        "totalCount": {
          "type": "integer",
          "format": "int64"
        },
        "users": {
          "type": "array",
          "items": {
            "$ref": "#/definitions/UserSearchHitDTO"
          }
        }
      }
    },
    "SetUserRolesCommand": {
      "type": "object",
      "properties": {
        "global": {
          "type": "boolean"
        },
        "includeHidden": {
          "type": "boolean"
        },
        "roleUids": {
          "type": "array",
          "items": {
            "type": "string"
          }
        }
      }
    },
    "SettingsBag": {
      "type": "object",
      "additionalProperties": {
        "type": "object",
        "additionalProperties": {
          "type": "string"
        }
      }
    },
    "SettingsDTO": {
      "type": "object",
      "properties": {
        "branding": {
          "$ref": "#/definitions/BrandingOptionsDTO"
        },
        "id": {
          "type": "integer",
          "format": "int64"
        },
        "orgId": {
          "type": "integer",
          "format": "int64"
        },
        "userId": {
          "type": "integer",
          "format": "int64"
        }
      }
    },
    "Status": {
      "type": "object",
      "properties": {
        "enabled": {
          "type": "boolean"
        }
      }
    },
    "SuccessResponseBody": {
      "type": "object",
      "properties": {
        "message": {
          "type": "string"
        }
      }
    },
    "SyncResult": {
      "type": "object",
      "title": "SyncResult holds the result of a sync with LDAP. This gives us information on which users were updated and how.",
      "properties": {
        "Elapsed": {
          "$ref": "#/definitions/Duration"
        },
        "FailedUsers": {
          "type": "array",
          "items": {
            "$ref": "#/definitions/FailedUser"
          }
        },
        "MissingUserIds": {
          "type": "array",
          "items": {
            "type": "integer",
            "format": "int64"
          }
        },
        "Started": {
          "type": "string",
          "format": "date-time"
        },
        "UpdatedUserIds": {
          "type": "array",
          "items": {
            "type": "integer",
            "format": "int64"
          }
        }
      }
    },
    "TagsDTO": {
      "type": "object",
      "title": "TagsDTO is the frontend DTO for Tag.",
      "properties": {
        "count": {
          "type": "integer",
          "format": "int64"
        },
        "tag": {
          "type": "string"
        }
      }
    },
    "TeamDTO": {
      "type": "object",
      "properties": {
        "accessControl": {
          "type": "object",
          "additionalProperties": {
            "type": "boolean"
          }
        },
        "avatarUrl": {
          "type": "string"
        },
        "email": {
          "type": "string"
        },
        "id": {
          "type": "integer",
          "format": "int64"
        },
        "memberCount": {
          "type": "integer",
          "format": "int64"
        },
        "name": {
          "type": "string"
        },
        "orgId": {
          "type": "integer",
          "format": "int64"
        },
        "permission": {
          "$ref": "#/definitions/PermissionType"
        }
      }
    },
    "TeamGroupDTO": {
      "type": "object",
      "properties": {
        "groupId": {
          "type": "string"
        },
        "orgId": {
          "type": "integer",
          "format": "int64"
        },
        "teamId": {
          "type": "integer",
          "format": "int64"
        }
      }
    },
    "TeamGroupMapping": {
      "type": "object",
      "properties": {
        "groupId": {
          "type": "string"
        }
      }
    },
    "TeamMemberDTO": {
      "type": "object",
      "properties": {
        "auth_module": {
          "type": "string"
        },
        "avatarUrl": {
          "type": "string"
        },
        "email": {
          "type": "string"
        },
        "labels": {
          "type": "array",
          "items": {
            "type": "string"
          }
        },
        "login": {
          "type": "string"
        },
        "name": {
          "type": "string"
        },
        "orgId": {
          "type": "integer",
          "format": "int64"
        },
        "permission": {
          "$ref": "#/definitions/PermissionType"
        },
        "teamId": {
          "type": "integer",
          "format": "int64"
        },
        "userId": {
          "type": "integer",
          "format": "int64"
        }
      }
    },
    "TempUserDTO": {
      "type": "object",
      "properties": {
        "code": {
          "type": "string"
        },
        "createdOn": {
          "type": "string",
          "format": "date-time"
        },
        "email": {
          "type": "string"
        },
        "emailSent": {
          "type": "boolean"
        },
        "emailSentOn": {
          "type": "string",
          "format": "date-time"
        },
        "id": {
          "type": "integer",
          "format": "int64"
        },
        "invitedByEmail": {
          "type": "string"
        },
        "invitedByLogin": {
          "type": "string"
        },
        "invitedByName": {
          "type": "string"
        },
        "name": {
          "type": "string"
        },
        "orgId": {
          "type": "integer",
          "format": "int64"
        },
        "role": {
          "type": "string",
          "enum": ["Viewer", "Editor", "Admin"]
        },
        "status": {
          "$ref": "#/definitions/TempUserStatus"
        },
        "url": {
          "type": "string"
        }
      }
    },
    "TempUserStatus": {
      "type": "string"
    },
    "Threshold": {
      "description": "Threshold a single step on the threshold list",
      "type": "object",
      "properties": {
        "color": {
          "type": "string"
        },
        "state": {
          "type": "string"
        },
        "value": {
          "$ref": "#/definitions/ConfFloat64"
        }
      }
    },
    "ThresholdsConfig": {
      "description": "ThresholdsConfig setup thresholds",
      "type": "object",
      "properties": {
        "mode": {
          "$ref": "#/definitions/ThresholdsMode"
        },
        "steps": {
          "description": "Must be sorted by 'value', first value is always -Infinity",
          "type": "array",
          "items": {
            "$ref": "#/definitions/Threshold"
          }
        }
      }
    },
    "ThresholdsMode": {
      "description": "ThresholdsMode absolute or percentage",
      "type": "string"
    },
    "TimeRangeDTO": {
      "type": "object",
      "properties": {
        "from": {
          "type": "string"
        },
        "to": {
          "type": "string"
        }
      }
    },
    "Token": {
      "type": "object",
      "properties": {
        "account": {
          "type": "string"
        },
        "company": {
          "type": "string"
        },
        "details_url": {
          "type": "string"
        },
        "exp": {
          "type": "integer",
          "format": "int64"
        },
        "iat": {
          "type": "integer",
          "format": "int64"
        },
        "included_users": {
          "type": "integer",
          "format": "int64"
        },
        "iss": {
          "type": "string"
        },
        "jti": {
          "type": "string"
        },
        "lexp": {
          "type": "integer",
          "format": "int64"
        },
        "lic_exp_warn_days": {
          "type": "integer",
          "format": "int64"
        },
        "lid": {
          "type": "string"
        },
        "limit_by": {
          "type": "string"
        },
        "max_concurrent_user_sessions": {
          "type": "integer",
          "format": "int64"
        },
        "nbf": {
          "type": "integer",
          "format": "int64"
        },
        "prod": {
          "type": "array",
          "items": {
            "type": "string"
          }
        },
        "slug": {
          "type": "string"
        },
        "status": {
          "$ref": "#/definitions/TokenStatus"
        },
        "sub": {
          "type": "string"
        },
        "tok_exp_warn_days": {
          "type": "integer",
          "format": "int64"
        },
        "trial": {
          "type": "boolean"
        },
        "trial_exp": {
          "type": "integer",
          "format": "int64"
        },
        "update_days": {
          "type": "integer",
          "format": "int64"
        },
        "usage_billing": {
          "type": "boolean"
        }
      }
    },
    "TokenStatus": {
      "type": "integer",
      "format": "int64"
    },
    "TrimDashboardCommand": {
      "type": "object",
      "properties": {
        "dashboard": {
          "$ref": "#/definitions/Json"
        },
        "meta": {
          "$ref": "#/definitions/Json"
        }
      }
    },
    "TrimDashboardFullWithMeta": {
      "type": "object",
      "properties": {
        "dashboard": {
          "$ref": "#/definitions/Json"
        },
        "meta": {
          "$ref": "#/definitions/Json"
        }
      }
    },
    "Type": {
      "type": "string"
    },
    "UpdateAlertNotificationCommand": {
      "type": "object",
      "properties": {
        "disableResolveMessage": {
          "type": "boolean"
        },
        "frequency": {
          "type": "string"
        },
        "id": {
          "type": "integer",
          "format": "int64"
        },
        "isDefault": {
          "type": "boolean"
        },
        "name": {
          "type": "string"
        },
        "secureSettings": {
          "type": "object",
          "additionalProperties": {
            "type": "string"
          }
        },
        "sendReminder": {
          "type": "boolean"
        },
        "settings": {
          "$ref": "#/definitions/Json"
        },
        "type": {
          "type": "string"
        },
        "uid": {
          "type": "string"
        }
      }
    },
    "UpdateAlertNotificationWithUidCommand": {
      "type": "object",
      "properties": {
        "disableResolveMessage": {
          "type": "boolean"
        },
        "frequency": {
          "type": "string"
        },
        "isDefault": {
          "type": "boolean"
        },
        "name": {
          "type": "string"
        },
        "secureSettings": {
          "type": "object",
          "additionalProperties": {
            "type": "string"
          }
        },
        "sendReminder": {
          "type": "boolean"
        },
        "settings": {
          "$ref": "#/definitions/Json"
        },
        "type": {
          "type": "string"
        },
        "uid": {
          "type": "string"
        }
      }
    },
    "UpdateAnnotationsCmd": {
      "type": "object",
      "properties": {
        "id": {
          "type": "integer",
          "format": "int64"
        },
        "tags": {
          "type": "array",
          "items": {
            "type": "string"
          }
        },
        "text": {
          "type": "string"
        },
        "time": {
          "type": "integer",
          "format": "int64"
        },
        "timeEnd": {
          "type": "integer",
          "format": "int64"
        }
      }
    },
    "UpdateDashboardAclCommand": {
      "type": "object",
      "properties": {
        "items": {
          "type": "array",
          "items": {
            "$ref": "#/definitions/DashboardAclUpdateItem"
          }
        }
      }
    },
    "UpdateDataSourceCommand": {
      "description": "Also acts as api DTO",
      "type": "object",
      "properties": {
        "access": {
          "$ref": "#/definitions/DsAccess"
        },
        "basicAuth": {
          "type": "boolean"
        },
        "basicAuthUser": {
          "type": "string"
        },
        "database": {
          "type": "string"
        },
        "isDefault": {
          "type": "boolean"
        },
        "jsonData": {
          "$ref": "#/definitions/Json"
        },
        "name": {
          "type": "string"
        },
        "secureJsonData": {
          "type": "object",
          "additionalProperties": {
            "type": "string"
          }
        },
        "type": {
          "type": "string"
        },
        "uid": {
          "type": "string"
        },
        "url": {
          "type": "string"
        },
        "user": {
          "type": "string"
        },
        "version": {
          "type": "integer",
          "format": "int64"
        },
        "withCredentials": {
          "type": "boolean"
        }
      }
    },
    "UpdateFolderCommand": {
      "type": "object",
      "properties": {
        "overwrite": {
          "type": "boolean"
        },
        "title": {
          "type": "string"
        },
        "uid": {
          "type": "string"
        },
        "version": {
          "type": "integer",
          "format": "int64"
        }
      }
    },
    "UpdateOrgAddressForm": {
      "type": "object",
      "properties": {
        "address1": {
          "type": "string"
        },
        "address2": {
          "type": "string"
        },
        "city": {
          "type": "string"
        },
        "country": {
          "type": "string"
        },
        "state": {
          "type": "string"
        },
        "zipcode": {
          "type": "string"
        }
      }
    },
    "UpdateOrgForm": {
      "type": "object",
      "properties": {
        "name": {
          "type": "string"
        }
      }
    },
    "UpdateOrgQuotaCmd": {
      "type": "object",
      "properties": {
        "limit": {
          "type": "integer",
          "format": "int64"
        },
        "target": {
          "type": "string"
        }
      }
    },
    "UpdateOrgUserCommand": {
      "type": "object",
      "properties": {
        "role": {
          "type": "string",
          "enum": ["Viewer", "Editor", "Admin"]
        }
      }
    },
    "UpdatePrefsCmd": {
      "type": "object",
      "properties": {
        "homeDashboardId": {
          "description": "The numerical :id of a favorited dashboard",
          "type": "integer",
          "format": "int64",
          "default": 0
        },
        "homeDashboardUID": {
          "type": "string"
        },
        "navbar": {
          "$ref": "#/definitions/NavbarPreference"
        },
        "queryHistory": {
          "$ref": "#/definitions/QueryHistoryPreference"
        },
        "theme": {
          "type": "string",
          "enum": ["light", "dark"]
        },
        "timezone": {
          "type": "string",
          "enum": ["utc", "browser"]
        },
        "weekStart": {
          "type": "string"
        }
      }
    },
    "UpdateRoleCommand": {
      "type": "object",
      "properties": {
        "description": {
          "type": "string"
        },
        "displayName": {
          "type": "string"
        },
        "global": {
          "type": "boolean"
        },
        "group": {
          "type": "string"
        },
        "hidden": {
          "type": "boolean"
        },
        "name": {
          "type": "string"
        },
        "permissions": {
          "type": "array",
          "items": {
            "$ref": "#/definitions/Permission"
          }
        },
        "version": {
          "type": "integer",
          "format": "int64"
        }
      }
    },
    "UpdateTeamCommand": {
      "type": "object",
      "properties": {
        "Email": {
          "type": "string"
        },
        "Id": {
          "type": "integer",
          "format": "int64"
        },
        "Name": {
          "type": "string"
        }
      }
    },
    "UpdateTeamMemberCommand": {
      "type": "object",
      "properties": {
        "permission": {
          "$ref": "#/definitions/PermissionType"
        }
      }
    },
    "UpdateUserCommand": {
      "type": "object",
      "properties": {
        "email": {
          "type": "string"
        },
        "login": {
          "type": "string"
        },
        "name": {
          "type": "string"
        },
        "theme": {
          "type": "string"
        }
      }
    },
    "UpdateUserQuotaCmd": {
      "type": "object",
      "properties": {
        "limit": {
          "type": "integer",
          "format": "int64"
        },
        "target": {
          "type": "string"
        }
      }
    },
    "UserIdDTO": {
      "type": "object",
      "properties": {
        "id": {
          "type": "integer",
          "format": "int64"
        },
        "message": {
          "type": "string"
        }
      }
    },
    "UserLookupDTO": {
      "type": "object",
      "properties": {
        "avatarUrl": {
          "type": "string"
        },
        "login": {
          "type": "string"
        },
        "userId": {
          "type": "integer",
          "format": "int64"
        }
      }
    },
    "UserOrgDTO": {
      "type": "object",
      "properties": {
        "name": {
          "type": "string"
        },
        "orgId": {
          "type": "integer",
          "format": "int64"
        },
        "role": {
          "type": "string",
          "enum": ["Viewer", "Editor", "Admin"]
        }
      }
    },
    "UserProfileDTO": {
      "type": "object",
      "properties": {
        "accessControl": {
          "type": "object",
          "additionalProperties": {
            "type": "boolean"
          }
        },
        "authLabels": {
          "type": "array",
          "items": {
            "type": "string"
          }
        },
        "avatarUrl": {
          "type": "string"
        },
        "createdAt": {
          "type": "string",
          "format": "date-time"
        },
        "email": {
          "type": "string"
        },
        "id": {
          "type": "integer",
          "format": "int64"
        },
        "isDisabled": {
          "type": "boolean"
        },
        "isExternal": {
          "type": "boolean"
        },
        "isGrafanaAdmin": {
          "type": "boolean"
        },
        "login": {
          "type": "string"
        },
        "name": {
          "type": "string"
        },
        "orgId": {
          "type": "integer",
          "format": "int64"
        },
        "theme": {
          "type": "string"
        },
        "updatedAt": {
          "type": "string",
          "format": "date-time"
        }
      }
    },
    "UserQuotaDTO": {
      "type": "object",
      "properties": {
        "limit": {
          "type": "integer",
          "format": "int64"
        },
        "target": {
          "type": "string"
        },
        "used": {
          "type": "integer",
          "format": "int64"
        },
        "user_id": {
          "type": "integer",
          "format": "int64"
        }
      }
    },
    "UserSearchHitDTO": {
      "type": "object",
      "properties": {
        "authLabels": {
          "type": "array",
          "items": {
            "type": "string"
          }
        },
        "avatarUrl": {
          "type": "string"
        },
        "email": {
          "type": "string"
        },
        "id": {
          "type": "integer",
          "format": "int64"
        },
        "isAdmin": {
          "type": "boolean"
        },
        "isDisabled": {
          "type": "boolean"
        },
        "lastSeenAt": {
          "type": "string",
          "format": "date-time"
        },
        "lastSeenAtAge": {
          "type": "string"
        },
        "login": {
          "type": "string"
        },
        "name": {
          "type": "string"
        }
      }
    },
    "UserToken": {
      "description": "UserToken represents a user token",
      "type": "object",
      "properties": {
        "AuthToken": {
          "type": "string"
        },
        "AuthTokenSeen": {
          "type": "boolean"
        },
        "ClientIp": {
          "type": "string"
        },
        "CreatedAt": {
          "type": "integer",
          "format": "int64"
        },
        "Id": {
          "type": "integer",
          "format": "int64"
        },
        "PrevAuthToken": {
          "type": "string"
        },
        "RevokedAt": {
          "type": "integer",
          "format": "int64"
        },
        "RotatedAt": {
          "type": "integer",
          "format": "int64"
        },
        "SeenAt": {
          "type": "integer",
          "format": "int64"
        },
        "UnhashedToken": {
          "type": "string"
        },
        "UpdatedAt": {
          "type": "integer",
          "format": "int64"
        },
        "UserAgent": {
          "type": "string"
        },
        "UserId": {
          "type": "integer",
          "format": "int64"
        }
      }
    },
    "ValueMapping": {
      "description": "ValueMapping allows mapping input values to text and color",
      "type": "object"
    },
    "ValueMappings": {
      "type": "array",
      "items": {
        "$ref": "#/definitions/ValueMapping"
      }
    },
    "VisType": {
      "type": "string",
      "title": "VisType is used to indicate how the data should be visualized in explore."
    }
  },
  "responses": {
    "SMTPNotEnabledError": {
      "description": ""
    },
    "acceptedResponse": {
      "description": "AcceptedResponse",
      "schema": {
        "$ref": "#/definitions/ErrorResponseBody"
      }
    },
    "addOrgUser": {
      "description": "",
      "schema": {
        "type": "object",
        "required": ["id", "message"],
        "properties": {
          "id": {
            "description": "ID Identifier of the added user.",
            "type": "integer",
            "format": "int64",
            "example": 65
          },
          "message": {
            "description": "Message Message of the added user.",
            "type": "string",
            "example": "Data source added"
          }
        }
      }
    },
    "badRequestError": {
      "description": "BadRequestError is returned when the request is invalid and it cannot be processed.",
      "schema": {
        "$ref": "#/definitions/ErrorResponseBody"
      }
    },
    "conflictError": {
      "description": "ConflictError",
      "schema": {
        "$ref": "#/definitions/ErrorResponseBody"
      }
    },
    "contentResponse": {
      "description": "",
      "schema": {
        "type": "array",
        "items": {
          "type": "integer",
          "format": "uint8"
        }
      }
    },
    "createAnnotationResponse": {
      "description": "",
      "schema": {
        "type": "object",
        "required": ["id", "message"],
        "properties": {
          "id": {
            "description": "ID Identifier of the created annotation.",
            "type": "integer",
            "format": "int64",
            "example": 65
          },
          "message": {
            "description": "Message Message of the created annotation.",
            "type": "string"
          }
        }
      }
    },
    "createOrUpdateDatasourceResponse": {
      "description": "",
      "schema": {
        "type": "object",
        "required": ["id", "name", "message", "datasource"],
        "properties": {
          "datasource": {
            "$ref": "#/definitions/DataSource"
          },
          "id": {
            "description": "ID Identifier of the new data source.",
            "type": "integer",
            "format": "int64",
            "example": 65
          },
          "message": {
            "description": "Message Message of the deleted dashboard.",
            "type": "string",
            "example": "Data source added"
          },
          "name": {
            "description": "Name of the new data source.",
            "type": "string",
            "example": "My Data source"
          }
        }
      }
    },
    "createOrgResponse": {
      "description": "",
      "schema": {
        "type": "object",
        "required": ["orgId", "message"],
        "properties": {
          "message": {
            "description": "Message Message of the created org.",
            "type": "string",
            "example": "Data source added"
          },
          "orgId": {
            "description": "ID Identifier of the created org.",
            "type": "integer",
            "format": "int64",
            "example": 65
          }
        }
      }
    },
    "createReportResponse": {
      "description": "",
      "schema": {
        "type": "object"
      }
    },
    "createSnapshotResponse": {
      "description": "",
      "schema": {
        "type": "object",
        "properties": {
          "deleteKey": {
            "description": "Unique key used to delete the snapshot. It is different from the key so that only the creator can delete the snapshot.",
            "type": "string"
          },
          "deleteUrl": {
            "type": "string"
          },
          "id": {
            "description": "Snapshot id",
            "type": "integer",
            "format": "int64"
          },
          "key": {
            "description": "Unique key",
            "type": "string"
          },
          "url": {
            "type": "string"
          }
        }
      }
    },
    "createTeamResponse": {
      "description": "",
      "schema": {
        "type": "object",
        "properties": {
          "message": {
            "type": "string"
          },
          "teamId": {
            "type": "integer",
            "format": "int64"
          }
        }
      }
    },
    "createUserResponse": {
      "description": "",
      "schema": {
        "$ref": "#/definitions/UserIdDTO"
      }
    },
    "dashboardDiffResponse": {
      "description": "Calculate dashboard diff response.",
      "schema": {
        "type": "array",
        "items": {
          "type": "integer",
          "format": "uint8"
        }
      }
    },
    "dashboardResponse": {
      "description": "",
      "schema": {
        "$ref": "#/definitions/DashboardFullWithMeta"
      }
    },
    "dashboardVersionResponse": {
      "description": "",
      "schema": {
        "$ref": "#/definitions/DashboardVersionMeta"
      }
    },
    "dashboardVersionsResponse": {
      "description": "",
      "schema": {
        "type": "array",
        "items": {
          "$ref": "#/definitions/DashboardVersionDTO"
        }
      }
    },
    "dashboardsTagsResponse": {
      "description": "",
      "schema": {
        "type": "array",
        "items": {
          "$ref": "#/definitions/DashboardTagCloudItem"
        }
      }
    },
    "deleteAlertNotificationChannelResponse": {
      "description": "",
      "schema": {
        "type": "object",
        "required": ["id", "message"],
        "properties": {
          "id": {
            "description": "ID Identifier of the deleted notification channel.",
            "type": "integer",
            "format": "int64",
            "example": 65
          },
          "message": {
            "description": "Message Message of the deleted notificatiton channel.",
            "type": "string"
          }
        }
      }
    },
    "deleteDashboardResponse": {
      "description": "",
      "schema": {
        "type": "object",
        "required": ["id", "title", "message"],
        "properties": {
          "id": {
            "description": "ID Identifier of the deleted dashboard.",
            "type": "integer",
            "format": "int64",
            "example": 65
          },
          "message": {
            "description": "Message Message of the deleted dashboard.",
            "type": "string",
            "example": "Dashboard My Dashboard deleted"
          },
          "title": {
            "description": "Title Title of the deleted dashboard.",
            "type": "string",
            "example": "My Dashboard"
          }
        }
      }
    },
    "deleteDatasourceByNameResponse": {
      "description": "",
      "schema": {
        "type": "object",
        "required": ["id", "message"],
        "properties": {
          "id": {
            "description": "ID Identifier of the deleted data source.",
            "type": "integer",
            "format": "int64",
            "example": 65
          },
          "message": {
            "description": "Message Message of the deleted dashboard.",
            "type": "string",
            "example": "Dashboard My Dashboard deleted"
          }
        }
      }
    },
    "deleteFolderResponse": {
      "description": "",
      "schema": {
        "type": "object",
        "required": ["id", "title", "message"],
        "properties": {
          "id": {
            "description": "ID Identifier of the deleted folder.",
            "type": "integer",
            "format": "int64",
            "example": 65
          },
          "message": {
            "description": "Message Message of the deleted folder.",
            "type": "string",
            "example": "Folder My Folder deleted"
          },
          "title": {
            "description": "Title of the deleted folder.",
            "type": "string",
            "example": "My Folder"
          }
        }
      }
    },
    "folderResponse": {
      "description": "",
      "schema": {
        "$ref": "#/definitions/Folder"
      }
    },
    "forbiddenError": {
      "description": "ForbiddenError is returned if the user/token has insufficient permissions to access the requested resource.",
      "schema": {
        "$ref": "#/definitions/ErrorResponseBody"
      }
    },
    "genericError": {
      "description": "A GenericError is the default error message that is generated.\nFor certain status codes there are more appropriate error structures.",
      "schema": {
        "$ref": "#/definitions/ErrorResponseBody"
      }
    },
    "getAPIkeyResponse": {
      "description": "",
      "schema": {
        "type": "array",
        "items": {
          "$ref": "#/definitions/ApiKeyDTO"
        }
      }
    },
    "getAccessControlStatusResponse": {
      "description": "",
      "schema": {
        "$ref": "#/definitions/Status"
      }
    },
    "getAlertNotificationChannelResponse": {
      "description": "",
      "schema": {
        "$ref": "#/definitions/AlertNotification"
      }
    },
    "getAlertNotificationChannelsResponse": {
      "description": "",
      "schema": {
        "type": "array",
        "items": {
          "$ref": "#/definitions/AlertNotification"
        }
      }
    },
    "getAlertResponse": {
      "description": "",
      "schema": {
        "type": "array",
        "items": {
          "$ref": "#/definitions/Alert"
        }
      }
    },
    "getAlertsResponse": {
      "description": "",
      "schema": {
        "type": "array",
        "items": {
          "$ref": "#/definitions/AlertListItemDTO"
        }
      }
    },
    "getAllRolesResponse": {
      "description": "",
      "schema": {
        "type": "array",
        "items": {
          "$ref": "#/definitions/RoleDTO"
        }
      }
    },
    "getAnnotationResponse": {
      "description": "",
      "schema": {
        "$ref": "#/definitions/ItemDTO"
      }
    },
    "getAnnotationTagsResponse": {
      "description": "",
      "schema": {
        "$ref": "#/definitions/GetAnnotationTagsResponse"
      }
    },
    "getAnnotationsResponse": {
      "description": "",
      "schema": {
        "type": "array",
        "items": {
          "$ref": "#/definitions/ItemDTO"
        }
      }
    },
    "getAuthTokensResponse": {
      "description": "",
      "schema": {
        "type": "array",
        "items": {
          "$ref": "#/definitions/UserToken"
        }
      }
    },
    "getCustomPermissionsReportResponse": {
      "description": "",
      "schema": {
        "type": "array",
        "items": {
          "$ref": "#/definitions/CustomPermissionsRecordDTO"
        }
      }
    },
    "getDashboardPermissionsResponse": {
      "description": "",
      "schema": {
        "type": "array",
        "items": {
          "$ref": "#/definitions/DashboardAclInfoDTO"
        }
      }
    },
    "getDashboardStatesResponse": {
      "description": "",
      "schema": {
        "type": "array",
        "items": {
          "$ref": "#/definitions/AlertStateInfoDTO"
        }
      }
    },
    "getDatasourceIDresponse": {
      "description": "",
      "schema": {
        "type": "object",
        "required": ["id"],
        "properties": {
          "id": {
            "description": "ID Identifier of the data source.",
            "type": "integer",
            "format": "int64",
            "example": 65
          }
        }
      }
    },
    "getDatasourceResponse": {
      "description": "",
      "schema": {
        "$ref": "#/definitions/DataSource"
      }
    },
    "getDatasourcesResponse": {
      "description": "",
      "schema": {
        "$ref": "#/definitions/DataSourceList"
      }
    },
    "getFoldersResponse": {
      "description": "",
      "schema": {
        "type": "array",
        "items": {
          "$ref": "#/definitions/FolderSearchHit"
        }
      }
    },
    "getHomeDashboardResponse": {
      "description": "Home dashboard response.",
      "schema": {
        "$ref": "#/definitions/GetHomeDashboardResponse"
      }
    },
    "getInvitesResponse": {
      "description": "",
      "schema": {
        "type": "array",
        "items": {
          "$ref": "#/definitions/TempUserDTO"
        }
      }
    },
    "getLDAPSyncStatusResponse": {
      "description": "",
      "schema": {
        "$ref": "#/definitions/ActiveSyncStatusDTO"
      }
    },
    "getLibraryElementConnectionsResponse": {
      "description": "",
      "schema": {
        "$ref": "#/definitions/LibraryElementConnectionsResponse"
      }
    },
    "getLibraryElementResponse": {
      "description": "",
      "schema": {
        "$ref": "#/definitions/LibraryElementResponse"
      }
    },
    "getLibraryElementsResponse": {
      "description": "",
      "schema": {
        "$ref": "#/definitions/LibraryElementSearchResponse"
      }
    },
    "getLicenseStatusResponse": {
      "description": ""
    },
    "getLicenseTokenResponse": {
      "description": "",
      "schema": {
        "$ref": "#/definitions/Token"
      }
    },
    "getOrgResponse": {
      "description": "",
      "schema": {
        "$ref": "#/definitions/OrgDetailsDTO"
      }
    },
    "getOrgUsersResponse": {
      "description": "",
      "schema": {
        "type": "array",
        "items": {
          "$ref": "#/definitions/OrgUserDTO"
        }
      }
    },
    "getPermissionseResponse": {
      "description": "",
      "schema": {
        "$ref": "#/definitions/AddPermissionDTO"
      }
    },
    "getPreferencesResponse": {
      "description": "",
      "schema": {
        "$ref": "#/definitions/Prefs"
      }
    },
    "getQueryHistoryDeleteQueryResponse": {
      "description": "",
      "schema": {
        "$ref": "#/definitions/QueryHistoryDeleteQueryResponse"
      }
    },
    "getQueryHistoryMigrationResponse": {
      "description": "",
      "schema": {
        "$ref": "#/definitions/QueryHistoryMigrationResponse"
      }
    },
    "getQueryHistoryResponse": {
      "description": "",
      "schema": {
        "$ref": "#/definitions/QueryHistoryResponse"
      }
    },
    "getQueryHistorySearchResponse": {
      "description": "",
      "schema": {
        "$ref": "#/definitions/QueryHistorySearchResponse"
      }
    },
    "getQuotaResponse": {
      "description": "",
      "schema": {
        "type": "array",
        "items": {
          "$ref": "#/definitions/UserQuotaDTO"
        }
      }
    },
    "getReportResponse": {
      "description": "",
      "schema": {
        "$ref": "#/definitions/ConfigDTO"
      }
    },
    "getReportSettingsResponse": {
      "description": "",
      "schema": {
        "$ref": "#/definitions/SettingsDTO"
      }
    },
    "getReportsResponse": {
      "description": "",
      "schema": {
        "type": "array",
        "items": {
          "$ref": "#/definitions/ConfigDTO"
        }
      }
    },
    "getRoleResponse": {
      "description": "",
      "schema": {
        "$ref": "#/definitions/RoleDTO"
      }
    },
    "getSettingsResponse": {
      "description": "",
      "schema": {
        "$ref": "#/definitions/SettingsBag"
      }
    },
    "getSnapshotSharingOptionsResponse": {
      "description": "",
      "schema": {
        "type": "object",
        "properties": {
          "externalEnabled": {
            "type": "boolean"
          },
          "externalSnapshotName": {
            "type": "string"
          },
          "externalSnapshotURL": {
            "type": "string"
          }
        }
      }
    },
    "getSnapshotsResponse": {
      "description": "",
      "schema": {
        "type": "array",
        "items": {
          "$ref": "#/definitions/DashboardSnapshotDTO"
        }
      }
    },
    "getStatsResponse": {
      "description": "",
      "schema": {
        "$ref": "#/definitions/AdminStats"
      }
    },
    "getTeamGroupsApiResponse": {
      "description": "",
      "schema": {
        "type": "array",
        "items": {
          "$ref": "#/definitions/TeamGroupDTO"
        }
      }
    },
    "getTeamMembersResponse": {
      "description": "",
      "schema": {
        "type": "array",
        "items": {
          "$ref": "#/definitions/TeamMemberDTO"
        }
      }
    },
    "getTeamResponse": {
      "description": "",
      "schema": {
        "$ref": "#/definitions/TeamDTO"
      }
    },
    "getUserOrgListResponse": {
      "description": "",
      "schema": {
        "type": "array",
        "items": {
          "$ref": "#/definitions/UserOrgDTO"
        }
      }
    },
    "getUserTeamsResponse": {
      "description": "",
      "schema": {
        "type": "array",
        "items": {
          "$ref": "#/definitions/TeamDTO"
        }
      }
    },
    "helpFlagResponse": {
      "description": "",
      "schema": {
        "type": "object",
        "properties": {
          "helpFlags1": {
            "type": "integer",
            "format": "int64"
          },
          "message": {
            "type": "string"
          }
        }
      }
    },
    "importDashboardResponse": {
      "description": "",
      "schema": {
        "$ref": "#/definitions/ImportDashboardResponse"
      }
    },
    "internalServerError": {
      "description": "InternalServerError is a general error indicating something went wrong internally.",
      "schema": {
        "$ref": "#/definitions/ErrorResponseBody"
      }
    },
    "listBuiltinRolesResponse": {
      "description": "",
      "schema": {
        "type": "object",
        "additionalProperties": {
          "type": "array",
          "items": {
            "$ref": "#/definitions/RoleDTO"
          }
        }
      }
    },
    "listRecordingRulesResponse": {
      "description": "",
      "schema": {
        "type": "array",
        "items": {
          "$ref": "#/definitions/RecordingRuleJSON"
        }
      }
    },
    "lookupAlertNotificationChannelsResponse": {
      "description": "",
      "schema": {
        "type": "array",
        "items": {
          "$ref": "#/definitions/AlertNotificationLookup"
        }
      }
    },
    "lookupOrgUsersResponse": {
      "description": "",
      "schema": {
        "type": "array",
        "items": {
          "$ref": "#/definitions/UserLookupDTO"
        }
      }
    },
    "notFoundError": {
      "description": "NotFoundError is returned when the requested resource was not found.",
      "schema": {
        "$ref": "#/definitions/ErrorResponseBody"
      }
    },
    "okResponse": {
      "description": "An OKResponse is returned if the request was successful.",
      "schema": {
        "$ref": "#/definitions/SuccessResponseBody"
      }
    },
    "pauseAlertResponse": {
      "description": "",
      "schema": {
        "type": "object",
        "required": ["alertId", "message"],
        "properties": {
          "alertId": {
            "type": "integer",
            "format": "int64"
          },
          "message": {
            "type": "string"
          },
          "state": {
            "description": "Alert result state\nrequired true",
            "type": "string"
          }
        }
      }
    },
    "pauseAlertsResponse": {
      "description": "",
      "schema": {
        "type": "object",
        "required": ["alertsAffected", "message"],
        "properties": {
          "alertsAffected": {
            "description": "AlertsAffected is the number of the affected alerts.",
            "type": "integer",
            "format": "int64"
          },
          "message": {
            "type": "string"
          },
          "state": {
            "description": "Alert result state\nrequired true",
            "type": "string"
          }
        }
      }
    },
    "postAPIkeyResponse": {
      "description": "",
      "schema": {
        "$ref": "#/definitions/NewApiKeyResult"
      }
    },
    "postDashboardResponse": {
      "description": "Create/update dashboard response.",
      "schema": {
        "type": "object",
        "required": ["status", "title", "version", "id", "uid", "url"],
        "properties": {
          "id": {
            "description": "ID The unique identifier (id) of the created/updated dashboard.",
            "type": "string",
            "example": "1"
          },
          "status": {
            "description": "Status status of the response.",
            "type": "string",
            "example": "success"
          },
          "title": {
            "description": "Slug The slug of the dashboard.",
            "type": "string",
            "example": "my-dashboard"
          },
          "uid": {
            "description": "UID The unique identifier (uid) of the created/updated dashboard.",
            "type": "string",
            "example": "nHz3SXiiz"
          },
          "url": {
            "description": "URL The relative URL for accessing the created/updated dashboard.",
            "type": "string",
            "example": "/d/nHz3SXiiz/my-dashboard"
          },
          "version": {
            "description": "Version The version of the dashboard.",
            "type": "integer",
            "format": "int64",
            "example": 2
          }
        }
      }
    },
    "postRenewLicenseTokenResponse": {
      "description": ""
    },
    "preconditionFailedError": {
      "description": "PreconditionFailedError",
      "schema": {
        "$ref": "#/definitions/ErrorResponseBody"
      }
    },
    "queryDataResponse": {
      "description": "",
      "schema": {
        "$ref": "#/definitions/QueryDataResponse"
      }
    },
    "recordingRuleResponse": {
      "description": "",
      "schema": {
        "$ref": "#/definitions/RecordingRuleJSON"
      }
    },
    "recordingRuleWriteTargetResponse": {
      "description": "",
      "schema": {
        "$ref": "#/definitions/PrometheusRemoteWriteTargetJSON"
      }
    },
    "refreshLicenseStatsResponse": {
      "description": "",
      "schema": {
        "$ref": "#/definitions/ActiveUserStats"
      }
    },
    "searchOrgResponse": {
      "description": "",
      "schema": {
        "type": "array",
        "items": {
          "$ref": "#/definitions/OrgDTO"
        }
      }
    },
    "searchResponse": {
      "description": "",
      "schema": {
        "$ref": "#/definitions/HitList"
      }
    },
    "searchSortingResponse": {
      "description": "",
      "schema": {
        "type": "object",
        "properties": {
          "description": {
            "type": "string"
          },
          "displayName": {
            "type": "string"
          },
          "meta": {
            "type": "string"
          },
          "name": {
            "type": "string"
          }
        }
      }
    },
    "searchTeamsResponse": {
      "description": "",
      "schema": {
        "$ref": "#/definitions/SearchTeamQueryResult"
      }
    },
    "searchUsersResponse": {
      "description": "",
      "schema": {
        "$ref": "#/definitions/SearchUserQueryResult"
      }
    },
    "snapshotResponse": {
      "description": ""
    },
    "testAlertResponse": {
      "description": "",
      "schema": {
        "$ref": "#/definitions/AlertTestResult"
      }
    },
    "trimDashboardResponse": {
      "description": "Trimmed dashboard response.",
      "schema": {
        "$ref": "#/definitions/TrimDashboardFullWithMeta"
      }
    },
    "unauthorisedError": {
      "description": "UnauthorizedError is returned when the request is not authenticated.",
      "schema": {
        "$ref": "#/definitions/ErrorResponseBody"
      }
    },
    "unprocessableEntityError": {
      "description": "UnprocessableEntityError",
      "schema": {
        "$ref": "#/definitions/ErrorResponseBody"
      }
    },
    "userResponse": {
      "description": "",
      "schema": {
        "$ref": "#/definitions/UserProfileDTO"
      }
    }
  },
  "securityDefinitions": {
    "api_key": {
      "type": "apiKey",
      "name": "Authorization",
      "in": "header"
    },
    "basic": {
      "type": "basic"
    }
  },
  "security": [
    {
      "basic": []
    },
    {
      "api_key": []
    }
  ],
  "tags": [
    {
      "description": "If you are running Grafana Enterprise and have Fine-grained access control enabled, for some endpoints you would need to have relevant permissions. Refer to specific resources to understand what permissions are required.",
      "name": "datasources"
    },
    {
      "description": "Folders are identified by the identifier (id) and the unique identifier (uid).\nThe identifier (id) of a folder is an auto-incrementing numeric value and is only unique per Grafana install.\nThe unique identifier (uid) of a folder can be used for uniquely identify folders between multiple Grafana installs. It’s automatically generated if not provided when creating a folder. The uid allows having consistent URLs for accessing folders and when syncing folders between multiple Grafana installs. This means that changing the title of a folder will not break any bookmarked links to that folder.\nThe uid can have a maximum length of 40 characters.\n\nThe General folder (id=0) is special and is not part of the Folder API which means that you cannot use this API for retrieving information about the General folder.",
      "name": "folders"
    },
    {
      "description": "Permissions with `folderId=-1` are the default permissions for users with the Viewer and Editor roles. Permissions can be set for a user, a team or a role (Viewer or Editor). Permissions cannot be set for Admins - they always have access to everything.",
      "name": "folder_permissions"
    },
    {
      "description": "The Admin HTTP API does not currently work with an API Token. API Tokens are currently only linked to an organization and an organization role. They cannot be given the permission of server admin, only users can be given that permission. So in order to use these API calls you will have to use Basic Auth and the Grafana user must have the Grafana Admin permission. (The default admin user is called admin and has permission to use this API.)",
      "name": "admin"
    },
    {
      "description": "You can use the Alerting API to get information about legacy dashboard alerts and their states but this API cannot be used to modify the alert. To create new alerts or modify them you need to update the dashboard JSON that contains the alerts.\nThis topic is relevant for the legacy dashboard alerts only.\nYou can find Grafana 8 alerts API specification details [here](https://editor.swagger.io/?url=https://raw.githubusercontent.com/grafana/grafana/main/pkg/services/ngalert/api/tooling/post.json).",
      "name": "legacy_alerts"
    },
    {
      "description": "The identifier (id) of a notification channel is an auto-incrementing numeric value and is only unique per Grafana install.\nThe unique identifier (uid) of a notification channel can be used for uniquely identify a notification channel between multiple Grafana installs. It’s automatically generated if not provided when creating a notification channel. The uid allows having consistent URLs for accessing notification channels and when syncing notification channels between multiple Grafana installations, refer to alert notification channel provisioning.\nThe uid can have a maximum length of 40 characters.",
      "name": "legacy_alerts_notification_channels"
    },
    {
      "description": "Grafana Annotations feature released in Grafana 4.6. Annotations are saved in the Grafana database (sqlite, mysql or postgres). Annotations can be organization annotations that can be shown on any dashboard by configuring an annotation data source - they are filtered by tags. Or they can be tied to a panel on a dashboard and are then only shown on that panel.",
      "name": "annotations"
    },
    {
      "description": "The identifier (ID) of a library element is an auto-incrementing numeric value that is unique per Grafana install.\nThe unique identifier (UID) of a library element uniquely identifies library elements between multiple Grafana installs. It’s automatically generated unless you specify it during library element creation. The UID provides consistent URLs for accessing library elements and when syncing library elements between multiple Grafana installs.\nThe maximum length of a UID is 40 characters.",
      "name": "library_elements"
    },
    {
      "description": "The identifier (ID) of a query in query history is an auto-incrementing numeric value that is unique per Grafana install.\nThe unique identifier (UID) of a query history uniquely identifies queries in query history between multiple Grafana installs. It’s automatically generated. The UID provides consistent URLs for accessing queries in query history.",
      "name": "query_history"
    },
    {
      "description": "The Admin Organizations HTTP API does not currently work with an API Token. API Tokens are currently only linked to an organization and an organization role. They cannot be given the permission of server admin, only users can be given that permission. So in order to use these API calls you will have to use Basic Auth and the Grafana user must have the Grafana Admin permission (The default admin user is called `admin` and has permission to use this API).",
      "name": "orgs"
    },
    {
      "description": "If you are running Grafana Enterprise and have Fine-grained access control enabled, for some endpoints you would need to have relevant permissions. Refer to specific resources to understand what permissions are required.",
      "name": "current_org_details"
    },
    {
      "description": "This API can be used to create/update/delete Teams and to add/remove users to Teams. All actions require that the user has the Admin role for the organization.",
      "name": "teams"
    },
    {
      "description": "This API can be used to enable, disable, list, add and remove permissions for a data source.\nPermissions can be set for a user or a team. Permissions cannot be set for Admins - they always have access to everything.\nThis is only available in Grafana Enterprise\nIf you are running Grafana Enterprise and have Fine-grained access control enabled, for some endpoints you would need to have relevant permissions. Refer to specific resources to understand what permissions are required.",
      "name": "datasource_permissions"
    },
    {
      "description": "These are only available in Grafana Enterprise",
      "name": "enterprise"
    },
    {
      "description": "The API can be used to create, update, get and list roles, and create or remove built-in role assignments. To use the API, you would need to enable fine-grained access control.\nThis only available in Grafana Enterprise.\nThe API does not currently work with an API Token. So in order to use these API endpoints you will have to use Basic auth.",
      "name": "access_control"
    },
    {
      "description": "Licensing is only available in Grafana Enterprise. Read more about Grafana Enterprise.\nIf you are running Grafana Enterprise and have Fine-grained access control enabled, for some endpoints you would need to have relevant permissions. Refer to specific resources to understand what permissions are required.",
      "name": "licensing"
    },
    {
      "description": "This API allows you to interact programmatically with the Reporting feature.\nReporting is only available in Grafana Enterprise. Read more about Grafana Enterprise.\nIf you have Fine-grained access Control enabled, for some endpoints you would need to have relevant permissions. Refer to specific resources to understand what permissions are required.",
      "name": "reports"
    },
    {
      "description": "Grafana Alerting Alertmanager-compatible endpoints",
      "name": "alertmanager"
    },
    {
      "description": "Grafana Alerting endpoints for managing rules",
      "name": "ruler"
    },
    {
      "description": "Grafana Alerting testing endpoints",
      "name": "testing"
    },
    {
      "description": "Grafana Alerting Prometheus-compatible endpoints",
      "name": "prometheus"
    }
  ]
}<|MERGE_RESOLUTION|>--- conflicted
+++ resolved
@@ -537,30 +537,18 @@
         "operationId": "removeUserRole",
         "parameters": [
           {
-<<<<<<< HEAD
             "type": "boolean",
             "description": "A flag indicating if the assignment is global or not. If set to false, the default org ID of the authenticated user will be used from the request to remove assignment.",
             "name": "global",
             "in": "query"
           },
           {
-=======
->>>>>>> 262ee521
             "type": "string",
             "name": "roleUID",
             "in": "path",
             "required": true
           },
           {
-<<<<<<< HEAD
-=======
-            "type": "boolean",
-            "description": "A flag indicating if the assignment is global or not. If set to false, the default org ID of the authenticated user will be used from the request to remove assignment.",
-            "name": "global",
-            "in": "query"
-          },
-          {
->>>>>>> 262ee521
             "type": "integer",
             "format": "int64",
             "name": "user_id",
@@ -9477,6 +9465,9 @@
         "provisionedExternalId": {
           "type": "string"
         },
+        "publicDashboardUid": {
+          "type": "string"
+        },
         "slug": {
           "type": "string"
         },
