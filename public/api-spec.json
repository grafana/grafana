{
  "consumes": ["application/json"],
  "produces": ["application/json"],
  "schemes": ["http", "https"],
  "swagger": "2.0",
  "info": {
    "description": "The Grafana backend exposes an HTTP API, the same API is used by the frontend to do\neverything from saving dashboards, creating users and updating data sources.",
    "title": "Grafana HTTP API.",
    "contact": {
      "name": "Grafana Labs",
      "url": "https://grafana.com",
      "email": "hello@grafana.com"
    },
    "license": {
      "name": "GNU Affero General Public License v3.0",
      "url": "https://www.gnu.org/licenses/agpl-3.0.en.html"
    },
    "version": "0.0.1"
  },
  "basePath": "/api",
  "paths": {
    "/access-control/builtin-roles": {
      "get": {
        "description": "You need to have a permission with action `roles.builtin:list` with scope `roles:*`.",
        "tags": ["access_control", "enterprise"],
        "summary": "Get all built-in role assignments.",
        "operationId": "listBuiltinRoles",
        "responses": {
          "200": {
            "$ref": "#/responses/listBuiltinRolesResponse"
          },
          "403": {
            "$ref": "#/responses/forbiddenError"
          },
          "500": {
            "$ref": "#/responses/internalServerError"
          }
        }
      },
      "post": {
        "description": "You need to have a permission with action `roles.builtin:add` and scope `permissions:type:delegate`. `permissions:type:delegate` scope ensures that users can only create built-in role assignments with the roles which have same, or a subset of permissions which the user has. For example, if a user does not have required permissions for creating users, they won’t be able to create a built-in role assignment which will allow to do that. This is done to prevent escalation of privileges.",
        "tags": ["access_control", "enterprise"],
        "summary": "Create a built-in role assignment.",
        "operationId": "addBuiltinRole",
        "parameters": [
          {
            "x-go-name": "Body",
            "name": "body",
            "in": "body",
            "required": true,
            "schema": {
              "$ref": "#/definitions/AddBuiltInRoleCommand"
            }
          }
        ],
        "responses": {
          "200": {
            "$ref": "#/responses/okResponse"
          },
          "400": {
            "$ref": "#/responses/badRequestError"
          },
          "403": {
            "$ref": "#/responses/forbiddenError"
          },
          "500": {
            "$ref": "#/responses/internalServerError"
          }
        }
      }
    },
    "/access-control/builtin-roles/{builtinRole}/roles/{roleUID}": {
      "delete": {
        "description": "Deletes a built-in role assignment (for one of Viewer, Editor, Admin, or Grafana Admin) to the role with the provided UID.\n\nYou need to have a permission with action `roles.builtin:remove` and scope `permissions:type:delegate`. `permissions:type:delegate` scope ensures that users can only remove built-in role assignments with the roles which have same, or a subset of permissions which the user has. For example, if a user does not have required permissions for creating users, they won’t be able to remove a built-in role assignment which allows to do that.",
        "tags": ["access_control", "enterprise"],
        "summary": "Remove a built-in role assignment.",
        "operationId": "removeBuiltinRole",
        "parameters": [
          {
            "type": "string",
            "x-go-name": "RoleUID",
            "name": "roleUID",
            "in": "path",
            "required": true
          },
          {
            "type": "string",
            "x-go-name": "RoleUID",
            "name": "builtinRole",
            "in": "path",
            "required": true
          },
          {
            "type": "boolean",
            "x-go-name": "Global",
            "description": "A flag indicating if the assignment is global or not. If set to false, the default org ID of the authenticated user will be used from the request to remove assignment.",
            "name": "global",
            "in": "query"
          }
        ],
        "responses": {
          "200": {
            "$ref": "#/responses/okResponse"
          },
          "400": {
            "$ref": "#/responses/badRequestError"
          },
          "403": {
            "$ref": "#/responses/forbiddenError"
          },
          "404": {
            "$ref": "#/responses/notFoundError"
          },
          "500": {
            "$ref": "#/responses/internalServerError"
          }
        }
      }
    },
    "/access-control/roles": {
      "get": {
        "description": "Gets all existing roles. The response contains all global and organization local roles, for the organization which user is signed in.\n\nYou need to have a permission with action `roles:list` and scope `roles:*`.",
        "tags": ["access_control", "enterprise"],
        "summary": "Get all roles.",
        "operationId": "getAllRoles",
        "responses": {
          "200": {
            "$ref": "#/responses/getAllRolesResponse"
          },
          "403": {
            "$ref": "#/responses/forbiddenError"
          },
          "500": {
            "$ref": "#/responses/internalServerError"
          }
        }
      },
      "post": {
        "description": "Creates a new custom role and maps given permissions to that role. Note that roles with the same prefix as Fixed Roles can’t be created.\n\nYou need to have a permission with action `roles:write` and scope `permissions:type:delegate`. `permissions:type:delegate`` scope ensures that users can only create custom roles with the same, or a subset of permissions which the user has.\nFor example, if a user does not have required permissions for creating users, they won’t be able to create a custom role which allows to do that. This is done to prevent escalation of privileges.",
        "tags": ["access_control", "enterprise"],
        "summary": "Create a new custom role.",
        "operationId": "createRoleWithPermissions",
        "parameters": [
          {
            "x-go-name": "Body",
            "name": "body",
            "in": "body",
            "required": true,
            "schema": {
              "$ref": "#/definitions/SetUserRolesCommand"
            }
          }
        ],
        "responses": {
          "200": {
            "$ref": "#/responses/getRoleResponse"
          },
          "400": {
            "$ref": "#/responses/badRequestError"
          },
          "403": {
            "$ref": "#/responses/forbiddenError"
          },
          "500": {
            "$ref": "#/responses/internalServerError"
          }
        }
      }
    },
    "/access-control/roles/{roleUID}": {
      "get": {
        "description": "Get a role for the given UID.\n\nYou need to have a permission with action `roles:read` and scope `roles:*`.",
        "tags": ["access_control", "enterprise"],
        "summary": "Get a role.",
        "operationId": "getRole",
        "parameters": [
          {
            "type": "string",
            "x-go-name": "RoleUID",
            "name": "roleUID",
            "in": "path",
            "required": true
          }
        ],
        "responses": {
          "200": {
            "$ref": "#/responses/getRoleResponse"
          },
          "403": {
            "$ref": "#/responses/forbiddenError"
          },
          "500": {
            "$ref": "#/responses/internalServerError"
          }
        }
      },
      "put": {
        "description": "You need to have a permission with action `roles:write` and scope `permissions:type:delegate`. `permissions:type:delegate`` scope ensures that users can only create custom roles with the same, or a subset of permissions which the user has.",
        "tags": ["access_control", "enterprise"],
        "summary": "Update a custom role.",
        "operationId": "updateRoleWithPermissions",
        "parameters": [
          {
            "type": "string",
            "x-go-name": "RoleUID",
            "name": "roleUID",
            "in": "path",
            "required": true
          },
          {
            "x-go-name": "Body",
            "name": "body",
            "in": "body",
            "required": true,
            "schema": {
              "$ref": "#/definitions/UpdateRoleCommand"
            }
          }
        ],
        "responses": {
          "200": {
            "$ref": "#/responses/getRoleResponse"
          },
          "400": {
            "$ref": "#/responses/badRequestError"
          },
          "403": {
            "$ref": "#/responses/forbiddenError"
          },
          "404": {
            "$ref": "#/responses/notFoundError"
          },
          "500": {
            "$ref": "#/responses/internalServerError"
          }
        }
      },
      "delete": {
        "description": "Delete a role with the given UID, and it’s permissions. If the role is assigned to a built-in role, the deletion operation will fail, unless force query param is set to true, and in that case all assignments will also be deleted.\n\nYou need to have a permission with action `roles:delete` and scope `permissions:type:delegate`. `permissions:type:delegate` scope ensures that users can only delete a custom role with the same, or a subset of permissions which the user has. For example, if a user does not have required permissions for creating users, they won’t be able to delete a custom role which allows to do that.",
        "tags": ["access_control", "enterprise"],
        "summary": "Delete a custom role.",
        "operationId": "deleteCustomRole",
        "parameters": [
          {
            "type": "string",
            "x-go-name": "RoleUID",
            "name": "roleUID",
            "in": "path",
            "required": true
          }
        ],
        "responses": {
          "200": {
            "$ref": "#/responses/okResponse"
          },
          "400": {
            "$ref": "#/responses/badRequestError"
          },
          "403": {
            "$ref": "#/responses/forbiddenError"
          },
          "500": {
            "$ref": "#/responses/internalServerError"
          }
        }
      }
    },
    "/access-control/status": {
      "get": {
        "description": "Returns an indicator to check if fine-grained access control is enabled or not.\n\nYou need to have a permission with action `status:accesscontrol` and scope `services:accesscontrol`.",
        "tags": ["access_control", "enterprise"],
        "summary": "Get status.",
        "operationId": "getAccessControlStatus",
        "responses": {
          "200": {
            "$ref": "#/responses/getAccessControlStatusResponse"
          },
          "403": {
            "$ref": "#/responses/forbiddenError"
          },
          "404": {
            "$ref": "#/responses/notFoundError"
          },
          "500": {
            "$ref": "#/responses/internalServerError"
          }
        }
      }
    },
    "/access-control/teams/{teamId}/roles": {
      "get": {
        "description": "You need to have a permission with action `teams.roles:list` and scope `teams:id:\u003cteam ID\u003e`.",
        "tags": ["access_control", "enterprise"],
        "summary": "Get team roles.",
        "operationId": "listTeamRoles",
        "parameters": [
          {
            "type": "integer",
            "format": "int64",
            "x-go-name": "TeamID",
            "name": "teamId",
            "in": "path",
            "required": true
          }
        ],
        "responses": {
          "200": {
            "$ref": "#/responses/okResponse"
          },
          "400": {
            "$ref": "#/responses/badRequestError"
          },
          "403": {
            "$ref": "#/responses/forbiddenError"
          },
          "500": {
            "$ref": "#/responses/internalServerError"
          }
        }
      },
      "put": {
        "description": "You need to have a permission with action `teams.roles:add` and `teams.roles:remove` and scope `permissions:type:delegate` for each.",
        "tags": ["access_control", "enterprise"],
        "summary": "Update team role.",
        "operationId": "setTeamRoles",
        "parameters": [
          {
            "type": "integer",
            "format": "int64",
            "x-go-name": "TeamID",
            "name": "teamId",
            "in": "path",
            "required": true
          }
        ],
        "responses": {
          "200": {
            "$ref": "#/responses/okResponse"
          },
          "400": {
            "$ref": "#/responses/badRequestError"
          },
          "403": {
            "$ref": "#/responses/forbiddenError"
          },
          "404": {
            "$ref": "#/responses/notFoundError"
          },
          "500": {
            "$ref": "#/responses/internalServerError"
          }
        }
      },
      "post": {
        "description": "You need to have a permission with action `teams.roles:add` and scope `permissions:type:delegate`.",
        "tags": ["access_control", "enterprise"],
        "summary": "Add team role.",
        "operationId": "addTeamRole",
        "parameters": [
          {
            "type": "integer",
            "format": "int64",
            "x-go-name": "TeamID",
            "name": "teamId",
            "in": "path",
            "required": true
          },
          {
            "x-go-name": "Body",
            "name": "body",
            "in": "body",
            "required": true,
            "schema": {
              "$ref": "#/definitions/AddTeamRoleCommand"
            }
          }
        ],
        "responses": {
          "200": {
            "$ref": "#/responses/okResponse"
          },
          "400": {
            "$ref": "#/responses/badRequestError"
          },
          "403": {
            "$ref": "#/responses/forbiddenError"
          },
          "404": {
            "$ref": "#/responses/notFoundError"
          },
          "500": {
            "$ref": "#/responses/internalServerError"
          }
        }
      }
    },
    "/access-control/teams/{teamId}/roles/{roleUID}": {
      "delete": {
        "description": "You need to have a permission with action `teams.roles:remove` and scope `permissions:type:delegate`.",
        "tags": ["access_control", "enterprise"],
        "summary": "Remove team role.",
        "operationId": "removeTeamRole",
        "parameters": [
          {
            "type": "string",
            "x-go-name": "RoleUID",
            "name": "roleUID",
            "in": "path",
            "required": true
          },
          {
            "type": "integer",
            "format": "int64",
            "x-go-name": "TeamID",
            "name": "teamId",
            "in": "path",
            "required": true
          }
        ],
        "responses": {
          "200": {
            "$ref": "#/responses/okResponse"
          },
          "400": {
            "$ref": "#/responses/badRequestError"
          },
          "403": {
            "$ref": "#/responses/forbiddenError"
          },
          "404": {
            "$ref": "#/responses/notFoundError"
          },
          "500": {
            "$ref": "#/responses/internalServerError"
          }
        }
      }
    },
    "/access-control/users/{user_id}/roles": {
      "get": {
        "description": "Lists the roles that have been directly assigned to a given user. The list does not include built-in roles (Viewer, Editor, Admin or Grafana Admin), and it does not include roles that have been inherited from a team.\n\nYou need to have a permission with action `users.roles:list` and scope `users:id:\u003cuser ID\u003e`.",
        "tags": ["access_control", "enterprise"],
        "summary": "List roles assigned to a user.",
        "operationId": "listUserRoles",
        "parameters": [
          {
            "type": "integer",
            "format": "int64",
            "x-go-name": "UserID",
            "name": "user_id",
            "in": "path",
            "required": true
          }
        ],
        "responses": {
          "200": {
            "$ref": "#/responses/getAllRolesResponse"
          },
          "400": {
            "$ref": "#/responses/badRequestError"
          },
          "403": {
            "$ref": "#/responses/forbiddenError"
          },
          "500": {
            "$ref": "#/responses/internalServerError"
          }
        }
      },
      "put": {
        "description": "Update the user’s role assignments to match the provided set of UIDs. This will remove any assigned roles that aren’t in the request and add roles that are in the set but are not already assigned to the user.\nIf you want to add or remove a single role, consider using Add a user role assignment or Remove a user role assignment instead.\n\nYou need to have a permission with action `users.roles:add` and `users.roles:remove` and scope `permissions:type:delegate` for each. `permissions:type:delegate`  scope ensures that users can only assign or unassign roles which have same, or a subset of permissions which the user has. For example, if a user does not have required permissions for creating users, they won’t be able to assign or unassign a role which will allow to do that. This is done to prevent escalation of privileges.",
        "tags": ["access_control", "enterprise"],
        "summary": "Set user role assignments.",
        "operationId": "setUserRoles",
        "parameters": [
          {
            "type": "integer",
            "format": "int64",
            "x-go-name": "UserID",
            "name": "user_id",
            "in": "path",
            "required": true
          }
        ],
        "responses": {
          "200": {
            "$ref": "#/responses/okResponse"
          },
          "400": {
            "$ref": "#/responses/badRequestError"
          },
          "403": {
            "$ref": "#/responses/forbiddenError"
          },
          "404": {
            "$ref": "#/responses/notFoundError"
          },
          "500": {
            "$ref": "#/responses/internalServerError"
          }
        }
      },
      "post": {
        "description": "Assign a role to a specific user. For bulk updates consider Set user role assignments.\n\nYou need to have a permission with action `users.roles:add` and scope `permissions:type:delegate`. `permissions:type:delegate` scope ensures that users can only assign roles which have same, or a subset of permissions which the user has. For example, if a user does not have required permissions for creating users, they won’t be able to assign a role which will allow to do that. This is done to prevent escalation of privileges.",
        "tags": ["access_control", "enterprise"],
        "summary": "Add a user role assignment.",
        "operationId": "addUserRole",
        "parameters": [
          {
            "x-go-name": "Body",
            "name": "body",
            "in": "body",
            "required": true,
            "schema": {
              "$ref": "#/definitions/AddUserRoleCommand"
            }
          },
          {
            "type": "integer",
            "format": "int64",
            "x-go-name": "UserID",
            "name": "user_id",
            "in": "path",
            "required": true
          }
        ],
        "responses": {
          "200": {
            "$ref": "#/responses/okResponse"
          },
          "403": {
            "$ref": "#/responses/forbiddenError"
          },
          "404": {
            "$ref": "#/responses/notFoundError"
          },
          "500": {
            "$ref": "#/responses/internalServerError"
          }
        }
      }
    },
    "/access-control/users/{user_id}/roles/{roleUID}": {
      "delete": {
        "description": "Revoke a role from a user. For bulk updates consider Set user role assignments.\n\nYou need to have a permission with action `users.roles:remove` and scope `permissions:type:delegate`. `permissions:type:delegate` scope ensures that users can only unassign roles which have same, or a subset of permissions which the user has. For example, if a user does not have required permissions for creating users, they won’t be able to unassign a role which will allow to do that. This is done to prevent escalation of privileges.",
        "tags": ["access_control", "enterprise"],
        "summary": "Remove a user role assignment.",
        "operationId": "removeUserRole",
        "parameters": [
          {
            "type": "string",
            "x-go-name": "RoleUID",
            "name": "roleUID",
            "in": "path",
            "required": true
          },
          {
            "type": "boolean",
            "x-go-name": "Global",
            "description": "A flag indicating if the assignment is global or not. If set to false, the default org ID of the authenticated user will be used from the request to remove assignment.",
            "name": "global",
            "in": "query"
          },
          {
            "type": "integer",
            "format": "int64",
            "x-go-name": "UserID",
            "name": "user_id",
            "in": "path",
            "required": true
          }
        ],
        "responses": {
          "200": {
            "$ref": "#/responses/okResponse"
          },
          "400": {
            "$ref": "#/responses/badRequestError"
          },
          "403": {
            "$ref": "#/responses/forbiddenError"
          },
          "404": {
            "$ref": "#/responses/notFoundError"
          },
          "500": {
            "$ref": "#/responses/internalServerError"
          }
        }
      }
    },
    "/admin/ldap-sync-status": {
      "get": {
        "description": "You need to have a permission with action `ldap.status:read`.",
        "tags": ["ldap_debug"],
        "summary": "Available to grafana admins.",
        "operationId": "getLDAPSyncStatus",
        "responses": {
          "200": {
            "$ref": "#/responses/getLDAPSyncStatusResponse"
          },
          "401": {
            "$ref": "#/responses/unauthorisedError"
          },
          "403": {
            "$ref": "#/responses/forbiddenError"
          },
          "500": {
            "$ref": "#/responses/internalServerError"
          }
        }
      }
    },
    "/admin/ldap/reload": {
      "post": {
        "security": [
          {
            "basic": []
          }
        ],
        "description": "If you are running Grafana Enterprise and have Fine-grained access control enabled, you need to have a permission with action `ldap.config:reload`.",
        "tags": ["admin_ldap"],
        "summary": "Reloads the LDAP configuration.",
        "operationId": "reloadLDAP",
        "responses": {
          "200": {
            "$ref": "#/responses/okResponse"
          },
          "401": {
            "$ref": "#/responses/unauthorisedError"
          },
          "403": {
            "$ref": "#/responses/forbiddenError"
          },
          "500": {
            "$ref": "#/responses/internalServerError"
          }
        }
      }
    },
    "/admin/ldap/status": {
      "get": {
        "security": [
          {
            "basic": []
          }
        ],
        "description": "If you are running Grafana Enterprise and have Fine-grained access control enabled, you need to have a permission with action `ldap.status:read`.",
        "tags": ["admin_ldap"],
        "summary": "Attempts to connect to all the configured LDAP servers and returns information on whenever they're available or not.",
        "operationId": "getLDAPStatus",
        "responses": {
          "200": {
            "$ref": "#/responses/okResponse"
          },
          "401": {
            "$ref": "#/responses/unauthorisedError"
          },
          "403": {
            "$ref": "#/responses/forbiddenError"
          },
          "500": {
            "$ref": "#/responses/internalServerError"
          }
        }
      }
    },
    "/admin/ldap/sync/{user_id}": {
      "post": {
        "security": [
          {
            "basic": []
          }
        ],
        "description": "If you are running Grafana Enterprise and have Fine-grained access control enabled, you need to have a permission with action `ldap.user:sync`.",
        "tags": ["admin_ldap"],
        "summary": "Enables a single Grafana user to be synchronized against LDAP.",
        "operationId": "syncLDAPUser",
        "parameters": [
          {
            "type": "integer",
            "format": "int64",
            "x-go-name": "UserID",
            "name": "user_id",
            "in": "path",
            "required": true
          }
        ],
        "responses": {
          "200": {
            "$ref": "#/responses/okResponse"
          },
          "401": {
            "$ref": "#/responses/unauthorisedError"
          },
          "403": {
            "$ref": "#/responses/forbiddenError"
          },
          "500": {
            "$ref": "#/responses/internalServerError"
          }
        }
      }
    },
    "/admin/ldap/{user_name}": {
      "get": {
        "security": [
          {
            "basic": []
          }
        ],
        "description": "If you are running Grafana Enterprise and have Fine-grained access control enabled, you need to have a permission with action `ldap.user:read`.",
        "tags": ["admin_ldap"],
        "summary": "Finds an user based on a username in LDAP. This helps illustrate how would the particular user be mapped in Grafana when synced.",
        "operationId": "getLDAPUser",
        "parameters": [
          {
            "type": "string",
            "x-go-name": "UserID",
            "name": "user_name",
            "in": "path",
            "required": true
          }
        ],
        "responses": {
          "200": {
            "$ref": "#/responses/okResponse"
          },
          "401": {
            "$ref": "#/responses/unauthorisedError"
          },
          "403": {
            "$ref": "#/responses/forbiddenError"
          },
          "500": {
            "$ref": "#/responses/internalServerError"
          }
        }
      }
    },
    "/admin/pause-all-alerts": {
      "post": {
        "security": [
          {
            "basic": []
          }
        ],
        "tags": ["admin"],
        "summary": "Pause/unpause all (legacy) alerts.",
        "operationId": "pauseAllAlerts",
        "parameters": [
          {
            "x-go-name": "Body",
            "name": "body",
            "in": "body",
            "required": true,
            "schema": {
              "$ref": "#/definitions/PauseAllAlertsCommand"
            }
          }
        ],
        "responses": {
          "200": {
            "$ref": "#/responses/pauseAlertsResponse"
          },
          "401": {
            "$ref": "#/responses/unauthorisedError"
          },
          "403": {
            "$ref": "#/responses/forbiddenError"
          },
          "500": {
            "$ref": "#/responses/internalServerError"
          }
        }
      }
    },
    "/admin/provisioning/access-control/reload": {
      "post": {
        "tags": ["access_control_provisioning", "enterprise"],
        "summary": "You need to have a permission with action `provisioning:reload` with scope `provisioners:accesscontrol`.",
        "operationId": "adminProvisioningReloadAccessControl",
        "responses": {
          "202": {
            "$ref": "#/responses/acceptedResponse"
          },
          "401": {
            "$ref": "#/responses/unauthorisedError"
          },
          "403": {
            "$ref": "#/responses/forbiddenError"
          }
        }
      }
    },
    "/admin/provisioning/accesscontrol/reload": {
      "post": {
        "security": [
          {
            "basic": []
          }
        ],
        "description": "Reloads the provisioning config files for access control again. It won’t return until the new provisioned entities are already stored in the database. In case of dashboards, it will stop polling for changes in dashboard files and then restart it with new configurations after returning.\nIf you are running Grafana Enterprise and have Fine-grained access control enabled, you need to have a permission with action `provisioning:reload` and scope `provisioners:accesscontrol`.",
        "tags": ["admin_provisioning"],
        "summary": "Reload access control provisioning configurations.",
        "operationId": "reloadProvisionedAccessControl",
        "responses": {
          "200": {
            "$ref": "#/responses/okResponse"
          },
          "401": {
            "$ref": "#/responses/unauthorisedError"
          },
          "403": {
            "$ref": "#/responses/forbiddenError"
          },
          "500": {
            "$ref": "#/responses/internalServerError"
          }
        }
      }
    },
    "/admin/provisioning/dashboards/reload": {
      "post": {
        "security": [
          {
            "basic": []
          }
        ],
        "description": "Reloads the provisioning config files for dashboards again. It won’t return until the new provisioned entities are already stored in the database. In case of dashboards, it will stop polling for changes in dashboard files and then restart it with new configurations after returning.\nIf you are running Grafana Enterprise and have Fine-grained access control enabled, you need to have a permission with action `provisioning:reload` and scope `provisioners:dashboards`.",
        "tags": ["admin_provisioning"],
        "summary": "Reload dashboard provisioning configurations.",
        "operationId": "reloadProvisionedDashboards",
        "responses": {
          "200": {
            "$ref": "#/responses/okResponse"
          },
          "401": {
            "$ref": "#/responses/unauthorisedError"
          },
          "403": {
            "$ref": "#/responses/forbiddenError"
          },
          "500": {
            "$ref": "#/responses/internalServerError"
          }
        }
      }
    },
    "/admin/provisioning/datasources/reload": {
      "post": {
        "security": [
          {
            "basic": []
          }
        ],
        "description": "Reloads the provisioning config files for datasources again. It won’t return until the new provisioned entities are already stored in the database. In case of dashboards, it will stop polling for changes in dashboard files and then restart it with new configurations after returning.\nIf you are running Grafana Enterprise and have Fine-grained access control enabled, you need to have a permission with action `provisioning:reload` and scope `provisioners:datasources`.",
        "tags": ["admin_provisioning"],
        "summary": "Reload datasource provisioning configurations.",
        "operationId": "reloadProvisionedDatasources",
        "responses": {
          "200": {
            "$ref": "#/responses/okResponse"
          },
          "401": {
            "$ref": "#/responses/unauthorisedError"
          },
          "403": {
            "$ref": "#/responses/forbiddenError"
          },
          "500": {
            "$ref": "#/responses/internalServerError"
          }
        }
      }
    },
    "/admin/provisioning/notifications/reload": {
      "post": {
        "security": [
          {
            "basic": []
          }
        ],
        "description": "Reloads the provisioning config files for legacy alert notifiers again. It won’t return until the new provisioned entities are already stored in the database. In case of dashboards, it will stop polling for changes in dashboard files and then restart it with new configurations after returning.\nIf you are running Grafana Enterprise and have Fine-grained access control enabled, you need to have a permission with action `provisioning:reload` and scope `provisioners:notifications`.",
        "tags": ["admin_provisioning"],
        "summary": "Reload legacy alert notifier provisioning configurations.",
        "operationId": "reloadProvisionedAlertNotifiers",
        "responses": {
          "200": {
            "$ref": "#/responses/okResponse"
          },
          "401": {
            "$ref": "#/responses/unauthorisedError"
          },
          "403": {
            "$ref": "#/responses/forbiddenError"
          },
          "500": {
            "$ref": "#/responses/internalServerError"
          }
        }
      }
    },
    "/admin/provisioning/plugins/reload": {
      "post": {
        "security": [
          {
            "basic": []
          }
        ],
        "description": "Reloads the provisioning config files for plugins again. It won’t return until the new provisioned entities are already stored in the database. In case of dashboards, it will stop polling for changes in dashboard files and then restart it with new configurations after returning.\nIf you are running Grafana Enterprise and have Fine-grained access control enabled, you need to have a permission with action `provisioning:reload` and scope `provisioners:plugin`.",
        "tags": ["admin_provisioning"],
        "summary": "Reload plugin provisioning configurations.",
        "operationId": "reloadProvisionedPlugins",
        "responses": {
          "200": {
            "$ref": "#/responses/okResponse"
          },
          "401": {
            "$ref": "#/responses/unauthorisedError"
          },
          "403": {
            "$ref": "#/responses/forbiddenError"
          },
          "500": {
            "$ref": "#/responses/internalServerError"
          }
        }
      }
    },
    "/admin/settings": {
      "get": {
        "security": [
          {
            "basic": []
          }
        ],
        "description": "If you are running Grafana Enterprise and have Fine-grained access control enabled, you need to have a permission with action `settings:read` and scopes: `settings:*`, `settings:auth.saml:` and `settings:auth.saml:enabled` (property level).",
        "tags": ["admin"],
        "summary": "Fetch settings.",
        "operationId": "getSettings",
        "responses": {
          "200": {
            "$ref": "#/responses/getSettingsResponse"
          },
          "401": {
            "$ref": "#/responses/unauthorisedError"
          },
          "403": {
            "$ref": "#/responses/forbiddenError"
          }
        }
      }
    },
    "/admin/stats": {
      "get": {
        "description": "Only works with Basic Authentication (username and password). See introduction for an explanation.\nIf you are running Grafana Enterprise and have Fine-grained access control enabled, you need to have a permission with action `server:stats:read`.",
        "tags": ["admin"],
        "summary": "Fetch Grafana Stats.",
        "operationId": "getStats",
        "responses": {
          "200": {
            "$ref": "#/responses/getStatsResponse"
          },
          "401": {
            "$ref": "#/responses/unauthorisedError"
          },
          "403": {
            "$ref": "#/responses/forbiddenError"
          },
          "500": {
            "$ref": "#/responses/internalServerError"
          }
        }
      }
    },
    "/admin/users": {
      "post": {
        "security": [
          {
            "basic": []
          }
        ],
        "description": "If you are running Grafana Enterprise and have Fine-grained access control enabled, you need to have a permission with action `users:create`.\nNote that OrgId is an optional parameter that can be used to assign a new user to a different organization when `auto_assign_org` is set to `true`.",
        "tags": ["admin_users"],
        "summary": "Create new user.",
        "operationId": "createUser",
        "parameters": [
          {
            "x-go-name": "Body",
            "name": "body",
            "in": "body",
            "required": true,
            "schema": {
              "$ref": "#/definitions/AdminCreateUserForm"
            }
          }
        ],
        "responses": {
          "200": {
            "$ref": "#/responses/createUserResponse"
          },
          "400": {
            "$ref": "#/responses/badRequestError"
          },
          "401": {
            "$ref": "#/responses/unauthorisedError"
          },
          "403": {
            "$ref": "#/responses/forbiddenError"
          },
          "412": {
            "$ref": "#/responses/preconditionFailedError"
          },
          "500": {
            "$ref": "#/responses/internalServerError"
          }
        }
      }
    },
    "/admin/users/{user_id}": {
      "delete": {
        "security": [
          {
            "basic": []
          }
        ],
        "description": "If you are running Grafana Enterprise and have Fine-grained access control enabled, you need to have a permission with action `users:delete` and scope `global.users:*`.",
        "tags": ["admin_users"],
        "summary": "Delete global User.",
        "operationId": "deleteUser",
        "parameters": [
          {
            "type": "integer",
            "format": "int64",
            "x-go-name": "UserID",
            "name": "user_id",
            "in": "path",
            "required": true
          }
        ],
        "responses": {
          "200": {
            "$ref": "#/responses/okResponse"
          },
          "401": {
            "$ref": "#/responses/unauthorisedError"
          },
          "403": {
            "$ref": "#/responses/forbiddenError"
          },
          "404": {
            "$ref": "#/responses/notFoundError"
          },
          "500": {
            "$ref": "#/responses/internalServerError"
          }
        }
      }
    },
    "/admin/users/{user_id}/auth-tokens": {
      "get": {
        "security": [
          {
            "basic": []
          }
        ],
        "description": "If you are running Grafana Enterprise and have Fine-grained access control enabled, you need to have a permission with action `users.authtoken:list` and scope `global.users:*`.",
        "tags": ["admin_users"],
        "summary": "Return a list of all auth tokens (devices) that the user currently have logged in from.",
        "operationId": "getAuthTokens",
        "parameters": [
          {
            "type": "integer",
            "format": "int64",
            "x-go-name": "UserID",
            "name": "user_id",
            "in": "path",
            "required": true
          }
        ],
        "responses": {
          "200": {
            "$ref": "#/responses/getAuthTokensResponse"
          },
          "401": {
            "$ref": "#/responses/unauthorisedError"
          },
          "403": {
            "$ref": "#/responses/forbiddenError"
          },
          "500": {
            "$ref": "#/responses/internalServerError"
          }
        }
      }
    },
    "/admin/users/{user_id}/disable": {
      "post": {
        "security": [
          {
            "basic": []
          }
        ],
        "description": "If you are running Grafana Enterprise and have Fine-grained access control enabled, you need to have a permission with action `users:disable` and scope `global.users:1` (userIDScope).",
        "tags": ["admin_users"],
        "summary": "Disable user.",
        "operationId": "disableUser",
        "parameters": [
          {
            "type": "integer",
            "format": "int64",
            "x-go-name": "UserID",
            "name": "user_id",
            "in": "path",
            "required": true
          }
        ],
        "responses": {
          "200": {
            "$ref": "#/responses/okResponse"
          },
          "401": {
            "$ref": "#/responses/unauthorisedError"
          },
          "403": {
            "$ref": "#/responses/forbiddenError"
          },
          "404": {
            "$ref": "#/responses/notFoundError"
          },
          "500": {
            "$ref": "#/responses/internalServerError"
          }
        }
      }
    },
    "/admin/users/{user_id}/enable": {
      "post": {
        "security": [
          {
            "basic": []
          }
        ],
        "description": "If you are running Grafana Enterprise and have Fine-grained access control enabled, you need to have a permission with action `users:enable` and scope `global.users:1` (userIDScope).",
        "tags": ["admin_users"],
        "summary": "Enable user.",
        "operationId": "enableUser",
        "parameters": [
          {
            "type": "integer",
            "format": "int64",
            "x-go-name": "UserID",
            "name": "user_id",
            "in": "path",
            "required": true
          }
        ],
        "responses": {
          "200": {
            "$ref": "#/responses/okResponse"
          },
          "401": {
            "$ref": "#/responses/unauthorisedError"
          },
          "403": {
            "$ref": "#/responses/forbiddenError"
          },
          "404": {
            "$ref": "#/responses/notFoundError"
          },
          "500": {
            "$ref": "#/responses/internalServerError"
          }
        }
      }
    },
    "/admin/users/{user_id}/logout": {
      "post": {
        "security": [
          {
            "basic": []
          }
        ],
        "description": "If you are running Grafana Enterprise and have Fine-grained access control enabled, you need to have a permission with action `users.logout` and scope `global.users:*`.",
        "tags": ["admin_users"],
        "summary": "Logout user revokes all auth tokens (devices) for the user. User of issued auth tokens (devices) will no longer be logged in and will be required to authenticate again upon next activity.",
        "operationId": "logoutUser",
        "parameters": [
          {
            "type": "integer",
            "format": "int64",
            "x-go-name": "UserID",
            "name": "user_id",
            "in": "path",
            "required": true
          }
        ],
        "responses": {
          "200": {
            "$ref": "#/responses/okResponse"
          },
          "400": {
            "$ref": "#/responses/badRequestError"
          },
          "401": {
            "$ref": "#/responses/unauthorisedError"
          },
          "403": {
            "$ref": "#/responses/forbiddenError"
          },
          "404": {
            "$ref": "#/responses/notFoundError"
          },
          "500": {
            "$ref": "#/responses/internalServerError"
          }
        }
      }
    },
    "/admin/users/{user_id}/password": {
      "put": {
        "security": [
          {
            "basic": []
          }
        ],
        "description": "If you are running Grafana Enterprise and have Fine-grained access control enabled, you need to have a permission with action `users.password:update` and scope `global.users:*`.",
        "tags": ["admin_users"],
        "summary": "Set password for user.",
        "operationId": "setPassword",
        "parameters": [
          {
            "x-go-name": "Body",
            "name": "body",
            "in": "body",
            "required": true,
            "schema": {
              "$ref": "#/definitions/AdminUpdateUserPasswordForm"
            }
          },
          {
            "type": "integer",
            "format": "int64",
            "x-go-name": "UserID",
            "name": "user_id",
            "in": "path",
            "required": true
          }
        ],
        "responses": {
          "200": {
            "$ref": "#/responses/okResponse"
          },
          "400": {
            "$ref": "#/responses/badRequestError"
          },
          "401": {
            "$ref": "#/responses/unauthorisedError"
          },
          "403": {
            "$ref": "#/responses/forbiddenError"
          },
          "500": {
            "$ref": "#/responses/internalServerError"
          }
        }
      }
    },
    "/admin/users/{user_id}/permissions": {
      "put": {
        "description": "Only works with Basic Authentication (username and password). See introduction for an explanation.\nIf you are running Grafana Enterprise and have Fine-grained access control enabled, you need to have a permission with action `users.permissions:update` and scope `global.users:*`.",
        "tags": ["admin_users"],
        "summary": "Set permissions for user.",
        "operationId": "setPermissions",
        "parameters": [
          {
            "x-go-name": "Body",
            "name": "body",
            "in": "body",
            "required": true,
            "schema": {
              "$ref": "#/definitions/AdminUpdateUserPermissionsForm"
            }
          },
          {
            "type": "integer",
            "format": "int64",
            "x-go-name": "UserID",
            "name": "user_id",
            "in": "path",
            "required": true
          }
        ],
        "responses": {
          "200": {
            "$ref": "#/responses/okResponse"
          },
          "400": {
            "$ref": "#/responses/badRequestError"
          },
          "401": {
            "$ref": "#/responses/unauthorisedError"
          },
          "403": {
            "$ref": "#/responses/forbiddenError"
          },
          "500": {
            "$ref": "#/responses/internalServerError"
          }
        }
      }
    },
    "/admin/users/{user_id}/quotas": {
      "get": {
        "security": [
          {
            "basic": []
          }
        ],
        "description": "If you are running Grafana Enterprise and have Fine-grained access control enabled, you need to have a permission with action `users.quotas:list` and scope `global.users:1` (userIDScope).",
        "tags": ["admin_users"],
        "summary": "Fetch user quota.",
        "operationId": "getUserQuota",
        "parameters": [
          {
            "type": "integer",
            "format": "int64",
            "x-go-name": "UserID",
            "name": "user_id",
            "in": "path",
            "required": true
          }
        ],
        "responses": {
          "200": {
            "$ref": "#/responses/getQuotaResponse"
          },
          "401": {
            "$ref": "#/responses/unauthorisedError"
          },
          "403": {
            "$ref": "#/responses/forbiddenError"
          },
          "404": {
            "$ref": "#/responses/notFoundError"
          },
          "500": {
            "$ref": "#/responses/internalServerError"
          }
        }
      }
    },
    "/admin/users/{user_id}/quotas/{quota_target}": {
      "put": {
        "security": [
          {
            "basic": []
          }
        ],
        "description": "If you are running Grafana Enterprise and have Fine-grained access control enabled, you need to have a permission with action `users.quotas:update` and scope `global.users:1` (userIDScope).",
        "tags": ["admin_users"],
        "summary": "Update user quota.",
        "operationId": "updateUserQuota",
        "parameters": [
          {
            "type": "string",
            "x-go-name": "QuotaTarget",
            "name": "quota_target",
            "in": "path",
            "required": true
          },
          {
            "x-go-name": "Body",
            "name": "body",
            "in": "body",
            "required": true,
            "schema": {
              "$ref": "#/definitions/UpdateUserQuotaCmd"
            }
          },
          {
            "type": "integer",
            "format": "int64",
            "x-go-name": "UserID",
            "name": "user_id",
            "in": "path",
            "required": true
          }
        ],
        "responses": {
          "200": {
            "$ref": "#/responses/okResponse"
          },
          "401": {
            "$ref": "#/responses/unauthorisedError"
          },
          "403": {
            "$ref": "#/responses/forbiddenError"
          },
          "404": {
            "$ref": "#/responses/notFoundError"
          },
          "500": {
            "$ref": "#/responses/internalServerError"
          }
        }
      }
    },
    "/admin/users/{user_id}/revoke-auth-token": {
      "post": {
        "security": [
          {
            "basic": []
          }
        ],
        "description": "Revokes the given auth token (device) for the user. User of issued auth token (device) will no longer be logged in and will be required to authenticate again upon next activity.\nIf you are running Grafana Enterprise and have Fine-grained access control enabled, you need to have a permission with action `users.authtoken:update` and scope `global.users:*`.",
        "tags": ["admin_users"],
        "summary": "Revoke auth token for user.",
        "operationId": "revokeAuthToken",
        "parameters": [
          {
            "x-go-name": "Body",
            "name": "body",
            "in": "body",
            "required": true,
            "schema": {
              "$ref": "#/definitions/RevokeAuthTokenCmd"
            }
          },
          {
            "type": "integer",
            "format": "int64",
            "x-go-name": "UserID",
            "name": "user_id",
            "in": "path",
            "required": true
          }
        ],
        "responses": {
          "200": {
            "$ref": "#/responses/okResponse"
          },
          "400": {
            "$ref": "#/responses/badRequestError"
          },
          "401": {
            "$ref": "#/responses/unauthorisedError"
          },
          "403": {
            "$ref": "#/responses/forbiddenError"
          },
          "404": {
            "$ref": "#/responses/notFoundError"
          },
          "500": {
            "$ref": "#/responses/internalServerError"
          }
        }
      }
    },
    "/alert-notifications": {
      "get": {
        "description": "Returns all notification channels that the authenticated user has permission to view.",
        "tags": ["legacy_alerts_notification_channels"],
        "summary": "Get all notification channels.",
        "operationId": "getAlertNotificationChannels",
        "responses": {
          "200": {
            "$ref": "#/responses/getAlertNotificationChannelsResponse"
          },
          "401": {
            "$ref": "#/responses/unauthorisedError"
          },
          "403": {
            "$ref": "#/responses/forbiddenError"
          },
          "500": {
            "$ref": "#/responses/internalServerError"
          }
        }
      },
      "post": {
        "description": "You can find the full list of [supported notifiers](https://grafana.com/docs/grafana/latest/alerting/old-alerting/notifications/#list-of-supported-notifiers) on the alert notifiers page.",
        "tags": ["legacy_alerts_notification_channels"],
        "summary": "Create notification channel.",
        "operationId": "createAlertNotificationChannel",
        "parameters": [
          {
            "x-go-name": "Body",
            "name": "body",
            "in": "body",
            "required": true,
            "schema": {
              "$ref": "#/definitions/CreateAlertNotificationCommand"
            }
          }
        ],
        "responses": {
          "200": {
            "$ref": "#/responses/getAlertNotificationChannelResponse"
          },
          "401": {
            "$ref": "#/responses/unauthorisedError"
          },
          "403": {
            "$ref": "#/responses/forbiddenError"
          },
          "409": {
            "$ref": "#/responses/conflictError"
          },
          "500": {
            "$ref": "#/responses/internalServerError"
          }
        }
      }
    },
    "/alert-notifications/lookup": {
      "get": {
        "description": "Returns all notification channels, but with less detailed information. Accessible by any authenticated user and is mainly used by providing alert notification channels in Grafana UI when configuring alert rule.",
        "tags": ["legacy_alerts_notification_channels"],
        "summary": "Get all notification channels (lookup)",
        "operationId": "lookupAlertNotificationChannels",
        "responses": {
          "200": {
            "$ref": "#/responses/lookupAlertNotificationChannelsResponse"
          },
          "401": {
            "$ref": "#/responses/unauthorisedError"
          },
          "403": {
            "$ref": "#/responses/forbiddenError"
          },
          "500": {
            "$ref": "#/responses/internalServerError"
          }
        }
      }
    },
    "/alert-notifications/test": {
      "post": {
        "description": "Sends a test notification to the channel.",
        "tags": ["legacy_alerts_notification_channels"],
        "summary": "Test notification channel.",
        "operationId": "notificationChannelTest",
        "parameters": [
          {
            "x-go-name": "Body",
            "name": "body",
            "in": "body",
            "required": true,
            "schema": {
              "$ref": "#/definitions/NotificationTestCommand"
            }
          }
        ],
        "responses": {
          "200": {
            "$ref": "#/responses/okResponse"
          },
          "400": {
            "$ref": "#/responses/badRequestError"
          },
          "401": {
            "$ref": "#/responses/unauthorisedError"
          },
          "403": {
            "$ref": "#/responses/forbiddenError"
          },
          "412": {
            "$ref": "#/responses/SMTPNotEnabledError"
          },
          "500": {
            "$ref": "#/responses/internalServerError"
          }
        }
      }
    },
    "/alert-notifications/uid/{notification_channel_uid}": {
      "get": {
        "description": "Returns the notification channel given the notification channel UID.",
        "tags": ["legacy_alerts_notification_channels"],
        "summary": "Get notification channel by UID",
        "operationId": "getAlertNotificationChannelByUID",
        "parameters": [
          {
            "type": "string",
            "x-go-name": "NotificationUID",
            "name": "notification_channel_uid",
            "in": "path",
            "required": true
          }
        ],
        "responses": {
          "200": {
            "$ref": "#/responses/getAlertNotificationChannelResponse"
          },
          "401": {
            "$ref": "#/responses/unauthorisedError"
          },
          "403": {
            "$ref": "#/responses/forbiddenError"
          },
          "404": {
            "$ref": "#/responses/notFoundError"
          },
          "500": {
            "$ref": "#/responses/internalServerError"
          }
        }
      },
      "put": {
        "description": "Updates an existing notification channel identified by uid.",
        "tags": ["legacy_alerts_notification_channels"],
        "summary": "Update notification channel by UID.",
        "operationId": "updateAlertNotificationChannelBYUID",
        "parameters": [
          {
            "type": "string",
            "x-go-name": "NotificationUID",
            "name": "notification_channel_uid",
            "in": "path",
            "required": true
          },
          {
            "x-go-name": "Body",
            "name": "body",
            "in": "body",
            "required": true,
            "schema": {
              "$ref": "#/definitions/UpdateAlertNotificationWithUidCommand"
            }
          }
        ],
        "responses": {
          "200": {
            "$ref": "#/responses/getAlertNotificationChannelResponse"
          },
          "401": {
            "$ref": "#/responses/unauthorisedError"
          },
          "403": {
            "$ref": "#/responses/forbiddenError"
          },
          "404": {
            "$ref": "#/responses/notFoundError"
          },
          "500": {
            "$ref": "#/responses/internalServerError"
          }
        }
      },
      "delete": {
        "description": "Deletes an existing notification channel identified by UID.",
        "tags": ["legacy_alerts_notification_channels"],
        "summary": "Delete alert notification by UID.",
        "operationId": "deleteAlertNotificationChannelByUID",
        "parameters": [
          {
            "type": "string",
            "x-go-name": "NotificationUID",
            "name": "notification_channel_uid",
            "in": "path",
            "required": true
          }
        ],
        "responses": {
          "200": {
            "$ref": "#/responses/deleteAlertNotificationChannelResponse"
          },
          "401": {
            "$ref": "#/responses/unauthorisedError"
          },
          "403": {
            "$ref": "#/responses/forbiddenError"
          },
          "404": {
            "$ref": "#/responses/notFoundError"
          },
          "500": {
            "$ref": "#/responses/internalServerError"
          }
        }
      }
    },
    "/alert-notifications/{notification_channel_id}": {
      "get": {
        "description": "Returns the notification channel given the notification channel ID.",
        "tags": ["legacy_alerts_notification_channels"],
        "summary": "Get notification channel by ID.",
        "operationId": "getAlertNotificationChannelByID",
        "parameters": [
          {
            "type": "integer",
            "format": "int64",
            "x-go-name": "NotificationID",
            "name": "notification_channel_id",
            "in": "path",
            "required": true
          }
        ],
        "responses": {
          "200": {
            "$ref": "#/responses/getAlertNotificationChannelResponse"
          },
          "401": {
            "$ref": "#/responses/unauthorisedError"
          },
          "403": {
            "$ref": "#/responses/forbiddenError"
          },
          "404": {
            "$ref": "#/responses/notFoundError"
          },
          "500": {
            "$ref": "#/responses/internalServerError"
          }
        }
      },
      "put": {
        "description": "Updates an existing notification channel identified by ID.",
        "tags": ["legacy_alerts_notification_channels"],
        "summary": "Update notification channel by ID.",
        "operationId": "updateAlertNotificationChannel",
        "parameters": [
          {
            "type": "integer",
            "format": "int64",
            "x-go-name": "NotificationID",
            "name": "notification_channel_id",
            "in": "path",
            "required": true
          },
          {
            "x-go-name": "Body",
            "name": "body",
            "in": "body",
            "required": true,
            "schema": {
              "$ref": "#/definitions/UpdateAlertNotificationCommand"
            }
          }
        ],
        "responses": {
          "200": {
            "$ref": "#/responses/getAlertNotificationChannelResponse"
          },
          "401": {
            "$ref": "#/responses/unauthorisedError"
          },
          "403": {
            "$ref": "#/responses/forbiddenError"
          },
          "404": {
            "$ref": "#/responses/notFoundError"
          },
          "500": {
            "$ref": "#/responses/internalServerError"
          }
        }
      },
      "delete": {
        "description": "Deletes an existing notification channel identified by ID.",
        "tags": ["legacy_alerts_notification_channels"],
        "summary": "Delete alert notification by ID.",
        "operationId": "deleteAlertNotificationChannel",
        "parameters": [
          {
            "type": "integer",
            "format": "int64",
            "x-go-name": "NotificationID",
            "name": "notification_channel_id",
            "in": "path",
            "required": true
          }
        ],
        "responses": {
          "200": {
            "$ref": "#/responses/okResponse"
          },
          "401": {
            "$ref": "#/responses/unauthorisedError"
          },
          "403": {
            "$ref": "#/responses/forbiddenError"
          },
          "404": {
            "$ref": "#/responses/notFoundError"
          },
          "500": {
            "$ref": "#/responses/internalServerError"
          }
        }
      }
    },
    "/alerts": {
      "get": {
        "tags": ["legacy_alerts"],
        "summary": "Get legacy alerts.",
        "operationId": "getAlerts",
        "parameters": [
          {
            "type": "array",
            "items": {
              "type": "string"
            },
            "x-go-name": "DashboardID",
            "description": "Limit response to alerts in specified dashboard(s). You can specify multiple dashboards.",
            "name": "dashboardId",
            "in": "query"
          },
          {
            "type": "integer",
            "format": "int64",
            "x-go-name": "PanelID",
            "description": "Limit response to alert for a specified panel on a dashboard.",
            "name": "panelId",
            "in": "query"
          },
          {
            "type": "string",
            "x-go-name": "Query",
            "description": "Limit response to alerts having a name like this value.",
            "name": "query",
            "in": "query"
          },
          {
            "enum": ["all", "no_data", "paused", "alerting", "ok", "pending", "unknown"],
            "type": "string",
            "x-go-name": "State",
            "description": "Return alerts with one or more of the following alert states",
            "name": "state",
            "in": "query"
          },
          {
            "type": "integer",
            "format": "int64",
            "x-go-name": "Limit",
            "description": "Limit response to X number of alerts.",
            "name": "limit",
            "in": "query"
          },
          {
            "type": "array",
            "items": {
              "type": "string"
            },
            "collectionFormat": "multi",
            "x-go-name": "FolderID",
            "description": "Limit response to alerts of dashboards in specified folder(s). You can specify multiple folders",
            "name": "folderId",
            "in": "query"
          },
          {
            "type": "string",
            "x-go-name": "DashboardQuery",
            "description": "Limit response to alerts having a dashboard name like this value./ Limit response to alerts having a dashboard name like this value.",
            "name": "dashboardQuery",
            "in": "query"
          },
          {
            "type": "array",
            "items": {
              "type": "string"
            },
            "collectionFormat": "multi",
            "x-go-name": "DashboardTag",
            "description": "Limit response to alerts of dashboards with specified tags. To do an “AND” filtering with multiple tags, specify the tags parameter multiple times",
            "name": "dashboardTag",
            "in": "query"
          }
        ],
        "responses": {
          "200": {
            "$ref": "#/responses/getAlertsResponse"
          },
          "401": {
            "$ref": "#/responses/unauthorisedError"
          },
          "500": {
            "$ref": "#/responses/internalServerError"
          }
        }
      }
    },
    "/alerts/states-for-dashboard": {
      "get": {
        "tags": ["legacy_alerts"],
        "summary": "Get alert states for a dashboard.",
        "operationId": "getDashboardStates",
        "parameters": [
          {
            "type": "integer",
            "format": "int64",
            "x-go-name": "DashboardID",
            "name": "dashboardId",
            "in": "query",
            "required": true
          }
        ],
        "responses": {
          "200": {
            "$ref": "#/responses/getDashboardStatesResponse"
          },
          "400": {
            "$ref": "#/responses/badRequestError"
          },
          "500": {
            "$ref": "#/responses/internalServerError"
          }
        }
      }
    },
    "/alerts/test": {
      "post": {
        "tags": ["legacy_alerts"],
        "summary": "Test alert.",
        "operationId": "testAlert",
        "parameters": [
          {
            "x-go-name": "Body",
            "name": "body",
            "in": "body",
            "schema": {
              "$ref": "#/definitions/AlertTestCommand"
            }
          }
        ],
        "responses": {
          "200": {
            "$ref": "#/responses/testAlertResponse"
          },
          "400": {
            "$ref": "#/responses/badRequestError"
          },
          "403": {
            "$ref": "#/responses/forbiddenError"
          },
          "422": {
            "$ref": "#/responses/unprocessableEntityError"
          },
          "500": {
            "$ref": "#/responses/internalServerError"
          }
        }
      }
    },
    "/alerts/{alert_id}": {
      "get": {
        "description": "“evalMatches” data in the response is cached in the db when and only when the state of the alert changes (e.g. transitioning from “ok” to “alerting” state).\nIf data from one server triggers the alert first and, before that server is seen leaving alerting state, a second server also enters a state that would trigger the alert, the second server will not be visible in “evalMatches” data.",
        "tags": ["legacy_alerts"],
        "summary": "Get alert by ID.",
        "operationId": "getAlertByID",
        "parameters": [
          {
            "type": "string",
            "x-go-name": "AlertID",
            "name": "alert_id",
            "in": "path",
            "required": true
          }
        ],
        "responses": {
          "200": {
            "$ref": "#/responses/getAlertResponse"
          },
          "401": {
            "$ref": "#/responses/unauthorisedError"
          },
          "500": {
            "$ref": "#/responses/internalServerError"
          }
        }
      }
    },
    "/alerts/{alert_id}/pause": {
      "post": {
        "tags": ["legacy_alerts"],
        "summary": "Pause/unpause alert by id.",
        "operationId": "pauseAlert",
        "parameters": [
          {
            "type": "string",
            "x-go-name": "AlertID",
            "name": "alert_id",
            "in": "path",
            "required": true
          },
          {
            "x-go-name": "Body",
            "name": "body",
            "in": "body",
            "required": true,
            "schema": {
              "$ref": "#/definitions/PauseAlertCommand"
            }
          }
        ],
        "responses": {
          "200": {
            "$ref": "#/responses/pauseAlertResponse"
          },
          "401": {
            "$ref": "#/responses/unauthorisedError"
          },
          "403": {
            "$ref": "#/responses/forbiddenError"
          },
          "404": {
            "$ref": "#/responses/notFoundError"
          },
          "500": {
            "$ref": "#/responses/internalServerError"
          }
        }
      }
    },
    "/annotations": {
      "get": {
        "description": "Starting in Grafana v6.4 regions annotations are now returned in one entity that now includes the timeEnd property.",
        "tags": ["annotations"],
        "summary": "Find Annotations.",
        "operationId": "getAnnotations",
        "parameters": [
          {
            "type": "integer",
            "format": "int64",
            "x-go-name": "From",
            "description": "Find annotations created after specific epoch datetime in milliseconds.",
            "name": "from",
            "in": "query"
          },
          {
            "type": "integer",
            "format": "int64",
            "x-go-name": "To",
            "description": "Find annotations created before specific epoch datetime in milliseconds.",
            "name": "to",
            "in": "query"
          },
          {
            "type": "integer",
            "format": "int64",
            "x-go-name": "UserID",
            "description": "Limit response to annotations created by specific user.",
            "name": "userId",
            "in": "query"
          },
          {
            "type": "integer",
            "format": "int64",
            "x-go-name": "AlertID",
            "description": "Find annotations for a specified alert.",
            "name": "alertId",
            "in": "query"
          },
          {
            "type": "integer",
            "format": "int64",
            "x-go-name": "DashboardID",
            "description": "Find annotations that are scoped to a specific dashboard",
            "name": "dashboardId",
            "in": "query"
          },
          {
            "type": "integer",
            "format": "int64",
            "x-go-name": "PanelID",
            "description": "Find annotations that are scoped to a specific panel",
            "name": "panelId",
            "in": "query"
          },
          {
            "type": "integer",
            "format": "int64",
            "x-go-name": "Limit",
            "description": "Max limit for results returned.",
            "name": "limit",
            "in": "query"
          },
          {
            "type": "array",
            "items": {
              "type": "string"
            },
            "collectionFormat": "multi",
            "x-go-name": "Tags",
            "description": "Use this to filter organization annotations. Organization annotations are annotations from an annotation data source that are not connected specifically to a dashboard or panel. You can filter by multiple tags.",
            "name": "tags",
            "in": "query"
          },
          {
            "enum": ["alert", "annotation"],
            "type": "string",
            "x-go-name": "Type",
            "description": "Return alerts or user created annotations",
            "name": "type",
            "in": "query"
          },
          {
            "type": "boolean",
            "x-go-name": "MatchAny",
            "description": "Match any or all tags",
            "name": "matchAny",
            "in": "query"
          }
        ],
        "responses": {
          "200": {
            "$ref": "#/responses/getAnnotationsResponse"
          },
          "401": {
            "$ref": "#/responses/unauthorisedError"
          },
          "500": {
            "$ref": "#/responses/internalServerError"
          }
        }
      },
      "post": {
        "description": "Creates an annotation in the Grafana database. The dashboardId and panelId fields are optional. If they are not specified then an organization annotation is created and can be queried in any dashboard that adds the Grafana annotations data source. When creating a region annotation include the timeEnd property.\nThe format for `time` and `timeEnd` should be epoch numbers in millisecond resolution.\nThe response for this HTTP request is slightly different in versions prior to v6.4. In prior versions you would also get an endId if you where creating a region. But in 6.4 regions are represented using a single event with time and timeEnd properties.",
        "tags": ["annotations"],
        "summary": "Create Annotation.",
        "operationId": "createAnnotation",
        "parameters": [
          {
            "x-go-name": "Body",
            "name": "body",
            "in": "body",
            "required": true,
            "schema": {
              "$ref": "#/definitions/PostAnnotationsCmd"
            }
          }
        ],
        "responses": {
          "200": {
            "$ref": "#/responses/createAnnotationResponse"
          },
          "400": {
            "$ref": "#/responses/badRequestError"
          },
          "401": {
            "$ref": "#/responses/unauthorisedError"
          },
          "403": {
            "$ref": "#/responses/forbiddenError"
          },
          "500": {
            "$ref": "#/responses/internalServerError"
          }
        }
      }
    },
    "/annotations/graphite": {
      "post": {
        "description": "Creates an annotation by using Graphite-compatible event format. The `when` and `data` fields are optional. If `when` is not specified then the current time will be used as annotation’s timestamp. The `tags` field can also be in prior to Graphite `0.10.0` format (string with multiple tags being separated by a space).",
        "tags": ["annotations"],
        "summary": "Create Annotation in Graphite format.",
        "operationId": "createGraphiteAnnotation",
        "parameters": [
          {
            "x-go-name": "Body",
            "name": "body",
            "in": "body",
            "required": true,
            "schema": {
              "$ref": "#/definitions/PostGraphiteAnnotationsCmd"
            }
          }
        ],
        "responses": {
          "200": {
            "$ref": "#/responses/createAnnotationResponse"
          },
          "400": {
            "$ref": "#/responses/badRequestError"
          },
          "401": {
            "$ref": "#/responses/unauthorisedError"
          },
          "403": {
            "$ref": "#/responses/forbiddenError"
          },
          "500": {
            "$ref": "#/responses/internalServerError"
          }
        }
      }
    },
    "/annotations/mass-delete": {
      "post": {
        "tags": ["annotations"],
        "summary": "Delete multiple annotations.",
        "operationId": "massDeleteAnnotations",
        "parameters": [
          {
            "x-go-name": "Body",
            "name": "body",
            "in": "body",
            "required": true,
            "schema": {
              "$ref": "#/definitions/MassDeleteAnnotationsCmd"
            }
          }
        ],
        "responses": {
          "200": {
            "$ref": "#/responses/okResponse"
          },
          "401": {
            "$ref": "#/responses/unauthorisedError"
          },
          "500": {
            "$ref": "#/responses/internalServerError"
          }
        }
      }
    },
    "/annotations/tags": {
      "get": {
        "description": "Find all the event tags created in the annotations.",
        "tags": ["annotations"],
        "summary": "Find Annotations Tags.",
        "operationId": "getAnnotationTags",
        "parameters": [
          {
            "type": "string",
            "x-go-name": "Tag",
            "description": "Tag is a string that you can use to filter tags.",
            "name": "tag",
            "in": "query"
          },
          {
            "type": "string",
            "default": "100",
            "x-go-name": "Limit",
            "description": "Max limit for results returned.",
            "name": "limit",
            "in": "query"
          }
        ],
        "responses": {
          "200": {
            "$ref": "#/responses/getAnnotationTagsResponse"
          },
          "401": {
            "$ref": "#/responses/unauthorisedError"
          },
          "500": {
            "$ref": "#/responses/internalServerError"
          }
        }
      }
    },
    "/annotations/{annotation_id}": {
      "put": {
        "description": "Updates all properties of an annotation that matches the specified id. To only update certain property, consider using the Patch Annotation operation.",
        "tags": ["annotations"],
        "summary": "Update Annotation.",
        "operationId": "updateAnnotation",
        "parameters": [
          {
            "type": "string",
            "x-go-name": "AnnotationID",
            "name": "annotation_id",
            "in": "path",
            "required": true
          },
          {
            "x-go-name": "Body",
            "name": "body",
            "in": "body",
            "required": true,
            "schema": {
              "$ref": "#/definitions/UpdateAnnotationsCmd"
            }
          }
        ],
        "responses": {
          "200": {
            "$ref": "#/responses/okResponse"
          },
          "400": {
            "$ref": "#/responses/badRequestError"
          },
          "401": {
            "$ref": "#/responses/unauthorisedError"
          },
          "403": {
            "$ref": "#/responses/forbiddenError"
          },
          "500": {
            "$ref": "#/responses/internalServerError"
          }
        }
      },
      "delete": {
        "description": "Deletes the annotation that matches the specified ID.",
        "tags": ["annotations"],
        "summary": "Delete Annotation By ID.",
        "operationId": "deleteAnnotation",
        "parameters": [
          {
            "type": "string",
            "x-go-name": "AnnotationID",
            "name": "annotation_id",
            "in": "path",
            "required": true
          }
        ],
        "responses": {
          "200": {
            "$ref": "#/responses/okResponse"
          },
          "401": {
            "$ref": "#/responses/unauthorisedError"
          },
          "403": {
            "$ref": "#/responses/forbiddenError"
          },
          "500": {
            "$ref": "#/responses/internalServerError"
          }
        }
      },
      "patch": {
        "description": "Updates one or more properties of an annotation that matches the specified ID.\nThis operation currently supports updating of the `text`, `tags`, `time` and `timeEnd` properties.\nThis is available in Grafana 6.0.0-beta2 and above.",
        "tags": ["annotations"],
        "summary": "Patch Annotation",
        "operationId": "patchAnnotation",
        "parameters": [
          {
            "type": "string",
            "x-go-name": "AnnotationID",
            "name": "annotation_id",
            "in": "path",
            "required": true
          },
          {
            "x-go-name": "Body",
            "name": "body",
            "in": "body",
            "required": true,
            "schema": {
              "$ref": "#/definitions/PatchAnnotationsCmd"
            }
          }
        ],
        "responses": {
          "200": {
            "$ref": "#/responses/okResponse"
          },
          "401": {
            "$ref": "#/responses/unauthorisedError"
          },
          "403": {
            "$ref": "#/responses/forbiddenError"
          },
          "404": {
            "$ref": "#/responses/notFoundError"
          },
          "500": {
            "$ref": "#/responses/internalServerError"
          }
        }
      }
    },
    "/auth/keys": {
      "get": {
        "description": "Will return auth keys.",
        "tags": ["api_keys"],
        "summary": "Get auth keys.",
        "operationId": "getAPIkeys",
        "parameters": [
          {
            "type": "boolean",
            "default": false,
            "x-go-name": "IncludeExpired",
            "description": "Show expired keys",
            "name": "includeExpired",
            "in": "query"
          }
        ],
        "responses": {
          "200": {
            "$ref": "#/responses/getAPIkeyResponse"
          },
          "401": {
            "$ref": "#/responses/unauthorisedError"
          },
          "403": {
            "$ref": "#/responses/forbiddenError"
          },
          "404": {
            "$ref": "#/responses/notFoundError"
          },
          "500": {
            "$ref": "#/responses/internalServerError"
          }
        }
      },
      "post": {
        "description": "Will return details of the created API key",
        "tags": ["api_keys"],
        "summary": "Creates an API key.",
        "operationId": "addAPIkey",
        "parameters": [
          {
            "name": "Body",
            "in": "body",
            "required": true,
            "schema": {
              "$ref": "#/definitions/AddApiKeyCommand"
            }
          }
        ],
        "responses": {
          "200": {
            "$ref": "#/responses/postAPIkeyResponse"
          },
          "400": {
            "$ref": "#/responses/badRequestError"
          },
          "401": {
            "$ref": "#/responses/unauthorisedError"
          },
          "403": {
            "$ref": "#/responses/forbiddenError"
          },
          "409": {
            "$ref": "#/responses/conflictError"
          },
          "500": {
            "$ref": "#/responses/internalServerError"
          }
        }
      }
    },
    "/auth/keys/{id}": {
      "delete": {
        "tags": ["api_keys"],
        "summary": "Delete API key.",
        "operationId": "deleteAPIkey",
        "parameters": [
          {
            "type": "integer",
            "format": "int64",
            "x-go-name": "ID",
            "name": "id",
            "in": "path",
            "required": true
          }
        ],
        "responses": {
          "200": {
            "$ref": "#/responses/okResponse"
          },
          "401": {
            "$ref": "#/responses/unauthorisedError"
          },
          "403": {
            "$ref": "#/responses/forbiddenError"
          },
          "404": {
            "$ref": "#/responses/notFoundError"
          },
          "500": {
            "$ref": "#/responses/internalServerError"
          }
        }
      }
    },
    "/dashboard/snapshots": {
      "get": {
        "tags": ["snapshots"],
        "summary": "List snapshots.",
        "operationId": "getSnapshots",
        "parameters": [
          {
            "type": "string",
            "x-go-name": "Query",
            "description": "Search Query",
            "name": "query",
            "in": "query"
          },
          {
            "type": "integer",
            "format": "int64",
            "default": 1000,
            "x-go-name": "Limit",
            "description": "Limit the number of returned results",
            "name": "limit",
            "in": "query"
          }
        ],
        "responses": {
          "200": {
            "$ref": "#/responses/getSnapshotsResponse"
          },
          "500": {
            "$ref": "#/responses/internalServerError"
          }
        }
      }
    },
    "/dashboards/calculate-diff": {
      "post": {
        "produces": ["application/json", "text/html"],
        "tags": ["dashboards"],
        "summary": "Perform diff on two dashboards.",
        "operationId": "calcDashboardDiff",
        "parameters": [
          {
            "name": "Body",
            "in": "body",
            "required": true,
            "schema": {
              "type": "object",
              "properties": {
                "base": {
                  "$ref": "#/definitions/CalculateDiffTarget"
                },
                "diffType": {
                  "description": "The type of diff to return\nDescription:\n`basic`\n`json`",
                  "type": "string",
                  "enum": ["basic", "json"],
                  "x-go-name": "DiffType"
                },
                "new": {
                  "$ref": "#/definitions/CalculateDiffTarget"
                }
              }
            }
          }
        ],
        "responses": {
          "200": {
            "$ref": "#/responses/dashboardDiffResponse"
          },
          "401": {
            "$ref": "#/responses/unauthorisedError"
          },
          "403": {
            "$ref": "#/responses/forbiddenError"
          },
          "500": {
            "$ref": "#/responses/internalServerError"
          }
        }
      }
    },
    "/dashboards/db": {
      "post": {
        "description": "Creates a new dashboard or updates an existing dashboard.",
        "tags": ["dashboards"],
        "summary": "Create / Update dashboard",
        "operationId": "postDashboard",
        "parameters": [
          {
            "name": "Body",
            "in": "body",
            "required": true,
            "schema": {
              "$ref": "#/definitions/SaveDashboardCommand"
            }
          }
        ],
        "responses": {
          "200": {
            "$ref": "#/responses/postDashboardResponse"
          },
          "400": {
            "$ref": "#/responses/badRequestError"
          },
          "401": {
            "$ref": "#/responses/unauthorisedError"
          },
          "403": {
            "$ref": "#/responses/forbiddenError"
          },
          "404": {
            "$ref": "#/responses/notFoundError"
          },
          "412": {
            "$ref": "#/responses/preconditionFailedError"
          },
          "422": {
            "$ref": "#/responses/unprocessableEntityError"
          },
          "500": {
            "$ref": "#/responses/internalServerError"
          }
        }
      }
    },
    "/dashboards/home": {
      "get": {
        "tags": ["dashboards"],
        "summary": "Get home dashboard.",
        "operationId": "getHomeDashboard",
        "responses": {
          "200": {
            "$ref": "#/responses/getHomeDashboardResponse"
          },
          "401": {
            "$ref": "#/responses/unauthorisedError"
          },
          "500": {
            "$ref": "#/responses/internalServerError"
          }
        }
      }
    },
    "/dashboards/id/{DashboardID}/permissions": {
      "get": {
        "description": "Please refer to [updated API](#/dashboard_permissions/getDashboardPermissionsWithUid) instead",
        "tags": ["dashboard_permissions"],
        "summary": "Gets all existing permissions for the given dashboard.",
        "operationId": "getDashboardPermissions",
        "deprecated": true,
        "parameters": [
          {
            "type": "integer",
            "format": "int64",
            "name": "DashboardID",
            "in": "path",
            "required": true
          }
        ],
        "responses": {
          "200": {
            "$ref": "#/responses/getDashboardPermissionsResponse"
          },
          "401": {
            "$ref": "#/responses/unauthorisedError"
          },
          "403": {
            "$ref": "#/responses/forbiddenError"
          },
          "404": {
            "$ref": "#/responses/notFoundError"
          },
          "500": {
            "$ref": "#/responses/internalServerError"
          }
        }
      },
      "post": {
        "description": "Please refer to [updated API](#/dashboard_permissions/postDashboardPermissionsWithUid) instead\n\nThis operation will remove existing permissions if they’re not included in the request.",
        "tags": ["dashboard_permissions"],
        "summary": "Updates permissions for a dashboard.",
        "operationId": "postDashboardPermissions",
        "deprecated": true,
        "parameters": [
          {
            "name": "Body",
            "in": "body",
            "required": true,
            "schema": {
              "$ref": "#/definitions/UpdateDashboardAclCommand"
            }
          },
          {
            "type": "integer",
            "format": "int64",
            "name": "DashboardID",
            "in": "path",
            "required": true
          }
        ],
        "responses": {
          "200": {
            "$ref": "#/responses/okResponse"
          },
          "400": {
            "$ref": "#/responses/badRequestError"
          },
          "401": {
            "$ref": "#/responses/unauthorisedError"
          },
          "403": {
            "$ref": "#/responses/forbiddenError"
          },
          "404": {
            "$ref": "#/responses/notFoundError"
          },
          "500": {
            "$ref": "#/responses/internalServerError"
          }
        }
      }
    },
    "/dashboards/id/{DashboardID}/restore": {
      "post": {
        "description": "Please refer to [updated API](#/dashboard_versions/restoreDashboardVersionByUID) instead",
        "tags": ["dashboard_versions"],
        "summary": "Restore a dashboard to a given dashboard version.",
        "operationId": "restoreDashboardVersion",
        "deprecated": true,
        "parameters": [
          {
            "type": "integer",
            "format": "int64",
            "name": "DashboardID",
            "in": "path",
            "required": true
          },
          {
            "name": "Body",
            "in": "body",
            "required": true,
            "schema": {
              "$ref": "#/definitions/RestoreDashboardVersionCommand"
            }
          }
        ],
        "responses": {
          "200": {
            "$ref": "#/responses/postDashboardResponse"
          },
          "401": {
            "$ref": "#/responses/unauthorisedError"
          },
          "403": {
            "$ref": "#/responses/forbiddenError"
          },
          "404": {
            "$ref": "#/responses/notFoundError"
          },
          "500": {
            "$ref": "#/responses/internalServerError"
          }
        }
      }
    },
    "/dashboards/id/{DashboardID}/versions": {
      "get": {
        "description": "Please refer to [updated API](#/dashboard_versions/getDashboardVersionsByUID) instead",
        "tags": ["dashboard_versions"],
        "summary": "Gets all existing versions for the dashboard.",
        "operationId": "getDashboardVersions",
        "deprecated": true,
        "parameters": [
          {
            "type": "integer",
            "format": "int64",
            "name": "DashboardID",
            "in": "path",
            "required": true
          },
          {
            "type": "integer",
            "format": "int64",
            "default": 0,
            "x-go-name": "Limit",
            "description": "Maximum number of results to return",
            "name": "limit",
            "in": "query"
          },
          {
            "type": "integer",
            "format": "int64",
            "default": 0,
            "x-go-name": "Start",
            "description": "Version to start from when returning queries",
            "name": "start",
            "in": "query"
          }
        ],
        "responses": {
          "200": {
            "$ref": "#/responses/dashboardVersionsResponse"
          },
          "401": {
            "$ref": "#/responses/unauthorisedError"
          },
          "403": {
            "$ref": "#/responses/forbiddenError"
          },
          "404": {
            "$ref": "#/responses/notFoundError"
          },
          "500": {
            "$ref": "#/responses/internalServerError"
          }
        }
      }
    },
    "/dashboards/id/{DashboardID}/versions/{DashboardVersionID}": {
      "get": {
        "description": "Please refer to [updated API](#/dashboard_versions/getDashboardVersionByUID) instead",
        "tags": ["dashboard_versions"],
        "summary": "Get a specific dashboard version.",
        "operationId": "getDashboardVersion",
        "deprecated": true,
        "parameters": [
          {
            "type": "integer",
            "format": "int64",
            "name": "DashboardID",
            "in": "path",
            "required": true
          },
          {
            "type": "integer",
            "format": "int64",
            "name": "DashboardVersionID",
            "in": "path",
            "required": true
          }
        ],
        "responses": {
          "200": {
            "$ref": "#/responses/dashboardVersionResponse"
          },
          "401": {
            "$ref": "#/responses/unauthorisedError"
          },
          "403": {
            "$ref": "#/responses/forbiddenError"
          },
          "404": {
            "$ref": "#/responses/notFoundError"
          },
          "500": {
            "$ref": "#/responses/internalServerError"
          }
        }
      }
    },
    "/dashboards/import": {
      "post": {
        "tags": ["dashboards"],
        "summary": "Import dashboard.",
        "operationId": "importDashboard",
        "parameters": [
          {
            "name": "Body",
            "in": "body",
            "required": true,
            "schema": {
              "$ref": "#/definitions/ImportDashboardRequest"
            }
          }
        ],
        "responses": {
          "200": {
            "$ref": "#/responses/importDashboardResponse"
          },
          "400": {
            "$ref": "#/responses/badRequestError"
          },
          "401": {
            "$ref": "#/responses/unauthorisedError"
          },
          "412": {
            "$ref": "#/responses/preconditionFailedError"
          },
          "422": {
            "$ref": "#/responses/unprocessableEntityError"
          },
          "500": {
            "$ref": "#/responses/internalServerError"
          }
        }
      }
    },
    "/dashboards/tags": {
      "get": {
        "tags": ["dashboards"],
        "summary": "Get all dashboards tags of an organisation.",
        "operationId": "getDashboardTags",
        "responses": {
          "200": {
            "$ref": "#/responses/dashboardsTagsResponse"
          },
          "401": {
            "$ref": "#/responses/unauthorisedError"
          },
          "500": {
            "$ref": "#/responses/internalServerError"
          }
        }
      }
    },
    "/dashboards/trim": {
      "post": {
        "tags": ["dashboards"],
        "summary": "Trim defaults from dashboard.",
        "operationId": "trimDashboard",
        "parameters": [
          {
            "name": "Body",
            "in": "body",
            "required": true,
            "schema": {
              "$ref": "#/definitions/TrimDashboardCommand"
            }
          }
        ],
        "responses": {
          "200": {
            "$ref": "#/responses/trimDashboardResponse"
          },
          "401": {
            "$ref": "#/responses/unauthorisedError"
          },
          "500": {
            "$ref": "#/responses/internalServerError"
          }
        }
      }
    },
    "/dashboards/uid/{uid}": {
      "get": {
        "description": "Will return the dashboard given the dashboard unique identifier (uid).",
        "tags": ["dashboards"],
        "summary": "Get dashboard by uid.",
        "operationId": "getDashboardByUID",
        "parameters": [
          {
            "type": "string",
            "x-go-name": "UID",
            "name": "uid",
            "in": "path",
            "required": true
          }
        ],
        "responses": {
          "200": {
            "$ref": "#/responses/dashboardResponse"
          },
          "401": {
            "$ref": "#/responses/unauthorisedError"
          },
          "403": {
            "$ref": "#/responses/forbiddenError"
          },
          "404": {
            "$ref": "#/responses/notFoundError"
          },
          "500": {
            "$ref": "#/responses/internalServerError"
          }
        }
      },
      "delete": {
        "description": "Will delete the dashboard given the specified unique identifier (uid).",
        "tags": ["dashboards"],
        "summary": "Delete dashboard by uid.",
        "operationId": "deleteDashboardByUID",
        "parameters": [
          {
            "type": "string",
            "x-go-name": "UID",
            "name": "uid",
            "in": "path",
            "required": true
          }
        ],
        "responses": {
          "200": {
            "$ref": "#/responses/deleteDashboardResponse"
          },
          "401": {
            "$ref": "#/responses/unauthorisedError"
          },
          "403": {
            "$ref": "#/responses/forbiddenError"
          },
          "404": {
            "$ref": "#/responses/notFoundError"
          },
          "500": {
            "$ref": "#/responses/internalServerError"
          }
        }
      }
    },
    "/dashboards/uid/{uid}/permissions": {
      "get": {
        "tags": ["dashboard_permissions"],
        "summary": "Gets all existing permissions for the given dashboard.",
        "operationId": "getDashboardPermissionsWithUid",
        "parameters": [
          {
            "type": "string",
            "x-go-name": "UID",
            "name": "uid",
            "in": "path",
            "required": true
          }
        ],
        "responses": {
          "200": {
            "$ref": "#/responses/getDashboardPermissionsResponse"
          },
          "401": {
            "$ref": "#/responses/unauthorisedError"
          },
          "403": {
            "$ref": "#/responses/forbiddenError"
          },
          "404": {
            "$ref": "#/responses/notFoundError"
          },
          "500": {
            "$ref": "#/responses/internalServerError"
          }
        }
      },
      "post": {
        "description": "This operation will remove existing permissions if they’re not included in the request.",
        "tags": ["dashboard_permissions"],
        "summary": "Updates permissions for a dashboard.",
        "operationId": "postDashboardPermissionsWithUid",
        "parameters": [
          {
            "type": "string",
            "x-go-name": "UID",
            "name": "uid",
            "in": "path",
            "required": true
          },
          {
            "name": "Body",
            "in": "body",
            "required": true,
            "schema": {
              "$ref": "#/definitions/UpdateDashboardAclCommand"
            }
          }
        ],
        "responses": {
          "200": {
            "$ref": "#/responses/okResponse"
          },
          "400": {
            "$ref": "#/responses/badRequestError"
          },
          "401": {
            "$ref": "#/responses/unauthorisedError"
          },
          "403": {
            "$ref": "#/responses/forbiddenError"
          },
          "404": {
            "$ref": "#/responses/notFoundError"
          },
          "500": {
            "$ref": "#/responses/internalServerError"
          }
        }
      }
    },
    "/dashboards/uid/{uid}/restore": {
      "post": {
        "tags": ["dashboard_versions"],
        "summary": "Restore a dashboard to a given dashboard version using UID.",
        "operationId": "restoreDashboardVersionByUID",
        "parameters": [
          {
            "type": "string",
            "x-go-name": "UID",
            "name": "uid",
            "in": "path",
            "required": true
          },
          {
            "name": "Body",
            "in": "body",
            "required": true,
            "schema": {
              "$ref": "#/definitions/RestoreDashboardVersionCommand"
            }
          }
        ],
        "responses": {
          "200": {
            "$ref": "#/responses/postDashboardResponse"
          },
          "401": {
            "$ref": "#/responses/unauthorisedError"
          },
          "403": {
            "$ref": "#/responses/forbiddenError"
          },
          "404": {
            "$ref": "#/responses/notFoundError"
          },
          "500": {
            "$ref": "#/responses/internalServerError"
          }
        }
      }
    },
    "/dashboards/uid/{uid}/versions": {
      "get": {
        "tags": ["dashboard_versions"],
        "summary": "Gets all existing versions for the dashboard using UID.",
        "operationId": "getDashboardVersionsByUID",
    "/dashboards/uid/{uid}/versions/{DashboardVersionID}": {
      "get": {
        "tags": ["dashboard_versions"],
        "summary": "Get a specific dashboard version using UID.",
        "operationId": "getDashboardVersionByUID",
        "parameters": [
          {
            "type": "string",
            "x-go-name": "UID",
            "name": "uid",
            "in": "path",
            "required": true
          },
          {
            "type": "integer",
            "format": "int64",
<<<<<<< HEAD
            "default": 0,
            "x-go-name": "Limit",
            "description": "Maximum number of results to return",
            "name": "limit",
            "in": "query"
          },
          {
            "type": "integer",
            "format": "int64",
            "default": 0,
            "x-go-name": "Start",
            "description": "Version to start from when returning queries",
            "name": "start",
            "in": "query"
=======
            "name": "DashboardVersionID",
            "in": "path",
            "required": true
>>>>>>> main
          }
        ],
        "responses": {
          "200": {
<<<<<<< HEAD
            "$ref": "#/responses/dashboardVersionsResponse"
=======
            "$ref": "#/responses/dashboardVersionResponse"
>>>>>>> main
          },
          "401": {
            "$ref": "#/responses/unauthorisedError"
          },
          "403": {
            "$ref": "#/responses/forbiddenError"
          },
          "404": {
            "$ref": "#/responses/notFoundError"
          },
          "500": {
            "$ref": "#/responses/internalServerError"
          }
        }
      }
    },
    "/datasources": {
      "get": {
        "description": "If you are running Grafana Enterprise and have Fine-grained access control enabled\nyou need to have a permission with action: `datasources:read` and scope: `datasources:*`.",
        "tags": ["datasources"],
        "summary": "Get all data sources.",
        "operationId": "getDatasources",
        "responses": {
          "200": {
            "$ref": "#/responses/getDatasourcesResponse"
          },
          "401": {
            "$ref": "#/responses/unauthorisedError"
          },
          "403": {
            "$ref": "#/responses/forbiddenError"
          },
          "500": {
            "$ref": "#/responses/internalServerError"
          }
        }
      },
      "post": {
        "description": "By defining `password` and `basicAuthPassword` under secureJsonData property\nGrafana encrypts them securely as an encrypted blob in the database.\nThe response then lists the encrypted fields under secureJsonFields.\n\nIf you are running Grafana Enterprise and have Fine-grained access control enabled\nyou need to have a permission with action: `datasources:create`",
        "tags": ["datasources"],
        "summary": "Create a data source.",
        "operationId": "addDatasource",
        "parameters": [
          {
            "name": "Body",
            "in": "body",
            "required": true,
            "schema": {
              "$ref": "#/definitions/AddDataSourceCommand"
            }
          }
        ],
        "responses": {
          "200": {
            "$ref": "#/responses/createOrUpdateDatasourceResponse"
          },
          "401": {
            "$ref": "#/responses/unauthorisedError"
          },
          "403": {
            "$ref": "#/responses/forbiddenError"
          },
          "409": {
            "$ref": "#/responses/conflictError"
          },
          "500": {
            "$ref": "#/responses/internalServerError"
          }
        }
      }
    },
    "/datasources/id/{datasource_name}": {
      "get": {
        "description": "If you are running Grafana Enterprise and have Fine-grained access control enabled\nyou need to have a permission with action: `datasources:read` and scopes: `datasources:*`, `datasources:name:*` and `datasources:name:test_datasource` (single data source).",
        "tags": ["datasources"],
        "summary": "Get data source Id by Name.",
        "operationId": "getDatasourceIdByName",
        "parameters": [
          {
            "type": "string",
            "x-go-name": "DatasourceName",
            "name": "datasource_name",
            "in": "path",
            "required": true
          }
        ],
        "responses": {
          "200": {
            "$ref": "#/responses/getDatasourceIDresponse"
          },
          "401": {
            "$ref": "#/responses/unauthorisedError"
          },
          "403": {
            "$ref": "#/responses/forbiddenError"
          },
          "404": {
            "$ref": "#/responses/notFoundError"
          },
          "500": {
            "$ref": "#/responses/internalServerError"
          }
        }
      }
    },
    "/datasources/name/{datasource_name}": {
      "get": {
        "description": "If you are running Grafana Enterprise and have Fine-grained access control enabled\nyou need to have a permission with action: `datasources:read` and scopes: `datasources:*`, `datasources:name:*` and `datasources:name:test_datasource` (single data source).",
        "tags": ["datasources"],
        "summary": "Get a single data source by Name.",
        "operationId": "getDatasourceByName",
        "parameters": [
          {
            "type": "string",
            "x-go-name": "DatasourceName",
            "name": "datasource_name",
            "in": "path",
            "required": true
          }
        ],
        "responses": {
          "200": {
            "$ref": "#/responses/getDatasourceResponse"
          },
          "401": {
            "$ref": "#/responses/unauthorisedError"
          },
          "403": {
            "$ref": "#/responses/forbiddenError"
          },
          "500": {
            "$ref": "#/responses/internalServerError"
          }
        }
      },
      "delete": {
        "description": "If you are running Grafana Enterprise and have Fine-grained access control enabled\nyou need to have a permission with action: `datasources:delete` and scopes: `datasources:*`, `datasources:name:*` and `datasources:name:test_datasource` (single data source).",
        "tags": ["datasources"],
        "summary": "Delete an existing data source by name.",
        "operationId": "deleteDatasourceByName",
        "parameters": [
          {
            "type": "string",
            "x-go-name": "DatasourceName",
            "name": "datasource_name",
            "in": "path",
            "required": true
          }
        ],
        "responses": {
          "200": {
            "$ref": "#/responses/deleteDatasourceByNameResponse"
          },
          "401": {
            "$ref": "#/responses/unauthorisedError"
          },
          "403": {
            "$ref": "#/responses/forbiddenError"
          },
          "404": {
            "$ref": "#/responses/notFoundError"
          },
          "500": {
            "$ref": "#/responses/internalServerError"
          }
        }
      }
    },
    "/datasources/proxy/uid/{datasource_uid}/{datasource_proxy_route}": {
      "get": {
        "description": "Proxies all calls to the actual data source.",
        "tags": ["datasources"],
        "summary": "Data source proxy GET calls.",
        "operationId": "datasourceProxyGETByUIDcalls",
        "parameters": [
          {
            "type": "string",
            "x-go-name": "DatasourceUID",
            "name": "datasource_uid",
            "in": "path",
            "required": true
          },
          {
            "type": "string",
            "x-go-name": "DatasourceProxyRoute",
            "name": "datasource_proxy_route",
            "in": "path",
            "required": true
          }
        ],
        "responses": {
          "200": {
            "description": ""
          },
          "400": {
            "$ref": "#/responses/badRequestError"
          },
          "401": {
            "$ref": "#/responses/unauthorisedError"
          },
          "403": {
            "$ref": "#/responses/forbiddenError"
          },
          "404": {
            "$ref": "#/responses/notFoundError"
          },
          "500": {
            "$ref": "#/responses/internalServerError"
          }
        }
      },
      "post": {
        "description": "Proxies all calls to the actual data source. The data source should support POST methods for the specific path and role as defined",
        "tags": ["datasources"],
        "summary": "Data source proxy POST calls.",
        "operationId": "datasourceProxyPOSTByUIDcalls",
        "parameters": [
          {
            "type": "string",
            "x-go-name": "DatasourceUID",
            "name": "datasource_uid",
            "in": "path",
            "required": true
          },
          {
            "type": "string",
            "x-go-name": "DatasourceProxyRoute",
            "name": "datasource_proxy_route",
            "in": "path",
            "required": true
          }
        ],
        "responses": {
          "201": {
            "description": ""
          },
          "202": {
            "description": ""
          },
          "400": {
            "$ref": "#/responses/badRequestError"
          },
          "401": {
            "$ref": "#/responses/unauthorisedError"
          },
          "403": {
            "$ref": "#/responses/forbiddenError"
          },
          "404": {
            "$ref": "#/responses/notFoundError"
          },
          "500": {
            "$ref": "#/responses/internalServerError"
          }
        }
      },
      "delete": {
        "description": "Proxies all calls to the actual data source.",
        "tags": ["datasources"],
        "summary": "Data source proxy DELETE calls.",
        "operationId": "datasourceProxyDELETEByUIDcalls",
        "parameters": [
          {
            "type": "string",
            "x-go-name": "DatasourceUID",
            "name": "datasource_uid",
            "in": "path",
            "required": true
          },
          {
            "type": "string",
            "x-go-name": "DatasourceProxyRoute",
            "name": "datasource_proxy_route",
            "in": "path",
            "required": true
          }
        ],
        "responses": {
          "202": {
            "description": ""
          },
          "400": {
            "$ref": "#/responses/badRequestError"
          },
          "401": {
            "$ref": "#/responses/unauthorisedError"
          },
          "403": {
            "$ref": "#/responses/forbiddenError"
          },
          "404": {
            "$ref": "#/responses/notFoundError"
          },
          "500": {
            "$ref": "#/responses/internalServerError"
          }
        }
      }
    },
    "/datasources/proxy/{datasource_id}/{datasource_proxy_route}": {
      "get": {
        "description": "Proxies all calls to the actual data source.",
        "tags": ["datasources"],
        "summary": "Data source proxy GET calls.",
        "operationId": "datasourceProxyGETcalls",
        "parameters": [
          {
            "type": "string",
            "x-go-name": "DatasourceID",
            "name": "datasource_id",
            "in": "path",
            "required": true
          },
          {
            "type": "string",
            "x-go-name": "DatasourceProxyRoute",
            "name": "datasource_proxy_route",
            "in": "path",
            "required": true
          }
        ],
        "responses": {
          "200": {
            "description": ""
          },
          "400": {
            "$ref": "#/responses/badRequestError"
          },
          "401": {
            "$ref": "#/responses/unauthorisedError"
          },
          "403": {
            "$ref": "#/responses/forbiddenError"
          },
          "404": {
            "$ref": "#/responses/notFoundError"
          },
          "500": {
            "$ref": "#/responses/internalServerError"
          }
        }
      },
      "post": {
        "description": "Proxies all calls to the actual data source. The data source should support POST methods for the specific path and role as defined",
        "tags": ["datasources"],
        "summary": "Data source proxy POST calls.",
        "operationId": "datasourceProxyPOSTcalls",
        "parameters": [
          {
            "type": "string",
            "x-go-name": "DatasourceID",
            "name": "datasource_id",
            "in": "path",
            "required": true
          },
          {
            "type": "string",
            "x-go-name": "DatasourceProxyRoute",
            "name": "datasource_proxy_route",
            "in": "path",
            "required": true
          },
          {
            "name": "DatasourceProxyParam",
            "in": "body",
            "required": true,
            "schema": {
              "type": "object"
            }
          }
        ],
        "responses": {
          "201": {
            "description": ""
          },
          "202": {
            "description": ""
          },
          "400": {
            "$ref": "#/responses/badRequestError"
          },
          "401": {
            "$ref": "#/responses/unauthorisedError"
          },
          "403": {
            "$ref": "#/responses/forbiddenError"
          },
          "404": {
            "$ref": "#/responses/notFoundError"
          },
          "500": {
            "$ref": "#/responses/internalServerError"
          }
        }
      },
      "delete": {
        "description": "Proxies all calls to the actual data source.",
        "tags": ["datasources"],
        "summary": "Data source proxy DELETE calls.",
        "operationId": "datasourceProxyDELETEcalls",
        "parameters": [
          {
            "type": "string",
            "x-go-name": "DatasourceID",
            "name": "datasource_id",
            "in": "path",
            "required": true
          },
          {
            "type": "string",
            "x-go-name": "DatasourceProxyRoute",
            "name": "datasource_proxy_route",
            "in": "path",
            "required": true
          }
        ],
        "responses": {
          "202": {
            "description": ""
          },
          "400": {
            "$ref": "#/responses/badRequestError"
          },
          "401": {
            "$ref": "#/responses/unauthorisedError"
          },
          "403": {
            "$ref": "#/responses/forbiddenError"
          },
          "404": {
            "$ref": "#/responses/notFoundError"
          },
          "500": {
            "$ref": "#/responses/internalServerError"
          }
        }
      }
    },
    "/datasources/uid/{datasource_uid}": {
      "get": {
        "description": "If you are running Grafana Enterprise and have Fine-grained access control enabled\nyou need to have a permission with action: `datasources:read` and scopes: `datasources:*`, `datasources:uid:*` and `datasources:uid:kLtEtcRGk` (single data source).",
        "tags": ["datasources"],
        "summary": "Get a single data source by UID.",
        "operationId": "getDatasourceByUID",
        "parameters": [
          {
            "type": "string",
            "x-go-name": "DatasourceUID",
            "name": "datasource_uid",
            "in": "path",
            "required": true
          }
        ],
        "responses": {
          "200": {
            "$ref": "#/responses/getDatasourceResponse"
          },
          "400": {
            "$ref": "#/responses/badRequestError"
          },
          "401": {
            "$ref": "#/responses/unauthorisedError"
          },
          "403": {
            "$ref": "#/responses/forbiddenError"
          },
          "404": {
            "$ref": "#/responses/notFoundError"
          },
          "500": {
            "$ref": "#/responses/internalServerError"
          }
        }
      },
      "delete": {
        "description": "If you are running Grafana Enterprise and have Fine-grained access control enabled\nyou need to have a permission with action: `datasources:delete` and scopes: `datasources:*`, `datasources:uid:*` and `datasources:uid:kLtEtcRGk` (single data source).",
        "tags": ["datasources"],
        "summary": "Delete an existing data source by UID.",
        "operationId": "deleteDatasourceByUID",
        "parameters": [
          {
            "type": "string",
            "x-go-name": "DatasourceUID",
            "name": "datasource_uid",
            "in": "path",
            "required": true
          }
        ],
        "responses": {
          "200": {
            "$ref": "#/responses/okResponse"
          },
          "401": {
            "$ref": "#/responses/unauthorisedError"
          },
          "403": {
            "$ref": "#/responses/forbiddenError"
          },
          "404": {
            "$ref": "#/responses/notFoundError"
          },
          "500": {
            "$ref": "#/responses/internalServerError"
          }
        }
      }
    },
    "/datasources/{datasource_id}": {
      "get": {
        "description": "If you are running Grafana Enterprise and have Fine-grained access control enabled\nyou need to have a permission with action: `datasources:read` and scopes: `datasources:*`, `datasources:uid:*` and `datasources:uid:1` (single data source).",
        "tags": ["datasources"],
        "summary": "Get a single data source by Id.",
        "operationId": "getDatasourceByID",
        "parameters": [
          {
            "type": "string",
            "x-go-name": "DatasourceID",
            "name": "datasource_id",
            "in": "path",
            "required": true
          }
        ],
        "responses": {
          "200": {
            "$ref": "#/responses/getDatasourceResponse"
          },
          "400": {
            "$ref": "#/responses/badRequestError"
          },
          "401": {
            "$ref": "#/responses/unauthorisedError"
          },
          "403": {
            "$ref": "#/responses/forbiddenError"
          },
          "404": {
            "$ref": "#/responses/notFoundError"
          },
          "500": {
            "$ref": "#/responses/internalServerError"
          }
        }
      },
      "put": {
        "description": "Similar to creating a data source, `password` and `basicAuthPassword` should be defined under\nsecureJsonData in order to be stored securely as an encrypted blob in the database. Then, the\nencrypted fields are listed under secureJsonFields section in the response.\n\nIf you are running Grafana Enterprise and have Fine-grained access control enabled\nyou need to have a permission with action: `datasources:write` and scopes: `datasources:*`, `datasources:uid:*` and `datasources:uid:1` (single data source).",
        "tags": ["datasources"],
        "summary": "Update an existing data source.",
        "operationId": "updateDatasource",
        "parameters": [
          {
            "type": "string",
            "x-go-name": "DatasourceID",
            "name": "datasource_id",
            "in": "path",
            "required": true
          },
          {
            "name": "Body",
            "in": "body",
            "required": true,
            "schema": {
              "$ref": "#/definitions/UpdateDataSourceCommand"
            }
          }
        ],
        "responses": {
          "200": {
            "$ref": "#/responses/createOrUpdateDatasourceResponse"
          },
          "401": {
            "$ref": "#/responses/unauthorisedError"
          },
          "403": {
            "$ref": "#/responses/forbiddenError"
          },
          "500": {
            "$ref": "#/responses/internalServerError"
          }
        }
      },
      "delete": {
        "description": "If you are running Grafana Enterprise and have Fine-grained access control enabled\nyou need to have a permission with action: `datasources:delete` and scopes: `datasources:*`, `datasources:uid:*` and `datasources:uid:1` (single data source).",
        "tags": ["datasources"],
        "summary": "Delete an existing data source by id.",
        "operationId": "deleteDatasourceByID",
        "parameters": [
          {
            "type": "string",
            "x-go-name": "DatasourceID",
            "name": "datasource_id",
            "in": "path",
            "required": true
          }
        ],
        "responses": {
          "200": {
            "$ref": "#/responses/okResponse"
          },
          "401": {
            "$ref": "#/responses/unauthorisedError"
          },
          "403": {
            "$ref": "#/responses/forbiddenError"
          },
          "404": {
            "$ref": "#/responses/notFoundError"
          },
          "500": {
            "$ref": "#/responses/internalServerError"
          }
        }
      }
    },
    "/datasources/{datasource_id}/disable-permissions": {
      "post": {
        "description": "Disables permissions for the data source with the given id. All existing permissions will be removed and anyone will be able to query the data source.\n\nYou need to have a permission with action `datasources.permissions:toggle` and scopes `datasources:*`, `datasources:id:*`, `datasources:id:1` (single data source).",
        "tags": ["datasource_permissions", "enterprise"],
        "summary": "Disable permissions for a data source.",
        "operationId": "disablePermissions",
        "parameters": [
          {
            "type": "string",
            "x-go-name": "DatasourceID",
            "name": "datasource_id",
            "in": "path",
            "required": true
          }
        ],
        "responses": {
          "200": {
            "$ref": "#/responses/createOrUpdateDatasourceResponse"
          },
          "400": {
            "$ref": "#/responses/badRequestError"
          },
          "401": {
            "$ref": "#/responses/unauthorisedError"
          },
          "403": {
            "$ref": "#/responses/forbiddenError"
          },
          "404": {
            "$ref": "#/responses/notFoundError"
          },
          "500": {
            "$ref": "#/responses/internalServerError"
          }
        }
      }
    },
    "/datasources/{datasource_id}/enable-permissions": {
      "post": {
        "description": "Enables permissions for the data source with the given id.\nNo one except Org Admins will be able to query the data source until permissions have been added\nwhich permit certain users or teams to query the data source.\n\nYou need to have a permission with action `datasources.permissions:toggle` and scopes `datasources:*`, `datasources:id:*`, `datasources:id:1` (single data source).",
        "tags": ["datasource_permissions", "enterprise"],
        "summary": "Enable permissions for a data source.",
        "operationId": "enablePermissions",
        "parameters": [
          {
            "type": "string",
            "x-go-name": "DatasourceID",
            "name": "datasource_id",
            "in": "path",
            "required": true
          }
        ],
        "responses": {
          "200": {
            "$ref": "#/responses/createOrUpdateDatasourceResponse"
          },
          "400": {
            "$ref": "#/responses/badRequestError"
          },
          "401": {
            "$ref": "#/responses/unauthorisedError"
          },
          "403": {
            "$ref": "#/responses/forbiddenError"
          },
          "404": {
            "$ref": "#/responses/notFoundError"
          },
          "500": {
            "$ref": "#/responses/internalServerError"
          }
        }
      }
    },
    "/datasources/{datasource_id}/permissions": {
      "get": {
        "description": "Gets all existing permissions for the data source with the given id.\n\nYou need to have a permission with action `datasources.permissions:read` and scopes `datasources:*`, `datasources:id:*`, `datasources:id:1` (single data source).",
        "tags": ["datasource_permissions", "enterprise"],
        "summary": "Get permissions for a data source.",
        "operationId": "getPermissions",
        "parameters": [
          {
            "type": "string",
            "x-go-name": "DatasourceID",
            "name": "datasource_id",
            "in": "path",
            "required": true
          }
        ],
        "responses": {
          "200": {
            "$ref": "#/responses/getPermissionseResponse"
          },
          "401": {
            "$ref": "#/responses/unauthorisedError"
          },
          "403": {
            "$ref": "#/responses/forbiddenError"
          },
          "404": {
            "$ref": "#/responses/notFoundError"
          },
          "500": {
            "$ref": "#/responses/internalServerError"
          }
        }
      }
    },
    "/datasources/{datasource_id}/permissions/{permissionId}": {
      "delete": {
        "description": "Removes the permission with the given permissionId for the data source with the given id.\n\nYou need to have a permission with action `datasources.permissions:delete` and scopes `datasources:*`, `datasources:id:*`, `datasources:id:1` (single data source).",
        "tags": ["datasource_permissions", "enterprise"],
        "summary": "Remove permission for a data source.",
        "operationId": "deletePermissions",
        "parameters": [
          {
            "type": "string",
            "x-go-name": "DatasourceID",
            "name": "datasource_id",
            "in": "path",
            "required": true
          },
          {
            "type": "string",
            "x-go-name": "PermissionID",
            "name": "permissionId",
            "in": "path",
            "required": true
          }
        ],
        "responses": {
          "200": {
            "$ref": "#/responses/okResponse"
          },
          "401": {
            "$ref": "#/responses/unauthorisedError"
          },
          "403": {
            "$ref": "#/responses/forbiddenError"
          },
          "404": {
            "$ref": "#/responses/notFoundError"
          },
          "500": {
            "$ref": "#/responses/internalServerError"
          }
        }
      }
    },
    "/ds/query": {
      "post": {
        "description": "If you are running Grafana Enterprise and have Fine-grained access control enabled\nyou need to have a permission with action: `datasources:query`.",
        "tags": ["ds"],
        "summary": "Query metrics with expressions",
        "operationId": "queryMetricsWithExpressions",
        "parameters": [
          {
            "x-go-name": "Body",
            "name": "body",
            "in": "body",
            "required": true,
            "schema": {
              "$ref": "#/definitions/MetricRequest"
            }
          }
        ],
        "responses": {
          "200": {
            "$ref": "#/responses/queryDataResponse"
          },
          "207": {
            "$ref": "#/responses/queryDataResponse"
          },
          "400": {
            "$ref": "#/responses/badRequestError"
          },
          "401": {
            "$ref": "#/responses/unauthorisedError"
          },
          "403": {
            "$ref": "#/responses/forbiddenError"
          },
          "500": {
            "$ref": "#/responses/internalServerError"
          }
        }
      }
    },
    "/folders": {
      "get": {
        "description": "Returns all folders that the authenticated user has permission to view.",
        "tags": ["folders"],
        "summary": "Get all folders.",
        "operationId": "getFolders",
        "parameters": [
          {
            "type": "integer",
            "format": "int64",
            "default": 1000,
            "x-go-name": "Limit",
            "description": "Limit the maximum number of folders to return",
            "name": "limit",
            "in": "query"
          },
          {
            "type": "integer",
            "format": "int64",
            "default": 1,
            "x-go-name": "Page",
            "description": "Page index for starting fetching folders",
            "name": "page",
            "in": "query"
          }
        ],
        "responses": {
          "200": {
            "$ref": "#/responses/getFoldersResponse"
          },
          "401": {
            "$ref": "#/responses/unauthorisedError"
          },
          "403": {
            "$ref": "#/responses/forbiddenError"
          },
          "500": {
            "$ref": "#/responses/internalServerError"
          }
        }
      },
      "post": {
        "tags": ["folders"],
        "summary": "Create folder.",
        "operationId": "createFolder",
        "parameters": [
          {
            "x-go-name": "Body",
            "name": "body",
            "in": "body",
            "required": true,
            "schema": {
              "$ref": "#/definitions/CreateFolderCommand"
            }
          }
        ],
        "responses": {
          "200": {
            "$ref": "#/responses/folderResponse"
          },
          "400": {
            "$ref": "#/responses/badRequestError"
          },
          "401": {
            "$ref": "#/responses/unauthorisedError"
          },
          "403": {
            "$ref": "#/responses/forbiddenError"
          },
          "409": {
            "$ref": "#/responses/conflictError"
          },
          "500": {
            "$ref": "#/responses/internalServerError"
          }
        }
      }
    },
    "/folders/id/{folder_id}": {
      "get": {
        "description": "Returns the folder identified by id.",
        "tags": ["folders"],
        "summary": "Get folder by id.",
        "operationId": "getFolderByID",
        "parameters": [
          {
            "type": "integer",
            "format": "int64",
            "x-go-name": "FolderID",
            "name": "folder_id",
            "in": "path",
            "required": true
          }
        ],
        "responses": {
          "200": {
            "$ref": "#/responses/folderResponse"
          },
          "401": {
            "$ref": "#/responses/unauthorisedError"
          },
          "403": {
            "$ref": "#/responses/forbiddenError"
          },
          "404": {
            "$ref": "#/responses/notFoundError"
          },
          "500": {
            "$ref": "#/responses/internalServerError"
          }
        }
      }
    },
    "/folders/{folder_uid}": {
      "get": {
        "tags": ["folders"],
        "summary": "Get folder by uid.",
        "operationId": "getFolderByUID",
        "parameters": [
          {
            "type": "string",
            "x-go-name": "FolderUID",
            "name": "folder_uid",
            "in": "path",
            "required": true
          }
        ],
        "responses": {
          "200": {
            "description": ""
          },
          "401": {
            "$ref": "#/responses/unauthorisedError"
          },
          "403": {
            "$ref": "#/responses/forbiddenError"
          },
          "404": {
            "$ref": "#/responses/notFoundError"
          },
          "500": {
            "$ref": "#/responses/internalServerError"
          }
        }
      },
      "put": {
        "tags": ["folders"],
        "summary": "Update folder.",
        "operationId": "updateFolder",
        "parameters": [
          {
            "type": "string",
            "x-go-name": "FolderUID",
            "name": "folder_uid",
            "in": "path",
            "required": true
          },
          {
            "x-go-name": "Body",
            "description": "To change the unique identifier (uid), provide another one.\nTo overwrite an existing folder with newer version, set `overwrite` to `true`.\nProvide the current version to safelly update the folder: if the provided version differs from the stored one the request will fail, unless `overwrite` is `true`.",
            "name": "body",
            "in": "body",
            "required": true,
            "schema": {
              "$ref": "#/definitions/UpdateFolderCommand"
            }
          }
        ],
        "responses": {
          "200": {
            "$ref": "#/responses/folderResponse"
          },
          "400": {
            "$ref": "#/responses/badRequestError"
          },
          "401": {
            "$ref": "#/responses/unauthorisedError"
          },
          "403": {
            "$ref": "#/responses/forbiddenError"
          },
          "404": {
            "$ref": "#/responses/notFoundError"
          },
          "409": {
            "$ref": "#/responses/conflictError"
          },
          "500": {
            "$ref": "#/responses/internalServerError"
          }
        }
      },
      "delete": {
        "description": "Deletes an existing folder identified by UID along with all dashboards (and their alerts) stored in the folder. This operation cannot be reverted.",
        "tags": ["folders"],
        "summary": "Delete folder.",
        "operationId": "deleteFolder",
        "parameters": [
          {
            "type": "string",
            "x-go-name": "FolderUID",
            "name": "folder_uid",
            "in": "path",
            "required": true
          },
          {
            "type": "boolean",
            "default": false,
            "x-go-name": "ForceDeleteRules",
            "description": "If `true` any Grafana 8 Alerts under this folder will be deleted.\nSet to `false` so that the request will fail if the folder contains any Grafana 8 Alerts.",
            "name": "forceDeleteRules",
            "in": "query"
          }
        ],
        "responses": {
          "200": {
            "$ref": "#/responses/deleteFolderResponse"
          },
          "400": {
            "$ref": "#/responses/badRequestError"
          },
          "401": {
            "$ref": "#/responses/unauthorisedError"
          },
          "403": {
            "$ref": "#/responses/forbiddenError"
          },
          "404": {
            "$ref": "#/responses/notFoundError"
          },
          "500": {
            "$ref": "#/responses/internalServerError"
          }
        }
      }
    },
    "/folders/{folder_uid}/permissions": {
      "get": {
        "tags": ["folder_permissions"],
        "summary": "Gets all existing permissions for the folder with the given `uid`.",
        "operationId": "getFolderPermissions",
        "parameters": [
          {
            "type": "string",
            "x-go-name": "FolderUID",
            "name": "folder_uid",
            "in": "path",
            "required": true
          }
        ],
        "responses": {
          "200": {
            "$ref": "#/responses/getDashboardPermissionsResponse"
          },
          "401": {
            "$ref": "#/responses/unauthorisedError"
          },
          "403": {
            "$ref": "#/responses/forbiddenError"
          },
          "404": {
            "$ref": "#/responses/notFoundError"
          },
          "500": {
            "$ref": "#/responses/internalServerError"
          }
        }
      },
      "post": {
        "tags": ["folder_permissions"],
        "summary": "Updates permissions for a folder. This operation will remove existing permissions if they’re not included in the request.",
        "operationId": "updateFolderPermissions",
        "parameters": [
          {
            "name": "Body",
            "in": "body",
            "required": true,
            "schema": {
              "$ref": "#/definitions/UpdateDashboardAclCommand"
            }
          },
          {
            "type": "string",
            "x-go-name": "FolderUID",
            "name": "folder_uid",
            "in": "path",
            "required": true
          }
        ],
        "responses": {
          "200": {
            "$ref": "#/responses/okResponse"
          },
          "401": {
            "$ref": "#/responses/unauthorisedError"
          },
          "403": {
            "$ref": "#/responses/forbiddenError"
          },
          "404": {
            "$ref": "#/responses/notFoundError"
          },
          "500": {
            "$ref": "#/responses/internalServerError"
          }
        }
      }
    },
    "/library-elements": {
      "get": {
        "description": "Returns a list of all library elements the authenticated user has permission to view.\nUse the `perPage` query parameter to control the maximum number of library elements returned; the default limit is `100`.\nYou can also use the `page` query parameter to fetch library elements from any page other than the first one.",
        "tags": ["library_elements"],
        "summary": "Get all library elements.",
        "operationId": "getLibraryElements",
        "parameters": [
          {
            "type": "string",
            "x-go-name": "SearchString",
            "description": "Part of the name or description searched for.",
            "name": "searchString",
            "in": "query"
          },
          {
            "enum": [1, 2],
            "type": "integer",
            "format": "int64",
            "x-go-name": "Kind",
            "description": "Kind of element to search for.",
            "name": "kind",
            "in": "query"
          },
          {
            "enum": ["alpha-asc", "alpha-desc"],
            "type": "string",
            "x-go-name": "SortDirection",
            "description": "Sort order of elements.",
            "name": "sortDirection",
            "in": "query"
          },
          {
            "type": "string",
            "x-go-name": "TypeFilter",
            "description": "A comma separated list of types to filter the elements by",
            "name": "typeFilter",
            "in": "query"
          },
          {
            "type": "string",
            "x-go-name": "ExcludeUID",
            "description": "Element UID to exclude from search results.",
            "name": "excludeUid",
            "in": "query"
          },
          {
            "type": "string",
            "x-go-name": "FolderFilter",
            "description": "A comma separated list of folder ID(s) to filter the elements by.",
            "name": "folderFilter",
            "in": "query"
          },
          {
            "type": "integer",
            "format": "int64",
            "default": 100,
            "x-go-name": "PerPage",
            "description": "The number of results per page.",
            "name": "perPage",
            "in": "query"
          },
          {
            "type": "integer",
            "format": "int64",
            "default": 1,
            "x-go-name": "Page",
            "description": "The page for a set of records, given that only perPage records are returned at a time. Numbering starts at 1.",
            "name": "page",
            "in": "query"
          }
        ],
        "responses": {
          "200": {
            "$ref": "#/responses/getLibraryElementsResponse"
          },
          "401": {
            "$ref": "#/responses/unauthorisedError"
          },
          "500": {
            "$ref": "#/responses/internalServerError"
          }
        }
      },
      "post": {
        "description": "Creates a new library element.",
        "tags": ["library_elements"],
        "summary": "Create library element.",
        "operationId": "createLibraryElement",
        "parameters": [
          {
            "x-go-name": "Body",
            "name": "body",
            "in": "body",
            "required": true,
            "schema": {
              "$ref": "#/definitions/CreateLibraryElementCommand"
            }
          }
        ],
        "responses": {
          "200": {
            "$ref": "#/responses/getLibraryElementResponse"
          },
          "400": {
            "$ref": "#/responses/badRequestError"
          },
          "401": {
            "$ref": "#/responses/unauthorisedError"
          },
          "403": {
            "$ref": "#/responses/forbiddenError"
          },
          "404": {
            "$ref": "#/responses/notFoundError"
          },
          "500": {
            "$ref": "#/responses/internalServerError"
          }
        }
      }
    },
    "/library-elements/name/{library_element_name}": {
      "get": {
        "description": "Returns a library element with the given name.",
        "tags": ["library_elements"],
        "summary": "Get library element by name.",
        "operationId": "getLibraryElementByName",
        "parameters": [
          {
            "type": "string",
            "x-go-name": "Name",
            "name": "library_element_name",
            "in": "path",
            "required": true
          }
        ],
        "responses": {
          "200": {
            "$ref": "#/responses/getLibraryElementResponse"
          },
          "401": {
            "$ref": "#/responses/unauthorisedError"
          },
          "404": {
            "$ref": "#/responses/notFoundError"
          },
          "500": {
            "$ref": "#/responses/internalServerError"
          }
        }
      }
    },
    "/library-elements/{library_element_uid}": {
      "get": {
        "description": "Returns a library element with the given UID.",
        "tags": ["library_elements"],
        "summary": "Get library element by UID.",
        "operationId": "getLibraryElementByUID",
        "parameters": [
          {
            "type": "string",
            "x-go-name": "UID",
            "name": "library_element_uid",
            "in": "path",
            "required": true
          }
        ],
        "responses": {
          "200": {
            "$ref": "#/responses/getLibraryElementResponse"
          },
          "401": {
            "$ref": "#/responses/unauthorisedError"
          },
          "404": {
            "$ref": "#/responses/notFoundError"
          },
          "500": {
            "$ref": "#/responses/internalServerError"
          }
        }
      },
      "delete": {
        "description": "Deletes an existing library element as specified by the UID. This operation cannot be reverted.\nYou cannot delete a library element that is connected. This operation cannot be reverted.",
        "tags": ["library_elements"],
        "summary": "Delete library element.",
        "operationId": "deleteLibraryElementByUID",
        "parameters": [
          {
            "type": "string",
            "x-go-name": "UID",
            "name": "library_element_uid",
            "in": "path",
            "required": true
          }
        ],
        "responses": {
          "200": {
            "$ref": "#/responses/okResponse"
          },
          "400": {
            "$ref": "#/responses/badRequestError"
          },
          "401": {
            "$ref": "#/responses/unauthorisedError"
          },
          "403": {
            "$ref": "#/responses/forbiddenError"
          },
          "404": {
            "$ref": "#/responses/notFoundError"
          },
          "500": {
            "$ref": "#/responses/internalServerError"
          }
        }
      },
      "patch": {
        "description": "Updates an existing library element identified by uid.",
        "tags": ["library_elements"],
        "summary": "Update library element.",
        "operationId": "updateLibraryElement",
        "parameters": [
          {
            "type": "string",
            "x-go-name": "UID",
            "name": "library_element_uid",
            "in": "path",
            "required": true
          },
          {
            "x-go-name": "Body",
            "name": "body",
            "in": "body",
            "required": true,
            "schema": {
              "$ref": "#/definitions/PatchLibraryElementCommand"
            }
          }
        ],
        "responses": {
          "200": {
            "$ref": "#/responses/getLibraryElementResponse"
          },
          "400": {
            "$ref": "#/responses/badRequestError"
          },
          "401": {
            "$ref": "#/responses/unauthorisedError"
          },
          "403": {
            "$ref": "#/responses/forbiddenError"
          },
          "404": {
            "$ref": "#/responses/notFoundError"
          },
          "412": {
            "$ref": "#/responses/preconditionFailedError"
          },
          "500": {
            "$ref": "#/responses/internalServerError"
          }
        }
      }
    },
    "/library-elements/{library_element_uid}/connections/": {
      "get": {
        "description": "Returns a list of connections for a library element based on the UID specified.",
        "tags": ["library_elements"],
        "summary": "Get library element connections.",
        "operationId": "getLibraryElementConnections",
        "parameters": [
          {
            "type": "string",
            "x-go-name": "UID",
            "name": "library_element_uid",
            "in": "path",
            "required": true
          }
        ],
        "responses": {
          "200": {
            "$ref": "#/responses/getLibraryElementConnectionsResponse"
          },
          "401": {
            "$ref": "#/responses/unauthorisedError"
          },
          "404": {
            "$ref": "#/responses/notFoundError"
          },
          "500": {
            "$ref": "#/responses/internalServerError"
          }
        }
      }
    },
    "/licensing/check": {
      "get": {
        "tags": ["licensing", "enterprise"],
        "summary": "Check license availability.",
        "operationId": "getLicenseStatus",
        "responses": {
          "200": {
            "$ref": "#/responses/getLicenseStatusResponse"
          }
        }
      }
    },
    "/licensing/custom-permissions": {
      "get": {
        "description": "You need to have a permission with action `licensing.reports:read`.",
        "tags": ["licensing", "enterprise"],
        "summary": "Get custom permissions report.",
        "operationId": "getCustomPermissionsReport",
        "responses": {
          "200": {
            "$ref": "#/responses/getCustomPermissionsReportResponse"
          },
          "500": {
            "$ref": "#/responses/internalServerError"
          }
        }
      }
    },
    "/licensing/custom-permissions-csv": {
      "get": {
        "description": "You need to have a permission with action `licensing.reports:read`.",
        "produces": ["text/csv"],
        "tags": ["licensing", "enterprise"],
        "summary": "Get custom permissions report in CSV format.",
        "operationId": "getCustomPermissionsCSV",
        "responses": {
          "200": {
            "$ref": "#/responses/getCustomPermissionsReportResponse"
          },
          "500": {
            "$ref": "#/responses/internalServerError"
          }
        }
      }
    },
    "/licensing/refresh-stats": {
      "get": {
        "description": "You need to have a permission with action `licensing:read`.",
        "tags": ["licensing", "enterprise"],
        "summary": "Refresh license stats.",
        "operationId": "refreshLicenseStats",
        "responses": {
          "200": {
            "$ref": "#/responses/refreshLicenseStatsResponse"
          },
          "500": {
            "$ref": "#/responses/internalServerError"
          }
        }
      }
    },
    "/licensing/token": {
      "get": {
        "description": "You need to have a permission with action `licensing:read`.",
        "tags": ["licensing", "enterprise"],
        "summary": "Get license token.",
        "operationId": "getLicenseToken",
        "responses": {
          "200": {
            "$ref": "#/responses/getLicenseTokenResponse"
          }
        }
      },
      "post": {
        "description": "You need to have a permission with action `licensing:update`.",
        "tags": ["licensing", "enterprise"],
        "summary": "Create license token.",
        "operationId": "postLicenseToken",
        "parameters": [
          {
            "x-go-name": "Body",
            "name": "body",
            "in": "body",
            "required": true,
            "schema": {
              "$ref": "#/definitions/DeleteTokenCommand"
            }
          }
        ],
        "responses": {
          "200": {
            "$ref": "#/responses/getLicenseTokenResponse"
          },
          "400": {
            "$ref": "#/responses/badRequestError"
          }
        }
      },
      "delete": {
        "description": "Removes the license stored in the Grafana database. Available in Grafana Enterprise v7.4+.\n\nYou need to have a permission with action `licensing:delete`.",
        "tags": ["licensing", "enterprise"],
        "summary": "Remove license from database.",
        "operationId": "deleteLicenseToken",
        "parameters": [
          {
            "x-go-name": "Body",
            "name": "body",
            "in": "body",
            "required": true,
            "schema": {
              "$ref": "#/definitions/DeleteTokenCommand"
            }
          }
        ],
        "responses": {
          "202": {
            "$ref": "#/responses/acceptedResponse"
          },
          "400": {
            "$ref": "#/responses/badRequestError"
          },
          "401": {
            "$ref": "#/responses/unauthorisedError"
          },
          "403": {
            "$ref": "#/responses/forbiddenError"
          },
          "422": {
            "$ref": "#/responses/unprocessableEntityError"
          },
          "500": {
            "$ref": "#/responses/internalServerError"
          }
        }
      }
    },
    "/licensing/token/renew": {
      "post": {
        "description": "Manually ask license issuer for a new token. Available in Grafana Enterprise v7.4+.\n\nYou need to have a permission with action `licensing:update`.",
        "tags": ["licensing", "enterprise"],
        "summary": "Manually force license refresh.",
        "operationId": "postRenewLicenseToken",
        "parameters": [
          {
            "x-go-name": "Body",
            "name": "body",
            "in": "body",
            "required": true,
            "schema": {
              "type": "object"
            }
          }
        ],
        "responses": {
          "200": {
            "$ref": "#/responses/postRenewLicenseTokenResponse"
          },
          "401": {
            "$ref": "#/responses/unauthorisedError"
          },
          "404": {
            "$ref": "#/responses/notFoundError"
          }
        }
      }
    },
    "/login/saml": {
      "get": {
        "tags": ["saml", "enterprise"],
        "summary": "It initiates the login flow by redirecting the user to the IdP.",
        "operationId": "getSAMLLogin",
        "responses": {
          "302": {
            "description": ""
          },
          "404": {
            "$ref": "#/responses/notFoundError"
          },
          "500": {
            "$ref": "#/responses/internalServerError"
          }
        }
      }
    },
    "/logout/saml": {
      "get": {
        "tags": ["saml", "enterprise"],
        "summary": "GetLogout initiates single logout process.",
        "operationId": "getSAMLLogout",
        "responses": {
          "302": {
            "description": ""
          },
          "404": {
            "$ref": "#/responses/notFoundError"
          },
          "500": {
            "$ref": "#/responses/internalServerError"
          }
        }
      }
    },
    "/org": {
      "get": {
        "description": "Get current Organization",
        "tags": ["current_org_details"],
        "operationId": "getOrg",
        "responses": {
          "200": {
            "$ref": "#/responses/getOrgResponse"
          },
          "401": {
            "$ref": "#/responses/unauthorisedError"
          },
          "403": {
            "$ref": "#/responses/forbiddenError"
          },
          "500": {
            "$ref": "#/responses/internalServerError"
          }
        }
      },
      "put": {
        "tags": ["current_org_details"],
        "summary": "Update current Organization.",
        "operationId": "updateOrg",
        "parameters": [
          {
            "x-go-name": "Body",
            "name": "body",
            "in": "body",
            "required": true,
            "schema": {
              "$ref": "#/definitions/UpdateOrgForm"
            }
          }
        ],
        "responses": {
          "200": {
            "$ref": "#/responses/okResponse"
          },
          "400": {
            "$ref": "#/responses/badRequestError"
          },
          "401": {
            "$ref": "#/responses/unauthorisedError"
          },
          "403": {
            "$ref": "#/responses/forbiddenError"
          },
          "500": {
            "$ref": "#/responses/internalServerError"
          }
        }
      }
    },
    "/org/address": {
      "put": {
        "tags": ["current_org_details"],
        "summary": "Update current Organization's address.",
        "operationId": "updateOrgAddress",
        "parameters": [
          {
            "x-go-name": "Body",
            "name": "body",
            "in": "body",
            "required": true,
            "schema": {
              "$ref": "#/definitions/UpdateOrgAddressForm"
            }
          }
        ],
        "responses": {
          "200": {
            "$ref": "#/responses/okResponse"
          },
          "400": {
            "$ref": "#/responses/badRequestError"
          },
          "401": {
            "$ref": "#/responses/unauthorisedError"
          },
          "403": {
            "$ref": "#/responses/forbiddenError"
          },
          "500": {
            "$ref": "#/responses/internalServerError"
          }
        }
      }
    },
    "/org/invites": {
      "get": {
        "tags": ["org_invites"],
        "summary": "Get pending invites.",
        "operationId": "getInvites",
        "responses": {
          "200": {
            "$ref": "#/responses/getInvitesResponse"
          },
          "401": {
            "$ref": "#/responses/unauthorisedError"
          },
          "403": {
            "$ref": "#/responses/forbiddenError"
          },
          "500": {
            "$ref": "#/responses/internalServerError"
          }
        }
      },
      "post": {
        "tags": ["org_invites"],
        "summary": "Add invite.",
        "operationId": "addInvite",
        "parameters": [
          {
            "x-go-name": "Body",
            "name": "body",
            "in": "body",
            "required": true,
            "schema": {
              "$ref": "#/definitions/AddInviteForm"
            }
          }
        ],
        "responses": {
          "200": {
            "$ref": "#/responses/addOrgUser"
          },
          "400": {
            "$ref": "#/responses/badRequestError"
          },
          "401": {
            "$ref": "#/responses/unauthorisedError"
          },
          "403": {
            "$ref": "#/responses/forbiddenError"
          },
          "412": {
            "$ref": "#/responses/SMTPNotEnabledError"
          },
          "500": {
            "$ref": "#/responses/internalServerError"
          }
        }
      }
    },
    "/org/preferences": {
      "get": {
        "tags": ["org_preferences"],
        "summary": "Get Current Org Prefs.",
        "operationId": "getOrgPreferences",
        "responses": {
          "200": {
            "$ref": "#/responses/getPreferencesResponse"
          },
          "401": {
            "$ref": "#/responses/unauthorisedError"
          },
          "403": {
            "$ref": "#/responses/forbiddenError"
          },
          "500": {
            "$ref": "#/responses/internalServerError"
          }
        }
      },
      "put": {
        "tags": ["org_preferences"],
        "summary": "Update Current Org Prefs.",
        "operationId": "updateOrgPreferences",
        "parameters": [
          {
            "x-go-name": "Body",
            "name": "body",
            "in": "body",
            "required": true,
            "schema": {
              "$ref": "#/definitions/UpdatePrefsCmd"
            }
          }
        ],
        "responses": {
          "200": {
            "$ref": "#/responses/addOrgUser"
          },
          "400": {
            "$ref": "#/responses/badRequestError"
          },
          "401": {
            "$ref": "#/responses/unauthorisedError"
          },
          "403": {
            "$ref": "#/responses/forbiddenError"
          },
          "500": {
            "$ref": "#/responses/internalServerError"
          }
        }
      },
      "patch": {
        "tags": ["org_preferences"],
        "summary": "Patch Current Org Prefs.",
        "operationId": "patchOrgPreferences",
        "parameters": [
          {
            "x-go-name": "Body",
            "name": "body",
            "in": "body",
            "required": true,
            "schema": {
              "$ref": "#/definitions/PatchPrefsCmd"
            }
          }
        ],
        "responses": {
          "200": {
            "$ref": "#/responses/addOrgUser"
          },
          "400": {
            "$ref": "#/responses/badRequestError"
          },
          "401": {
            "$ref": "#/responses/unauthorisedError"
          },
          "403": {
            "$ref": "#/responses/forbiddenError"
          },
          "500": {
            "$ref": "#/responses/internalServerError"
          }
        }
      }
    },
    "/org/users": {
      "get": {
        "description": "Returns all org users within the current organization. Accessible to users with org admin role.\nIf you are running Grafana Enterprise and have Fine-grained access control enabled\nyou need to have a permission with action: `org.users:read` with scope `users:*`.",
        "tags": ["current_org_details"],
        "summary": "Get all users within the current organization.",
        "operationId": "getOrgUsers",
        "responses": {
          "200": {
            "$ref": "#/responses/getOrgUsersResponse"
          },
          "401": {
            "$ref": "#/responses/unauthorisedError"
          },
          "403": {
            "$ref": "#/responses/forbiddenError"
          },
          "500": {
            "$ref": "#/responses/internalServerError"
          }
        }
      },
      "post": {
        "description": "Adds a global user to the current organization.\n\nIf you are running Grafana Enterprise and have Fine-grained access control enabled\nyou need to have a permission with action: `org.users:add` with scope `users:*`.",
        "tags": ["current_org_details"],
        "summary": "Add a new user to the current organization",
        "operationId": "addOrgUser",
        "parameters": [
          {
            "x-go-name": "Body",
            "name": "body",
            "in": "body",
            "required": true,
            "schema": {
              "$ref": "#/definitions/AddOrgUserCommand"
            }
          }
        ],
        "responses": {
          "200": {
            "$ref": "#/responses/okResponse"
          },
          "401": {
            "$ref": "#/responses/unauthorisedError"
          },
          "403": {
            "$ref": "#/responses/forbiddenError"
          },
          "500": {
            "$ref": "#/responses/internalServerError"
          }
        }
      }
    },
    "/org/users/lookup": {
      "get": {
        "description": "Returns all org users within the current organization, but with less detailed information.\nAccessible to users with org admin role, admin in any folder or admin of any team.\nMainly used by Grafana UI for providing list of users when adding team members and when editing folder/dashboard permissions.",
        "tags": ["current_org_details"],
        "summary": "Get all users within the current organization (lookup)",
        "operationId": "lookupOrgUsers",
        "parameters": [
          {
            "type": "string",
            "x-go-name": "Query",
            "name": "query",
            "in": "query"
          },
          {
            "type": "integer",
            "format": "int64",
            "x-go-name": "Limit",
            "name": "limit",
            "in": "query"
          }
        ],
        "responses": {
          "200": {
            "$ref": "#/responses/lookupOrgUsersResponse"
          },
          "401": {
            "$ref": "#/responses/unauthorisedError"
          },
          "403": {
            "$ref": "#/responses/forbiddenError"
          },
          "500": {
            "$ref": "#/responses/internalServerError"
          }
        }
      }
    },
    "/org/users/{user_id}": {
      "delete": {
        "description": "If you are running Grafana Enterprise and have Fine-grained access control enabled\nyou need to have a permission with action: `org.users:remove` with scope `users:*`.",
        "tags": ["current_org_details"],
        "summary": "Delete user in current organization",
        "operationId": "deleteOrgUser",
        "parameters": [
          {
            "type": "integer",
            "format": "int64",
            "x-go-name": "UserID",
            "name": "user_id",
            "in": "path",
            "required": true
          }
        ],
        "responses": {
          "200": {
            "$ref": "#/responses/okResponse"
          },
          "400": {
            "$ref": "#/responses/badRequestError"
          },
          "401": {
            "$ref": "#/responses/unauthorisedError"
          },
          "403": {
            "$ref": "#/responses/forbiddenError"
          },
          "500": {
            "$ref": "#/responses/internalServerError"
          }
        }
      },
      "patch": {
        "description": "If you are running Grafana Enterprise and have Fine-grained access control enabled\nyou need to have a permission with action: `org.users.role:update` with scope `users:*`.",
        "tags": ["current_org_details"],
        "summary": "Updates the given user",
        "operationId": "updateOrgUser",
        "parameters": [
          {
            "x-go-name": "Body",
            "name": "body",
            "in": "body",
            "required": true,
            "schema": {
              "$ref": "#/definitions/UpdateOrgUserCommand"
            }
          },
          {
            "type": "integer",
            "format": "int64",
            "x-go-name": "UserID",
            "name": "user_id",
            "in": "path",
            "required": true
          }
        ],
        "responses": {
          "200": {
            "$ref": "#/responses/okResponse"
          },
          "400": {
            "$ref": "#/responses/badRequestError"
          },
          "401": {
            "$ref": "#/responses/unauthorisedError"
          },
          "403": {
            "$ref": "#/responses/forbiddenError"
          },
          "500": {
            "$ref": "#/responses/internalServerError"
          }
        }
      }
    },
    "/org/{invitation_code}/invites": {
      "delete": {
        "tags": ["org_invites"],
        "summary": "Revoke invite.",
        "operationId": "revokeInvite",
        "parameters": [
          {
            "type": "string",
            "x-go-name": "Code",
            "name": "invitation_code",
            "in": "path",
            "required": true
          }
        ],
        "responses": {
          "200": {
            "$ref": "#/responses/okResponse"
          },
          "401": {
            "$ref": "#/responses/unauthorisedError"
          },
          "403": {
            "$ref": "#/responses/forbiddenError"
          },
          "404": {
            "$ref": "#/responses/notFoundError"
          },
          "500": {
            "$ref": "#/responses/internalServerError"
          }
        }
      }
    },
    "/orgs": {
      "get": {
        "security": [
          {
            "basic": []
          }
        ],
        "description": "Search all Organizations",
        "tags": ["orgs"],
        "operationId": "searchOrg",
        "parameters": [
          {
            "type": "integer",
            "format": "int64",
            "default": 1,
            "x-go-name": "Page",
            "name": "page",
            "in": "query"
          },
          {
            "type": "integer",
            "format": "int64",
            "default": 1000,
            "x-go-name": "PerPage",
            "description": "Number of items per page\nThe totalCount field in the response can be used for pagination list E.g. if totalCount is equal to 100 teams and the perpage parameter is set to 10 then there are 10 pages of teams.",
            "name": "perpage",
            "in": "query"
          },
          {
            "type": "string",
            "x-go-name": "Name",
            "name": "name",
            "in": "query"
          },
          {
            "type": "string",
            "x-go-name": "Query",
            "description": "If set it will return results where the query value is contained in the name field. Query values with spaces need to be URL encoded.",
            "name": "query",
            "in": "query"
          }
        ],
        "responses": {
          "200": {
            "$ref": "#/responses/searchOrgResponse"
          },
          "401": {
            "$ref": "#/responses/unauthorisedError"
          },
          "403": {
            "$ref": "#/responses/forbiddenError"
          },
          "409": {
            "$ref": "#/responses/conflictError"
          },
          "500": {
            "$ref": "#/responses/internalServerError"
          }
        }
      },
      "post": {
        "description": "Only works if [users.allow_org_create](https://grafana.com/docs/grafana/latest/administration/configuration/#allow_org_create) is set.",
        "tags": ["orgs"],
        "summary": "Create Organization.",
        "operationId": "createOrg",
        "parameters": [
          {
            "x-go-name": "Body",
            "name": "body",
            "in": "body",
            "required": true,
            "schema": {
              "$ref": "#/definitions/CreateOrgCommand"
            }
          }
        ],
        "responses": {
          "200": {
            "$ref": "#/responses/createOrgResponse"
          },
          "401": {
            "$ref": "#/responses/unauthorisedError"
          },
          "403": {
            "$ref": "#/responses/forbiddenError"
          },
          "409": {
            "$ref": "#/responses/conflictError"
          },
          "500": {
            "$ref": "#/responses/internalServerError"
          }
        }
      }
    },
    "/orgs/name/{org_name}": {
      "get": {
        "security": [
          {
            "basic": []
          }
        ],
        "tags": ["orgs"],
        "summary": "Get Organization by ID.",
        "operationId": "getOrgByName",
        "parameters": [
          {
            "type": "string",
            "x-go-name": "OrgName",
            "name": "org_name",
            "in": "path",
            "required": true
          }
        ],
        "responses": {
          "200": {
            "$ref": "#/responses/getOrgResponse"
          },
          "401": {
            "$ref": "#/responses/unauthorisedError"
          },
          "403": {
            "$ref": "#/responses/forbiddenError"
          },
          "500": {
            "$ref": "#/responses/internalServerError"
          }
        }
      }
    },
    "/orgs/{org_id}": {
      "get": {
        "security": [
          {
            "basic": []
          }
        ],
        "tags": ["orgs"],
        "summary": "Get Organization by ID.",
        "operationId": "getOrgByID",
        "parameters": [
          {
            "type": "integer",
            "format": "int64",
            "x-go-name": "OrgID",
            "name": "org_id",
            "in": "path",
            "required": true
          }
        ],
        "responses": {
          "200": {
            "$ref": "#/responses/getOrgResponse"
          },
          "401": {
            "$ref": "#/responses/unauthorisedError"
          },
          "403": {
            "$ref": "#/responses/forbiddenError"
          },
          "500": {
            "$ref": "#/responses/internalServerError"
          }
        }
      },
      "put": {
        "security": [
          {
            "basic": []
          }
        ],
        "tags": ["orgs"],
        "summary": "Update Organization.",
        "operationId": "adminUpdateOrg",
        "parameters": [
          {
            "x-go-name": "Body",
            "name": "body",
            "in": "body",
            "required": true,
            "schema": {
              "$ref": "#/definitions/UpdateOrgForm"
            }
          },
          {
            "type": "integer",
            "format": "int64",
            "x-go-name": "OrgID",
            "name": "org_id",
            "in": "path",
            "required": true
          }
        ],
        "responses": {
          "200": {
            "$ref": "#/responses/okResponse"
          },
          "400": {
            "$ref": "#/responses/badRequestError"
          },
          "401": {
            "$ref": "#/responses/unauthorisedError"
          },
          "403": {
            "$ref": "#/responses/forbiddenError"
          },
          "500": {
            "$ref": "#/responses/internalServerError"
          }
        }
      },
      "delete": {
        "security": [
          {
            "basic": []
          }
        ],
        "tags": ["orgs"],
        "summary": "Delete Organization.",
        "operationId": "adminDeleteOrg",
        "parameters": [
          {
            "type": "integer",
            "format": "int64",
            "x-go-name": "OrgID",
            "name": "org_id",
            "in": "path",
            "required": true
          }
        ],
        "responses": {
          "200": {
            "$ref": "#/responses/okResponse"
          },
          "400": {
            "$ref": "#/responses/badRequestError"
          },
          "401": {
            "$ref": "#/responses/unauthorisedError"
          },
          "403": {
            "$ref": "#/responses/forbiddenError"
          },
          "404": {
            "$ref": "#/responses/notFoundError"
          },
          "500": {
            "$ref": "#/responses/internalServerError"
          }
        }
      }
    },
    "/orgs/{org_id}/address": {
      "put": {
        "tags": ["orgs"],
        "summary": "Update Organization's address.",
        "operationId": "adminUpdateOrgAddress",
        "parameters": [
          {
            "x-go-name": "Body",
            "name": "body",
            "in": "body",
            "required": true,
            "schema": {
              "$ref": "#/definitions/UpdateOrgAddressForm"
            }
          },
          {
            "type": "integer",
            "format": "int64",
            "x-go-name": "OrgID",
            "name": "org_id",
            "in": "path",
            "required": true
          }
        ],
        "responses": {
          "200": {
            "$ref": "#/responses/okResponse"
          },
          "400": {
            "$ref": "#/responses/badRequestError"
          },
          "401": {
            "$ref": "#/responses/unauthorisedError"
          },
          "403": {
            "$ref": "#/responses/forbiddenError"
          },
          "500": {
            "$ref": "#/responses/internalServerError"
          }
        }
      }
    },
    "/orgs/{org_id}/quotas": {
      "get": {
        "description": "If you are running Grafana Enterprise and have Fine-grained access control enabled, you need to have a permission with action `orgs.quotas:read` and scope `org:id:1` (orgIDScope).\nlist",
        "tags": ["orgs"],
        "summary": "Fetch Organization quota.",
        "operationId": "getOrgQuota",
        "parameters": [
          {
            "type": "integer",
            "format": "int64",
            "x-go-name": "OrgID",
            "name": "org_id",
            "in": "path",
            "required": true
          }
        ],
        "responses": {
          "200": {
            "$ref": "#/responses/getQuotaResponse"
          },
          "401": {
            "$ref": "#/responses/unauthorisedError"
          },
          "403": {
            "$ref": "#/responses/forbiddenError"
          },
          "404": {
            "$ref": "#/responses/notFoundError"
          },
          "500": {
            "$ref": "#/responses/internalServerError"
          }
        }
      }
    },
    "/orgs/{org_id}/quotas/{quota_target}": {
      "put": {
        "security": [
          {
            "basic": []
          }
        ],
        "description": "If you are running Grafana Enterprise and have Fine-grained access control enabled, you need to have a permission with action `orgs.quotas:write` and scope `org:id:1` (orgIDScope).",
        "tags": ["orgs"],
        "summary": "Update user quota.",
        "operationId": "updateOrgQuota",
        "parameters": [
          {
            "type": "string",
            "x-go-name": "QuotaTarget",
            "name": "quota_target",
            "in": "path",
            "required": true
          },
          {
            "type": "integer",
            "format": "int64",
            "x-go-name": "OrgID",
            "name": "org_id",
            "in": "path",
            "required": true
          },
          {
            "x-go-name": "Body",
            "name": "body",
            "in": "body",
            "required": true,
            "schema": {
              "$ref": "#/definitions/UpdateOrgQuotaCmd"
            }
          }
        ],
        "responses": {
          "200": {
            "$ref": "#/responses/okResponse"
          },
          "401": {
            "$ref": "#/responses/unauthorisedError"
          },
          "403": {
            "$ref": "#/responses/forbiddenError"
          },
          "404": {
            "$ref": "#/responses/notFoundError"
          },
          "500": {
            "$ref": "#/responses/internalServerError"
          }
        }
      }
    },
    "/orgs/{org_id}/users": {
      "get": {
        "security": [
          {
            "basic": []
          }
        ],
        "description": "If you are running Grafana Enterprise and have Fine-grained access control enabled\nyou need to have a permission with action: `org.users:read` with scope `users:*`.",
        "tags": ["orgs"],
        "summary": "Get Users in Organization.",
        "operationId": "adminGetOrgUsers",
        "parameters": [
          {
            "type": "integer",
            "format": "int64",
            "x-go-name": "OrgID",
            "name": "org_id",
            "in": "path",
            "required": true
          }
        ],
        "responses": {
          "200": {
            "$ref": "#/responses/getOrgUsersResponse"
          },
          "401": {
            "$ref": "#/responses/unauthorisedError"
          },
          "403": {
            "$ref": "#/responses/forbiddenError"
          },
          "500": {
            "$ref": "#/responses/internalServerError"
          }
        }
      },
      "post": {
        "description": "Adds a global user to the current organization.\n\nIf you are running Grafana Enterprise and have Fine-grained access control enabled\nyou need to have a permission with action: `org.users:add` with scope `users:*`.",
        "tags": ["orgs"],
        "summary": "Add a new user to the current organization",
        "operationId": "adminAddOrgUser",
        "parameters": [
          {
            "x-go-name": "Body",
            "name": "body",
            "in": "body",
            "required": true,
            "schema": {
              "$ref": "#/definitions/AddOrgUserCommand"
            }
          },
          {
            "type": "integer",
            "format": "int64",
            "x-go-name": "OrgID",
            "name": "org_id",
            "in": "path",
            "required": true
          }
        ],
        "responses": {
          "200": {
            "$ref": "#/responses/okResponse"
          },
          "401": {
            "$ref": "#/responses/unauthorisedError"
          },
          "403": {
            "$ref": "#/responses/forbiddenError"
          },
          "500": {
            "$ref": "#/responses/internalServerError"
          }
        }
      }
    },
    "/orgs/{org_id}/users/{user_id}": {
      "delete": {
        "description": "If you are running Grafana Enterprise and have Fine-grained access control enabled\nyou need to have a permission with action: `org.users:remove` with scope `users:*`.",
        "tags": ["orgs"],
        "summary": "Delete user in current organization",
        "operationId": "adminDeleteOrgUser",
        "parameters": [
          {
            "type": "integer",
            "format": "int64",
            "x-go-name": "OrgID",
            "name": "org_id",
            "in": "path",
            "required": true
          },
          {
            "type": "integer",
            "format": "int64",
            "x-go-name": "UserID",
            "name": "user_id",
            "in": "path",
            "required": true
          }
        ],
        "responses": {
          "200": {
            "$ref": "#/responses/okResponse"
          },
          "400": {
            "$ref": "#/responses/badRequestError"
          },
          "401": {
            "$ref": "#/responses/unauthorisedError"
          },
          "403": {
            "$ref": "#/responses/forbiddenError"
          },
          "500": {
            "$ref": "#/responses/internalServerError"
          }
        }
      },
      "patch": {
        "description": "If you are running Grafana Enterprise and have Fine-grained access control enabled\nyou need to have a permission with action: `org.users.role:update` with scope `users:*`.",
        "tags": ["orgs"],
        "summary": "Update Users in Organization.",
        "operationId": "adminUpdateOrgUser",
        "parameters": [
          {
            "x-go-name": "Body",
            "name": "body",
            "in": "body",
            "required": true,
            "schema": {
              "$ref": "#/definitions/UpdateOrgUserCommand"
            }
          },
          {
            "type": "integer",
            "format": "int64",
            "x-go-name": "OrgID",
            "name": "org_id",
            "in": "path",
            "required": true
          },
          {
            "type": "integer",
            "format": "int64",
            "x-go-name": "UserID",
            "name": "user_id",
            "in": "path",
            "required": true
          }
        ],
        "responses": {
          "200": {
            "$ref": "#/responses/okResponse"
          },
          "400": {
            "$ref": "#/responses/badRequestError"
          },
          "401": {
            "$ref": "#/responses/unauthorisedError"
          },
          "403": {
            "$ref": "#/responses/forbiddenError"
          },
          "500": {
            "$ref": "#/responses/internalServerError"
          }
        }
      }
    },
    "/recording-rules": {
      "get": {
        "tags": ["recording_rules", "enterprise"],
        "summary": "Get all recording rules.",
        "operationId": "listRecordingRules",
        "responses": {
          "200": {
            "$ref": "#/responses/listRecordingRulesResponse"
          },
          "401": {
            "$ref": "#/responses/unauthorisedError"
          },
          "403": {
            "$ref": "#/responses/forbiddenError"
          },
          "404": {
            "$ref": "#/responses/notFoundError"
          },
          "500": {
            "$ref": "#/responses/internalServerError"
          }
        }
      },
      "put": {
        "tags": ["recording_rules", "enterprise"],
        "summary": "Update a recording rule.",
        "operationId": "updateRecordingRule",
        "parameters": [
          {
            "x-go-name": "Body",
            "name": "body",
            "in": "body",
            "required": true,
            "schema": {
              "$ref": "#/definitions/RecordingRuleJSON"
            }
          }
        ],
        "responses": {
          "200": {
            "$ref": "#/responses/recordingRuleResponse"
          },
          "401": {
            "$ref": "#/responses/unauthorisedError"
          },
          "403": {
            "$ref": "#/responses/forbiddenError"
          },
          "404": {
            "$ref": "#/responses/notFoundError"
          },
          "500": {
            "$ref": "#/responses/internalServerError"
          }
        }
      },
      "post": {
        "tags": ["recording_rules", "enterprise"],
        "summary": "Create a new recording rule.",
        "operationId": "createRecordingRule",
        "parameters": [
          {
            "x-go-name": "Body",
            "name": "body",
            "in": "body",
            "required": true,
            "schema": {
              "$ref": "#/definitions/RecordingRuleJSON"
            }
          }
        ],
        "responses": {
          "200": {
            "$ref": "#/responses/recordingRuleResponse"
          },
          "401": {
            "$ref": "#/responses/unauthorisedError"
          },
          "403": {
            "$ref": "#/responses/forbiddenError"
          },
          "404": {
            "$ref": "#/responses/notFoundError"
          },
          "500": {
            "$ref": "#/responses/internalServerError"
          }
        }
      }
    },
    "/recording-rules/test": {
      "post": {
        "tags": ["recording_rules", "enterprise"],
        "summary": "Test a recording rule.",
        "operationId": "testCreateRecordingRule",
        "parameters": [
          {
            "x-go-name": "Body",
            "name": "body",
            "in": "body",
            "required": true,
            "schema": {
              "$ref": "#/definitions/RecordingRuleJSON"
            }
          }
        ],
        "responses": {
          "200": {
            "$ref": "#/responses/okResponse"
          },
          "401": {
            "$ref": "#/responses/unauthorisedError"
          },
          "403": {
            "$ref": "#/responses/forbiddenError"
          },
          "404": {
            "$ref": "#/responses/notFoundError"
          },
          "422": {
            "$ref": "#/responses/unprocessableEntityError"
          },
          "500": {
            "$ref": "#/responses/internalServerError"
          }
        }
      }
    },
    "/recording-rules/writer": {
      "get": {
        "tags": ["recording_rules", "enterprise"],
        "summary": "Get the write target.",
        "operationId": "getRecordingRuleWriteTarget",
        "responses": {
          "200": {
            "$ref": "#/responses/recordingRuleWriteTargetResponse"
          },
          "401": {
            "$ref": "#/responses/unauthorisedError"
          },
          "403": {
            "$ref": "#/responses/forbiddenError"
          },
          "404": {
            "$ref": "#/responses/notFoundError"
          },
          "500": {
            "$ref": "#/responses/internalServerError"
          }
        }
      },
      "post": {
        "tags": ["recording_rules", "enterprise"],
        "summary": "Create a new write target.",
        "operationId": "createRecordingRuleWriteTarget",
        "parameters": [
          {
            "x-go-name": "Body",
            "name": "body",
            "in": "body",
            "required": true,
            "schema": {
              "$ref": "#/definitions/PrometheusRemoteWriteTargetJSON"
            }
          }
        ],
        "responses": {
          "200": {
            "$ref": "#/responses/recordingRuleWriteTargetResponse"
          },
          "401": {
            "$ref": "#/responses/unauthorisedError"
          },
          "403": {
            "$ref": "#/responses/forbiddenError"
          },
          "404": {
            "$ref": "#/responses/notFoundError"
          },
          "422": {
            "$ref": "#/responses/unprocessableEntityError"
          },
          "500": {
            "$ref": "#/responses/internalServerError"
          }
        }
      },
      "delete": {
        "tags": ["recording_rules", "enterprise"],
        "summary": "Delete the write target.",
        "operationId": "deleteRecordingRuleWriteTarget",
        "responses": {
          "200": {
            "$ref": "#/responses/okResponse"
          },
          "401": {
            "$ref": "#/responses/unauthorisedError"
          },
          "403": {
            "$ref": "#/responses/forbiddenError"
          },
          "404": {
            "$ref": "#/responses/notFoundError"
          },
          "500": {
            "$ref": "#/responses/internalServerError"
          }
        }
      }
    },
    "/recording-rules/{recordingRuleID}": {
      "delete": {
        "tags": ["recording_rules", "enterprise"],
        "summary": "Delete a recording rule.",
        "operationId": "deleteRecordingRule",
        "parameters": [
          {
            "type": "integer",
            "format": "int64",
            "x-go-name": "RecordingRuleID",
            "name": "recordingRuleID",
            "in": "path",
            "required": true
          }
        ],
        "responses": {
          "200": {
            "$ref": "#/responses/okResponse"
          },
          "401": {
            "$ref": "#/responses/unauthorisedError"
          },
          "403": {
            "$ref": "#/responses/forbiddenError"
          },
          "404": {
            "$ref": "#/responses/notFoundError"
          },
          "500": {
            "$ref": "#/responses/internalServerError"
          }
        }
      }
    },
    "/reports": {
      "get": {
        "description": "Available to org admins only and with a valid or expired license\n\nYou need to have a permission with action `reports:read` with scope `reports:*`.",
        "tags": ["reports", "enterprise"],
        "summary": "List reports.",
        "operationId": "getReports",
        "responses": {
          "200": {
            "$ref": "#/responses/getReportsResponse"
          },
          "401": {
            "$ref": "#/responses/unauthorisedError"
          },
          "403": {
            "$ref": "#/responses/forbiddenError"
          },
          "500": {
            "$ref": "#/responses/internalServerError"
          }
        }
      },
      "post": {
        "description": "Available to org admins only and with a valid license.\n\nYou need to have a permission with action `reports.admin:create`.",
        "tags": ["reports", "enterprise"],
        "summary": "Create a report.",
        "operationId": "createReport",
        "parameters": [
          {
            "x-go-name": "Body",
            "name": "body",
            "in": "body",
            "required": true,
            "schema": {
              "$ref": "#/definitions/CreateOrUpdateConfigCmd"
            }
          }
        ],
        "responses": {
          "200": {
            "$ref": "#/responses/createReportResponse"
          },
          "400": {
            "$ref": "#/responses/badRequestError"
          },
          "401": {
            "$ref": "#/responses/unauthorisedError"
          },
          "403": {
            "$ref": "#/responses/forbiddenError"
          },
          "404": {
            "$ref": "#/responses/notFoundError"
          },
          "500": {
            "$ref": "#/responses/internalServerError"
          }
        }
      }
    },
    "/reports/email": {
      "post": {
        "description": "Generate and send a report. This API waits for the report to be generated before returning. We recommend that you set the client’s timeout to at least 60 seconds. Available to org admins only and with a valid license.\n\nOnly available in Grafana Enterprise v7.0+.\nThis API endpoint is experimental and may be deprecated in a future release. On deprecation, a migration strategy will be provided and the endpoint will remain functional until the next major release of Grafana.\n\nYou need to have a permission with action `reports:send`.",
        "tags": ["reports", "enterprise"],
        "summary": "Send a report.",
        "operationId": "sendReport",
        "parameters": [
          {
            "x-go-name": "Body",
            "name": "body",
            "in": "body",
            "required": true,
            "schema": {
              "$ref": "#/definitions/ReportEmailDTO"
            }
          }
        ],
        "responses": {
          "200": {
            "$ref": "#/responses/okResponse"
          },
          "400": {
            "$ref": "#/responses/badRequestError"
          },
          "401": {
            "$ref": "#/responses/unauthorisedError"
          },
          "403": {
            "$ref": "#/responses/forbiddenError"
          },
          "404": {
            "$ref": "#/responses/notFoundError"
          },
          "500": {
            "$ref": "#/responses/internalServerError"
          }
        }
      }
    },
    "/reports/render/pdf/{DashboardID}": {
      "get": {
        "description": "Available to all users and with a valid license.",
        "produces": ["application/pdf"],
        "tags": ["reports", "enterprise"],
        "summary": "Render report for dashboard.",
        "operationId": "renderReportPDF",
        "parameters": [
          {
            "type": "integer",
            "format": "int64",
            "name": "DashboardID",
            "in": "path",
            "required": true
          }
        ],
        "responses": {
          "200": {
            "$ref": "#/responses/contentResponse"
          },
          "400": {
            "$ref": "#/responses/badRequestError"
          },
          "401": {
            "$ref": "#/responses/unauthorisedError"
          },
          "500": {
            "$ref": "#/responses/internalServerError"
          }
        }
      }
    },
    "/reports/settings": {
      "get": {
        "description": "Available to org admins only and with a valid or expired license\n\nYou need to have a permission with action `reports.settings:read`x.",
        "tags": ["reports", "enterprise"],
        "summary": "Get settings.",
        "operationId": "getReportSettings",
        "responses": {
          "200": {
            "$ref": "#/responses/getReportSettingsResponse"
          },
          "401": {
            "$ref": "#/responses/unauthorisedError"
          },
          "403": {
            "$ref": "#/responses/forbiddenError"
          },
          "500": {
            "$ref": "#/responses/internalServerError"
          }
        }
      },
      "post": {
        "description": "Available to org admins only and with a valid or expired license\n\nYou need to have a permission with action `reports.settings:write`xx.",
        "tags": ["reports", "enterprise"],
        "summary": "Save settings.",
        "operationId": "saveReportSettings",
        "parameters": [
          {
            "x-go-name": "Body",
            "name": "body",
            "in": "body",
            "required": true,
            "schema": {
              "$ref": "#/definitions/SettingsDTO"
            }
          }
        ],
        "responses": {
          "200": {
            "$ref": "#/responses/okResponse"
          },
          "400": {
            "$ref": "#/responses/badRequestError"
          },
          "401": {
            "$ref": "#/responses/unauthorisedError"
          },
          "403": {
            "$ref": "#/responses/forbiddenError"
          },
          "500": {
            "$ref": "#/responses/internalServerError"
          }
        }
      }
    },
    "/reports/test-email": {
      "post": {
        "description": "Available to org admins only and with a valid license.\n\nYou need to have a permission with action `reports:send`.",
        "tags": ["reports", "enterprise"],
        "summary": "Send test report via email.",
        "operationId": "sendTestEmail",
        "parameters": [
          {
            "x-go-name": "Body",
            "name": "body",
            "in": "body",
            "required": true,
            "schema": {
              "$ref": "#/definitions/CreateOrUpdateConfigCmd"
            }
          }
        ],
        "responses": {
          "200": {
            "$ref": "#/responses/okResponse"
          },
          "400": {
            "$ref": "#/responses/badRequestError"
          },
          "401": {
            "$ref": "#/responses/unauthorisedError"
          },
          "403": {
            "$ref": "#/responses/forbiddenError"
          },
          "404": {
            "$ref": "#/responses/notFoundError"
          },
          "500": {
            "$ref": "#/responses/internalServerError"
          }
        }
      }
    },
    "/reports/{reportID}": {
      "get": {
        "description": "Available to org admins only and with a valid or expired license\n\nYou need to have a permission with action `reports:read` with scope `reports:id:\u003creport ID\u003e`.",
        "tags": ["reports", "enterprise"],
        "summary": "Get a report.",
        "operationId": "getReport",
        "parameters": [
          {
            "type": "integer",
            "format": "int64",
            "x-go-name": "ReportID",
            "name": "reportID",
            "in": "path",
            "required": true
          }
        ],
        "responses": {
          "200": {
            "$ref": "#/responses/getReportResponse"
          },
          "400": {
            "$ref": "#/responses/badRequestError"
          },
          "401": {
            "$ref": "#/responses/unauthorisedError"
          },
          "403": {
            "$ref": "#/responses/forbiddenError"
          },
          "404": {
            "$ref": "#/responses/notFoundError"
          },
          "500": {
            "$ref": "#/responses/internalServerError"
          }
        }
      },
      "put": {
        "description": "Available to org admins only and with a valid or expired license\n\nYou need to have a permission with action `reports.admin:write` with scope `reports:id:\u003creport ID\u003e`.",
        "tags": ["reports", "enterprise"],
        "summary": "Update a report.",
        "operationId": "updateReport",
        "parameters": [
          {
            "type": "integer",
            "format": "int64",
            "x-go-name": "ReportID",
            "name": "reportID",
            "in": "path",
            "required": true
          },
          {
            "x-go-name": "Body",
            "name": "body",
            "in": "body",
            "required": true,
            "schema": {
              "$ref": "#/definitions/CreateOrUpdateConfigCmd"
            }
          }
        ],
        "responses": {
          "200": {
            "$ref": "#/responses/okResponse"
          },
          "400": {
            "$ref": "#/responses/badRequestError"
          },
          "401": {
            "$ref": "#/responses/unauthorisedError"
          },
          "403": {
            "$ref": "#/responses/forbiddenError"
          },
          "404": {
            "$ref": "#/responses/notFoundError"
          },
          "500": {
            "$ref": "#/responses/internalServerError"
          }
        }
      },
      "delete": {
        "description": "Available to org admins only and with a valid or expired license\n\nYou need to have a permission with action `reports.delete` with scope `reports:id:\u003creport ID\u003e`.",
        "tags": ["reports", "enterprise"],
        "summary": "Delete a report.",
        "operationId": "deleteReport",
        "parameters": [
          {
            "type": "integer",
            "format": "int64",
            "x-go-name": "ReportID",
            "name": "reportID",
            "in": "path",
            "required": true
          }
        ],
        "responses": {
          "200": {
            "$ref": "#/responses/okResponse"
          },
          "400": {
            "$ref": "#/responses/badRequestError"
          },
          "401": {
            "$ref": "#/responses/unauthorisedError"
          },
          "403": {
            "$ref": "#/responses/forbiddenError"
          },
          "404": {
            "$ref": "#/responses/notFoundError"
          },
          "500": {
            "$ref": "#/responses/internalServerError"
          }
        }
      }
    },
    "/saml/acs": {
      "post": {
        "tags": ["saml", "enterprise"],
        "summary": "It performs assertion Consumer Service (ACS).",
        "operationId": "postACS",
        "parameters": [
          {
            "type": "string",
            "name": "RelayState",
            "in": "query"
          }
        ],
        "responses": {
          "302": {
            "description": ""
          },
          "403": {
            "$ref": "#/responses/forbiddenError"
          },
          "500": {
            "$ref": "#/responses/internalServerError"
          }
        }
      }
    },
    "/saml/metadata": {
      "get": {
        "produces": ["application/xml;application/samlmetadata+xml"],
        "tags": ["saml", "enterprise"],
        "summary": "It exposes the SP (Grafana's) metadata for the IdP's consumption.",
        "operationId": "getSAMLMetadata",
        "responses": {
          "200": {
            "$ref": "#/responses/contentResponse"
          }
        }
      }
    },
    "/saml/slo": {
      "post": {
        "tags": ["saml", "enterprise"],
        "summary": "It performs Single Logout (SLO) callback.",
        "operationId": "postSLO",
        "parameters": [
          {
            "type": "string",
            "name": "SAMLRequest",
            "in": "query"
          },
          {
            "type": "string",
            "name": "SAMLResponse",
            "in": "query"
          }
        ],
        "responses": {
          "302": {
            "description": ""
          },
          "400": {
            "$ref": "#/responses/badRequestError"
          },
          "403": {
            "$ref": "#/responses/forbiddenError"
          },
          "500": {
            "$ref": "#/responses/internalServerError"
          }
        }
      }
    },
    "/search": {
      "get": {
        "tags": ["search"],
        "operationId": "search",
        "parameters": [
          {
            "type": "string",
            "x-go-name": "Query",
            "description": "Search Query",
            "name": "query",
            "in": "query"
          },
          {
            "type": "array",
            "items": {
              "type": "string"
            },
            "collectionFormat": "multi",
            "x-go-name": "Tag",
            "description": "List of tags to search for",
            "name": "tag",
            "in": "query"
          },
          {
            "enum": ["dash-folder", "dash-db"],
            "type": "string",
            "x-go-name": "Type",
            "description": "Type to search for, dash-folder or dash-db",
            "name": "type",
            "in": "query"
          },
          {
            "type": "array",
            "items": {
              "type": "integer",
              "format": "int64"
            },
            "x-go-name": "DashboardIds",
            "description": "List of dashboard id’s to search for",
            "name": "dashboardIds",
            "in": "query"
          },
          {
            "type": "array",
            "items": {
              "type": "integer",
              "format": "int64"
            },
            "x-go-name": "FolderIds",
            "description": "List of folder id’s to search in for dashboards",
            "name": "folderIds",
            "in": "query"
          },
          {
            "type": "boolean",
            "x-go-name": "Starred",
            "description": "Flag indicating if only starred Dashboards should be returned",
            "name": "starred",
            "in": "query"
          },
          {
            "type": "integer",
            "format": "int64",
            "x-go-name": "Limit",
            "description": "Limit the number of returned results (max 5000)",
            "name": "limit",
            "in": "query"
          },
          {
            "type": "integer",
            "format": "int64",
            "x-go-name": "Page",
            "description": "Use this parameter to access hits beyond limit. Numbering starts at 1. limit param acts as page size. Only available in Grafana v6.2+.",
            "name": "page",
            "in": "query"
          },
          {
            "enum": ["Edit", "View"],
            "type": "string",
            "default": "View",
            "x-go-name": "Permission",
            "description": "Set to `Edit` to return dashboards/folders that the user can edit",
            "name": "permission",
            "in": "query"
          },
          {
            "enum": ["alpha-asc", "alpha-desc"],
            "type": "string",
            "default": "alpha-asc",
            "x-go-name": "Sort",
            "description": "Sort method; for listing all the possible sort methods use the search sorting endpoint.",
            "name": "sort",
            "in": "query"
          }
        ],
        "responses": {
          "200": {
            "$ref": "#/responses/searchResponse"
          },
          "401": {
            "$ref": "#/responses/unauthorisedError"
          },
          "422": {
            "$ref": "#/responses/unprocessableEntityError"
          },
          "500": {
            "$ref": "#/responses/internalServerError"
          }
        }
      }
    },
    "/search/sorting": {
      "get": {
        "description": "List search sorting options",
        "tags": ["search"],
        "operationId": "searchSorting",
        "responses": {
          "200": {
            "$ref": "#/responses/searchSortingResponse"
          },
          "401": {
            "$ref": "#/responses/unauthorisedError"
          }
        }
      }
    },
    "/snapshot/shared-options": {
      "get": {
        "tags": ["snapshots"],
        "summary": "Get snapshot sharing settings.",
        "operationId": "getSnapshotSharingOptions",
        "responses": {
          "200": {
            "$ref": "#/responses/getSnapshotSharingOptionsResponse"
          },
          "401": {
            "$ref": "#/responses/unauthorisedError"
          }
        }
      }
    },
    "/snapshots": {
      "post": {
        "description": "Snapshot public mode should be enabled or authentication is required.",
        "tags": ["snapshots"],
        "summary": "When creating a snapshot using the API, you have to provide the full dashboard payload including the snapshot data. This endpoint is designed for the Grafana UI.",
        "operationId": "createSnapshot",
        "parameters": [
          {
            "x-go-name": "Body",
            "name": "body",
            "in": "body",
            "required": true,
            "schema": {
              "$ref": "#/definitions/CreateDashboardSnapshotCommand"
            }
          }
        ],
        "responses": {
          "200": {
            "$ref": "#/responses/createSnapshotResponse"
          },
          "401": {
            "$ref": "#/responses/unauthorisedError"
          },
          "403": {
            "$ref": "#/responses/forbiddenError"
          },
          "500": {
            "$ref": "#/responses/internalServerError"
          }
        }
      }
    },
    "/snapshots-delete/{deleteKey}": {
      "get": {
        "description": "Snapshot public mode should be enabled or authentication is required.",
        "tags": ["snapshots"],
        "summary": "Delete Snapshot by deleteKey.",
        "operationId": "deleteSnapshotByDeleteKey",
        "parameters": [
          {
            "type": "string",
            "x-go-name": "DeleteKey",
            "name": "deleteKey",
            "in": "path",
            "required": true
          }
        ],
        "responses": {
          "200": {
            "$ref": "#/responses/okResponse"
          },
          "401": {
            "$ref": "#/responses/unauthorisedError"
          },
          "403": {
            "$ref": "#/responses/forbiddenError"
          },
          "404": {
            "$ref": "#/responses/notFoundError"
          },
          "500": {
            "$ref": "#/responses/internalServerError"
          }
        }
      }
    },
    "/snapshots/{key}": {
      "get": {
        "tags": ["snapshots"],
        "summary": "Get Snapshot by Key.",
        "operationId": "getSnapshotByKey",
        "parameters": [
          {
            "type": "string",
            "x-go-name": "Key",
            "name": "key",
            "in": "path",
            "required": true
          }
        ],
        "responses": {
          "200": {
            "$ref": "#/responses/snapshotResponse"
          },
          "404": {
            "$ref": "#/responses/notFoundError"
          },
          "500": {
            "$ref": "#/responses/internalServerError"
          }
        }
      },
      "delete": {
        "tags": ["snapshots"],
        "summary": "Delete Snapshot by Key.",
        "operationId": "deleteSnapshotByKey",
        "parameters": [
          {
            "type": "string",
            "x-go-name": "Key",
            "name": "key",
            "in": "path",
            "required": true
          }
        ],
        "responses": {
          "200": {
            "$ref": "#/responses/okResponse"
          },
          "403": {
            "$ref": "#/responses/forbiddenError"
          },
          "404": {
            "$ref": "#/responses/notFoundError"
          },
          "500": {
            "$ref": "#/responses/internalServerError"
          }
        }
      }
    },
    "/teams": {
      "post": {
        "tags": ["teams"],
        "summary": "Add Team.",
        "operationId": "createTeam",
        "parameters": [
          {
            "x-go-name": "Body",
            "name": "body",
            "in": "body",
            "required": true,
            "schema": {
              "$ref": "#/definitions/CreateTeamCommand"
            }
          }
        ],
        "responses": {
          "200": {
            "$ref": "#/responses/createTeamResponse"
          },
          "401": {
            "$ref": "#/responses/unauthorisedError"
          },
          "403": {
            "$ref": "#/responses/forbiddenError"
          },
          "409": {
            "$ref": "#/responses/conflictError"
          },
          "500": {
            "$ref": "#/responses/internalServerError"
          }
        }
      }
    },
    "/teams/search": {
      "get": {
        "tags": ["teams"],
        "summary": "Team Search With Paging.",
        "operationId": "searchTeams",
        "parameters": [
          {
            "type": "integer",
            "format": "int64",
            "default": 1,
            "x-go-name": "Page",
            "name": "page",
            "in": "query"
          },
          {
            "type": "integer",
            "format": "int64",
            "default": 1000,
            "x-go-name": "PerPage",
            "description": "Number of items per page\nThe totalCount field in the response can be used for pagination list E.g. if totalCount is equal to 100 teams and the perpage parameter is set to 10 then there are 10 pages of teams.",
            "name": "perpage",
            "in": "query"
          },
          {
            "type": "string",
            "x-go-name": "Name",
            "name": "name",
            "in": "query"
          },
          {
            "type": "string",
            "x-go-name": "Query",
            "description": "If set it will return results where the query value is contained in the name field. Query values with spaces need to be URL encoded.",
            "name": "query",
            "in": "query"
          }
        ],
        "responses": {
          "200": {
            "$ref": "#/responses/searchTeamsResponse"
          },
          "401": {
            "$ref": "#/responses/unauthorisedError"
          },
          "403": {
            "$ref": "#/responses/forbiddenError"
          },
          "500": {
            "$ref": "#/responses/internalServerError"
          }
        }
      }
    },
    "/teams/{teamId}/groups": {
      "get": {
        "tags": ["sync_team_groups", "enterprise"],
        "summary": "Get External Groups.",
        "operationId": "getTeamGroupsApi",
        "parameters": [
          {
            "type": "integer",
            "format": "int64",
            "x-go-name": "TeamID",
            "name": "teamId",
            "in": "path",
            "required": true
          }
        ],
        "responses": {
          "200": {
            "$ref": "#/responses/getTeamGroupsApiResponse"
          },
          "400": {
            "$ref": "#/responses/badRequestError"
          },
          "401": {
            "$ref": "#/responses/unauthorisedError"
          },
          "403": {
            "$ref": "#/responses/forbiddenError"
          },
          "404": {
            "$ref": "#/responses/notFoundError"
          },
          "500": {
            "$ref": "#/responses/internalServerError"
          }
        }
      },
      "post": {
        "tags": ["sync_team_groups", "enterprise"],
        "summary": "Add External Group.",
        "operationId": "addTeamGroupApi",
        "parameters": [
          {
            "type": "integer",
            "format": "int64",
            "x-go-name": "TeamID",
            "name": "teamId",
            "in": "path",
            "required": true
          },
          {
            "x-go-name": "Body",
            "name": "body",
            "in": "body",
            "required": true,
            "schema": {
              "$ref": "#/definitions/TeamGroupMapping"
            }
          }
        ],
        "responses": {
          "200": {
            "$ref": "#/responses/okResponse"
          },
          "400": {
            "$ref": "#/responses/badRequestError"
          },
          "401": {
            "$ref": "#/responses/unauthorisedError"
          },
          "403": {
            "$ref": "#/responses/forbiddenError"
          },
          "404": {
            "$ref": "#/responses/notFoundError"
          },
          "500": {
            "$ref": "#/responses/internalServerError"
          }
        }
      }
    },
    "/teams/{teamId}/groups/{groupId}": {
      "delete": {
        "tags": ["sync_team_groups", "enterprise"],
        "summary": "Remove External Group.",
        "operationId": "removeTeamGroupApi",
        "parameters": [
          {
            "type": "integer",
            "format": "int64",
            "x-go-name": "TeamID",
            "name": "teamId",
            "in": "path",
            "required": true
          },
          {
            "type": "integer",
            "format": "int64",
            "x-go-name": "GroupID",
            "name": "groupId",
            "in": "path",
            "required": true
          }
        ],
        "responses": {
          "200": {
            "$ref": "#/responses/okResponse"
          },
          "400": {
            "$ref": "#/responses/badRequestError"
          },
          "401": {
            "$ref": "#/responses/unauthorisedError"
          },
          "403": {
            "$ref": "#/responses/forbiddenError"
          },
          "404": {
            "$ref": "#/responses/notFoundError"
          },
          "500": {
            "$ref": "#/responses/internalServerError"
          }
        }
      }
    },
    "/teams/{team_id}": {
      "get": {
        "tags": ["teams"],
        "summary": "Get Team By ID.",
        "operationId": "getTeam",
        "parameters": [
          {
            "type": "string",
            "x-go-name": "TeamID",
            "name": "team_id",
            "in": "path",
            "required": true
          }
        ],
        "responses": {
          "200": {
            "$ref": "#/responses/getTeamResponse"
          },
          "401": {
            "$ref": "#/responses/unauthorisedError"
          },
          "403": {
            "$ref": "#/responses/forbiddenError"
          },
          "404": {
            "$ref": "#/responses/notFoundError"
          },
          "500": {
            "$ref": "#/responses/internalServerError"
          }
        }
      },
      "put": {
        "tags": ["teams"],
        "summary": "Update Team.",
        "operationId": "updateTeam",
        "parameters": [
          {
            "type": "string",
            "x-go-name": "TeamID",
            "name": "team_id",
            "in": "path",
            "required": true
          },
          {
            "x-go-name": "Body",
            "name": "body",
            "in": "body",
            "required": true,
            "schema": {
              "$ref": "#/definitions/UpdateTeamCommand"
            }
          }
        ],
        "responses": {
          "200": {
            "$ref": "#/responses/okResponse"
          },
          "401": {
            "$ref": "#/responses/unauthorisedError"
          },
          "403": {
            "$ref": "#/responses/forbiddenError"
          },
          "404": {
            "$ref": "#/responses/notFoundError"
          },
          "409": {
            "$ref": "#/responses/conflictError"
          },
          "500": {
            "$ref": "#/responses/internalServerError"
          }
        }
      },
      "delete": {
        "tags": ["teams"],
        "summary": "Delete Team By ID.",
        "operationId": "deleteTeamByID",
        "parameters": [
          {
            "type": "string",
            "x-go-name": "TeamID",
            "name": "team_id",
            "in": "path",
            "required": true
          }
        ],
        "responses": {
          "200": {
            "$ref": "#/responses/okResponse"
          },
          "401": {
            "$ref": "#/responses/unauthorisedError"
          },
          "403": {
            "$ref": "#/responses/forbiddenError"
          },
          "404": {
            "$ref": "#/responses/notFoundError"
          },
          "500": {
            "$ref": "#/responses/internalServerError"
          }
        }
      }
    },
    "/teams/{team_id}/members": {
      "get": {
        "tags": ["teams"],
        "summary": "Get Team Members.",
        "operationId": "getTeamMembers",
        "parameters": [
          {
            "type": "string",
            "x-go-name": "TeamID",
            "name": "team_id",
            "in": "path",
            "required": true
          }
        ],
        "responses": {
          "200": {
            "$ref": "#/responses/okResponse"
          },
          "401": {
            "$ref": "#/responses/unauthorisedError"
          },
          "403": {
            "$ref": "#/responses/forbiddenError"
          },
          "404": {
            "$ref": "#/responses/notFoundError"
          },
          "500": {
            "$ref": "#/responses/internalServerError"
          }
        }
      },
      "post": {
        "tags": ["teams"],
        "summary": "Add Team Member.",
        "operationId": "addTeamMember",
        "parameters": [
          {
            "type": "string",
            "x-go-name": "TeamID",
            "name": "team_id",
            "in": "path",
            "required": true
          }
        ],
        "responses": {
          "200": {
            "$ref": "#/responses/okResponse"
          },
          "401": {
            "$ref": "#/responses/unauthorisedError"
          },
          "403": {
            "$ref": "#/responses/forbiddenError"
          },
          "404": {
            "$ref": "#/responses/notFoundError"
          },
          "500": {
            "$ref": "#/responses/internalServerError"
          }
        }
      }
    },
    "/teams/{team_id}/members/{user_id}": {
      "put": {
        "tags": ["teams"],
        "summary": "Update Team Member.",
        "operationId": "updateTeamMember",
        "parameters": [
          {
            "type": "string",
            "x-go-name": "TeamID",
            "name": "team_id",
            "in": "path",
            "required": true
          },
          {
            "x-go-name": "Body",
            "name": "body",
            "in": "body",
            "required": true,
            "schema": {
              "$ref": "#/definitions/UpdateTeamMemberCommand"
            }
          },
          {
            "type": "integer",
            "format": "int64",
            "x-go-name": "UserID",
            "name": "user_id",
            "in": "path",
            "required": true
          }
        ],
        "responses": {
          "200": {
            "$ref": "#/responses/okResponse"
          },
          "401": {
            "$ref": "#/responses/unauthorisedError"
          },
          "403": {
            "$ref": "#/responses/forbiddenError"
          },
          "404": {
            "$ref": "#/responses/notFoundError"
          },
          "500": {
            "$ref": "#/responses/internalServerError"
          }
        }
      },
      "delete": {
        "tags": ["teams"],
        "summary": "Remove Member From Team.",
        "operationId": "removeTeamMember",
        "parameters": [
          {
            "type": "string",
            "x-go-name": "TeamID",
            "name": "team_id",
            "in": "path",
            "required": true
          },
          {
            "type": "integer",
            "format": "int64",
            "x-go-name": "UserID",
            "name": "user_id",
            "in": "path",
            "required": true
          }
        ],
        "responses": {
          "200": {
            "$ref": "#/responses/okResponse"
          },
          "401": {
            "$ref": "#/responses/unauthorisedError"
          },
          "403": {
            "$ref": "#/responses/forbiddenError"
          },
          "404": {
            "$ref": "#/responses/notFoundError"
          },
          "500": {
            "$ref": "#/responses/internalServerError"
          }
        }
      }
    },
    "/teams/{team_id}/preferences": {
      "get": {
        "tags": ["teams"],
        "summary": "Get Team Preferences.",
        "operationId": "getTeamPreferences",
        "parameters": [
          {
            "type": "string",
            "x-go-name": "TeamID",
            "name": "team_id",
            "in": "path",
            "required": true
          }
        ],
        "responses": {
          "200": {
            "$ref": "#/responses/getPreferencesResponse"
          },
          "401": {
            "$ref": "#/responses/unauthorisedError"
          },
          "500": {
            "$ref": "#/responses/internalServerError"
          }
        }
      },
      "put": {
        "tags": ["teams"],
        "summary": "Update Team Preferences.",
        "operationId": "updateTeamPreferences",
        "parameters": [
          {
            "type": "string",
            "x-go-name": "TeamID",
            "name": "team_id",
            "in": "path",
            "required": true
          },
          {
            "x-go-name": "Body",
            "name": "body",
            "in": "body",
            "required": true,
            "schema": {
              "$ref": "#/definitions/UpdatePrefsCmd"
            }
          }
        ],
        "responses": {
          "200": {
            "$ref": "#/responses/okResponse"
          },
          "400": {
            "$ref": "#/responses/badRequestError"
          },
          "401": {
            "$ref": "#/responses/unauthorisedError"
          },
          "500": {
            "$ref": "#/responses/internalServerError"
          }
        }
      }
    },
    "/tsdb/query": {
      "post": {
        "description": "Please refer to [updated API](#/ds/queryMetricsWithExpressions) instead\n\nQueries a data source having backend implementation.\n\nMost of Grafana’s builtin data sources have backend implementation.\n\nIf you are running Grafana Enterprise and have Fine-grained access control enabled\nyou need to have a permission with action: `datasources:query`.",
        "tags": ["datasources"],
        "summary": "Query metrics.",
        "operationId": "queryDatasource",
        "deprecated": true,
        "parameters": [
          {
            "name": "Body",
            "in": "body",
            "required": true,
            "schema": {
              "$ref": "#/definitions/MetricRequest"
            }
          }
        ],
        "responses": {
          "200": {
            "$ref": "#/responses/queryDatasourceResponse"
          },
          "400": {
            "$ref": "#/responses/badRequestError"
          },
          "401": {
            "$ref": "#/responses/unauthorisedError"
          },
          "403": {
            "$ref": "#/responses/forbiddenError"
          },
          "404": {
            "$ref": "#/responses/notFoundError"
          },
          "500": {
            "$ref": "#/responses/internalServerError"
          }
        }
      }
    },
    "/user": {
      "get": {
        "tags": ["signed_in_user"],
        "summary": "Get signed in User.",
        "operationId": "getSignedInUser",
        "responses": {
          "200": {
            "$ref": "#/responses/userResponse"
          },
          "401": {
            "$ref": "#/responses/unauthorisedError"
          },
          "403": {
            "$ref": "#/responses/forbiddenError"
          },
          "404": {
            "$ref": "#/responses/notFoundError"
          },
          "500": {
            "$ref": "#/responses/internalServerError"
          }
        }
      },
      "put": {
        "tags": ["signed_in_user"],
        "summary": "Update signed in User.",
        "operationId": "updateSignedInUser",
        "parameters": [
          {
            "x-go-name": "Body",
            "description": "To change the email, name, login, theme, provide another one.",
            "name": "body",
            "in": "body",
            "required": true,
            "schema": {
              "$ref": "#/definitions/UpdateUserCommand"
            }
          }
        ],
        "responses": {
          "200": {
            "$ref": "#/responses/userResponse"
          },
          "401": {
            "$ref": "#/responses/unauthorisedError"
          },
          "403": {
            "$ref": "#/responses/forbiddenError"
          },
          "500": {
            "$ref": "#/responses/internalServerError"
          }
        }
      }
    },
    "/user/auth-tokens": {
      "get": {
        "description": "Return a list of all auth tokens (devices) that the actual user currently have logged in from.",
        "tags": ["signed_in_user"],
        "summary": "Auth tokens of the actual User.",
        "operationId": "getSignedInUserAuthTokens",
        "responses": {
          "200": {
            "$ref": "#/responses/getAuthTokensResponse"
          },
          "401": {
            "$ref": "#/responses/unauthorisedError"
          },
          "403": {
            "$ref": "#/responses/forbiddenError"
          },
          "500": {
            "$ref": "#/responses/internalServerError"
          }
        }
      }
    },
    "/user/helpflags/clear": {
      "get": {
        "tags": ["signed_in_user"],
        "summary": "Clear user help flag.",
        "operationId": "clearHelpFlags",
        "responses": {
          "200": {
            "$ref": "#/responses/helpFlagResponse"
          },
          "401": {
            "$ref": "#/responses/unauthorisedError"
          },
          "403": {
            "$ref": "#/responses/forbiddenError"
          },
          "500": {
            "$ref": "#/responses/internalServerError"
          }
        }
      }
    },
    "/user/helpflags/{flag_id}": {
      "put": {
        "tags": ["signed_in_user"],
        "summary": "Set user help flag.",
        "operationId": "setHelpFlag",
        "parameters": [
          {
            "type": "string",
            "x-go-name": "FlagID",
            "name": "flag_id",
            "in": "path",
            "required": true
          }
        ],
        "responses": {
          "200": {
            "$ref": "#/responses/helpFlagResponse"
          },
          "401": {
            "$ref": "#/responses/unauthorisedError"
          },
          "403": {
            "$ref": "#/responses/forbiddenError"
          },
          "500": {
            "$ref": "#/responses/internalServerError"
          }
        }
      }
    },
    "/user/orgs": {
      "get": {
        "security": [
          {
            "basic": []
          }
        ],
        "description": "Return a list of all organizations of the current user.",
        "tags": ["signed_in_user"],
        "summary": "Organizations of the actual User.",
        "operationId": "getSignedInUserOrgList",
        "responses": {
          "200": {
            "$ref": "#/responses/getUserOrgListResponse"
          },
          "401": {
            "$ref": "#/responses/unauthorisedError"
          },
          "403": {
            "$ref": "#/responses/forbiddenError"
          },
          "500": {
            "$ref": "#/responses/internalServerError"
          }
        }
      }
    },
    "/user/password": {
      "put": {
        "security": [
          {
            "basic": []
          }
        ],
        "description": "Changes the password for the user.",
        "tags": ["signed_in_user"],
        "summary": "Change Password.",
        "operationId": "changeUserPassword",
        "parameters": [
          {
            "x-go-name": "Body",
            "description": "To change the email, name, login, theme, provide another one.",
            "name": "body",
            "in": "body",
            "required": true,
            "schema": {
              "$ref": "#/definitions/ChangeUserPasswordCommand"
            }
          }
        ],
        "responses": {
          "200": {
            "$ref": "#/responses/okResponse"
          },
          "400": {
            "$ref": "#/responses/badRequestError"
          },
          "401": {
            "$ref": "#/responses/unauthorisedError"
          },
          "403": {
            "$ref": "#/responses/forbiddenError"
          },
          "500": {
            "$ref": "#/responses/internalServerError"
          }
        }
      }
    },
    "/user/preferences": {
      "get": {
        "tags": ["user_preferences"],
        "summary": "Get user preferences.",
        "operationId": "getUserPreferences",
        "responses": {
          "200": {
            "$ref": "#/responses/getPreferencesResponse"
          },
          "401": {
            "$ref": "#/responses/unauthorisedError"
          },
          "500": {
            "$ref": "#/responses/internalServerError"
          }
        }
      },
      "put": {
        "description": "Omitting a key (`theme`, `homeDashboardId`, `timezone`) will cause the current value to be replaced with the system default value.",
        "tags": ["user_preferences"],
        "summary": "Update user preferences.",
        "operationId": "updateUserPreferences",
        "parameters": [
          {
            "x-go-name": "Body",
            "name": "body",
            "in": "body",
            "required": true,
            "schema": {
              "$ref": "#/definitions/UpdatePrefsCmd"
            }
          }
        ],
        "responses": {
          "200": {
            "$ref": "#/responses/okResponse"
          },
          "400": {
            "$ref": "#/responses/badRequestError"
          },
          "401": {
            "$ref": "#/responses/unauthorisedError"
          },
          "500": {
            "$ref": "#/responses/internalServerError"
          }
        }
      },
      "patch": {
        "tags": ["user_preferences"],
        "summary": "Patch user preferences.",
        "operationId": "patchUserPreferences",
        "parameters": [
          {
            "x-go-name": "Body",
            "name": "body",
            "in": "body",
            "required": true,
            "schema": {
              "$ref": "#/definitions/PatchPrefsCmd"
            }
          }
        ],
        "responses": {
          "200": {
            "$ref": "#/responses/okResponse"
          },
          "400": {
            "$ref": "#/responses/badRequestError"
          },
          "401": {
            "$ref": "#/responses/unauthorisedError"
          },
          "500": {
            "$ref": "#/responses/internalServerError"
          }
        }
      }
    },
    "/user/quotas": {
      "get": {
        "tags": ["signed_in_user"],
        "summary": "Fetch user quota.",
        "operationId": "getUserQuotas",
        "responses": {
          "200": {
            "$ref": "#/responses/getQuotaResponse"
          },
          "401": {
            "$ref": "#/responses/unauthorisedError"
          },
          "403": {
            "$ref": "#/responses/forbiddenError"
          },
          "404": {
            "$ref": "#/responses/notFoundError"
          },
          "500": {
            "$ref": "#/responses/internalServerError"
          }
        }
      }
    },
    "/user/revoke-auth-token": {
      "post": {
        "description": "Revokes the given auth token (device) for the actual user. User of issued auth token (device) will no longer be logged in and will be required to authenticate again upon next activity.",
        "tags": ["signed_in_user"],
        "summary": "Revoke an auth token of the actual User.",
        "operationId": "revokeSignedINAuthTokenCmd",
        "parameters": [
          {
            "x-go-name": "Body",
            "name": "body",
            "in": "body",
            "required": true,
            "schema": {
              "$ref": "#/definitions/RevokeAuthTokenCmd"
            }
          }
        ],
        "responses": {
          "200": {
            "$ref": "#/responses/okResponse"
          },
          "400": {
            "$ref": "#/responses/badRequestError"
          },
          "401": {
            "$ref": "#/responses/unauthorisedError"
          },
          "403": {
            "$ref": "#/responses/forbiddenError"
          },
          "500": {
            "$ref": "#/responses/internalServerError"
          }
        }
      }
    },
    "/user/stars/dashboard/{dashboard_id}": {
      "post": {
        "description": "Stars the given Dashboard for the actual user.",
        "tags": ["signed_in_user"],
        "summary": "Star a dashboard.",
        "operationId": "starDashboard",
        "parameters": [
          {
            "type": "string",
            "x-go-name": "DashboardID",
            "name": "dashboard_id",
            "in": "path",
            "required": true
          }
        ],
        "responses": {
          "200": {
            "$ref": "#/responses/okResponse"
          },
          "400": {
            "$ref": "#/responses/badRequestError"
          },
          "401": {
            "$ref": "#/responses/unauthorisedError"
          },
          "403": {
            "$ref": "#/responses/forbiddenError"
          },
          "500": {
            "$ref": "#/responses/internalServerError"
          }
        }
      },
      "delete": {
        "description": "Deletes the starring of the given Dashboard for the actual user.",
        "tags": ["signed_in_user"],
        "summary": "Unstar a dashboard.",
        "operationId": "unstarDashboard",
        "parameters": [
          {
            "type": "string",
            "x-go-name": "DashboardID",
            "name": "dashboard_id",
            "in": "path",
            "required": true
          }
        ],
        "responses": {
          "200": {
            "$ref": "#/responses/okResponse"
          },
          "400": {
            "$ref": "#/responses/badRequestError"
          },
          "401": {
            "$ref": "#/responses/unauthorisedError"
          },
          "403": {
            "$ref": "#/responses/forbiddenError"
          },
          "500": {
            "$ref": "#/responses/internalServerError"
          }
        }
      }
    },
    "/user/teams": {
      "get": {
        "description": "Return a list of all teams that the current user is member of.",
        "tags": ["signed_in_user"],
        "summary": "Teams that the actual User is member of.",
        "operationId": "getSignedInUserTeamList",
        "responses": {
          "200": {
            "$ref": "#/responses/getUserOrgListResponse"
          },
          "401": {
            "$ref": "#/responses/unauthorisedError"
          },
          "403": {
            "$ref": "#/responses/forbiddenError"
          },
          "500": {
            "$ref": "#/responses/internalServerError"
          }
        }
      }
    },
    "/user/using/{org_id}": {
      "post": {
        "description": "Switch user context to the given organization.",
        "tags": ["signed_in_user"],
        "summary": "Switch user context for signed in user.",
        "operationId": "userSetUsingOrg",
        "parameters": [
          {
            "type": "integer",
            "format": "int64",
            "x-go-name": "OrgID",
            "name": "org_id",
            "in": "path",
            "required": true
          }
        ],
        "responses": {
          "200": {
            "$ref": "#/responses/okResponse"
          },
          "400": {
            "$ref": "#/responses/badRequestError"
          },
          "401": {
            "$ref": "#/responses/unauthorisedError"
          },
          "403": {
            "$ref": "#/responses/forbiddenError"
          },
          "500": {
            "$ref": "#/responses/internalServerError"
          }
        }
      }
    },
    "/users": {
      "get": {
        "description": "Returns all users that the authenticated user has permission to view, admin permission required.",
        "tags": ["users"],
        "summary": "Get users.",
        "operationId": "searchUsers",
        "parameters": [
          {
            "type": "integer",
            "format": "int64",
            "default": 1000,
            "x-go-name": "Limit",
            "description": "Limit the maximum number of users to return per page",
            "name": "perpage",
            "in": "query"
          },
          {
            "type": "integer",
            "format": "int64",
            "default": 1,
            "x-go-name": "Page",
            "description": "Page index for starting fetching users",
            "name": "page",
            "in": "query"
          }
        ],
        "responses": {
          "200": {
            "$ref": "#/responses/searchUsersResponse"
          },
          "401": {
            "$ref": "#/responses/unauthorisedError"
          },
          "403": {
            "$ref": "#/responses/forbiddenError"
          },
          "500": {
            "$ref": "#/responses/internalServerError"
          }
        }
      }
    },
    "/users/lookup": {
      "get": {
        "tags": ["users"],
        "summary": "Get user by login or email.",
        "operationId": "getUserByLoginOrEmail",
        "parameters": [
          {
            "type": "string",
            "x-go-name": "LoginOrEmail",
            "description": "loginOrEmail of the user",
            "name": "loginOrEmail",
            "in": "query",
            "required": true
          }
        ],
        "responses": {
          "200": {
            "$ref": "#/responses/userResponse"
          },
          "401": {
            "$ref": "#/responses/unauthorisedError"
          },
          "403": {
            "$ref": "#/responses/forbiddenError"
          },
          "404": {
            "$ref": "#/responses/notFoundError"
          },
          "500": {
            "$ref": "#/responses/internalServerError"
          }
        }
      }
    },
    "/users/search": {
      "get": {
        "tags": ["users"],
        "summary": "Get users with paging.",
        "operationId": "searchUsersWithPaging",
        "responses": {
          "200": {
            "$ref": "#/responses/searchUsersResponse"
          },
          "401": {
            "$ref": "#/responses/unauthorisedError"
          },
          "403": {
            "$ref": "#/responses/forbiddenError"
          },
          "404": {
            "$ref": "#/responses/notFoundError"
          },
          "500": {
            "$ref": "#/responses/internalServerError"
          }
        }
      }
    },
    "/users/{user_id}": {
      "get": {
        "tags": ["users"],
        "summary": "Get user by id.",
        "operationId": "getUserByID",
        "parameters": [
          {
            "type": "integer",
            "format": "int64",
            "x-go-name": "UserID",
            "name": "user_id",
            "in": "path",
            "required": true
          }
        ],
        "responses": {
          "200": {
            "$ref": "#/responses/userResponse"
          },
          "401": {
            "$ref": "#/responses/unauthorisedError"
          },
          "403": {
            "$ref": "#/responses/forbiddenError"
          },
          "404": {
            "$ref": "#/responses/notFoundError"
          },
          "500": {
            "$ref": "#/responses/internalServerError"
          }
        }
      },
      "put": {
        "description": "Update the user identified by id.",
        "tags": ["users"],
        "summary": "Update user.",
        "operationId": "updateUser",
        "parameters": [
          {
            "type": "integer",
            "format": "int64",
            "x-go-name": "UserID",
            "name": "user_id",
            "in": "path",
            "required": true
          },
          {
            "x-go-name": "Body",
            "description": "To change the email, name, login, theme, provide another one.",
            "name": "body",
            "in": "body",
            "required": true,
            "schema": {
              "$ref": "#/definitions/UpdateUserCommand"
            }
          }
        ],
        "responses": {
          "200": {
            "$ref": "#/responses/userResponse"
          },
          "401": {
            "$ref": "#/responses/unauthorisedError"
          },
          "403": {
            "$ref": "#/responses/forbiddenError"
          },
          "404": {
            "$ref": "#/responses/notFoundError"
          },
          "500": {
            "$ref": "#/responses/internalServerError"
          }
        }
      }
    },
    "/users/{user_id}/orgs": {
      "get": {
        "description": "Get organizations for user identified by id.",
        "tags": ["users"],
        "summary": "Get organizations for user.",
        "operationId": "getUserOrgList",
        "parameters": [
          {
            "type": "integer",
            "format": "int64",
            "x-go-name": "UserID",
            "name": "user_id",
            "in": "path",
            "required": true
          }
        ],
        "responses": {
          "200": {
            "$ref": "#/responses/getUserOrgListResponse"
          },
          "401": {
            "$ref": "#/responses/unauthorisedError"
          },
          "403": {
            "$ref": "#/responses/forbiddenError"
          },
          "404": {
            "$ref": "#/responses/notFoundError"
          },
          "500": {
            "$ref": "#/responses/internalServerError"
          }
        }
      }
    },
    "/users/{user_id}/teams": {
      "get": {
        "description": "Get teams for user identified by id.",
        "tags": ["users"],
        "summary": "Get teams for user.",
        "operationId": "getUserTeams",
        "parameters": [
          {
            "type": "integer",
            "format": "int64",
            "x-go-name": "UserID",
            "name": "user_id",
            "in": "path",
            "required": true
          }
        ],
        "responses": {
          "200": {
            "$ref": "#/responses/getUserTeamsResponse"
          },
          "401": {
            "$ref": "#/responses/unauthorisedError"
          },
          "403": {
            "$ref": "#/responses/forbiddenError"
          },
          "404": {
            "$ref": "#/responses/notFoundError"
          },
          "500": {
            "$ref": "#/responses/internalServerError"
          }
        }
      }
    }
  },
  "definitions": {
    "ActiveSyncStatusDTO": {
      "description": "ActiveSyncStatusDTO holds the information for LDAP background Sync",
      "type": "object",
      "properties": {
        "enabled": {
          "type": "boolean",
          "x-go-name": "Enabled"
        },
        "nextSync": {
          "type": "string",
          "format": "date-time",
          "x-go-name": "NextSync"
        },
        "prevSync": {
          "$ref": "#/definitions/SyncResult"
        },
        "schedule": {
          "type": "string",
          "x-go-name": "Schedule"
        }
      },
      "x-go-package": "github.com/grafana/grafana/pkg/extensions/ldapdebug"
    },
    "ActiveUserStats": {
      "type": "object",
      "properties": {
        "active_admins_and_editors": {
          "type": "integer",
          "format": "int64",
          "x-go-name": "ActiveAdminsAndEditors"
        },
        "active_users": {
          "type": "integer",
          "format": "int64",
          "x-go-name": "ActiveUsers"
        },
        "active_viewers": {
          "type": "integer",
          "format": "int64",
          "x-go-name": "ActiveViewers"
        }
      },
      "x-go-package": "github.com/grafana/grafana/pkg/extensions/licensing"
    },
    "AddApiKeyCommand": {
      "description": "COMMANDS",
      "type": "object",
      "properties": {
        "name": {
          "type": "string",
          "x-go-name": "Name"
        },
        "role": {
          "type": "string",
          "enum": ["Viewer", "Editor", "Admin"],
          "x-go-enum-desc": "Viewer ROLE_VIEWER\nEditor ROLE_EDITOR\nAdmin ROLE_ADMIN",
          "x-go-name": "Role"
        },
        "secondsToLive": {
          "type": "integer",
          "format": "int64",
          "x-go-name": "SecondsToLive"
        }
      },
      "x-go-package": "github.com/grafana/grafana/pkg/models"
    },
    "AddBuiltInRoleCommand": {
      "type": "object",
      "properties": {
        "builtInRole": {
          "type": "string",
          "enum": ["Viewer", " Editor", " Admin", " Grafana Admin"],
          "x-go-name": "BuiltinRole"
        },
        "global": {
          "description": "A flag indicating if the assignment is global or not. If set to false, the default org ID of the authenticated user will be used from the request to create organization local assignment. Refer to the Built-in role assignments for more information.",
          "type": "boolean",
          "x-go-name": "Global"
        },
        "roleUid": {
          "type": "string",
          "x-go-name": "RoleUID"
        }
      },
      "x-go-package": "github.com/grafana/grafana/pkg/extensions/accesscontrol"
    },
    "AddDataSourceCommand": {
      "description": "Also acts as api DTO",
      "type": "object",
      "properties": {
        "access": {
          "$ref": "#/definitions/DsAccess"
        },
        "basicAuth": {
          "type": "boolean",
          "x-go-name": "BasicAuth"
        },
        "basicAuthPassword": {
          "type": "string",
          "x-go-name": "BasicAuthPassword"
        },
        "basicAuthUser": {
          "type": "string",
          "x-go-name": "BasicAuthUser"
        },
        "database": {
          "type": "string",
          "x-go-name": "Database"
        },
        "isDefault": {
          "type": "boolean",
          "x-go-name": "IsDefault"
        },
        "jsonData": {
          "$ref": "#/definitions/Json"
        },
        "name": {
          "type": "string",
          "x-go-name": "Name"
        },
        "password": {
          "type": "string",
          "x-go-name": "Password"
        },
        "secureJsonData": {
          "type": "object",
          "additionalProperties": {
            "type": "string"
          },
          "x-go-name": "SecureJsonData"
        },
        "type": {
          "type": "string",
          "x-go-name": "Type"
        },
        "uid": {
          "type": "string",
          "x-go-name": "Uid"
        },
        "url": {
          "type": "string",
          "x-go-name": "Url"
        },
        "user": {
          "type": "string",
          "x-go-name": "User"
        },
        "withCredentials": {
          "type": "boolean",
          "x-go-name": "WithCredentials"
        }
      },
      "x-go-package": "github.com/grafana/grafana/pkg/models"
    },
    "AddInviteForm": {
      "type": "object",
      "properties": {
        "loginOrEmail": {
          "type": "string",
          "x-go-name": "LoginOrEmail"
        },
        "name": {
          "type": "string",
          "x-go-name": "Name"
        },
        "role": {
          "type": "string",
          "enum": ["Viewer", "Editor", "Admin"],
          "x-go-enum-desc": "Viewer ROLE_VIEWER\nEditor ROLE_EDITOR\nAdmin ROLE_ADMIN",
          "x-go-name": "Role"
        },
        "sendEmail": {
          "type": "boolean",
          "x-go-name": "SendEmail"
        }
      },
      "x-go-package": "github.com/grafana/grafana/pkg/api/dtos"
    },
    "AddOrgUserCommand": {
      "type": "object",
      "properties": {
        "loginOrEmail": {
          "type": "string",
          "x-go-name": "LoginOrEmail"
        },
        "role": {
          "type": "string",
          "enum": ["Viewer", "Editor", "Admin"],
          "x-go-enum-desc": "Viewer ROLE_VIEWER\nEditor ROLE_EDITOR\nAdmin ROLE_ADMIN",
          "x-go-name": "Role"
        }
      },
      "x-go-package": "github.com/grafana/grafana/pkg/models"
    },
    "AddPermissionDTO": {
      "type": "object",
      "properties": {
        "builtinRole": {
          "type": "string",
          "x-go-name": "BuiltinRole"
        },
        "permission": {
          "$ref": "#/definitions/DsPermissionType"
        },
        "teamId": {
          "type": "integer",
          "format": "int64",
          "x-go-name": "TeamId"
        },
        "userId": {
          "type": "integer",
          "format": "int64",
          "x-go-name": "UserId"
        }
      },
      "x-go-package": "github.com/grafana/grafana/pkg/extensions/dspermissions"
    },
    "AddTeamMemberCommand": {
      "type": "object",
      "properties": {
        "userId": {
          "type": "integer",
          "format": "int64",
          "x-go-name": "UserId"
        }
      },
      "x-go-package": "github.com/grafana/grafana/pkg/models"
    },
    "AddTeamRoleCommand": {
      "type": "object",
      "properties": {
        "roleUid": {
          "type": "string",
          "x-go-name": "RoleUID"
        }
      },
      "x-go-package": "github.com/grafana/grafana/pkg/extensions/accesscontrol"
    },
    "AddUserRoleCommand": {
      "type": "object",
      "properties": {
        "global": {
          "type": "boolean",
          "x-go-name": "Global"
        },
        "roleUid": {
          "type": "string",
          "x-go-name": "RoleUID"
        }
      },
      "x-go-package": "github.com/grafana/grafana/pkg/extensions/accesscontrol"
    },
    "Address": {
      "type": "object",
      "properties": {
        "address1": {
          "type": "string",
          "x-go-name": "Address1"
        },
        "address2": {
          "type": "string",
          "x-go-name": "Address2"
        },
        "city": {
          "type": "string",
          "x-go-name": "City"
        },
        "country": {
          "type": "string",
          "x-go-name": "Country"
        },
        "state": {
          "type": "string",
          "x-go-name": "State"
        },
        "zipCode": {
          "type": "string",
          "x-go-name": "ZipCode"
        }
      },
      "x-go-package": "github.com/grafana/grafana/pkg/models"
    },
    "AdminCreateUserForm": {
      "type": "object",
      "properties": {
        "email": {
          "type": "string",
          "x-go-name": "Email"
        },
        "login": {
          "type": "string",
          "x-go-name": "Login"
        },
        "name": {
          "type": "string",
          "x-go-name": "Name"
        },
        "orgId": {
          "type": "integer",
          "format": "int64",
          "x-go-name": "OrgId"
        },
        "password": {
          "type": "string",
          "x-go-name": "Password"
        }
      },
      "x-go-package": "github.com/grafana/grafana/pkg/api/dtos"
    },
    "AdminStats": {
      "type": "object",
      "properties": {
        "activeAdmins": {
          "type": "integer",
          "format": "int64",
          "x-go-name": "ActiveAdmins"
        },
        "activeEditors": {
          "type": "integer",
          "format": "int64",
          "x-go-name": "ActiveEditors"
        },
        "activeSessions": {
          "type": "integer",
          "format": "int64",
          "x-go-name": "ActiveSessions"
        },
        "activeUsers": {
          "type": "integer",
          "format": "int64",
          "x-go-name": "ActiveUsers"
        },
        "activeViewers": {
          "type": "integer",
          "format": "int64",
          "x-go-name": "ActiveViewers"
        },
        "admins": {
          "type": "integer",
          "format": "int64",
          "x-go-name": "Admins"
        },
        "alerts": {
          "type": "integer",
          "format": "int64",
          "x-go-name": "Alerts"
        },
        "dailyActiveAdmins": {
          "type": "integer",
          "format": "int64",
          "x-go-name": "DailyActiveAdmins"
        },
        "dailyActiveEditors": {
          "type": "integer",
          "format": "int64",
          "x-go-name": "DailyActiveEditors"
        },
        "dailyActiveSessions": {
          "type": "integer",
          "format": "int64",
          "x-go-name": "DailyActiveSessions"
        },
        "dailyActiveUsers": {
          "type": "integer",
          "format": "int64",
          "x-go-name": "DailyActiveUsers"
        },
        "dailyActiveViewers": {
          "type": "integer",
          "format": "int64",
          "x-go-name": "DailyActiveViewers"
        },
        "dashboards": {
          "type": "integer",
          "format": "int64",
          "x-go-name": "Dashboards"
        },
        "datasources": {
          "type": "integer",
          "format": "int64",
          "x-go-name": "Datasources"
        },
        "editors": {
          "type": "integer",
          "format": "int64",
          "x-go-name": "Editors"
        },
        "monthlyActiveUsers": {
          "type": "integer",
          "format": "int64",
          "x-go-name": "MonthlyActiveUsers"
        },
        "orgs": {
          "type": "integer",
          "format": "int64",
          "x-go-name": "Orgs"
        },
        "playlists": {
          "type": "integer",
          "format": "int64",
          "x-go-name": "Playlists"
        },
        "snapshots": {
          "type": "integer",
          "format": "int64",
          "x-go-name": "Snapshots"
        },
        "stars": {
          "type": "integer",
          "format": "int64",
          "x-go-name": "Stars"
        },
        "tags": {
          "type": "integer",
          "format": "int64",
          "x-go-name": "Tags"
        },
        "users": {
          "type": "integer",
          "format": "int64",
          "x-go-name": "Users"
        },
        "viewers": {
          "type": "integer",
          "format": "int64",
          "x-go-name": "Viewers"
        }
      },
      "x-go-package": "github.com/grafana/grafana/pkg/models"
    },
    "AdminUpdateUserPasswordForm": {
      "type": "object",
      "properties": {
        "password": {
          "type": "string",
          "x-go-name": "Password"
        }
      },
      "x-go-package": "github.com/grafana/grafana/pkg/api/dtos"
    },
    "AdminUpdateUserPermissionsForm": {
      "type": "object",
      "properties": {
        "isGrafanaAdmin": {
          "type": "boolean",
          "x-go-name": "IsGrafanaAdmin"
        }
      },
      "x-go-package": "github.com/grafana/grafana/pkg/api/dtos"
    },
    "Alert": {
      "type": "object",
      "properties": {
        "Created": {
          "type": "string",
          "format": "date-time"
        },
        "DashboardId": {
          "type": "integer",
          "format": "int64"
        },
        "EvalData": {
          "$ref": "#/definitions/Json"
        },
        "ExecutionError": {
          "type": "string"
        },
        "For": {
          "$ref": "#/definitions/Duration"
        },
        "Frequency": {
          "type": "integer",
          "format": "int64"
        },
        "Handler": {
          "type": "integer",
          "format": "int64"
        },
        "Id": {
          "type": "integer",
          "format": "int64"
        },
        "Message": {
          "type": "string"
        },
        "Name": {
          "type": "string"
        },
        "NewStateDate": {
          "type": "string",
          "format": "date-time"
        },
        "OrgId": {
          "type": "integer",
          "format": "int64"
        },
        "PanelId": {
          "type": "integer",
          "format": "int64"
        },
        "Settings": {
          "$ref": "#/definitions/Json"
        },
        "Severity": {
          "type": "string"
        },
        "Silenced": {
          "type": "boolean"
        },
        "State": {
          "$ref": "#/definitions/AlertStateType"
        },
        "StateChanges": {
          "type": "integer",
          "format": "int64"
        },
        "Updated": {
          "type": "string",
          "format": "date-time"
        },
        "Version": {
          "type": "integer",
          "format": "int64"
        }
      },
      "x-go-package": "github.com/grafana/grafana/pkg/models"
    },
    "AlertListItemDTO": {
      "type": "object",
      "properties": {
        "dashboardId": {
          "type": "integer",
          "format": "int64",
          "x-go-name": "DashboardId"
        },
        "dashboardSlug": {
          "type": "string",
          "x-go-name": "DashboardSlug"
        },
        "dashboardUid": {
          "type": "string",
          "x-go-name": "DashboardUid"
        },
        "evalData": {
          "$ref": "#/definitions/Json"
        },
        "evalDate": {
          "type": "string",
          "format": "date-time",
          "x-go-name": "EvalDate"
        },
        "executionError": {
          "type": "string",
          "x-go-name": "ExecutionError"
        },
        "id": {
          "type": "integer",
          "format": "int64",
          "x-go-name": "Id"
        },
        "name": {
          "type": "string",
          "x-go-name": "Name"
        },
        "newStateDate": {
          "type": "string",
          "format": "date-time",
          "x-go-name": "NewStateDate"
        },
        "panelId": {
          "type": "integer",
          "format": "int64",
          "x-go-name": "PanelId"
        },
        "state": {
          "$ref": "#/definitions/AlertStateType"
        },
        "url": {
          "type": "string",
          "x-go-name": "Url"
        }
      },
      "x-go-package": "github.com/grafana/grafana/pkg/models"
    },
    "AlertNotification": {
      "type": "object",
      "properties": {
        "created": {
          "type": "string",
          "format": "date-time",
          "x-go-name": "Created"
        },
        "disableResolveMessage": {
          "type": "boolean",
          "x-go-name": "DisableResolveMessage"
        },
        "frequency": {
          "type": "string",
          "x-go-name": "Frequency"
        },
        "id": {
          "type": "integer",
          "format": "int64",
          "x-go-name": "Id"
        },
        "isDefault": {
          "type": "boolean",
          "x-go-name": "IsDefault"
        },
        "name": {
          "type": "string",
          "x-go-name": "Name"
        },
        "secureFields": {
          "type": "object",
          "additionalProperties": {
            "type": "boolean"
          },
          "x-go-name": "SecureFields"
        },
        "sendReminder": {
          "type": "boolean",
          "x-go-name": "SendReminder"
        },
        "settings": {
          "$ref": "#/definitions/Json"
        },
        "type": {
          "type": "string",
          "x-go-name": "Type"
        },
        "uid": {
          "type": "string",
          "x-go-name": "Uid"
        },
        "updated": {
          "type": "string",
          "format": "date-time",
          "x-go-name": "Updated"
        }
      },
      "x-go-package": "github.com/grafana/grafana/pkg/api/dtos"
    },
    "AlertNotificationLookup": {
      "type": "object",
      "properties": {
        "id": {
          "type": "integer",
          "format": "int64",
          "x-go-name": "Id"
        },
        "isDefault": {
          "type": "boolean",
          "x-go-name": "IsDefault"
        },
        "name": {
          "type": "string",
          "x-go-name": "Name"
        },
        "type": {
          "type": "string",
          "x-go-name": "Type"
        },
        "uid": {
          "type": "string",
          "x-go-name": "Uid"
        }
      },
      "x-go-package": "github.com/grafana/grafana/pkg/api/dtos"
    },
    "AlertStateInfoDTO": {
      "type": "object",
      "properties": {
        "dashboardId": {
          "type": "integer",
          "format": "int64",
          "x-go-name": "DashboardId"
        },
        "id": {
          "type": "integer",
          "format": "int64",
          "x-go-name": "Id"
        },
        "newStateDate": {
          "type": "string",
          "format": "date-time",
          "x-go-name": "NewStateDate"
        },
        "panelId": {
          "type": "integer",
          "format": "int64",
          "x-go-name": "PanelId"
        },
        "state": {
          "$ref": "#/definitions/AlertStateType"
        }
      },
      "x-go-package": "github.com/grafana/grafana/pkg/models"
    },
    "AlertStateType": {
      "type": "string",
      "x-go-package": "github.com/grafana/grafana/pkg/models"
    },
    "AlertTestCommand": {
      "type": "object",
      "properties": {
        "dashboard": {
          "$ref": "#/definitions/Json"
        },
        "panelId": {
          "type": "integer",
          "format": "int64",
          "x-go-name": "PanelId"
        }
      },
      "x-go-package": "github.com/grafana/grafana/pkg/api/dtos"
    },
    "AlertTestResult": {
      "type": "object",
      "properties": {
        "conditionEvals": {
          "type": "string",
          "x-go-name": "ConditionEvals"
        },
        "error": {
          "type": "string",
          "x-go-name": "Error"
        },
        "firing": {
          "type": "boolean",
          "x-go-name": "Firing"
        },
        "logs": {
          "type": "array",
          "items": {
            "$ref": "#/definitions/AlertTestResultLog"
          },
          "x-go-name": "Logs"
        },
        "matches": {
          "type": "array",
          "items": {
            "$ref": "#/definitions/EvalMatch"
          },
          "x-go-name": "EvalMatches"
        },
        "state": {
          "$ref": "#/definitions/AlertStateType"
        },
        "timeMs": {
          "type": "string",
          "x-go-name": "TimeMs"
        }
      },
      "x-go-package": "github.com/grafana/grafana/pkg/api/dtos"
    },
    "AlertTestResultLog": {
      "type": "object",
      "properties": {
        "data": {
          "type": "object",
          "x-go-name": "Data"
        },
        "message": {
          "type": "string",
          "x-go-name": "Message"
        }
      },
      "x-go-package": "github.com/grafana/grafana/pkg/api/dtos"
    },
    "AnnotationActions": {
      "type": "object",
      "properties": {
        "canAdd": {
          "type": "boolean",
          "x-go-name": "CanAdd"
        },
        "canDelete": {
          "type": "boolean",
          "x-go-name": "CanDelete"
        },
        "canEdit": {
          "type": "boolean",
          "x-go-name": "CanEdit"
        }
      },
      "x-go-package": "github.com/grafana/grafana/pkg/api/dtos"
    },
    "AnnotationPermission": {
      "type": "object",
      "properties": {
        "dashboard": {
          "$ref": "#/definitions/AnnotationActions"
        },
        "organization": {
          "$ref": "#/definitions/AnnotationActions"
        }
      },
      "x-go-package": "github.com/grafana/grafana/pkg/api/dtos"
    },
    "ApiKeyDTO": {
      "type": "object",
      "properties": {
        "accessControl": {
          "$ref": "#/definitions/Metadata"
        },
        "expiration": {
          "type": "string",
          "format": "date-time",
          "x-go-name": "Expiration"
        },
        "id": {
          "type": "integer",
          "format": "int64",
          "x-go-name": "Id"
        },
        "name": {
          "type": "string",
          "x-go-name": "Name"
        },
        "role": {
          "type": "string",
          "enum": ["Viewer", "Editor", "Admin"],
          "x-go-enum-desc": "Viewer ROLE_VIEWER\nEditor ROLE_EDITOR\nAdmin ROLE_ADMIN",
          "x-go-name": "Role"
        }
      },
      "x-go-package": "github.com/grafana/grafana/pkg/api/dtos"
    },
    "BrandingOptionsDTO": {
      "type": "object",
      "properties": {
        "emailFooterLink": {
          "type": "string",
          "x-go-name": "EmailFooterLink"
        },
        "emailFooterMode": {
          "type": "string",
          "x-go-name": "EmailFooterMode"
        },
        "emailFooterText": {
          "type": "string",
          "x-go-name": "EmailFooterText"
        },
        "emailLogoUrl": {
          "type": "string",
          "x-go-name": "EmailLogo"
        },
        "reportLogoUrl": {
          "type": "string",
          "x-go-name": "ReportLogo"
        }
      },
      "x-go-package": "github.com/grafana/grafana/pkg/extensions/report/api"
    },
    "CalculateDiffTarget": {
      "type": "object",
      "properties": {
        "dashboardId": {
          "type": "integer",
          "format": "int64",
          "x-go-name": "DashboardId"
        },
        "unsavedDashboard": {
          "$ref": "#/definitions/Json"
        },
        "version": {
          "type": "integer",
          "format": "int64",
          "x-go-name": "Version"
        }
      },
      "x-go-package": "github.com/grafana/grafana/pkg/api/dtos"
    },
    "ChangeUserPasswordCommand": {
      "type": "object",
      "properties": {
        "newPassword": {
          "type": "string",
          "x-go-name": "NewPassword"
        },
        "oldPassword": {
          "type": "string",
          "x-go-name": "OldPassword"
        }
      },
      "x-go-package": "github.com/grafana/grafana/pkg/models"
    },
    "ConfigDTO": {
      "description": "ConfigDTO is model representation in transfer",
      "type": "object",
      "properties": {
        "created": {
          "type": "string",
          "format": "date-time",
          "x-go-name": "Created"
        },
        "dashboardId": {
          "type": "integer",
          "format": "int64",
          "x-go-name": "DashboardID"
        },
        "dashboardName": {
          "type": "string",
          "x-go-name": "DashboardName"
        },
        "dashboardUid": {
          "type": "string",
          "x-go-name": "DashboardUID"
        },
        "enableCsv": {
          "type": "boolean",
          "x-go-name": "EnableCSV"
        },
        "enableDashboardUrl": {
          "type": "boolean",
          "x-go-name": "EnableDashboardURL"
        },
        "id": {
          "type": "integer",
          "format": "int64",
          "x-go-name": "ID"
        },
        "message": {
          "type": "string",
          "x-go-name": "Message"
        },
        "name": {
          "type": "string",
          "x-go-name": "Name"
        },
        "options": {
          "$ref": "#/definitions/ReportOptionsDTO"
        },
        "orgId": {
          "type": "integer",
          "format": "int64",
          "x-go-name": "OrgID"
        },
        "recipients": {
          "type": "string",
          "x-go-name": "Recipients"
        },
        "replyTo": {
          "type": "string",
          "x-go-name": "ReplyTo"
        },
        "schedule": {
          "$ref": "#/definitions/ScheduleDTO"
        },
        "state": {
          "type": "string",
          "x-go-name": "State"
        },
        "templateVars": {
          "type": "object",
          "x-go-name": "TemplateVars"
        },
        "updated": {
          "type": "string",
          "format": "date-time",
          "x-go-name": "Updated"
        },
        "userId": {
          "type": "integer",
          "format": "int64",
          "x-go-name": "UserID"
        }
      },
      "x-go-package": "github.com/grafana/grafana/pkg/extensions/report/api"
    },
    "CreateAlertNotificationCommand": {
      "type": "object",
      "properties": {
        "disableResolveMessage": {
          "type": "boolean",
          "x-go-name": "DisableResolveMessage"
        },
        "frequency": {
          "type": "string",
          "x-go-name": "Frequency"
        },
        "isDefault": {
          "type": "boolean",
          "x-go-name": "IsDefault"
        },
        "name": {
          "type": "string",
          "x-go-name": "Name"
        },
        "secureSettings": {
          "type": "object",
          "additionalProperties": {
            "type": "string"
          },
          "x-go-name": "SecureSettings"
        },
        "sendReminder": {
          "type": "boolean",
          "x-go-name": "SendReminder"
        },
        "settings": {
          "$ref": "#/definitions/Json"
        },
        "type": {
          "type": "string",
          "x-go-name": "Type"
        },
        "uid": {
          "type": "string",
          "x-go-name": "Uid"
        }
      },
      "x-go-package": "github.com/grafana/grafana/pkg/models"
    },
    "CreateDashboardSnapshotCommand": {
      "type": "object",
      "required": ["dashboard"],
      "properties": {
        "Result": {
          "$ref": "#/definitions/DashboardSnapshot"
        },
        "dashboard": {
          "$ref": "#/definitions/Json"
        },
        "deleteKey": {
          "description": "Unique key used to delete the snapshot. It is different from the `key` so that only the creator can delete the snapshot. Required if `external` is `true`.",
          "type": "string",
          "x-go-name": "DeleteKey"
        },
        "expires": {
          "description": "When the snapshot should expire in seconds in seconds. Default is never to expire.",
          "type": "integer",
          "format": "int64",
          "default": 0,
          "x-go-name": "Expires"
        },
        "external": {
          "description": "these are passed when storing an external snapshot ref\nSave the snapshot on an external server rather than locally.",
          "type": "boolean",
          "default": false,
          "x-go-name": "External"
        },
        "key": {
          "description": "Define the unique key. Required if `external` is `true`.",
          "type": "string",
          "x-go-name": "Key"
        },
        "name": {
          "description": "Snapshot name",
          "type": "string",
          "x-go-name": "Name"
        }
      },
      "x-go-package": "github.com/grafana/grafana/pkg/models"
    },
    "CreateFolderCommand": {
      "type": "object",
      "properties": {
        "title": {
          "type": "string",
          "x-go-name": "Title"
        },
        "uid": {
          "type": "string",
          "x-go-name": "Uid"
        }
      },
      "x-go-package": "github.com/grafana/grafana/pkg/models"
    },
    "CreateLibraryElementCommand": {
      "description": "CreateLibraryElementCommand is the command for adding a LibraryElement",
      "type": "object",
      "properties": {
        "folderId": {
          "description": "ID of the folder where the library element is stored.",
          "type": "integer",
          "format": "int64",
          "x-go-name": "FolderID"
        },
        "folderUID": {
          "description": "UID of the folder where the library element is stored.",
          "type": "string",
          "x-go-name": "FolderUID"
        },
        "kind": {
          "description": "Kind of element to create, Use 1 for library panels or 2 for c.\nDescription:\n1 - library panels\n2 - library variables",
          "type": "integer",
          "format": "int64",
          "enum": [1, 2],
          "x-go-name": "Kind"
        },
        "model": {
          "description": "The JSON model for the library element.",
          "type": "object",
          "x-go-name": "Model"
        },
        "name": {
          "description": "Name of the library element.",
          "type": "string",
          "x-go-name": "Name"
        },
        "uid": {
          "type": "string",
          "x-go-name": "UID"
        }
      },
      "x-go-package": "github.com/grafana/grafana/pkg/services/libraryelements"
    },
    "CreateOrUpdateConfigCmd": {
      "type": "object",
      "properties": {
        "dashboardId": {
          "type": "integer",
          "format": "int64",
          "x-go-name": "DashboardID"
        },
        "dashboardUid": {
          "type": "string",
          "x-go-name": "DashboardUID"
        },
        "enableCsv": {
          "type": "boolean",
          "x-go-name": "EnableCSV"
        },
        "enableDashboardUrl": {
          "type": "boolean",
          "x-go-name": "EnableDashboardURL"
        },
        "message": {
          "type": "string",
          "x-go-name": "Message"
        },
        "name": {
          "type": "string",
          "x-go-name": "Name"
        },
        "options": {
          "$ref": "#/definitions/ReportOptionsDTO"
        },
        "recipients": {
          "type": "string",
          "x-go-name": "Recipients"
        },
        "replyTo": {
          "type": "string",
          "x-go-name": "ReplyTo"
        },
        "schedule": {
          "$ref": "#/definitions/ScheduleDTO"
        },
        "state": {
          "type": "string",
          "x-go-name": "State"
        },
        "templateVars": {
          "type": "object",
          "x-go-name": "TemplateVars"
        }
      },
      "x-go-package": "github.com/grafana/grafana/pkg/extensions/report/api"
    },
    "CreateOrgCommand": {
      "type": "object",
      "properties": {
        "name": {
          "type": "string",
          "x-go-name": "Name"
        }
      },
      "x-go-package": "github.com/grafana/grafana/pkg/models"
    },
    "CreateRoleWithPermissionsCommand": {
      "type": "object",
      "properties": {
        "description": {
          "type": "string",
          "x-go-name": "Description"
        },
        "displayName": {
          "type": "string",
          "x-go-name": "DisplayName"
        },
        "group": {
          "type": "string",
          "x-go-name": "Group"
        },
        "hidden": {
          "type": "boolean",
          "x-go-name": "Hidden"
        },
        "name": {
          "type": "string",
          "x-go-name": "Name"
        },
        "permissions": {
          "type": "array",
          "items": {
            "$ref": "#/definitions/Permission"
          },
          "x-go-name": "Permissions"
        },
        "uid": {
          "type": "string",
          "x-go-name": "UID"
        },
        "version": {
          "type": "integer",
          "format": "int64",
          "x-go-name": "Version"
        }
      },
      "x-go-package": "github.com/grafana/grafana/pkg/extensions/accesscontrol"
    },
    "CreateTeamCommand": {
      "type": "object",
      "properties": {
        "email": {
          "type": "string",
          "x-go-name": "Email"
        },
        "name": {
          "type": "string",
          "x-go-name": "Name"
        }
      },
      "x-go-package": "github.com/grafana/grafana/pkg/models"
    },
    "CustomPermissionsRecordDTO": {
      "type": "object",
      "properties": {
        "customPermissions": {
          "type": "string",
          "x-go-name": "CustomPermissions"
        },
        "granteeName": {
          "type": "string",
          "x-go-name": "GranteeName"
        },
        "granteeType": {
          "type": "string",
          "x-go-name": "GranteeType"
        },
        "granteeUrl": {
          "type": "string",
          "x-go-name": "GranteeURL"
        },
        "id": {
          "type": "integer",
          "format": "int64",
          "x-go-name": "ID"
        },
        "isFolder": {
          "type": "boolean",
          "x-go-name": "IsFolder"
        },
        "orgId": {
          "type": "integer",
          "format": "int64",
          "x-go-name": "OrgID"
        },
        "orgRole": {
          "type": "string",
          "x-go-name": "OrgRole"
        },
        "slug": {
          "type": "string",
          "x-go-name": "Slug"
        },
        "title": {
          "type": "string",
          "x-go-name": "Title"
        },
        "uid": {
          "type": "string",
          "x-go-name": "UID"
        },
        "url": {
          "type": "string",
          "x-go-name": "URL"
        },
        "usersCount": {
          "type": "integer",
          "format": "int64",
          "x-go-name": "UsersCount"
        }
      },
      "x-go-package": "github.com/grafana/grafana/pkg/extensions/licensing"
    },
    "DashboardAclInfoDTO": {
      "type": "object",
      "properties": {
        "created": {
          "type": "string",
          "format": "date-time",
          "x-go-name": "Created"
        },
        "dashboardId": {
          "type": "integer",
          "format": "int64",
          "x-go-name": "DashboardId"
        },
        "folderId": {
          "type": "integer",
          "format": "int64",
          "x-go-name": "FolderId"
        },
        "inherited": {
          "type": "boolean",
          "x-go-name": "Inherited"
        },
        "isFolder": {
          "type": "boolean",
          "x-go-name": "IsFolder"
        },
        "permission": {
          "$ref": "#/definitions/PermissionType"
        },
        "permissionName": {
          "type": "string",
          "x-go-name": "PermissionName"
        },
        "role": {
          "type": "string",
          "enum": ["Viewer", "Editor", "Admin"],
          "x-go-enum-desc": "Viewer ROLE_VIEWER\nEditor ROLE_EDITOR\nAdmin ROLE_ADMIN",
          "x-go-name": "Role"
        },
        "slug": {
          "type": "string",
          "x-go-name": "Slug"
        },
        "team": {
          "type": "string",
          "x-go-name": "Team"
        },
        "teamAvatarUrl": {
          "type": "string",
          "x-go-name": "TeamAvatarUrl"
        },
        "teamEmail": {
          "type": "string",
          "x-go-name": "TeamEmail"
        },
        "teamId": {
          "type": "integer",
          "format": "int64",
          "x-go-name": "TeamId"
        },
        "title": {
          "type": "string",
          "x-go-name": "Title"
        },
        "uid": {
          "type": "string",
          "x-go-name": "Uid"
        },
        "updated": {
          "type": "string",
          "format": "date-time",
          "x-go-name": "Updated"
        },
        "url": {
          "type": "string",
          "x-go-name": "Url"
        },
        "userAvatarUrl": {
          "type": "string",
          "x-go-name": "UserAvatarUrl"
        },
        "userEmail": {
          "type": "string",
          "x-go-name": "UserEmail"
        },
        "userId": {
          "type": "integer",
          "format": "int64",
          "x-go-name": "UserId"
        },
        "userLogin": {
          "type": "string",
          "x-go-name": "UserLogin"
        }
      },
      "x-go-package": "github.com/grafana/grafana/pkg/models"
    },
    "DashboardAclUpdateItem": {
      "type": "object",
      "properties": {
        "permission": {
          "$ref": "#/definitions/PermissionType"
        },
        "role": {
          "type": "string",
          "enum": ["Viewer", "Editor", "Admin"],
          "x-go-enum-desc": "Viewer ROLE_VIEWER\nEditor ROLE_EDITOR\nAdmin ROLE_ADMIN",
          "x-go-name": "Role"
        },
        "teamId": {
          "type": "integer",
          "format": "int64",
          "x-go-name": "TeamID"
        },
        "userId": {
          "type": "integer",
          "format": "int64",
          "x-go-name": "UserID"
        }
      },
      "x-go-package": "github.com/grafana/grafana/pkg/api/dtos"
    },
    "DashboardFullWithMeta": {
      "type": "object",
      "properties": {
        "dashboard": {
          "$ref": "#/definitions/Json"
        },
        "meta": {
          "$ref": "#/definitions/DashboardMeta"
        }
      },
      "x-go-package": "github.com/grafana/grafana/pkg/api/dtos"
    },
    "DashboardMeta": {
      "type": "object",
      "properties": {
        "annotationsPermissions": {
          "$ref": "#/definitions/AnnotationPermission"
        },
        "canAdmin": {
          "type": "boolean",
          "x-go-name": "CanAdmin"
        },
        "canDelete": {
          "type": "boolean",
          "x-go-name": "CanDelete"
        },
        "canEdit": {
          "type": "boolean",
          "x-go-name": "CanEdit"
        },
        "canSave": {
          "type": "boolean",
          "x-go-name": "CanSave"
        },
        "canStar": {
          "type": "boolean",
          "x-go-name": "CanStar"
        },
        "created": {
          "type": "string",
          "format": "date-time",
          "x-go-name": "Created"
        },
        "createdBy": {
          "type": "string",
          "x-go-name": "CreatedBy"
        },
        "expires": {
          "type": "string",
          "format": "date-time",
          "x-go-name": "Expires"
        },
        "folderId": {
          "type": "integer",
          "format": "int64",
          "x-go-name": "FolderId"
        },
        "folderTitle": {
          "type": "string",
          "x-go-name": "FolderTitle"
        },
        "folderUid": {
          "type": "string",
          "x-go-name": "FolderUid"
        },
        "folderUrl": {
          "type": "string",
          "x-go-name": "FolderUrl"
        },
        "hasAcl": {
          "type": "boolean",
          "x-go-name": "HasAcl"
        },
        "isFolder": {
          "type": "boolean",
          "x-go-name": "IsFolder"
        },
        "isHome": {
          "type": "boolean",
          "x-go-name": "IsHome"
        },
        "isSnapshot": {
          "type": "boolean",
          "x-go-name": "IsSnapshot"
        },
        "isStarred": {
          "type": "boolean",
          "x-go-name": "IsStarred"
        },
        "provisioned": {
          "type": "boolean",
          "x-go-name": "Provisioned"
        },
        "provisionedExternalId": {
          "type": "string",
          "x-go-name": "ProvisionedExternalId"
        },
        "slug": {
          "type": "string",
          "x-go-name": "Slug"
        },
        "type": {
          "type": "string",
          "x-go-name": "Type"
        },
        "updated": {
          "type": "string",
          "format": "date-time",
          "x-go-name": "Updated"
        },
        "updatedBy": {
          "type": "string",
          "x-go-name": "UpdatedBy"
        },
        "url": {
          "type": "string",
          "x-go-name": "Url"
        },
        "version": {
          "type": "integer",
          "format": "int64",
          "x-go-name": "Version"
        }
      },
      "x-go-package": "github.com/grafana/grafana/pkg/api/dtos"
    },
    "DashboardRedirect": {
      "type": "object",
      "properties": {
        "redirectUri": {
          "type": "string",
          "x-go-name": "RedirectUri"
        }
      },
      "x-go-package": "github.com/grafana/grafana/pkg/api/dtos"
    },
    "DashboardSnapshot": {
      "description": "DashboardSnapshot model",
      "type": "object",
      "properties": {
        "Created": {
          "type": "string",
          "format": "date-time"
        },
        "Dashboard": {
          "$ref": "#/definitions/Json"
        },
        "DashboardEncrypted": {
          "type": "array",
          "items": {
            "type": "integer",
            "format": "uint8"
          }
        },
        "DeleteKey": {
          "type": "string"
        },
        "Expires": {
          "type": "string",
          "format": "date-time"
        },
        "External": {
          "type": "boolean"
        },
        "ExternalDeleteUrl": {
          "type": "string"
        },
        "ExternalUrl": {
          "type": "string"
        },
        "Id": {
          "type": "integer",
          "format": "int64"
        },
        "Key": {
          "type": "string"
        },
        "Name": {
          "type": "string"
        },
        "OrgId": {
          "type": "integer",
          "format": "int64"
        },
        "Updated": {
          "type": "string",
          "format": "date-time"
        },
        "UserId": {
          "type": "integer",
          "format": "int64"
        }
      },
      "x-go-package": "github.com/grafana/grafana/pkg/models"
    },
    "DashboardSnapshotDTO": {
      "description": "DashboardSnapshotDTO without dashboard map",
      "type": "object",
      "properties": {
        "created": {
          "type": "string",
          "format": "date-time",
          "x-go-name": "Created"
        },
        "expires": {
          "type": "string",
          "format": "date-time",
          "x-go-name": "Expires"
        },
        "external": {
          "type": "boolean",
          "x-go-name": "External"
        },
        "externalUrl": {
          "type": "string",
          "x-go-name": "ExternalUrl"
        },
        "id": {
          "type": "integer",
          "format": "int64",
          "x-go-name": "Id"
        },
        "key": {
          "type": "string",
          "x-go-name": "Key"
        },
        "name": {
          "type": "string",
          "x-go-name": "Name"
        },
        "orgId": {
          "type": "integer",
          "format": "int64",
          "x-go-name": "OrgId"
        },
        "updated": {
          "type": "string",
          "format": "date-time",
          "x-go-name": "Updated"
        },
        "userId": {
          "type": "integer",
          "format": "int64",
          "x-go-name": "UserId"
        }
      },
      "x-go-package": "github.com/grafana/grafana/pkg/models"
    },
    "DashboardTagCloudItem": {
      "type": "object",
      "properties": {
        "count": {
          "type": "integer",
          "format": "int64",
          "x-go-name": "Count"
        },
        "term": {
          "type": "string",
          "x-go-name": "Term"
        }
      },
      "x-go-package": "github.com/grafana/grafana/pkg/models"
    },
    "DashboardVersionDTO": {
      "description": "DashboardVersionDTO represents a dashboard version, without the dashboard\nmap.",
      "type": "object",
      "properties": {
        "created": {
          "type": "string",
          "format": "date-time",
          "x-go-name": "Created"
        },
        "createdBy": {
          "type": "string",
          "x-go-name": "CreatedBy"
        },
        "dashboardId": {
          "type": "integer",
          "format": "int64",
          "x-go-name": "DashboardId"
        },
        "id": {
          "type": "integer",
          "format": "int64",
          "x-go-name": "Id"
        },
        "message": {
          "type": "string",
          "x-go-name": "Message"
        },
        "parentVersion": {
          "type": "integer",
          "format": "int64",
          "x-go-name": "ParentVersion"
        },
        "restoredFrom": {
          "type": "integer",
          "format": "int64",
          "x-go-name": "RestoredFrom"
        },
        "version": {
          "type": "integer",
          "format": "int64",
          "x-go-name": "Version"
        }
      },
      "x-go-package": "github.com/grafana/grafana/pkg/models"
    },
    "DashboardVersionMeta": {
      "description": "DashboardVersionMeta extends the dashboard version model with the names\nassociated with the UserIds, overriding the field with the same name from\nthe DashboardVersion model.",
      "type": "object",
      "properties": {
        "created": {
          "type": "string",
          "format": "date-time",
          "x-go-name": "Created"
        },
        "createdBy": {
          "type": "string",
          "x-go-name": "CreatedBy"
        },
        "dashboardId": {
          "type": "integer",
          "format": "int64",
          "x-go-name": "DashboardId"
        },
        "data": {
          "$ref": "#/definitions/Json"
        },
        "id": {
          "type": "integer",
          "format": "int64",
          "x-go-name": "Id"
        },
        "message": {
          "type": "string",
          "x-go-name": "Message"
        },
        "parentVersion": {
          "type": "integer",
          "format": "int64",
          "x-go-name": "ParentVersion"
        },
        "restoredFrom": {
          "type": "integer",
          "format": "int64",
          "x-go-name": "RestoredFrom"
        },
        "version": {
          "type": "integer",
          "format": "int64",
          "x-go-name": "Version"
        }
      },
      "x-go-package": "github.com/grafana/grafana/pkg/models"
    },
    "DataFrames": {
      "description": "See NewDecodedDataFrames and NewEncodedDataFrames for more information.",
      "type": "object",
      "title": "DataFrames is an interface for retrieving encoded and decoded data frames.",
      "x-go-package": "github.com/grafana/grafana/pkg/tsdb/legacydata"
    },
    "DataQueryResult": {
      "description": "Deprecated: DataQueryResult should use backend.QueryDataResponse",
      "type": "object",
      "properties": {
        "dataframes": {
          "$ref": "#/definitions/DataFrames"
        },
        "error": {
          "type": "string",
          "x-go-name": "ErrorString"
        },
        "meta": {
          "$ref": "#/definitions/Json"
        },
        "refId": {
          "type": "string",
          "x-go-name": "RefID"
        },
        "series": {
          "$ref": "#/definitions/DataTimeSeriesSlice"
        },
        "tables": {
          "type": "array",
          "items": {
            "$ref": "#/definitions/DataTable"
          },
          "x-go-name": "Tables"
        }
      },
      "x-go-package": "github.com/grafana/grafana/pkg/tsdb/legacydata"
    },
    "DataResponse": {
      "description": "Deprecated: DataResponse -- this structure is deprecated, all new work should use backend.QueryDataResponse",
      "type": "object",
      "properties": {
        "message": {
          "type": "string",
          "x-go-name": "Message"
        },
        "results": {
          "type": "object",
          "additionalProperties": {
            "$ref": "#/definitions/DataQueryResult"
          },
          "x-go-name": "Results"
        }
      },
      "x-go-package": "github.com/grafana/grafana/pkg/tsdb/legacydata"
    },
    "DataRowValues": {
      "type": "array",
      "items": {
        "type": "object"
      },
      "x-go-package": "github.com/grafana/grafana/pkg/tsdb/legacydata"
    },
    "DataSource": {
      "type": "object",
      "properties": {
        "access": {
          "$ref": "#/definitions/DsAccess"
        },
        "accessControl": {
          "$ref": "#/definitions/Metadata"
        },
        "basicAuth": {
          "type": "boolean",
          "x-go-name": "BasicAuth"
        },
        "basicAuthPassword": {
          "type": "string",
          "x-go-name": "BasicAuthPassword"
        },
        "basicAuthUser": {
          "type": "string",
          "x-go-name": "BasicAuthUser"
        },
        "database": {
          "type": "string",
          "x-go-name": "Database"
        },
        "id": {
          "type": "integer",
          "format": "int64",
          "x-go-name": "Id"
        },
        "isDefault": {
          "type": "boolean",
          "x-go-name": "IsDefault"
        },
        "jsonData": {
          "$ref": "#/definitions/Json"
        },
        "name": {
          "type": "string",
          "x-go-name": "Name"
        },
        "orgId": {
          "type": "integer",
          "format": "int64",
          "x-go-name": "OrgId"
        },
        "password": {
          "type": "string",
          "x-go-name": "Password"
        },
        "readOnly": {
          "type": "boolean",
          "x-go-name": "ReadOnly"
        },
        "secureJsonFields": {
          "type": "object",
          "additionalProperties": {
            "type": "boolean"
          },
          "x-go-name": "SecureJsonFields"
        },
        "type": {
          "type": "string",
          "x-go-name": "Type"
        },
        "typeLogoUrl": {
          "type": "string",
          "x-go-name": "TypeLogoUrl"
        },
        "uid": {
          "type": "string",
          "x-go-name": "UID"
        },
        "url": {
          "type": "string",
          "x-go-name": "Url"
        },
        "user": {
          "type": "string",
          "x-go-name": "User"
        },
        "version": {
          "type": "integer",
          "format": "int64",
          "x-go-name": "Version"
        },
        "withCredentials": {
          "type": "boolean",
          "x-go-name": "WithCredentials"
        }
      },
      "x-go-package": "github.com/grafana/grafana/pkg/api/dtos"
    },
    "DataSourceList": {
      "type": "array",
      "items": {
        "$ref": "#/definitions/DataSourceListItemDTO"
      },
      "x-go-package": "github.com/grafana/grafana/pkg/api/dtos"
    },
    "DataSourceListItemDTO": {
      "type": "object",
      "properties": {
        "access": {
          "$ref": "#/definitions/DsAccess"
        },
        "basicAuth": {
          "type": "boolean",
          "x-go-name": "BasicAuth"
        },
        "database": {
          "type": "string",
          "x-go-name": "Database"
        },
        "id": {
          "type": "integer",
          "format": "int64",
          "x-go-name": "Id"
        },
        "isDefault": {
          "type": "boolean",
          "x-go-name": "IsDefault"
        },
        "jsonData": {
          "$ref": "#/definitions/Json"
        },
        "name": {
          "type": "string",
          "x-go-name": "Name"
        },
        "orgId": {
          "type": "integer",
          "format": "int64",
          "x-go-name": "OrgId"
        },
        "password": {
          "type": "string",
          "x-go-name": "Password"
        },
        "readOnly": {
          "type": "boolean",
          "x-go-name": "ReadOnly"
        },
        "type": {
          "type": "string",
          "x-go-name": "Type"
        },
        "typeLogoUrl": {
          "type": "string",
          "x-go-name": "TypeLogoUrl"
        },
        "typeName": {
          "type": "string",
          "x-go-name": "TypeName"
        },
        "uid": {
          "type": "string",
          "x-go-name": "UID"
        },
        "url": {
          "type": "string",
          "x-go-name": "Url"
        },
        "user": {
          "type": "string",
          "x-go-name": "User"
        }
      },
      "x-go-package": "github.com/grafana/grafana/pkg/api/dtos"
    },
    "DataTable": {
      "type": "object",
      "properties": {
        "columns": {
          "type": "array",
          "items": {
            "$ref": "#/definitions/DataTableColumn"
          },
          "x-go-name": "Columns"
        },
        "rows": {
          "type": "array",
          "items": {
            "$ref": "#/definitions/DataRowValues"
          },
          "x-go-name": "Rows"
        }
      },
      "x-go-package": "github.com/grafana/grafana/pkg/tsdb/legacydata"
    },
    "DataTableColumn": {
      "type": "object",
      "properties": {
        "text": {
          "type": "string",
          "x-go-name": "Text"
        }
      },
      "x-go-package": "github.com/grafana/grafana/pkg/tsdb/legacydata"
    },
    "DataTimePoint": {
      "type": "array",
      "items": {
        "$ref": "#/definitions/Float"
      },
      "x-go-package": "github.com/grafana/grafana/pkg/tsdb/legacydata"
    },
    "DataTimeSeries": {
      "description": "DataTimeSeries -- this structure is deprecated, all new work should use DataFrames from the SDK",
      "type": "object",
      "properties": {
        "name": {
          "type": "string",
          "x-go-name": "Name"
        },
        "points": {
          "$ref": "#/definitions/DataTimeSeriesPoints"
        },
        "tags": {
          "type": "object",
          "additionalProperties": {
            "type": "string"
          },
          "x-go-name": "Tags"
        }
      },
      "x-go-package": "github.com/grafana/grafana/pkg/tsdb/legacydata"
    },
    "DataTimeSeriesPoints": {
      "type": "array",
      "items": {
        "$ref": "#/definitions/DataTimePoint"
      },
      "x-go-package": "github.com/grafana/grafana/pkg/tsdb/legacydata"
    },
    "DataTimeSeriesSlice": {
      "type": "array",
      "items": {
        "$ref": "#/definitions/DataTimeSeries"
      },
      "x-go-package": "github.com/grafana/grafana/pkg/tsdb/legacydata"
    },
    "DeleteTokenCommand": {
      "type": "object",
      "properties": {
        "instance": {
          "type": "string",
          "x-go-name": "Instance"
        }
      },
      "x-go-package": "github.com/grafana/grafana/pkg/extensions/licensing"
    },
    "DsAccess": {
      "type": "string",
      "x-go-package": "github.com/grafana/grafana/pkg/models"
    },
    "DsPermissionType": {
      "description": "Datasource permission\nDescription:\n`0` - No Access\n`1` - Query\nEnum: 0,1",
      "type": "integer",
      "format": "int64",
      "x-go-package": "github.com/grafana/grafana/pkg/models"
    },
    "Duration": {
      "description": "A Duration represents the elapsed time between two instants\nas an int64 nanosecond count. The representation limits the\nlargest representable duration to approximately 290 years.",
      "type": "integer",
      "format": "int64",
      "x-go-package": "time"
    },
    "ErrorResponseBody": {
      "type": "object",
      "required": ["message"],
      "properties": {
        "error": {
          "description": "Error An optional detailed description of the actual error. Only included if running in developer mode.",
          "type": "string",
          "x-go-name": "Error"
        },
        "message": {
          "description": "a human readable version of the error",
          "type": "string",
          "x-go-name": "Message"
        },
        "status": {
          "description": "Status An optional status to denote the cause of the error.\n\nFor example, a 412 Precondition Failed error may include additional information of why that error happened.",
          "type": "string",
          "x-go-name": "Status"
        }
      },
      "x-go-package": "github.com/grafana/grafana/pkg/api/docs/definitions"
    },
    "EvalMatch": {
      "type": "object",
      "properties": {
        "metric": {
          "type": "string",
          "x-go-name": "Metric"
        },
        "tags": {
          "type": "object",
          "additionalProperties": {
            "type": "string"
          },
          "x-go-name": "Tags"
        },
        "value": {
          "$ref": "#/definitions/Float"
        }
      },
      "x-go-package": "github.com/grafana/grafana/pkg/api/dtos"
    },
    "FailedUser": {
      "description": "FailedUser holds the information of an user that failed",
      "type": "object",
      "properties": {
        "Error": {
          "type": "string"
        },
        "Login": {
          "type": "string"
        }
      },
      "x-go-package": "github.com/grafana/grafana/pkg/extensions/ldapsync"
    },
    "FindTagsResult": {
      "type": "object",
      "title": "FindTagsResult is the result of a tags search.",
      "properties": {
        "tags": {
          "type": "array",
          "items": {
            "$ref": "#/definitions/TagsDTO"
          },
          "x-go-name": "Tags"
        }
      },
      "x-go-package": "github.com/grafana/grafana/pkg/services/annotations"
    },
    "Float": {
      "description": "It does not consider zero values to be null.\nIt will decode to null, not zero, if null.",
      "type": "object",
      "title": "Float is a nullable float64.",
      "properties": {
        "Float64": {
          "type": "number",
          "format": "double"
        },
        "Valid": {
          "type": "boolean"
        }
      },
      "x-go-package": "github.com/grafana/grafana/pkg/components/null"
    },
    "Folder": {
      "type": "object",
      "properties": {
        "canAdmin": {
          "type": "boolean",
          "x-go-name": "CanAdmin"
        },
        "canDelete": {
          "type": "boolean",
          "x-go-name": "CanDelete"
        },
        "canEdit": {
          "type": "boolean",
          "x-go-name": "CanEdit"
        },
        "canSave": {
          "type": "boolean",
          "x-go-name": "CanSave"
        },
        "created": {
          "type": "string",
          "format": "date-time",
          "x-go-name": "Created"
        },
        "createdBy": {
          "type": "string",
          "x-go-name": "CreatedBy"
        },
        "hasAcl": {
          "type": "boolean",
          "x-go-name": "HasAcl"
        },
        "id": {
          "type": "integer",
          "format": "int64",
          "x-go-name": "Id"
        },
        "title": {
          "type": "string",
          "x-go-name": "Title"
        },
        "uid": {
          "type": "string",
          "x-go-name": "Uid"
        },
        "updated": {
          "type": "string",
          "format": "date-time",
          "x-go-name": "Updated"
        },
        "updatedBy": {
          "type": "string",
          "x-go-name": "UpdatedBy"
        },
        "url": {
          "type": "string",
          "x-go-name": "Url"
        },
        "version": {
          "type": "integer",
          "format": "int64",
          "x-go-name": "Version"
        }
      },
      "x-go-package": "github.com/grafana/grafana/pkg/api/dtos"
    },
    "FolderSearchHit": {
      "type": "object",
      "properties": {
        "id": {
          "type": "integer",
          "format": "int64",
          "x-go-name": "Id"
        },
        "title": {
          "type": "string",
          "x-go-name": "Title"
        },
        "uid": {
          "type": "string",
          "x-go-name": "Uid"
        }
      },
      "x-go-package": "github.com/grafana/grafana/pkg/api/dtos"
    },
    "GetAnnotationTagsResponse": {
      "type": "object",
      "title": "GetAnnotationTagsResponse is a response struct for FindTagsResult.",
      "properties": {
        "result": {
          "$ref": "#/definitions/FindTagsResult"
        }
      },
      "x-go-package": "github.com/grafana/grafana/pkg/services/annotations"
    },
    "GetHomeDashboardResponse": {
      "title": "Get home dashboard response.",
      "allOf": [
        {
          "type": "object",
          "properties": {
            "dashboard": {
              "$ref": "#/definitions/Json"
            },
            "meta": {
              "$ref": "#/definitions/DashboardMeta"
            }
          }
        },
        {
          "type": "object",
          "properties": {
            "redirectUri": {
              "type": "string",
              "x-go-name": "RedirectUri"
            }
          }
        }
      ],
      "x-go-name": "GetHomeDashboardResponseBody",
      "x-go-package": "github.com/grafana/grafana/pkg/api/docs/definitions"
    },
    "Hit": {
      "type": "object",
      "properties": {
        "folderId": {
          "type": "integer",
          "format": "int64",
          "x-go-name": "FolderID"
        },
        "folderTitle": {
          "type": "string",
          "x-go-name": "FolderTitle"
        },
        "folderUid": {
          "type": "string",
          "x-go-name": "FolderUID"
        },
        "folderUrl": {
          "type": "string",
          "x-go-name": "FolderURL"
        },
        "id": {
          "type": "integer",
          "format": "int64",
          "x-go-name": "ID"
        },
        "isStarred": {
          "type": "boolean",
          "x-go-name": "IsStarred"
        },
        "slug": {
          "type": "string",
          "x-go-name": "Slug"
        },
        "sortMeta": {
          "type": "integer",
          "format": "int64",
          "x-go-name": "SortMeta"
        },
        "sortMetaName": {
          "type": "string",
          "x-go-name": "SortMetaName"
        },
        "tags": {
          "type": "array",
          "items": {
            "type": "string"
          },
          "x-go-name": "Tags"
        },
        "title": {
          "type": "string",
          "x-go-name": "Title"
        },
        "type": {
          "$ref": "#/definitions/HitType"
        },
        "uid": {
          "type": "string",
          "x-go-name": "UID"
        },
        "uri": {
          "type": "string",
          "x-go-name": "URI"
        },
        "url": {
          "type": "string",
          "x-go-name": "URL"
        }
      },
      "x-go-package": "github.com/grafana/grafana/pkg/models"
    },
    "HitList": {
      "type": "array",
      "items": {
        "$ref": "#/definitions/Hit"
      },
      "x-go-package": "github.com/grafana/grafana/pkg/models"
    },
    "HitType": {
      "type": "string",
      "x-go-package": "github.com/grafana/grafana/pkg/models"
    },
    "ImportDashboardInput": {
      "type": "object",
      "title": "ImportDashboardInput definition of input parameters when importing a dashboard.",
      "properties": {
        "name": {
          "type": "string",
          "x-go-name": "Name"
        },
        "pluginId": {
          "type": "string",
          "x-go-name": "PluginId"
        },
        "type": {
          "type": "string",
          "x-go-name": "Type"
        },
        "value": {
          "type": "string",
          "x-go-name": "Value"
        }
      },
      "x-go-package": "github.com/grafana/grafana/pkg/services/dashboardimport"
    },
    "ImportDashboardRequest": {
      "type": "object",
      "title": "ImportDashboardRequest request object for importing a dashboard.",
      "properties": {
        "dashboard": {
          "$ref": "#/definitions/Json"
        },
        "folderId": {
          "type": "integer",
          "format": "int64",
          "x-go-name": "FolderId"
        },
        "folderUid": {
          "type": "string",
          "x-go-name": "FolderUid"
        },
        "inputs": {
          "type": "array",
          "items": {
            "$ref": "#/definitions/ImportDashboardInput"
          },
          "x-go-name": "Inputs"
        },
        "overwrite": {
          "type": "boolean",
          "x-go-name": "Overwrite"
        },
        "path": {
          "type": "string",
          "x-go-name": "Path"
        },
        "pluginId": {
          "type": "string",
          "x-go-name": "PluginId"
        }
      },
      "x-go-package": "github.com/grafana/grafana/pkg/services/dashboardimport"
    },
    "ImportDashboardResponse": {
      "type": "object",
      "title": "ImportDashboardResponse response object returned when importing a dashboard.",
      "properties": {
        "dashboardId": {
          "type": "integer",
          "format": "int64",
          "x-go-name": "DashboardId"
        },
        "description": {
          "type": "string",
          "x-go-name": "Description"
        },
        "folderId": {
          "type": "integer",
          "format": "int64",
          "x-go-name": "FolderId"
        },
        "imported": {
          "type": "boolean",
          "x-go-name": "Imported"
        },
        "importedRevision": {
          "type": "integer",
          "format": "int64",
          "x-go-name": "ImportedRevision"
        },
        "importedUri": {
          "type": "string",
          "x-go-name": "ImportedUri"
        },
        "importedUrl": {
          "type": "string",
          "x-go-name": "ImportedUrl"
        },
        "path": {
          "type": "string",
          "x-go-name": "Path"
        },
        "pluginId": {
          "type": "string",
          "x-go-name": "PluginId"
        },
        "removed": {
          "type": "boolean",
          "x-go-name": "Removed"
        },
        "revision": {
          "type": "integer",
          "format": "int64",
          "x-go-name": "Revision"
        },
        "slug": {
          "type": "string",
          "x-go-name": "Slug"
        },
        "title": {
          "type": "string",
          "x-go-name": "Title"
        },
        "uid": {
          "type": "string",
          "x-go-name": "UID"
        }
      },
      "x-go-package": "github.com/grafana/grafana/pkg/services/dashboardimport"
    },
    "ItemDTO": {
      "type": "object",
      "properties": {
        "alertId": {
          "type": "integer",
          "format": "int64",
          "x-go-name": "AlertId"
        },
        "alertName": {
          "type": "string",
          "x-go-name": "AlertName"
        },
        "avatarUrl": {
          "type": "string",
          "x-go-name": "AvatarUrl"
        },
        "created": {
          "type": "integer",
          "format": "int64",
          "x-go-name": "Created"
        },
        "dashboardId": {
          "type": "integer",
          "format": "int64",
          "x-go-name": "DashboardId"
        },
        "dashboardUID": {
          "type": "string",
          "x-go-name": "DashboardUID"
        },
        "data": {
          "$ref": "#/definitions/Json"
        },
        "email": {
          "type": "string",
          "x-go-name": "Email"
        },
        "id": {
          "type": "integer",
          "format": "int64",
          "x-go-name": "Id"
        },
        "login": {
          "type": "string",
          "x-go-name": "Login"
        },
        "newState": {
          "type": "string",
          "x-go-name": "NewState"
        },
        "panelId": {
          "type": "integer",
          "format": "int64",
          "x-go-name": "PanelId"
        },
        "prevState": {
          "type": "string",
          "x-go-name": "PrevState"
        },
        "tags": {
          "type": "array",
          "items": {
            "type": "string"
          },
          "x-go-name": "Tags"
        },
        "text": {
          "type": "string",
          "x-go-name": "Text"
        },
        "time": {
          "type": "integer",
          "format": "int64",
          "x-go-name": "Time"
        },
        "timeEnd": {
          "type": "integer",
          "format": "int64",
          "x-go-name": "TimeEnd"
        },
        "updated": {
          "type": "integer",
          "format": "int64",
          "x-go-name": "Updated"
        },
        "userId": {
          "type": "integer",
          "format": "int64",
          "x-go-name": "UserId"
        }
      },
      "x-go-package": "github.com/grafana/grafana/pkg/services/annotations"
    },
    "Json": {
      "type": "object",
      "x-go-package": "github.com/grafana/grafana/pkg/components/simplejson"
    },
    "LibraryElementConnectionDTO": {
      "type": "object",
      "title": "LibraryElementConnectionDTO is the frontend DTO for element connections.",
      "properties": {
        "connectionId": {
          "type": "integer",
          "format": "int64",
          "x-go-name": "ConnectionID"
        },
        "created": {
          "type": "string",
          "format": "date-time",
          "x-go-name": "Created"
        },
        "createdBy": {
          "$ref": "#/definitions/LibraryElementDTOMetaUser"
        },
        "elementId": {
          "type": "integer",
          "format": "int64",
          "x-go-name": "ElementID"
        },
        "id": {
          "type": "integer",
          "format": "int64",
          "x-go-name": "ID"
        },
        "kind": {
          "type": "integer",
          "format": "int64",
          "x-go-name": "Kind"
        }
      },
      "x-go-package": "github.com/grafana/grafana/pkg/services/libraryelements"
    },
    "LibraryElementConnectionsResponse": {
      "type": "object",
      "title": "LibraryElementConnectionsResponse is a response struct for an array of LibraryElementConnectionDTO.",
      "properties": {
        "result": {
          "type": "array",
          "items": {
            "$ref": "#/definitions/LibraryElementConnectionDTO"
          },
          "x-go-name": "Result"
        }
      },
      "x-go-package": "github.com/grafana/grafana/pkg/services/libraryelements"
    },
    "LibraryElementDTO": {
      "type": "object",
      "title": "LibraryElementDTO is the frontend DTO for entities.",
      "properties": {
        "description": {
          "type": "string",
          "x-go-name": "Description"
        },
        "folderId": {
          "type": "integer",
          "format": "int64",
          "x-go-name": "FolderID"
        },
        "folderUID": {
          "type": "string",
          "x-go-name": "FolderUID"
        },
        "id": {
          "type": "integer",
          "format": "int64",
          "x-go-name": "ID"
        },
        "kind": {
          "type": "integer",
          "format": "int64",
          "x-go-name": "Kind"
        },
        "meta": {
          "$ref": "#/definitions/LibraryElementDTOMeta"
        },
        "model": {
          "type": "object",
          "x-go-name": "Model"
        },
        "name": {
          "type": "string",
          "x-go-name": "Name"
        },
        "orgId": {
          "type": "integer",
          "format": "int64",
          "x-go-name": "OrgID"
        },
        "type": {
          "type": "string",
          "x-go-name": "Type"
        },
        "uid": {
          "type": "string",
          "x-go-name": "UID"
        },
        "version": {
          "type": "integer",
          "format": "int64",
          "x-go-name": "Version"
        }
      },
      "x-go-package": "github.com/grafana/grafana/pkg/services/libraryelements"
    },
    "LibraryElementDTOMeta": {
      "type": "object",
      "title": "LibraryElementDTOMeta is the meta information for LibraryElementDTO.",
      "properties": {
        "connectedDashboards": {
          "type": "integer",
          "format": "int64",
          "x-go-name": "ConnectedDashboards"
        },
        "created": {
          "type": "string",
          "format": "date-time",
          "x-go-name": "Created"
        },
        "createdBy": {
          "$ref": "#/definitions/LibraryElementDTOMetaUser"
        },
        "folderName": {
          "type": "string",
          "x-go-name": "FolderName"
        },
        "folderUid": {
          "type": "string",
          "x-go-name": "FolderUID"
        },
        "updated": {
          "type": "string",
          "format": "date-time",
          "x-go-name": "Updated"
        },
        "updatedBy": {
          "$ref": "#/definitions/LibraryElementDTOMetaUser"
        }
      },
      "x-go-package": "github.com/grafana/grafana/pkg/services/libraryelements"
    },
    "LibraryElementDTOMetaUser": {
      "type": "object",
      "title": "LibraryElementDTOMetaUser is the meta information for user that creates/changes the library element.",
      "properties": {
        "avatarUrl": {
          "type": "string",
          "x-go-name": "AvatarURL"
        },
        "id": {
          "type": "integer",
          "format": "int64",
          "x-go-name": "ID"
        },
        "name": {
          "type": "string",
          "x-go-name": "Name"
        }
      },
      "x-go-package": "github.com/grafana/grafana/pkg/services/libraryelements"
    },
    "LibraryElementResponse": {
      "type": "object",
      "title": "LibraryElementResponse is a response struct for LibraryElementDTO.",
      "properties": {
        "result": {
          "$ref": "#/definitions/LibraryElementDTO"
        }
      },
      "x-go-package": "github.com/grafana/grafana/pkg/services/libraryelements"
    },
    "LibraryElementSearchResponse": {
      "type": "object",
      "title": "LibraryElementSearchResponse is a response struct for LibraryElementSearchResult.",
      "properties": {
        "result": {
          "$ref": "#/definitions/LibraryElementSearchResult"
        }
      },
      "x-go-package": "github.com/grafana/grafana/pkg/services/libraryelements"
    },
    "LibraryElementSearchResult": {
      "type": "object",
      "title": "LibraryElementSearchResult is the search result for entities.",
      "properties": {
        "elements": {
          "type": "array",
          "items": {
            "$ref": "#/definitions/LibraryElementDTO"
          },
          "x-go-name": "Elements"
        },
        "page": {
          "type": "integer",
          "format": "int64",
          "x-go-name": "Page"
        },
        "perPage": {
          "type": "integer",
          "format": "int64",
          "x-go-name": "PerPage"
        },
        "totalCount": {
          "type": "integer",
          "format": "int64",
          "x-go-name": "TotalCount"
        }
      },
      "x-go-package": "github.com/grafana/grafana/pkg/services/libraryelements"
    },
    "MassDeleteAnnotationsCmd": {
      "type": "object",
      "properties": {
        "annotationId": {
          "type": "integer",
          "format": "int64",
          "x-go-name": "AnnotationId"
        },
        "dashboardId": {
          "type": "integer",
          "format": "int64",
          "x-go-name": "DashboardId"
        },
        "dashboardUID": {
          "type": "string",
          "x-go-name": "DashboardUID"
        },
        "panelId": {
          "type": "integer",
          "format": "int64",
          "x-go-name": "PanelId"
        }
      },
      "x-go-package": "github.com/grafana/grafana/pkg/api/dtos"
    },
    "Metadata": {
      "description": "Metadata contains user accesses for a given resource\nEx: map[string]bool{\"create\":true, \"delete\": true}",
      "type": "object",
      "additionalProperties": {
        "type": "boolean"
      },
      "x-go-package": "github.com/grafana/grafana/pkg/services/accesscontrol"
    },
    "MetricRequest": {
      "type": "object",
      "required": ["from", "to", "queries"],
      "properties": {
        "debug": {
          "type": "boolean",
          "x-go-name": "Debug"
        },
        "from": {
          "description": "From Start time in epoch timestamps in milliseconds or relative using Grafana time units.",
          "type": "string",
          "x-go-name": "From",
          "example": "now-1h"
        },
        "queries": {
          "description": "queries.refId – Specifies an identifier of the query. Is optional and default to “A”.\nqueries.datasourceId – Specifies the data source to be queried. Each query in the request must have an unique datasourceId.\nqueries.maxDataPoints - Species maximum amount of data points that dashboard panel can render. Is optional and default to 100.\nqueries.intervalMs - Specifies the time interval in milliseconds of time series. Is optional and defaults to 1000.",
          "type": "array",
          "items": {
            "$ref": "#/definitions/Json"
          },
          "x-go-name": "Queries",
          "example": [
            {
              "datasource": {
                "uid": "PD8C576611E62080A"
              },
              "format": "table",
              "intervalMs": 86400000,
              "maxDataPoints": 1092,
              "rawSql": "SELECT 1 as valueOne, 2 as valueTwo",
              "refId": "A"
            }
          ]
        },
        "to": {
          "description": "To End time in epoch timestamps in milliseconds or relative using Grafana time units.",
          "type": "string",
          "x-go-name": "To",
          "example": "now"
        }
      },
      "x-go-package": "github.com/grafana/grafana/pkg/api/dtos"
    },
    "NavLink": {
      "type": "object",
      "properties": {
        "id": {
          "type": "string",
          "x-go-name": "Id"
        },
        "target": {
          "type": "string",
          "x-go-name": "Target"
        },
        "text": {
          "type": "string",
          "x-go-name": "Text"
        },
        "url": {
          "type": "string",
          "x-go-name": "Url"
        }
      },
      "x-go-package": "github.com/grafana/grafana/pkg/models"
    },
    "NavbarPreference": {
      "type": "object",
      "properties": {
        "savedItems": {
          "type": "array",
          "items": {
            "$ref": "#/definitions/NavLink"
          },
          "x-go-name": "SavedItems"
        }
      },
      "x-go-package": "github.com/grafana/grafana/pkg/models"
    },
    "NewApiKeyResult": {
      "type": "object",
      "properties": {
        "id": {
          "type": "integer",
          "format": "int64",
          "x-go-name": "ID"
        },
        "key": {
          "type": "string",
          "x-go-name": "Key"
        },
        "name": {
          "type": "string",
          "x-go-name": "Name"
        }
      },
      "x-go-package": "github.com/grafana/grafana/pkg/api/dtos"
    },
    "NotificationTestCommand": {
      "type": "object",
      "properties": {
        "disableResolveMessage": {
          "type": "boolean",
          "x-go-name": "DisableResolveMessage"
        },
        "frequency": {
          "type": "string",
          "x-go-name": "Frequency"
        },
        "id": {
          "type": "integer",
          "format": "int64",
          "x-go-name": "ID"
        },
        "name": {
          "type": "string",
          "x-go-name": "Name"
        },
        "secureSettings": {
          "type": "object",
          "additionalProperties": {
            "type": "string"
          },
          "x-go-name": "SecureSettings"
        },
        "sendReminder": {
          "type": "boolean",
          "x-go-name": "SendReminder"
        },
        "settings": {
          "$ref": "#/definitions/Json"
        },
        "type": {
          "type": "string",
          "x-go-name": "Type"
        }
      },
      "x-go-package": "github.com/grafana/grafana/pkg/api/dtos"
    },
    "OrgDTO": {
      "type": "object",
      "properties": {
        "id": {
          "type": "integer",
          "format": "int64",
          "x-go-name": "Id"
        },
        "name": {
          "type": "string",
          "x-go-name": "Name"
        }
      },
      "x-go-package": "github.com/grafana/grafana/pkg/models"
    },
    "OrgDetailsDTO": {
      "type": "object",
      "properties": {
        "address": {
          "$ref": "#/definitions/Address"
        },
        "id": {
          "type": "integer",
          "format": "int64",
          "x-go-name": "Id"
        },
        "name": {
          "type": "string",
          "x-go-name": "Name"
        }
      },
      "x-go-package": "github.com/grafana/grafana/pkg/models"
    },
    "OrgUserDTO": {
      "type": "object",
      "properties": {
        "accessControl": {
          "type": "object",
          "additionalProperties": {
            "type": "boolean"
          },
          "x-go-name": "AccessControl"
        },
        "avatarUrl": {
          "type": "string",
          "x-go-name": "AvatarUrl"
        },
        "email": {
          "type": "string",
          "x-go-name": "Email"
        },
        "lastSeenAt": {
          "type": "string",
          "format": "date-time",
          "x-go-name": "LastSeenAt"
        },
        "lastSeenAtAge": {
          "type": "string",
          "x-go-name": "LastSeenAtAge"
        },
        "login": {
          "type": "string",
          "x-go-name": "Login"
        },
        "name": {
          "type": "string",
          "x-go-name": "Name"
        },
        "orgId": {
          "type": "integer",
          "format": "int64",
          "x-go-name": "OrgId"
        },
        "role": {
          "type": "string",
          "x-go-name": "Role"
        },
        "userId": {
          "type": "integer",
          "format": "int64",
          "x-go-name": "UserId"
        }
      },
      "x-go-package": "github.com/grafana/grafana/pkg/models"
    },
    "PatchAnnotationsCmd": {
      "type": "object",
      "properties": {
        "id": {
          "type": "integer",
          "format": "int64",
          "x-go-name": "Id"
        },
        "tags": {
          "type": "array",
          "items": {
            "type": "string"
          },
          "x-go-name": "Tags"
        },
        "text": {
          "type": "string",
          "x-go-name": "Text"
        },
        "time": {
          "type": "integer",
          "format": "int64",
          "x-go-name": "Time"
        },
        "timeEnd": {
          "type": "integer",
          "format": "int64",
          "x-go-name": "TimeEnd"
        }
      },
      "x-go-package": "github.com/grafana/grafana/pkg/api/dtos"
    },
    "PatchLibraryElementCommand": {
      "description": "PatchLibraryElementCommand is the command for patching a LibraryElement",
      "type": "object",
      "properties": {
        "folderId": {
          "description": "ID of the folder where the library element is stored.",
          "type": "integer",
          "format": "int64",
          "x-go-name": "FolderID"
        },
        "folderUID": {
          "description": "UID of the folder where the library element is stored.",
          "type": "string",
          "x-go-name": "FolderUID"
        },
        "kind": {
          "description": "Kind of element to create, Use 1 for library panels or 2 for c.\nDescription:\n1 - library panels\n2 - library variables",
          "type": "integer",
          "format": "int64",
          "enum": [1, 2],
          "x-go-name": "Kind"
        },
        "model": {
          "description": "The JSON model for the library element.",
          "type": "object",
          "x-go-name": "Model"
        },
        "name": {
          "description": "Name of the library element.",
          "type": "string",
          "x-go-name": "Name"
        },
        "uid": {
          "type": "string",
          "x-go-name": "UID"
        },
        "version": {
          "description": "Version of the library element you are updating.",
          "type": "integer",
          "format": "int64",
          "x-go-name": "Version"
        }
      },
      "x-go-package": "github.com/grafana/grafana/pkg/services/libraryelements"
    },
    "PatchPrefsCmd": {
      "type": "object",
      "properties": {
        "homeDashboardId": {
          "description": "The numerical :id of a favorited dashboard",
          "type": "integer",
          "format": "int64",
          "default": 0,
          "x-go-name": "HomeDashboardID"
        },
        "homeDashboardUID": {
          "type": "string",
          "x-go-name": "HomeDashboardUID"
        },
        "navbar": {
          "$ref": "#/definitions/NavbarPreference"
        },
        "queryHistory": {
          "$ref": "#/definitions/QueryHistoryPreference"
        },
        "theme": {
          "type": "string",
          "enum": ["light", "dark"],
          "x-go-name": "Theme"
        },
        "timezone": {
          "type": "string",
          "enum": ["utc", "browser"],
          "x-go-name": "Timezone"
        },
        "weekStart": {
          "type": "string",
          "x-go-name": "WeekStart"
        }
      },
      "x-go-package": "github.com/grafana/grafana/pkg/api/dtos"
    },
    "PauseAlertCommand": {
      "type": "object",
      "properties": {
        "alertId": {
          "type": "integer",
          "format": "int64",
          "x-go-name": "AlertId"
        },
        "paused": {
          "type": "boolean",
          "x-go-name": "Paused"
        }
      },
      "x-go-package": "github.com/grafana/grafana/pkg/api/dtos"
    },
    "PauseAllAlertsCommand": {
      "type": "object",
      "properties": {
        "paused": {
          "type": "boolean",
          "x-go-name": "Paused"
        }
      },
      "x-go-package": "github.com/grafana/grafana/pkg/api/dtos"
    },
    "Permission": {
      "type": "object",
      "title": "Permission is the model for access control permissions.",
      "properties": {
        "action": {
          "type": "string",
          "x-go-name": "Action"
        },
        "created": {
          "type": "string",
          "format": "date-time",
          "x-go-name": "Created"
        },
        "scope": {
          "type": "string",
          "x-go-name": "Scope"
        },
        "updated": {
          "type": "string",
          "format": "date-time",
          "x-go-name": "Updated"
        }
      },
      "x-go-package": "github.com/grafana/grafana/pkg/services/accesscontrol"
    },
    "PermissionType": {
      "type": "integer",
      "format": "int64",
      "x-go-package": "github.com/grafana/grafana/pkg/models"
    },
    "PostAnnotationsCmd": {
      "type": "object",
      "properties": {
        "dashboardId": {
          "type": "integer",
          "format": "int64",
          "x-go-name": "DashboardId"
        },
        "dashboardUID": {
          "type": "string",
          "x-go-name": "DashboardUID"
        },
        "data": {
          "$ref": "#/definitions/Json"
        },
        "panelId": {
          "type": "integer",
          "format": "int64",
          "x-go-name": "PanelId"
        },
        "tags": {
          "type": "array",
          "items": {
            "type": "string"
          },
          "x-go-name": "Tags"
        },
        "text": {
          "type": "string",
          "x-go-name": "Text"
        },
        "time": {
          "type": "integer",
          "format": "int64",
          "x-go-name": "Time"
        },
        "timeEnd": {
          "type": "integer",
          "format": "int64",
          "x-go-name": "TimeEnd"
        }
      },
      "x-go-package": "github.com/grafana/grafana/pkg/api/dtos"
    },
    "PostGraphiteAnnotationsCmd": {
      "type": "object",
      "properties": {
        "data": {
          "type": "string",
          "x-go-name": "Data"
        },
        "tags": {
          "type": "object",
          "x-go-name": "Tags"
        },
        "what": {
          "type": "string",
          "x-go-name": "What"
        },
        "when": {
          "type": "integer",
          "format": "int64",
          "x-go-name": "When"
        }
      },
      "x-go-package": "github.com/grafana/grafana/pkg/api/dtos"
    },
    "Prefs": {
      "type": "object",
      "properties": {
        "homeDashboardId": {
          "type": "integer",
          "format": "int64",
          "x-go-name": "HomeDashboardID"
        },
        "homeDashboardUID": {
          "type": "string",
          "x-go-name": "HomeDashboardUID"
        },
        "navbar": {
          "$ref": "#/definitions/NavbarPreference"
        },
        "queryHistory": {
          "$ref": "#/definitions/QueryHistoryPreference"
        },
        "theme": {
          "type": "string",
          "x-go-name": "Theme"
        },
        "timezone": {
          "type": "string",
          "x-go-name": "Timezone"
        },
        "weekStart": {
          "type": "string",
          "x-go-name": "WeekStart"
        }
      },
      "x-go-package": "github.com/grafana/grafana/pkg/api/dtos"
    },
    "PrometheusRemoteWriteTargetJSON": {
      "type": "object",
      "properties": {
        "data_source_uid": {
          "type": "string",
          "x-go-name": "DatasourceUID"
        },
        "id": {
          "type": "string",
          "x-go-name": "ID"
        },
        "remote_write_path": {
          "type": "string",
          "x-go-name": "WritePath"
        }
      },
      "x-go-package": "github.com/grafana/grafana/pkg/extensions/recordedqueries/api"
    },
    "QueryDataResponse": {
      "description": "It is the return type of a QueryData call.",
      "type": "object",
      "title": "QueryDataResponse contains the results from a QueryDataRequest.",
      "properties": {
        "Responses": {
          "$ref": "#/definitions/Responses"
        }
      },
      "x-go-package": "github.com/grafana/grafana-plugin-sdk-go/backend"
    },
    "QueryHistoryPreference": {
      "type": "object",
      "properties": {
        "homeTab": {
          "type": "string",
          "x-go-name": "HomeTab"
        }
      },
      "x-go-package": "github.com/grafana/grafana/pkg/models"
    },
    "RecordingRuleJSON": {
      "description": "RecordingRuleJSON is the external representation of a recording rule",
      "type": "object",
      "properties": {
        "active": {
          "type": "boolean",
          "x-go-name": "Active"
        },
        "count": {
          "type": "boolean",
          "x-go-name": "Count"
        },
        "description": {
          "type": "string",
          "x-go-name": "Description"
        },
        "dest_data_source_uid": {
          "type": "string",
          "x-go-name": "DestDataSourceUID"
        },
        "id": {
          "type": "string",
          "x-go-name": "ID"
        },
        "interval": {
          "type": "integer",
          "format": "int64",
          "x-go-name": "Interval"
        },
        "name": {
          "type": "string",
          "x-go-name": "Name"
        },
        "prom_name": {
          "type": "string",
          "x-go-name": "PromName"
        },
        "queries": {
          "type": "array",
          "items": {
            "type": "object",
            "additionalProperties": {
              "type": "object"
            }
          },
          "x-go-name": "Queries"
        },
        "range": {
          "type": "integer",
          "format": "int64",
          "x-go-name": "Range"
        },
        "target_ref_id": {
          "type": "string",
          "x-go-name": "TargetRefID"
        }
      },
      "x-go-package": "github.com/grafana/grafana/pkg/extensions/recordedqueries/api"
    },
    "ReportEmailDTO": {
      "type": "object",
      "properties": {
        "email": {
          "type": "string",
          "x-go-name": "Email"
        },
        "emails": {
          "description": "Comma-separated list of emails to which to send the report to.",
          "type": "string",
          "x-go-name": "Emails"
        },
        "id": {
          "description": "Send the report to the emails specified in the report. Required if emails is not present.",
          "type": "string",
          "format": "int64",
          "x-go-name": "Id"
        },
        "useEmailsFromReport": {
          "description": "Send the report to the emails specified in the report. Required if emails is not present.",
          "type": "boolean",
          "x-go-name": "UseEmailsFromReport"
        }
      },
      "x-go-package": "github.com/grafana/grafana/pkg/extensions/report/api"
    },
    "ReportOptionsDTO": {
      "type": "object",
      "properties": {
        "layout": {
          "type": "string",
          "x-go-name": "Layout"
        },
        "orientation": {
          "type": "string",
          "x-go-name": "Orientation"
        },
        "timeRange": {
          "$ref": "#/definitions/TimeRangeDTO"
        }
      },
      "x-go-package": "github.com/grafana/grafana/pkg/extensions/report/api"
    },
    "Responses": {
      "description": "The QueryData method the QueryDataHandler method will set the RefId\nproperty on the DataRespones' frames based on these RefIDs.",
      "type": "object",
      "title": "Responses is a map of RefIDs (Unique Query ID) to DataResponses.",
      "additionalProperties": {
        "$ref": "#/definitions/DataResponse"
      },
      "x-go-package": "github.com/grafana/grafana-plugin-sdk-go/backend"
    },
    "RestoreDashboardVersionCommand": {
      "type": "object",
      "properties": {
        "version": {
          "type": "integer",
          "format": "int64",
          "x-go-name": "Version"
        }
      },
      "x-go-package": "github.com/grafana/grafana/pkg/api/dtos"
    },
    "RevokeAuthTokenCmd": {
      "type": "object",
      "properties": {
        "authTokenId": {
          "type": "integer",
          "format": "int64",
          "x-go-name": "AuthTokenId"
        }
      },
      "x-go-package": "github.com/grafana/grafana/pkg/models"
    },
    "RoleDTO": {
      "type": "object",
      "properties": {
        "created": {
          "type": "string",
          "format": "date-time",
          "x-go-name": "Created"
        },
        "delegatable": {
          "type": "boolean",
          "x-go-name": "Delegatable"
        },
        "description": {
          "type": "string",
          "x-go-name": "Description"
        },
        "displayName": {
          "type": "string",
          "x-go-name": "DisplayName"
        },
        "group": {
          "type": "string",
          "x-go-name": "Group"
        },
        "hidden": {
          "type": "boolean",
          "x-go-name": "Hidden"
        },
        "name": {
          "type": "string",
          "x-go-name": "Name"
        },
        "permissions": {
          "type": "array",
          "items": {
            "$ref": "#/definitions/Permission"
          },
          "x-go-name": "Permissions"
        },
        "uid": {
          "type": "string",
          "x-go-name": "UID"
        },
        "updated": {
          "type": "string",
          "format": "date-time",
          "x-go-name": "Updated"
        },
        "version": {
          "type": "integer",
          "format": "int64",
          "x-go-name": "Version"
        }
      },
      "x-go-package": "github.com/grafana/grafana/pkg/services/accesscontrol"
    },
    "SaveDashboardCommand": {
      "type": "object",
      "properties": {
        "UpdatedAt": {
          "type": "string",
          "format": "date-time"
        },
        "dashboard": {
          "$ref": "#/definitions/Json"
        },
        "folderId": {
          "type": "integer",
          "format": "int64",
          "x-go-name": "FolderId"
        },
        "folderUid": {
          "type": "string",
          "x-go-name": "FolderUid"
        },
        "isFolder": {
          "type": "boolean",
          "x-go-name": "IsFolder"
        },
        "message": {
          "type": "string",
          "x-go-name": "Message"
        },
        "overwrite": {
          "type": "boolean",
          "x-go-name": "Overwrite"
        },
        "userId": {
          "type": "integer",
          "format": "int64",
          "x-go-name": "UserId"
        }
      },
      "x-go-package": "github.com/grafana/grafana/pkg/models"
    },
    "ScheduleDTO": {
      "type": "object",
      "properties": {
        "day": {
          "type": "string",
          "x-go-name": "Day"
        },
        "dayOfMonth": {
          "type": "string",
          "x-go-name": "DayOfMonth"
        },
        "endDate": {
          "type": "string",
          "format": "date-time",
          "x-go-name": "EndDate"
        },
        "frequency": {
          "type": "string",
          "x-go-name": "Frequency"
        },
        "hour": {
          "type": "integer",
          "format": "int64",
          "x-go-name": "Hour"
        },
        "intervalAmount": {
          "type": "integer",
          "format": "int64",
          "x-go-name": "IntervalAmount"
        },
        "intervalFrequency": {
          "type": "string",
          "x-go-name": "IntervalFrequency"
        },
        "minute": {
          "type": "integer",
          "format": "int64",
          "x-go-name": "Minute"
        },
        "startDate": {
          "type": "string",
          "format": "date-time",
          "x-go-name": "StartDate"
        },
        "timeZone": {
          "type": "string",
          "x-go-name": "TimeZone"
        },
        "workdaysOnly": {
          "type": "boolean",
          "x-go-name": "WorkdaysOnly"
        }
      },
      "x-go-package": "github.com/grafana/grafana/pkg/extensions/report/api"
    },
    "SearchTeamQueryResult": {
      "type": "object",
      "properties": {
        "page": {
          "type": "integer",
          "format": "int64",
          "x-go-name": "Page"
        },
        "perPage": {
          "type": "integer",
          "format": "int64",
          "x-go-name": "PerPage"
        },
        "teams": {
          "type": "array",
          "items": {
            "$ref": "#/definitions/TeamDTO"
          },
          "x-go-name": "Teams"
        },
        "totalCount": {
          "type": "integer",
          "format": "int64",
          "x-go-name": "TotalCount"
        }
      },
      "x-go-package": "github.com/grafana/grafana/pkg/models"
    },
    "SearchUserQueryResult": {
      "type": "object",
      "properties": {
        "page": {
          "type": "integer",
          "format": "int64",
          "x-go-name": "Page"
        },
        "perPage": {
          "type": "integer",
          "format": "int64",
          "x-go-name": "PerPage"
        },
        "totalCount": {
          "type": "integer",
          "format": "int64",
          "x-go-name": "TotalCount"
        },
        "users": {
          "type": "array",
          "items": {
            "$ref": "#/definitions/UserSearchHitDTO"
          },
          "x-go-name": "Users"
        }
      },
      "x-go-package": "github.com/grafana/grafana/pkg/models"
    },
    "SetUserRolesCommand": {
      "type": "object",
      "properties": {
        "global": {
          "type": "boolean",
          "x-go-name": "Global"
        },
        "includeHidden": {
          "type": "boolean",
          "x-go-name": "IncludeHidden"
        },
        "roleUids": {
          "type": "array",
          "items": {
            "type": "string"
          },
          "x-go-name": "RoleUIDs"
        }
      },
      "x-go-package": "github.com/grafana/grafana/pkg/extensions/accesscontrol"
    },
    "SettingsBag": {
      "type": "object",
      "additionalProperties": {
        "type": "object",
        "additionalProperties": {
          "type": "string"
        }
      },
      "x-go-package": "github.com/grafana/grafana/pkg/setting"
    },
    "SettingsDTO": {
      "type": "object",
      "properties": {
        "branding": {
          "$ref": "#/definitions/BrandingOptionsDTO"
        },
        "id": {
          "type": "integer",
          "format": "int64",
          "x-go-name": "ID"
        },
        "orgId": {
          "type": "integer",
          "format": "int64",
          "x-go-name": "OrgID"
        },
        "userId": {
          "type": "integer",
          "format": "int64",
          "x-go-name": "UserID"
        }
      },
      "x-go-package": "github.com/grafana/grafana/pkg/extensions/report/api"
    },
    "Status": {
      "type": "object",
      "properties": {
        "enabled": {
          "type": "boolean",
          "x-go-name": "Enabled"
        }
      },
      "x-go-package": "github.com/grafana/grafana/pkg/extensions/accesscontrol"
    },
    "SuccessResponseBody": {
      "type": "object",
      "properties": {
        "message": {
          "type": "string",
          "x-go-name": "Message"
        }
      },
      "x-go-package": "github.com/grafana/grafana/pkg/api/docs/definitions"
    },
    "SyncResult": {
      "type": "object",
      "title": "SyncResult holds the result of a sync with LDAP. This gives us information on which users were updated and how.",
      "properties": {
        "Elapsed": {
          "$ref": "#/definitions/Duration"
        },
        "FailedUsers": {
          "type": "array",
          "items": {
            "$ref": "#/definitions/FailedUser"
          }
        },
        "MissingUserIds": {
          "type": "array",
          "items": {
            "type": "integer",
            "format": "int64"
          }
        },
        "Started": {
          "type": "string",
          "format": "date-time"
        },
        "UpdatedUserIds": {
          "type": "array",
          "items": {
            "type": "integer",
            "format": "int64"
          }
        }
      },
      "x-go-package": "github.com/grafana/grafana/pkg/extensions/ldapsync"
    },
    "TagsDTO": {
      "type": "object",
      "title": "TagsDTO is the frontend DTO for Tag.",
      "properties": {
        "count": {
          "type": "integer",
          "format": "int64",
          "x-go-name": "Count"
        },
        "tag": {
          "type": "string",
          "x-go-name": "Tag"
        }
      },
      "x-go-package": "github.com/grafana/grafana/pkg/services/annotations"
    },
    "TeamDTO": {
      "type": "object",
      "properties": {
        "accessControl": {
          "type": "object",
          "additionalProperties": {
            "type": "boolean"
          },
          "x-go-name": "AccessControl"
        },
        "avatarUrl": {
          "type": "string",
          "x-go-name": "AvatarUrl"
        },
        "email": {
          "type": "string",
          "x-go-name": "Email"
        },
        "id": {
          "type": "integer",
          "format": "int64",
          "x-go-name": "Id"
        },
        "memberCount": {
          "type": "integer",
          "format": "int64",
          "x-go-name": "MemberCount"
        },
        "name": {
          "type": "string",
          "x-go-name": "Name"
        },
        "orgId": {
          "type": "integer",
          "format": "int64",
          "x-go-name": "OrgId"
        },
        "permission": {
          "$ref": "#/definitions/PermissionType"
        }
      },
      "x-go-package": "github.com/grafana/grafana/pkg/models"
    },
    "TeamGroupDTO": {
      "type": "object",
      "properties": {
        "groupId": {
          "type": "string",
          "x-go-name": "GroupId"
        },
        "orgId": {
          "type": "integer",
          "format": "int64",
          "x-go-name": "OrgId"
        },
        "teamId": {
          "type": "integer",
          "format": "int64",
          "x-go-name": "TeamId"
        }
      },
      "x-go-package": "github.com/grafana/grafana/pkg/extensions/teamgroupsync/models"
    },
    "TeamGroupMapping": {
      "type": "object",
      "properties": {
        "groupId": {
          "type": "string",
          "x-go-name": "GroupId"
        }
      },
      "x-go-package": "github.com/grafana/grafana/pkg/extensions/teamgroupsync/models"
    },
    "TeamMemberDTO": {
      "type": "object",
      "properties": {
        "auth_module": {
          "type": "string",
          "x-go-name": "AuthModule"
        },
        "avatarUrl": {
          "type": "string",
          "x-go-name": "AvatarUrl"
        },
        "email": {
          "type": "string",
          "x-go-name": "Email"
        },
        "labels": {
          "type": "array",
          "items": {
            "type": "string"
          },
          "x-go-name": "Labels"
        },
        "login": {
          "type": "string",
          "x-go-name": "Login"
        },
        "name": {
          "type": "string",
          "x-go-name": "Name"
        },
        "orgId": {
          "type": "integer",
          "format": "int64",
          "x-go-name": "OrgId"
        },
        "permission": {
          "$ref": "#/definitions/PermissionType"
        },
        "teamId": {
          "type": "integer",
          "format": "int64",
          "x-go-name": "TeamId"
        },
        "userId": {
          "type": "integer",
          "format": "int64",
          "x-go-name": "UserId"
        }
      },
      "x-go-package": "github.com/grafana/grafana/pkg/models"
    },
    "TempUserDTO": {
      "type": "object",
      "properties": {
        "code": {
          "type": "string",
          "x-go-name": "Code"
        },
        "createdOn": {
          "type": "string",
          "format": "date-time",
          "x-go-name": "Created"
        },
        "email": {
          "type": "string",
          "x-go-name": "Email"
        },
        "emailSent": {
          "type": "boolean",
          "x-go-name": "EmailSent"
        },
        "emailSentOn": {
          "type": "string",
          "format": "date-time",
          "x-go-name": "EmailSentOn"
        },
        "id": {
          "type": "integer",
          "format": "int64",
          "x-go-name": "Id"
        },
        "invitedByEmail": {
          "type": "string",
          "x-go-name": "InvitedByEmail"
        },
        "invitedByLogin": {
          "type": "string",
          "x-go-name": "InvitedByLogin"
        },
        "invitedByName": {
          "type": "string",
          "x-go-name": "InvitedByName"
        },
        "name": {
          "type": "string",
          "x-go-name": "Name"
        },
        "orgId": {
          "type": "integer",
          "format": "int64",
          "x-go-name": "OrgId"
        },
        "role": {
          "type": "string",
          "enum": ["Viewer", "Editor", "Admin"],
          "x-go-enum-desc": "Viewer ROLE_VIEWER\nEditor ROLE_EDITOR\nAdmin ROLE_ADMIN",
          "x-go-name": "Role"
        },
        "status": {
          "$ref": "#/definitions/TempUserStatus"
        },
        "url": {
          "type": "string",
          "x-go-name": "Url"
        }
      },
      "x-go-package": "github.com/grafana/grafana/pkg/models"
    },
    "TempUserStatus": {
      "type": "string",
      "x-go-package": "github.com/grafana/grafana/pkg/models"
    },
    "TimeRangeDTO": {
      "type": "object",
      "properties": {
        "from": {
          "type": "string",
          "x-go-name": "From"
        },
        "to": {
          "type": "string",
          "x-go-name": "To"
        }
      },
      "x-go-package": "github.com/grafana/grafana/pkg/extensions/report/api"
    },
    "Token": {
      "type": "object",
      "properties": {
        "account": {
          "type": "string",
          "x-go-name": "Account"
        },
        "company": {
          "type": "string",
          "x-go-name": "Company"
        },
        "details_url": {
          "type": "string",
          "x-go-name": "DetailsUrl"
        },
        "exp": {
          "type": "integer",
          "format": "int64",
          "x-go-name": "Expires"
        },
        "iat": {
          "type": "integer",
          "format": "int64",
          "x-go-name": "Issued"
        },
        "included_admins": {
          "type": "integer",
          "format": "int64",
          "x-go-name": "IncludedAdmins"
        },
        "included_users": {
          "type": "integer",
          "format": "int64",
          "x-go-name": "IncludedUsers"
        },
        "included_viewers": {
          "type": "integer",
          "format": "int64",
          "x-go-name": "IncludedViewers"
        },
        "iss": {
          "type": "string",
          "x-go-name": "Issuer"
        },
        "jti": {
          "type": "string",
          "x-go-name": "Id"
        },
        "lexp": {
          "type": "integer",
          "format": "int64",
          "x-go-name": "LicenseExpires"
        },
        "lic_exp_warn_days": {
          "type": "integer",
          "format": "int64",
          "x-go-name": "LicenseExpiresWarnDays"
        },
        "lid": {
          "type": "string",
          "x-go-name": "LicenseId"
        },
        "limit_by": {
          "type": "string",
          "x-go-name": "LimitBy"
        },
        "max_concurrent_user_sessions": {
          "type": "integer",
          "format": "int64",
          "x-go-name": "MaxConcurrentUserSessions"
        },
        "nbf": {
          "type": "integer",
          "format": "int64",
          "x-go-name": "LicenseIssued"
        },
        "prod": {
          "type": "array",
          "items": {
            "type": "string"
          },
          "x-go-name": "Products"
        },
        "slug": {
          "type": "string",
          "x-go-name": "Slug"
        },
        "status": {
          "$ref": "#/definitions/TokenStatus"
        },
        "sub": {
          "type": "string",
          "x-go-name": "Subject"
        },
        "tok_exp_warn_days": {
          "type": "integer",
          "format": "int64",
          "x-go-name": "TokenExpiresWarnDays"
        },
        "trial": {
          "type": "boolean",
          "x-go-name": "Trial"
        },
        "trial_exp": {
          "type": "integer",
          "format": "int64",
          "x-go-name": "TrialExpires"
        },
        "update_days": {
          "type": "integer",
          "format": "int64",
          "x-go-name": "UpdateDays"
        },
        "usage_billing": {
          "type": "boolean",
          "x-go-name": "UsageBilling"
        }
      },
      "x-go-package": "github.com/grafana/grafana/pkg/extensions/licensing"
    },
    "TokenStatus": {
      "type": "integer",
      "format": "int64",
      "x-go-package": "github.com/grafana/grafana/pkg/extensions/licensing"
    },
    "TrimDashboardCommand": {
      "type": "object",
      "properties": {
        "dashboard": {
          "$ref": "#/definitions/Json"
        },
        "meta": {
          "$ref": "#/definitions/Json"
        }
      },
      "x-go-package": "github.com/grafana/grafana/pkg/models"
    },
    "TrimDashboardFullWithMeta": {
      "type": "object",
      "properties": {
        "dashboard": {
          "$ref": "#/definitions/Json"
        },
        "meta": {
          "$ref": "#/definitions/Json"
        }
      },
      "x-go-package": "github.com/grafana/grafana/pkg/api/dtos"
    },
    "UpdateAlertNotificationCommand": {
      "type": "object",
      "properties": {
        "disableResolveMessage": {
          "type": "boolean",
          "x-go-name": "DisableResolveMessage"
        },
        "frequency": {
          "type": "string",
          "x-go-name": "Frequency"
        },
        "id": {
          "type": "integer",
          "format": "int64",
          "x-go-name": "Id"
        },
        "isDefault": {
          "type": "boolean",
          "x-go-name": "IsDefault"
        },
        "name": {
          "type": "string",
          "x-go-name": "Name"
        },
        "secureSettings": {
          "type": "object",
          "additionalProperties": {
            "type": "string"
          },
          "x-go-name": "SecureSettings"
        },
        "sendReminder": {
          "type": "boolean",
          "x-go-name": "SendReminder"
        },
        "settings": {
          "$ref": "#/definitions/Json"
        },
        "type": {
          "type": "string",
          "x-go-name": "Type"
        },
        "uid": {
          "type": "string",
          "x-go-name": "Uid"
        }
      },
      "x-go-package": "github.com/grafana/grafana/pkg/models"
    },
    "UpdateAlertNotificationWithUidCommand": {
      "type": "object",
      "properties": {
        "disableResolveMessage": {
          "type": "boolean",
          "x-go-name": "DisableResolveMessage"
        },
        "frequency": {
          "type": "string",
          "x-go-name": "Frequency"
        },
        "isDefault": {
          "type": "boolean",
          "x-go-name": "IsDefault"
        },
        "name": {
          "type": "string",
          "x-go-name": "Name"
        },
        "secureSettings": {
          "type": "object",
          "additionalProperties": {
            "type": "string"
          },
          "x-go-name": "SecureSettings"
        },
        "sendReminder": {
          "type": "boolean",
          "x-go-name": "SendReminder"
        },
        "settings": {
          "$ref": "#/definitions/Json"
        },
        "type": {
          "type": "string",
          "x-go-name": "Type"
        },
        "uid": {
          "type": "string",
          "x-go-name": "NewUid"
        }
      },
      "x-go-package": "github.com/grafana/grafana/pkg/models"
    },
    "UpdateAnnotationsCmd": {
      "type": "object",
      "properties": {
        "id": {
          "type": "integer",
          "format": "int64",
          "x-go-name": "Id"
        },
        "tags": {
          "type": "array",
          "items": {
            "type": "string"
          },
          "x-go-name": "Tags"
        },
        "text": {
          "type": "string",
          "x-go-name": "Text"
        },
        "time": {
          "type": "integer",
          "format": "int64",
          "x-go-name": "Time"
        },
        "timeEnd": {
          "type": "integer",
          "format": "int64",
          "x-go-name": "TimeEnd"
        }
      },
      "x-go-package": "github.com/grafana/grafana/pkg/api/dtos"
    },
    "UpdateDashboardAclCommand": {
      "type": "object",
      "properties": {
        "items": {
          "type": "array",
          "items": {
            "$ref": "#/definitions/DashboardAclUpdateItem"
          },
          "x-go-name": "Items"
        }
      },
      "x-go-package": "github.com/grafana/grafana/pkg/api/dtos"
    },
    "UpdateDataSourceCommand": {
      "description": "Also acts as api DTO",
      "type": "object",
      "properties": {
        "access": {
          "$ref": "#/definitions/DsAccess"
        },
        "basicAuth": {
          "type": "boolean",
          "x-go-name": "BasicAuth"
        },
        "basicAuthPassword": {
          "type": "string",
          "x-go-name": "BasicAuthPassword"
        },
        "basicAuthUser": {
          "type": "string",
          "x-go-name": "BasicAuthUser"
        },
        "database": {
          "type": "string",
          "x-go-name": "Database"
        },
        "isDefault": {
          "type": "boolean",
          "x-go-name": "IsDefault"
        },
        "jsonData": {
          "$ref": "#/definitions/Json"
        },
        "name": {
          "type": "string",
          "x-go-name": "Name"
        },
        "password": {
          "type": "string",
          "x-go-name": "Password"
        },
        "secureJsonData": {
          "type": "object",
          "additionalProperties": {
            "type": "string"
          },
          "x-go-name": "SecureJsonData"
        },
        "type": {
          "type": "string",
          "x-go-name": "Type"
        },
        "uid": {
          "type": "string",
          "x-go-name": "Uid"
        },
        "url": {
          "type": "string",
          "x-go-name": "Url"
        },
        "user": {
          "type": "string",
          "x-go-name": "User"
        },
        "version": {
          "type": "integer",
          "format": "int64",
          "x-go-name": "Version"
        },
        "withCredentials": {
          "type": "boolean",
          "x-go-name": "WithCredentials"
        }
      },
      "x-go-package": "github.com/grafana/grafana/pkg/models"
    },
    "UpdateFolderCommand": {
      "type": "object",
      "properties": {
        "overwrite": {
          "type": "boolean",
          "x-go-name": "Overwrite"
        },
        "title": {
          "type": "string",
          "x-go-name": "Title"
        },
        "uid": {
          "type": "string",
          "x-go-name": "Uid"
        },
        "version": {
          "type": "integer",
          "format": "int64",
          "x-go-name": "Version"
        }
      },
      "x-go-package": "github.com/grafana/grafana/pkg/models"
    },
    "UpdateOrgAddressForm": {
      "type": "object",
      "properties": {
        "address1": {
          "type": "string",
          "x-go-name": "Address1"
        },
        "address2": {
          "type": "string",
          "x-go-name": "Address2"
        },
        "city": {
          "type": "string",
          "x-go-name": "City"
        },
        "country": {
          "type": "string",
          "x-go-name": "Country"
        },
        "state": {
          "type": "string",
          "x-go-name": "State"
        },
        "zipcode": {
          "type": "string",
          "x-go-name": "ZipCode"
        }
      },
      "x-go-package": "github.com/grafana/grafana/pkg/api/dtos"
    },
    "UpdateOrgForm": {
      "type": "object",
      "properties": {
        "name": {
          "type": "string",
          "x-go-name": "Name"
        }
      },
      "x-go-package": "github.com/grafana/grafana/pkg/api/dtos"
    },
    "UpdateOrgQuotaCmd": {
      "type": "object",
      "properties": {
        "limit": {
          "type": "integer",
          "format": "int64",
          "x-go-name": "Limit"
        },
        "target": {
          "type": "string",
          "x-go-name": "Target"
        }
      },
      "x-go-package": "github.com/grafana/grafana/pkg/models"
    },
    "UpdateOrgUserCommand": {
      "type": "object",
      "properties": {
        "role": {
          "type": "string",
          "enum": ["Viewer", "Editor", "Admin"],
          "x-go-enum-desc": "Viewer ROLE_VIEWER\nEditor ROLE_EDITOR\nAdmin ROLE_ADMIN",
          "x-go-name": "Role"
        }
      },
      "x-go-package": "github.com/grafana/grafana/pkg/models"
    },
    "UpdatePrefsCmd": {
      "type": "object",
      "properties": {
        "homeDashboardId": {
          "description": "The numerical :id of a favorited dashboard",
          "type": "integer",
          "format": "int64",
          "default": 0,
          "x-go-name": "HomeDashboardID"
        },
        "homeDashboardUID": {
          "type": "string",
          "x-go-name": "HomeDashboardUID"
        },
        "navbar": {
          "$ref": "#/definitions/NavbarPreference"
        },
        "queryHistory": {
          "$ref": "#/definitions/QueryHistoryPreference"
        },
        "theme": {
          "type": "string",
          "enum": ["light", "dark"],
          "x-go-name": "Theme"
        },
        "timezone": {
          "type": "string",
          "enum": ["utc", "browser"],
          "x-go-name": "Timezone"
        },
        "weekStart": {
          "type": "string",
          "x-go-name": "WeekStart"
        }
      },
      "x-go-package": "github.com/grafana/grafana/pkg/api/dtos"
    },
    "UpdateRoleCommand": {
      "type": "object",
      "properties": {
        "description": {
          "type": "string",
          "x-go-name": "Description"
        },
        "displayName": {
          "type": "string",
          "x-go-name": "DisplayName"
        },
        "global": {
          "type": "boolean",
          "x-go-name": "Global"
        },
        "group": {
          "type": "string",
          "x-go-name": "Group"
        },
        "hidden": {
          "type": "boolean",
          "x-go-name": "Hidden"
        },
        "name": {
          "type": "string",
          "x-go-name": "Name"
        },
        "permissions": {
          "type": "array",
          "items": {
            "$ref": "#/definitions/Permission"
          },
          "x-go-name": "Permissions"
        },
        "version": {
          "type": "integer",
          "format": "int64",
          "x-go-name": "Version"
        }
      },
      "x-go-package": "github.com/grafana/grafana/pkg/extensions/accesscontrol"
    },
    "UpdateTeamCommand": {
      "type": "object",
      "properties": {
        "Email": {
          "type": "string"
        },
        "Id": {
          "type": "integer",
          "format": "int64"
        },
        "Name": {
          "type": "string"
        }
      },
      "x-go-package": "github.com/grafana/grafana/pkg/models"
    },
    "UpdateTeamMemberCommand": {
      "type": "object",
      "properties": {
        "permission": {
          "$ref": "#/definitions/PermissionType"
        }
      },
      "x-go-package": "github.com/grafana/grafana/pkg/models"
    },
    "UpdateUserCommand": {
      "type": "object",
      "properties": {
        "email": {
          "type": "string",
          "x-go-name": "Email"
        },
        "login": {
          "type": "string",
          "x-go-name": "Login"
        },
        "name": {
          "type": "string",
          "x-go-name": "Name"
        },
        "theme": {
          "type": "string",
          "x-go-name": "Theme"
        }
      },
      "x-go-package": "github.com/grafana/grafana/pkg/models"
    },
    "UpdateUserQuotaCmd": {
      "type": "object",
      "properties": {
        "limit": {
          "type": "integer",
          "format": "int64",
          "x-go-name": "Limit"
        },
        "target": {
          "type": "string",
          "x-go-name": "Target"
        }
      },
      "x-go-package": "github.com/grafana/grafana/pkg/models"
    },
    "UserIdDTO": {
      "type": "object",
      "properties": {
        "id": {
          "type": "integer",
          "format": "int64",
          "x-go-name": "Id"
        },
        "message": {
          "type": "string",
          "x-go-name": "Message"
        }
      },
      "x-go-package": "github.com/grafana/grafana/pkg/models"
    },
    "UserLookupDTO": {
      "type": "object",
      "properties": {
        "avatarUrl": {
          "type": "string",
          "x-go-name": "AvatarURL"
        },
        "login": {
          "type": "string",
          "x-go-name": "Login"
        },
        "userId": {
          "type": "integer",
          "format": "int64",
          "x-go-name": "UserID"
        }
      },
      "x-go-package": "github.com/grafana/grafana/pkg/api/dtos"
    },
    "UserOrgDTO": {
      "type": "object",
      "properties": {
        "name": {
          "type": "string",
          "x-go-name": "Name"
        },
        "orgId": {
          "type": "integer",
          "format": "int64",
          "x-go-name": "OrgId"
        },
        "role": {
          "type": "string",
          "enum": ["Viewer", "Editor", "Admin"],
          "x-go-enum-desc": "Viewer ROLE_VIEWER\nEditor ROLE_EDITOR\nAdmin ROLE_ADMIN",
          "x-go-name": "Role"
        }
      },
      "x-go-package": "github.com/grafana/grafana/pkg/models"
    },
    "UserProfileDTO": {
      "type": "object",
      "properties": {
        "accessControl": {
          "type": "object",
          "additionalProperties": {
            "type": "boolean"
          },
          "x-go-name": "AccessControl"
        },
        "authLabels": {
          "type": "array",
          "items": {
            "type": "string"
          },
          "x-go-name": "AuthLabels"
        },
        "avatarUrl": {
          "type": "string",
          "x-go-name": "AvatarUrl"
        },
        "createdAt": {
          "type": "string",
          "format": "date-time",
          "x-go-name": "CreatedAt"
        },
        "email": {
          "type": "string",
          "x-go-name": "Email"
        },
        "id": {
          "type": "integer",
          "format": "int64",
          "x-go-name": "Id"
        },
        "isDisabled": {
          "type": "boolean",
          "x-go-name": "IsDisabled"
        },
        "isExternal": {
          "type": "boolean",
          "x-go-name": "IsExternal"
        },
        "isGrafanaAdmin": {
          "type": "boolean",
          "x-go-name": "IsGrafanaAdmin"
        },
        "login": {
          "type": "string",
          "x-go-name": "Login"
        },
        "name": {
          "type": "string",
          "x-go-name": "Name"
        },
        "orgId": {
          "type": "integer",
          "format": "int64",
          "x-go-name": "OrgId"
        },
        "theme": {
          "type": "string",
          "x-go-name": "Theme"
        },
        "updatedAt": {
          "type": "string",
          "format": "date-time",
          "x-go-name": "UpdatedAt"
        }
      },
      "x-go-package": "github.com/grafana/grafana/pkg/models"
    },
    "UserQuotaDTO": {
      "type": "object",
      "properties": {
        "limit": {
          "type": "integer",
          "format": "int64",
          "x-go-name": "Limit"
        },
        "target": {
          "type": "string",
          "x-go-name": "Target"
        },
        "used": {
          "type": "integer",
          "format": "int64",
          "x-go-name": "Used"
        },
        "user_id": {
          "type": "integer",
          "format": "int64",
          "x-go-name": "UserId"
        }
      },
      "x-go-package": "github.com/grafana/grafana/pkg/models"
    },
    "UserSearchHitDTO": {
      "type": "object",
      "properties": {
        "authLabels": {
          "type": "array",
          "items": {
            "type": "string"
          },
          "x-go-name": "AuthLabels"
        },
        "avatarUrl": {
          "type": "string",
          "x-go-name": "AvatarUrl"
        },
        "email": {
          "type": "string",
          "x-go-name": "Email"
        },
        "id": {
          "type": "integer",
          "format": "int64",
          "x-go-name": "Id"
        },
        "isAdmin": {
          "type": "boolean",
          "x-go-name": "IsAdmin"
        },
        "isDisabled": {
          "type": "boolean",
          "x-go-name": "IsDisabled"
        },
        "lastSeenAt": {
          "type": "string",
          "format": "date-time",
          "x-go-name": "LastSeenAt"
        },
        "lastSeenAtAge": {
          "type": "string",
          "x-go-name": "LastSeenAtAge"
        },
        "login": {
          "type": "string",
          "x-go-name": "Login"
        },
        "name": {
          "type": "string",
          "x-go-name": "Name"
        }
      },
      "x-go-package": "github.com/grafana/grafana/pkg/models"
    },
    "UserToken": {
      "description": "UserToken represents a user token",
      "type": "object",
      "properties": {
        "AuthToken": {
          "type": "string"
        },
        "AuthTokenSeen": {
          "type": "boolean"
        },
        "ClientIp": {
          "type": "string"
        },
        "CreatedAt": {
          "type": "integer",
          "format": "int64"
        },
        "Id": {
          "type": "integer",
          "format": "int64"
        },
        "PrevAuthToken": {
          "type": "string"
        },
        "RevokedAt": {
          "type": "integer",
          "format": "int64"
        },
        "RotatedAt": {
          "type": "integer",
          "format": "int64"
        },
        "SeenAt": {
          "type": "integer",
          "format": "int64"
        },
        "UnhashedToken": {
          "type": "string"
        },
        "UpdatedAt": {
          "type": "integer",
          "format": "int64"
        },
        "UserAgent": {
          "type": "string"
        },
        "UserId": {
          "type": "integer",
          "format": "int64"
        }
      },
      "x-go-package": "github.com/grafana/grafana/pkg/models"
    }
  },
  "responses": {
    "SMTPNotEnabledError": {
      "description": ""
    },
    "acceptedResponse": {
      "description": "AcceptedResponse",
      "schema": {
        "$ref": "#/definitions/ErrorResponseBody"
      }
    },
    "addOrgUser": {
      "description": "",
      "schema": {
        "type": "object",
        "required": ["id", "message"],
        "properties": {
          "id": {
            "description": "ID Identifier of the added user.",
            "type": "integer",
            "format": "int64",
            "x-go-name": "UsedID",
            "example": 65
          },
          "message": {
            "description": "Message Message of the added user.",
            "type": "string",
            "x-go-name": "Message",
            "example": "Data source added"
          }
        }
      }
    },
    "badRequestError": {
      "description": "BadRequestError is returned when the request is invalid and it cannot be processed.",
      "schema": {
        "$ref": "#/definitions/ErrorResponseBody"
      }
    },
    "conflictError": {
      "description": "ConflictError",
      "schema": {
        "$ref": "#/definitions/ErrorResponseBody"
      }
    },
    "contentResponse": {
      "description": "",
      "schema": {
        "type": "array",
        "items": {
          "type": "integer",
          "format": "uint8"
        }
      }
    },
    "createAnnotationResponse": {
      "description": "",
      "schema": {
        "type": "object",
        "required": ["id", "message"],
        "properties": {
          "id": {
            "description": "ID Identifier of the created annotation.",
            "type": "integer",
            "format": "int64",
            "x-go-name": "ID",
            "example": 65
          },
          "message": {
            "description": "Message Message of the created annotation.",
            "type": "string",
            "x-go-name": "Message"
          }
        }
      }
    },
    "createOrUpdateDatasourceResponse": {
      "description": "",
      "schema": {
        "type": "object",
        "required": ["id", "name", "message", "datasource"],
        "properties": {
          "datasource": {
            "$ref": "#/definitions/DataSource"
          },
          "id": {
            "description": "ID Identifier of the new data source.",
            "type": "integer",
            "format": "int64",
            "x-go-name": "ID",
            "example": 65
          },
          "message": {
            "description": "Message Message of the deleted dashboard.",
            "type": "string",
            "x-go-name": "Message",
            "example": "Data source added"
          },
          "name": {
            "description": "Name of the new data source.",
            "type": "string",
            "x-go-name": "Name",
            "example": "My Data source"
          }
        }
      }
    },
    "createOrgResponse": {
      "description": "",
      "schema": {
        "type": "object",
        "required": ["orgId", "message"],
        "properties": {
          "message": {
            "description": "Message Message of the created org.",
            "type": "string",
            "x-go-name": "Message",
            "example": "Data source added"
          },
          "orgId": {
            "description": "ID Identifier of the created org.",
            "type": "integer",
            "format": "int64",
            "x-go-name": "OrgID",
            "example": 65
          }
        }
      }
    },
    "createReportResponse": {
      "description": "",
      "schema": {
        "type": "object"
      }
    },
    "createSnapshotResponse": {
      "description": "",
      "schema": {
        "type": "object",
        "properties": {
          "deleteKey": {
            "description": "Unique key used to delete the snapshot. It is different from the key so that only the creator can delete the snapshot.",
            "type": "string",
            "x-go-name": "DeleteKey"
          },
          "deleteUrl": {
            "type": "string",
            "x-go-name": "DeleteUrl"
          },
          "id": {
            "description": "Snapshot id",
            "type": "integer",
            "format": "int64",
            "x-go-name": "ID"
          },
          "key": {
            "description": "Unique key",
            "type": "string",
            "x-go-name": "Key"
          },
          "url": {
            "type": "string",
            "x-go-name": "URL"
          }
        }
      }
    },
    "createTeamResponse": {
      "description": "",
      "schema": {
        "type": "object",
        "properties": {
          "message": {
            "type": "string",
            "x-go-name": "Message"
          },
          "teamId": {
            "type": "integer",
            "format": "int64",
            "x-go-name": "TeamId"
          }
        }
      }
    },
    "createUserResponse": {
      "description": "",
      "schema": {
        "$ref": "#/definitions/UserIdDTO"
      }
    },
    "dashboardDiffResponse": {
      "description": "Calculate dashboard diff response.",
      "schema": {
        "type": "array",
        "items": {
          "type": "integer",
          "format": "uint8"
        }
      }
    },
    "dashboardResponse": {
      "description": "",
      "schema": {
        "$ref": "#/definitions/DashboardFullWithMeta"
      }
    },
    "dashboardVersionResponse": {
      "description": "",
      "schema": {
        "$ref": "#/definitions/DashboardVersionMeta"
      }
    },
    "dashboardVersionsResponse": {
      "description": "",
      "schema": {
        "type": "array",
        "items": {
          "$ref": "#/definitions/DashboardVersionDTO"
        }
      }
    },
    "dashboardsTagsResponse": {
      "description": "",
      "schema": {
        "type": "array",
        "items": {
          "$ref": "#/definitions/DashboardTagCloudItem"
        }
      }
    },
    "deleteAlertNotificationChannelResponse": {
      "description": "",
      "schema": {
        "type": "object",
        "required": ["id", "message"],
        "properties": {
          "id": {
            "description": "ID Identifier of the deleted notification channel.",
            "type": "integer",
            "format": "int64",
            "x-go-name": "ID",
            "example": 65
          },
          "message": {
            "description": "Message Message of the deleted notificatiton channel.",
            "type": "string",
            "x-go-name": "Message"
          }
        }
      }
    },
    "deleteDashboardResponse": {
      "description": "",
      "schema": {
        "type": "object",
        "required": ["id", "title", "message"],
        "properties": {
          "id": {
            "description": "ID Identifier of the deleted dashboard.",
            "type": "integer",
            "format": "int64",
            "x-go-name": "ID",
            "example": 65
          },
          "message": {
            "description": "Message Message of the deleted dashboard.",
            "type": "string",
            "x-go-name": "Message",
            "example": "Dashboard My Dashboard deleted"
          },
          "title": {
            "description": "Title Title of the deleted dashboard.",
            "type": "string",
            "x-go-name": "Title",
            "example": "My Dashboard"
          }
        }
      }
    },
    "deleteDatasourceByNameResponse": {
      "description": "",
      "schema": {
        "type": "object",
        "required": ["id", "message"],
        "properties": {
          "id": {
            "description": "ID Identifier of the deleted data source.",
            "type": "integer",
            "format": "int64",
            "x-go-name": "ID",
            "example": 65
          },
          "message": {
            "description": "Message Message of the deleted dashboard.",
            "type": "string",
            "x-go-name": "Message",
            "example": "Dashboard My Dashboard deleted"
          }
        }
      }
    },
    "deleteFolderResponse": {
      "description": "",
      "schema": {
        "type": "object",
        "required": ["id", "title", "message"],
        "properties": {
          "id": {
            "description": "ID Identifier of the deleted folder.",
            "type": "integer",
            "format": "int64",
            "x-go-name": "ID",
            "example": 65
          },
          "message": {
            "description": "Message Message of the deleted folder.",
            "type": "string",
            "x-go-name": "Message",
            "example": "Folder My Folder deleted"
          },
          "title": {
            "description": "Title of the deleted folder.",
            "type": "string",
            "x-go-name": "Title",
            "example": "My Folder"
          }
        }
      }
    },
    "folderResponse": {
      "description": "",
      "schema": {
        "$ref": "#/definitions/Folder"
      }
    },
    "forbiddenError": {
      "description": "ForbiddenError is returned if the user/token has insufficient permissions to access the requested resource.",
      "schema": {
        "$ref": "#/definitions/ErrorResponseBody"
      }
    },
    "genericError": {
      "description": "A GenericError is the default error message that is generated.\nFor certain status codes there are more appropriate error structures.",
      "schema": {
        "$ref": "#/definitions/ErrorResponseBody"
      }
    },
    "getAPIkeyResponse": {
      "description": "",
      "schema": {
        "type": "array",
        "items": {
          "$ref": "#/definitions/ApiKeyDTO"
        }
      }
    },
    "getAccessControlStatusResponse": {
      "description": "",
      "schema": {
        "$ref": "#/definitions/Status"
      }
    },
    "getAlertNotificationChannelResponse": {
      "description": "",
      "schema": {
        "$ref": "#/definitions/AlertNotification"
      }
    },
    "getAlertNotificationChannelsResponse": {
      "description": "",
      "schema": {
        "type": "array",
        "items": {
          "$ref": "#/definitions/AlertNotification"
        }
      }
    },
    "getAlertResponse": {
      "description": "",
      "schema": {
        "type": "array",
        "items": {
          "$ref": "#/definitions/Alert"
        }
      }
    },
    "getAlertsResponse": {
      "description": "",
      "schema": {
        "type": "array",
        "items": {
          "$ref": "#/definitions/AlertListItemDTO"
        }
      }
    },
    "getAllRolesResponse": {
      "description": "",
      "schema": {
        "type": "array",
        "items": {
          "$ref": "#/definitions/RoleDTO"
        }
      }
    },
    "getAnnotationTagsResponse": {
      "description": "",
      "schema": {
        "$ref": "#/definitions/GetAnnotationTagsResponse"
      }
    },
    "getAnnotationsResponse": {
      "description": "",
      "schema": {
        "type": "array",
        "items": {
          "$ref": "#/definitions/ItemDTO"
        }
      }
    },
    "getAuthTokensResponse": {
      "description": "",
      "schema": {
        "type": "array",
        "items": {
          "$ref": "#/definitions/UserToken"
        }
      }
    },
    "getCustomPermissionsReportResponse": {
      "description": "",
      "schema": {
        "type": "array",
        "items": {
          "$ref": "#/definitions/CustomPermissionsRecordDTO"
        }
      }
    },
    "getDashboardPermissionsResponse": {
      "description": "",
      "schema": {
        "type": "array",
        "items": {
          "$ref": "#/definitions/DashboardAclInfoDTO"
        }
      }
    },
    "getDashboardStatesResponse": {
      "description": "",
      "schema": {
        "type": "array",
        "items": {
          "$ref": "#/definitions/AlertStateInfoDTO"
        }
      }
    },
    "getDatasourceIDresponse": {
      "description": "",
      "schema": {
        "type": "object",
        "required": ["id"],
        "properties": {
          "id": {
            "description": "ID Identifier of the data source.",
            "type": "integer",
            "format": "int64",
            "x-go-name": "ID",
            "example": 65
          }
        }
      }
    },
    "getDatasourceResponse": {
      "description": "",
      "schema": {
        "$ref": "#/definitions/DataSource"
      }
    },
    "getDatasourcesResponse": {
      "description": "",
      "schema": {
        "$ref": "#/definitions/DataSourceList"
      }
    },
    "getFoldersResponse": {
      "description": "",
      "schema": {
        "type": "array",
        "items": {
          "$ref": "#/definitions/FolderSearchHit"
        }
      }
    },
    "getHomeDashboardResponse": {
      "description": "Home dashboard response.",
      "schema": {
        "$ref": "#/definitions/GetHomeDashboardResponse"
      }
    },
    "getInvitesResponse": {
      "description": "",
      "schema": {
        "type": "array",
        "items": {
          "$ref": "#/definitions/TempUserDTO"
        }
      }
    },
    "getLDAPSyncStatusResponse": {
      "description": "",
      "schema": {
        "$ref": "#/definitions/ActiveSyncStatusDTO"
      }
    },
    "getLibraryElementConnectionsResponse": {
      "description": "",
      "schema": {
        "$ref": "#/definitions/LibraryElementConnectionsResponse"
      }
    },
    "getLibraryElementResponse": {
      "description": "",
      "schema": {
        "$ref": "#/definitions/LibraryElementResponse"
      }
    },
    "getLibraryElementsResponse": {
      "description": "",
      "schema": {
        "$ref": "#/definitions/LibraryElementSearchResponse"
      }
    },
    "getLicenseStatusResponse": {
      "description": ""
    },
    "getLicenseTokenResponse": {
      "description": "",
      "schema": {
        "$ref": "#/definitions/Token"
      }
    },
    "getOrgResponse": {
      "description": "",
      "schema": {
        "$ref": "#/definitions/OrgDetailsDTO"
      }
    },
    "getOrgUsersResponse": {
      "description": "",
      "schema": {
        "type": "array",
        "items": {
          "$ref": "#/definitions/OrgUserDTO"
        }
      }
    },
    "getPermissionseResponse": {
      "description": "",
      "schema": {
        "$ref": "#/definitions/AddPermissionDTO"
      }
    },
    "getPreferencesResponse": {
      "description": "",
      "schema": {
        "$ref": "#/definitions/Prefs"
      }
    },
    "getQuotaResponse": {
      "description": "",
      "schema": {
        "type": "array",
        "items": {
          "$ref": "#/definitions/UserQuotaDTO"
        }
      }
    },
    "getReportResponse": {
      "description": "",
      "schema": {
        "$ref": "#/definitions/ConfigDTO"
      }
    },
    "getReportSettingsResponse": {
      "description": "",
      "schema": {
        "$ref": "#/definitions/SettingsDTO"
      }
    },
    "getReportsResponse": {
      "description": "",
      "schema": {
        "type": "array",
        "items": {
          "$ref": "#/definitions/ConfigDTO"
        }
      }
    },
    "getRoleResponse": {
      "description": "",
      "schema": {
        "$ref": "#/definitions/RoleDTO"
      }
    },
    "getSettingsResponse": {
      "description": "",
      "schema": {
        "$ref": "#/definitions/SettingsBag"
      }
    },
    "getSnapshotSharingOptionsResponse": {
      "description": "",
      "schema": {
        "type": "object",
        "properties": {
          "externalEnabled": {
            "type": "boolean",
            "x-go-name": "ExternalEnabled"
          },
          "externalSnapshotName": {
            "type": "string",
            "x-go-name": "ExternalSnapshotName"
          },
          "externalSnapshotURL": {
            "type": "string",
            "x-go-name": "ExternalSnapshotURL"
          }
        }
      }
    },
    "getSnapshotsResponse": {
      "description": "",
      "schema": {
        "type": "array",
        "items": {
          "$ref": "#/definitions/DashboardSnapshotDTO"
        }
      }
    },
    "getStatsResponse": {
      "description": "",
      "schema": {
        "$ref": "#/definitions/AdminStats"
      }
    },
    "getTeamGroupsApiResponse": {
      "description": "",
      "schema": {
        "type": "array",
        "items": {
          "$ref": "#/definitions/TeamGroupDTO"
        }
      }
    },
    "getTeamMembersResponse": {
      "description": "",
      "schema": {
        "type": "array",
        "items": {
          "$ref": "#/definitions/TeamMemberDTO"
        }
      }
    },
    "getTeamResponse": {
      "description": "",
      "schema": {
        "$ref": "#/definitions/TeamDTO"
      }
    },
    "getUserOrgListResponse": {
      "description": "",
      "schema": {
        "type": "array",
        "items": {
          "$ref": "#/definitions/UserOrgDTO"
        }
      }
    },
    "getUserTeamsResponse": {
      "description": "",
      "schema": {
        "type": "array",
        "items": {
          "$ref": "#/definitions/TeamDTO"
        }
      }
    },
    "helpFlagResponse": {
      "description": "",
      "schema": {
        "type": "object",
        "properties": {
          "helpFlags1": {
            "type": "integer",
            "format": "int64",
            "x-go-name": "HelpFlags1"
          },
          "message": {
            "type": "string",
            "x-go-name": "Message"
          }
        }
      }
    },
    "importDashboardResponse": {
      "description": "",
      "schema": {
        "$ref": "#/definitions/ImportDashboardResponse"
      }
    },
    "internalServerError": {
      "description": "InternalServerError is a general error indicating something went wrong internally.",
      "schema": {
        "$ref": "#/definitions/ErrorResponseBody"
      }
    },
    "listBuiltinRolesResponse": {
      "description": "",
      "schema": {
        "type": "object",
        "additionalProperties": {
          "type": "array",
          "items": {
            "$ref": "#/definitions/RoleDTO"
          }
        }
      }
    },
    "listRecordingRulesResponse": {
      "description": "",
      "schema": {
        "type": "array",
        "items": {
          "$ref": "#/definitions/RecordingRuleJSON"
        }
      }
    },
    "lookupAlertNotificationChannelsResponse": {
      "description": "",
      "schema": {
        "type": "array",
        "items": {
          "$ref": "#/definitions/AlertNotificationLookup"
        }
      }
    },
    "lookupOrgUsersResponse": {
      "description": "",
      "schema": {
        "type": "array",
        "items": {
          "$ref": "#/definitions/UserLookupDTO"
        }
      }
    },
    "notFoundError": {
      "description": "NotFoundError is returned when the requested resource was not found.",
      "schema": {
        "$ref": "#/definitions/ErrorResponseBody"
      }
    },
    "okResponse": {
      "description": "An OKResponse is returned if the request was successful.",
      "schema": {
        "$ref": "#/definitions/SuccessResponseBody"
      }
    },
    "pauseAlertResponse": {
      "description": "",
      "schema": {
        "type": "object",
        "required": ["alertId", "message"],
        "properties": {
          "alertId": {
            "type": "integer",
            "format": "int64",
            "x-go-name": "AlertID"
          },
          "message": {
            "type": "string",
            "x-go-name": "Message"
          },
          "state": {
            "description": "Alert result state\nrequired true",
            "type": "string",
            "x-go-name": "State"
          }
        }
      }
    },
    "pauseAlertsResponse": {
      "description": "",
      "schema": {
        "type": "object",
        "required": ["alertsAffected", "message"],
        "properties": {
          "alertsAffected": {
            "description": "AlertsAffected is the number of the affected alerts.",
            "type": "integer",
            "format": "int64",
            "x-go-name": "AlertsAffected"
          },
          "message": {
            "type": "string",
            "x-go-name": "Message"
          },
          "state": {
            "description": "Alert result state\nrequired true",
            "type": "string",
            "x-go-name": "State"
          }
        }
      }
    },
    "postAPIkeyResponse": {
      "description": "",
      "schema": {
        "$ref": "#/definitions/NewApiKeyResult"
      }
    },
    "postDashboardResponse": {
      "description": "Create/update dashboard response.",
      "schema": {
        "type": "object",
        "required": ["status", "title", "version", "id", "uid", "url"],
        "properties": {
          "id": {
            "description": "ID The unique identifier (id) of the created/updated dashboard.",
            "type": "string",
            "x-go-name": "ID",
            "example": "1"
          },
          "status": {
            "description": "Status status of the response.",
            "type": "string",
            "x-go-name": "Status",
            "example": "success"
          },
          "title": {
            "description": "Slug The slug of the dashboard.",
            "type": "string",
            "x-go-name": "Slug",
            "example": "my-dashboard"
          },
          "uid": {
            "description": "UID The unique identifier (uid) of the created/updated dashboard.",
            "type": "string",
            "x-go-name": "UID",
            "example": "nHz3SXiiz"
          },
          "url": {
            "description": "URL The relative URL for accessing the created/updated dashboard.",
            "type": "string",
            "x-go-name": "URL",
            "example": "/d/nHz3SXiiz/my-dashboard"
          },
          "version": {
            "description": "Version The version of the dashboard.",
            "type": "integer",
            "format": "int64",
            "x-go-name": "Verion",
            "example": 2
          }
        }
      }
    },
    "postRenewLicenseTokenResponse": {
      "description": ""
    },
    "preconditionFailedError": {
      "description": "PreconditionFailedError",
      "schema": {
        "$ref": "#/definitions/ErrorResponseBody"
      }
    },
    "queryDataResponse": {
      "description": "",
      "schema": {
        "$ref": "#/definitions/QueryDataResponse"
      }
    },
    "queryDatasourceResponse": {
      "description": "",
      "schema": {
        "$ref": "#/definitions/DataResponse"
      }
    },
    "recordingRuleResponse": {
      "description": "",
      "schema": {
        "$ref": "#/definitions/RecordingRuleJSON"
      }
    },
    "recordingRuleWriteTargetResponse": {
      "description": "",
      "schema": {
        "$ref": "#/definitions/PrometheusRemoteWriteTargetJSON"
      }
    },
    "refreshLicenseStatsResponse": {
      "description": "",
      "schema": {
        "$ref": "#/definitions/ActiveUserStats"
      }
    },
    "searchOrgResponse": {
      "description": "",
      "schema": {
        "type": "array",
        "items": {
          "$ref": "#/definitions/OrgDTO"
        }
      }
    },
    "searchResponse": {
      "description": "",
      "schema": {
        "$ref": "#/definitions/HitList"
      }
    },
    "searchSortingResponse": {
      "description": "",
      "schema": {
        "type": "object",
        "properties": {
          "description": {
            "type": "string",
            "x-go-name": "Description"
          },
          "displayName": {
            "type": "string",
            "x-go-name": "DisplayName"
          },
          "meta": {
            "type": "string",
            "x-go-name": "Meta"
          },
          "name": {
            "type": "string",
            "x-go-name": "Name"
          }
        }
      }
    },
    "searchTeamsResponse": {
      "description": "",
      "schema": {
        "$ref": "#/definitions/SearchTeamQueryResult"
      }
    },
    "searchUsersResponse": {
      "description": "",
      "schema": {
        "$ref": "#/definitions/SearchUserQueryResult"
      }
    },
    "snapshotResponse": {
      "description": ""
    },
    "testAlertResponse": {
      "description": "",
      "schema": {
        "$ref": "#/definitions/AlertTestResult"
      }
    },
    "trimDashboardResponse": {
      "description": "Trimmed dashboard response.",
      "schema": {
        "$ref": "#/definitions/TrimDashboardFullWithMeta"
      }
    },
    "unauthorisedError": {
      "description": "UnauthorizedError is returned when the request is not authenticated.",
      "schema": {
        "$ref": "#/definitions/ErrorResponseBody"
      }
    },
    "unprocessableEntityError": {
      "description": "UnprocessableEntityError",
      "schema": {
        "$ref": "#/definitions/ErrorResponseBody"
      }
    },
    "userResponse": {
      "description": "",
      "schema": {
        "$ref": "#/definitions/UserProfileDTO"
      }
    }
  },
  "securityDefinitions": {
    "api_key": {
      "type": "apiKey",
      "name": "Authorization",
      "in": "header"
    },
    "basic": {
      "type": "basic"
    }
  },
  "security": [
    {
      "basic": []
    },
    {
      "api_key": []
    }
  ],
  "tags": [
    {
      "description": "If you are running Grafana Enterprise and have Fine-grained access control enabled, for some endpoints you would need to have relevant permissions. Refer to specific resources to understand what permissions are required.",
      "name": "datasources"
    },
    {
      "description": "Folders are identified by the identifier (id) and the unique identifier (uid).\nThe identifier (id) of a folder is an auto-incrementing numeric value and is only unique per Grafana install.\nThe unique identifier (uid) of a folder can be used for uniquely identify folders between multiple Grafana installs. It’s automatically generated if not provided when creating a folder. The uid allows having consistent URLs for accessing folders and when syncing folders between multiple Grafana installs. This means that changing the title of a folder will not break any bookmarked links to that folder.\nThe uid can have a maximum length of 40 characters.\n\nThe General folder (id=0) is special and is not part of the Folder API which means that you cannot use this API for retrieving information about the General folder.",
      "name": "folders"
    },
    {
      "description": "Permissions with `folderId=-1` are the default permissions for users with the Viewer and Editor roles. Permissions can be set for a user, a team or a role (Viewer or Editor). Permissions cannot be set for Admins - they always have access to everything.",
      "name": "folder_permissions"
    },
    {
      "description": "The Admin HTTP API does not currently work with an API Token. API Tokens are currently only linked to an organization and an organization role. They cannot be given the permission of server admin, only users can be given that permission. So in order to use these API calls you will have to use Basic Auth and the Grafana user must have the Grafana Admin permission. (The default admin user is called admin and has permission to use this API.)",
      "name": "admin"
    },
    {
      "description": "You can use the Alerting API to get information about legacy dashboard alerts and their states but this API cannot be used to modify the alert. To create new alerts or modify them you need to update the dashboard JSON that contains the alerts.\nThis topic is relevant for the legacy dashboard alerts only.\nYou can find Grafana 8 alerts API specification details [here](https://editor.swagger.io/?url=https://raw.githubusercontent.com/grafana/grafana/main/pkg/services/ngalert/api/tooling/post.json).",
      "name": "legacy_alerts"
    },
    {
      "description": "The identifier (id) of a notification channel is an auto-incrementing numeric value and is only unique per Grafana install.\nThe unique identifier (uid) of a notification channel can be used for uniquely identify a notification channel between multiple Grafana installs. It’s automatically generated if not provided when creating a notification channel. The uid allows having consistent URLs for accessing notification channels and when syncing notification channels between multiple Grafana installations, refer to alert notification channel provisioning.\nThe uid can have a maximum length of 40 characters.",
      "name": "legacy_alerts_notification_channels"
    },
    {
      "description": "Grafana Annotations feature released in Grafana 4.6. Annotations are saved in the Grafana database (sqlite, mysql or postgres). Annotations can be organization annotations that can be shown on any dashboard by configuring an annotation data source - they are filtered by tags. Or they can be tied to a panel on a dashboard and are then only shown on that panel.",
      "name": "annotations"
    },
    {
      "description": "The identifier (ID) of a library element is an auto-incrementing numeric value that is unique per Grafana install.\nThe unique identifier (UID) of a library element uniquely identifies library elements between multiple Grafana installs. It’s automatically generated unless you specify it during library element creation. The UID provides consistent URLs for accessing library elements and when syncing library elements between multiple Grafana installs.\nThe maximum length of a UID is 40 characters.",
      "name": "library_elements"
    },
    {
      "description": "The Admin Organizations HTTP API does not currently work with an API Token. API Tokens are currently only linked to an organization and an organization role. They cannot be given the permission of server admin, only users can be given that permission. So in order to use these API calls you will have to use Basic Auth and the Grafana user must have the Grafana Admin permission (The default admin user is called `admin` and has permission to use this API).",
      "name": "orgs"
    },
    {
      "description": "If you are running Grafana Enterprise and have Fine-grained access control enabled, for some endpoints you would need to have relevant permissions. Refer to specific resources to understand what permissions are required.",
      "name": "current_org_details"
    },
    {
      "description": "This API can be used to create/update/delete Teams and to add/remove users to Teams. All actions require that the user has the Admin role for the organization.",
      "name": "teams"
    },
    {
      "description": "This API can be used to enable, disable, list, add and remove permissions for a data source.\nPermissions can be set for a user or a team. Permissions cannot be set for Admins - they always have access to everything.\nThis is only available in Grafana Enterprise\nIf you are running Grafana Enterprise and have Fine-grained access control enabled, for some endpoints you would need to have relevant permissions. Refer to specific resources to understand what permissions are required.",
      "name": "datasource_permissions"
    },
    {
      "description": "These are only available in Grafana Enterprise",
      "name": "enterprise"
    },
    {
      "description": "The API can be used to create, update, get and list roles, and create or remove built-in role assignments. To use the API, you would need to enable fine-grained access control.\nThis only available in Grafana Enterprise.\nThe API does not currently work with an API Token. So in order to use these API endpoints you will have to use Basic auth.",
      "name": "access_control"
    },
    {
      "description": "Licensing is only available in Grafana Enterprise. Read more about Grafana Enterprise.\nIf you are running Grafana Enterprise and have Fine-grained access control enabled, for some endpoints you would need to have relevant permissions. Refer to specific resources to understand what permissions are required.",
      "name": "licensing"
    },
    {
      "description": "This API allows you to interact programmatically with the Reporting feature.\nReporting is only available in Grafana Enterprise. Read more about Grafana Enterprise.\nIf you have Fine-grained access Control enabled, for some endpoints you would need to have relevant permissions. Refer to specific resources to understand what permissions are required.",
      "name": "reports"
    },
    {
      "description": "Grafana Alerting Alertmanager-compatible endpoints",
      "name": "alertmanager"
    },
    {
      "description": "Grafana Alerting endpoints for managing rules",
      "name": "ruler"
    },
    {
      "description": "Grafana Alerting testing endpoints",
      "name": "testing"
    },
    {
      "description": "Grafana Alerting Prometheus-compatible endpoints",
      "name": "prometheus"
    }
  ]
}<|MERGE_RESOLUTION|>--- conflicted
+++ resolved
@@ -3099,7 +3099,9 @@
       "get": {
         "tags": ["dashboard_versions"],
         "summary": "Gets all existing versions for the dashboard using UID.",
-        "operationId": "getDashboardVersionsByUID",
+        "operationId": "getDashboardVersionsByUID"
+      }
+    },
     "/dashboards/uid/{uid}/versions/{DashboardVersionID}": {
       "get": {
         "tags": ["dashboard_versions"],
@@ -3116,35 +3118,14 @@
           {
             "type": "integer",
             "format": "int64",
-<<<<<<< HEAD
-            "default": 0,
-            "x-go-name": "Limit",
-            "description": "Maximum number of results to return",
-            "name": "limit",
-            "in": "query"
-          },
-          {
-            "type": "integer",
-            "format": "int64",
-            "default": 0,
-            "x-go-name": "Start",
-            "description": "Version to start from when returning queries",
-            "name": "start",
-            "in": "query"
-=======
             "name": "DashboardVersionID",
             "in": "path",
             "required": true
->>>>>>> main
-          }
-        ],
-        "responses": {
-          "200": {
-<<<<<<< HEAD
-            "$ref": "#/responses/dashboardVersionsResponse"
-=======
+          }
+        ],
+        "responses": {
+          "200": {
             "$ref": "#/responses/dashboardVersionResponse"
->>>>>>> main
           },
           "401": {
             "$ref": "#/responses/unauthorisedError"
