{
  "consumes": ["application/json"],
  "produces": ["application/json"],
  "schemes": ["http", "https"],
  "swagger": "2.0",
  "info": {
    "description": "The Grafana backend exposes an HTTP API, the same API is used by the frontend to do\neverything from saving dashboards, creating users and updating data sources.",
    "title": "Grafana HTTP API.",
    "contact": {
      "name": "Grafana Labs",
      "url": "https://grafana.com",
      "email": "hello@grafana.com"
    },
    "license": {
      "name": "GNU Affero General Public License v3.0",
      "url": "https://www.gnu.org/licenses/agpl-3.0.en.html"
    },
    "version": "0.0.1"
  },
  "basePath": "/api",
  "paths": {
    "/access-control/builtin-roles": {
      "get": {
        "description": "You need to have a permission with action `roles.builtin:list` with scope `roles:*`.",
        "tags": ["access_control", "enterprise"],
        "summary": "Get all built-in role assignments.",
        "operationId": "listBuiltinRoles",
        "responses": {
          "200": {
            "$ref": "#/responses/listBuiltinRolesResponse"
          },
          "403": {
            "$ref": "#/responses/forbiddenError"
          },
          "500": {
            "$ref": "#/responses/internalServerError"
          }
        }
      },
      "post": {
        "description": "You need to have a permission with action `roles.builtin:add` and scope `permissions:type:delegate`. `permissions:type:delegate` scope ensures that users can only create built-in role assignments with the roles which have same, or a subset of permissions which the user has. For example, if a user does not have required permissions for creating users, they won’t be able to create a built-in role assignment which will allow to do that. This is done to prevent escalation of privileges.",
        "tags": ["access_control", "enterprise"],
        "summary": "Create a built-in role assignment.",
        "operationId": "addBuiltinRole",
        "parameters": [
          {
            "name": "body",
            "in": "body",
            "required": true,
            "schema": {
              "$ref": "#/definitions/AddBuiltInRoleCommand"
            }
          }
        ],
        "responses": {
          "200": {
            "$ref": "#/responses/okResponse"
          },
          "400": {
            "$ref": "#/responses/badRequestError"
          },
          "403": {
            "$ref": "#/responses/forbiddenError"
          },
          "500": {
            "$ref": "#/responses/internalServerError"
          }
        }
      }
    },
    "/access-control/builtin-roles/{builtinRole}/roles/{roleUID}": {
      "delete": {
        "description": "Deletes a built-in role assignment (for one of Viewer, Editor, Admin, or Grafana Admin) to the role with the provided UID.\n\nYou need to have a permission with action `roles.builtin:remove` and scope `permissions:type:delegate`. `permissions:type:delegate` scope ensures that users can only remove built-in role assignments with the roles which have same, or a subset of permissions which the user has. For example, if a user does not have required permissions for creating users, they won’t be able to remove a built-in role assignment which allows to do that.",
        "tags": ["access_control", "enterprise"],
        "summary": "Remove a built-in role assignment.",
        "operationId": "removeBuiltinRole",
        "parameters": [
          {
            "type": "string",
            "name": "builtinRole",
            "in": "path",
            "required": true
          },
          {
            "type": "boolean",
            "description": "A flag indicating if the assignment is global or not. If set to false, the default org ID of the authenticated user will be used from the request to remove assignment.",
            "name": "global",
            "in": "query"
          },
          {
            "type": "string",
            "name": "roleUID",
            "in": "path",
            "required": true
          }
        ],
        "responses": {
          "200": {
            "$ref": "#/responses/okResponse"
          },
          "400": {
            "$ref": "#/responses/badRequestError"
          },
          "403": {
            "$ref": "#/responses/forbiddenError"
          },
          "404": {
            "$ref": "#/responses/notFoundError"
          },
          "500": {
            "$ref": "#/responses/internalServerError"
          }
        }
      }
    },
    "/access-control/roles": {
      "get": {
        "description": "Gets all existing roles. The response contains all global and organization local roles, for the organization which user is signed in.\n\nYou need to have a permission with action `roles:list` and scope `roles:*`.",
        "tags": ["access_control", "enterprise"],
        "summary": "Get all roles.",
        "operationId": "listRoles",
        "parameters": [
          {
            "type": "boolean",
            "name": "delegatable",
            "in": "query"
          }
        ],
        "responses": {
          "200": {
            "$ref": "#/responses/listRolesResponse"
          },
          "403": {
            "$ref": "#/responses/forbiddenError"
          },
          "500": {
            "$ref": "#/responses/internalServerError"
          }
        }
      },
      "post": {
        "description": "Creates a new custom role and maps given permissions to that role. Note that roles with the same prefix as Fixed Roles can’t be created.\n\nYou need to have a permission with action `roles:write` and scope `permissions:type:delegate`. `permissions:type:delegate`` scope ensures that users can only create custom roles with the same, or a subset of permissions which the user has.\nFor example, if a user does not have required permissions for creating users, they won’t be able to create a custom role which allows to do that. This is done to prevent escalation of privileges.",
        "tags": ["access_control", "enterprise"],
        "summary": "Create a new custom role.",
        "operationId": "createRole",
        "parameters": [
          {
            "name": "body",
            "in": "body",
            "required": true,
            "schema": {
              "$ref": "#/definitions/CreateRoleForm"
            }
          }
        ],
        "responses": {
          "201": {
            "$ref": "#/responses/createRoleResponse"
          },
          "400": {
            "$ref": "#/responses/badRequestError"
          },
          "403": {
            "$ref": "#/responses/forbiddenError"
          },
          "500": {
            "$ref": "#/responses/internalServerError"
          }
        }
      }
    },
    "/access-control/roles/{roleUID}": {
      "get": {
        "description": "Get a role for the given UID.\n\nYou need to have a permission with action `roles:read` and scope `roles:*`.",
        "tags": ["access_control", "enterprise"],
        "summary": "Get a role.",
        "operationId": "getRole",
        "parameters": [
          {
            "type": "string",
            "name": "roleUID",
            "in": "path",
            "required": true
          }
        ],
        "responses": {
          "200": {
            "$ref": "#/responses/getRoleResponse"
          },
          "403": {
            "$ref": "#/responses/forbiddenError"
          },
          "500": {
            "$ref": "#/responses/internalServerError"
          }
        }
      },
      "put": {
        "description": "You need to have a permission with action `roles:write` and scope `permissions:type:delegate`. `permissions:type:delegate`` scope ensures that users can only create custom roles with the same, or a subset of permissions which the user has.",
        "tags": ["access_control", "enterprise"],
        "summary": "Update a custom role.",
        "operationId": "updateRoleWithPermissions",
        "parameters": [
          {
            "name": "body",
            "in": "body",
            "required": true,
            "schema": {
              "$ref": "#/definitions/UpdateRoleCommand"
            }
          },
          {
            "type": "string",
            "name": "roleUID",
            "in": "path",
            "required": true
          }
        ],
        "responses": {
          "200": {
            "$ref": "#/responses/getRoleResponse"
          },
          "400": {
            "$ref": "#/responses/badRequestError"
          },
          "403": {
            "$ref": "#/responses/forbiddenError"
          },
          "404": {
            "$ref": "#/responses/notFoundError"
          },
          "500": {
            "$ref": "#/responses/internalServerError"
          }
        }
      },
      "delete": {
        "description": "Delete a role with the given UID, and it’s permissions. If the role is assigned to a built-in role, the deletion operation will fail, unless force query param is set to true, and in that case all assignments will also be deleted.\n\nYou need to have a permission with action `roles:delete` and scope `permissions:type:delegate`. `permissions:type:delegate` scope ensures that users can only delete a custom role with the same, or a subset of permissions which the user has. For example, if a user does not have required permissions for creating users, they won’t be able to delete a custom role which allows to do that.",
        "tags": ["access_control", "enterprise"],
        "summary": "Delete a custom role.",
        "operationId": "deleteCustomRole",
        "parameters": [
          {
            "type": "boolean",
            "name": "force",
            "in": "query"
          },
          {
            "type": "boolean",
            "name": "global",
            "in": "query"
          },
          {
            "type": "string",
            "name": "roleUID",
            "in": "path",
            "required": true
          }
        ],
        "responses": {
          "200": {
            "$ref": "#/responses/okResponse"
          },
          "400": {
            "$ref": "#/responses/badRequestError"
          },
          "403": {
            "$ref": "#/responses/forbiddenError"
          },
          "500": {
            "$ref": "#/responses/internalServerError"
          }
        }
      }
    },
    "/access-control/status": {
      "get": {
        "description": "Returns an indicator to check if fine-grained access control is enabled or not.\n\nYou need to have a permission with action `status:accesscontrol` and scope `services:accesscontrol`.",
        "tags": ["access_control", "enterprise"],
        "summary": "Get status.",
        "operationId": "getAccessControlStatus",
        "responses": {
          "200": {
            "$ref": "#/responses/getAccessControlStatusResponse"
          },
          "403": {
            "$ref": "#/responses/forbiddenError"
          },
          "404": {
            "$ref": "#/responses/notFoundError"
          },
          "500": {
            "$ref": "#/responses/internalServerError"
          }
        }
      }
    },
    "/access-control/teams/{teamId}/roles": {
      "get": {
        "description": "You need to have a permission with action `teams.roles:list` and scope `teams:id:\u003cteam ID\u003e`.",
        "tags": ["access_control", "enterprise"],
        "summary": "Get team roles.",
        "operationId": "listTeamRoles",
        "parameters": [
          {
            "type": "integer",
            "format": "int64",
            "name": "teamId",
            "in": "path",
            "required": true
          }
        ],
        "responses": {
          "200": {
            "$ref": "#/responses/okResponse"
          },
          "400": {
            "$ref": "#/responses/badRequestError"
          },
          "403": {
            "$ref": "#/responses/forbiddenError"
          },
          "500": {
            "$ref": "#/responses/internalServerError"
          }
        }
      },
      "put": {
        "description": "You need to have a permission with action `teams.roles:add` and `teams.roles:remove` and scope `permissions:type:delegate` for each.",
        "tags": ["access_control", "enterprise"],
        "summary": "Update team role.",
        "operationId": "setTeamRoles",
        "parameters": [
          {
            "type": "integer",
            "format": "int64",
            "name": "teamId",
            "in": "path",
            "required": true
          }
        ],
        "responses": {
          "200": {
            "$ref": "#/responses/okResponse"
          },
          "400": {
            "$ref": "#/responses/badRequestError"
          },
          "403": {
            "$ref": "#/responses/forbiddenError"
          },
          "404": {
            "$ref": "#/responses/notFoundError"
          },
          "500": {
            "$ref": "#/responses/internalServerError"
          }
        }
      },
      "post": {
        "description": "You need to have a permission with action `teams.roles:add` and scope `permissions:type:delegate`.",
        "tags": ["access_control", "enterprise"],
        "summary": "Add team role.",
        "operationId": "addTeamRole",
        "parameters": [
          {
            "name": "body",
            "in": "body",
            "required": true,
            "schema": {
              "$ref": "#/definitions/AddTeamRoleCommand"
            }
          },
          {
            "type": "integer",
            "format": "int64",
            "name": "teamId",
            "in": "path",
            "required": true
          }
        ],
        "responses": {
          "200": {
            "$ref": "#/responses/okResponse"
          },
          "400": {
            "$ref": "#/responses/badRequestError"
          },
          "403": {
            "$ref": "#/responses/forbiddenError"
          },
          "404": {
            "$ref": "#/responses/notFoundError"
          },
          "500": {
            "$ref": "#/responses/internalServerError"
          }
        }
      }
    },
    "/access-control/teams/{teamId}/roles/{roleUID}": {
      "delete": {
        "description": "You need to have a permission with action `teams.roles:remove` and scope `permissions:type:delegate`.",
        "tags": ["access_control", "enterprise"],
        "summary": "Remove team role.",
        "operationId": "removeTeamRole",
        "parameters": [
          {
            "type": "string",
            "name": "roleUID",
            "in": "path",
            "required": true
          },
          {
            "type": "integer",
            "format": "int64",
            "name": "teamId",
            "in": "path",
            "required": true
          }
        ],
        "responses": {
          "200": {
            "$ref": "#/responses/okResponse"
          },
          "400": {
            "$ref": "#/responses/badRequestError"
          },
          "403": {
            "$ref": "#/responses/forbiddenError"
          },
          "404": {
            "$ref": "#/responses/notFoundError"
          },
          "500": {
            "$ref": "#/responses/internalServerError"
          }
        }
      }
    },
    "/access-control/users/{userId}/roles": {
      "get": {
        "description": "Lists the roles that have been directly assigned to a given user. The list does not include built-in roles (Viewer, Editor, Admin or Grafana Admin), and it does not include roles that have been inherited from a team.\n\nYou need to have a permission with action `users.roles:list` and scope `users:id:\u003cuser ID\u003e`.",
        "tags": ["access_control", "enterprise"],
        "summary": "List roles assigned to a user.",
        "operationId": "listUserRoles",
        "parameters": [
          {
            "type": "integer",
            "format": "int64",
            "name": "userId",
            "in": "path",
            "required": true
          }
        ],
        "responses": {
          "200": {
            "$ref": "#/responses/getAllRolesResponse"
          },
          "400": {
            "$ref": "#/responses/badRequestError"
          },
          "403": {
            "$ref": "#/responses/forbiddenError"
          },
          "500": {
            "$ref": "#/responses/internalServerError"
          }
        }
      },
      "put": {
        "description": "Update the user’s role assignments to match the provided set of UIDs. This will remove any assigned roles that aren’t in the request and add roles that are in the set but are not already assigned to the user.\nIf you want to add or remove a single role, consider using Add a user role assignment or Remove a user role assignment instead.\n\nYou need to have a permission with action `users.roles:add` and `users.roles:remove` and scope `permissions:type:delegate` for each. `permissions:type:delegate`  scope ensures that users can only assign or unassign roles which have same, or a subset of permissions which the user has. For example, if a user does not have required permissions for creating users, they won’t be able to assign or unassign a role which will allow to do that. This is done to prevent escalation of privileges.",
        "tags": ["access_control", "enterprise"],
        "summary": "Set user role assignments.",
        "operationId": "setUserRoles",
        "parameters": [
          {
            "name": "body",
            "in": "body",
            "required": true,
            "schema": {
              "$ref": "#/definitions/SetUserRolesCommand"
            }
          },
          {
            "type": "integer",
            "format": "int64",
            "name": "userId",
            "in": "path",
            "required": true
          }
        ],
        "responses": {
          "200": {
            "$ref": "#/responses/okResponse"
          },
          "400": {
            "$ref": "#/responses/badRequestError"
          },
          "403": {
            "$ref": "#/responses/forbiddenError"
          },
          "404": {
            "$ref": "#/responses/notFoundError"
          },
          "500": {
            "$ref": "#/responses/internalServerError"
          }
        }
      },
      "post": {
        "description": "Assign a role to a specific user. For bulk updates consider Set user role assignments.\n\nYou need to have a permission with action `users.roles:add` and scope `permissions:type:delegate`. `permissions:type:delegate` scope ensures that users can only assign roles which have same, or a subset of permissions which the user has. For example, if a user does not have required permissions for creating users, they won’t be able to assign a role which will allow to do that. This is done to prevent escalation of privileges.",
        "tags": ["access_control", "enterprise"],
        "summary": "Add a user role assignment.",
        "operationId": "addUserRole",
        "parameters": [
          {
<<<<<<< HEAD
            "x-go-name": "Body",
=======
>>>>>>> 82e32447
            "name": "body",
            "in": "body",
            "required": true,
            "schema": {
              "$ref": "#/definitions/AddUserRoleCommand"
            }
          },
          {
            "type": "integer",
            "format": "int64",
<<<<<<< HEAD
            "x-go-name": "UserID",
            "name": "user_id",
=======
            "name": "userId",
>>>>>>> 82e32447
            "in": "path",
            "required": true
          }
        ],
        "responses": {
          "200": {
            "$ref": "#/responses/okResponse"
          },
          "403": {
            "$ref": "#/responses/forbiddenError"
          },
          "404": {
            "$ref": "#/responses/notFoundError"
          },
          "500": {
            "$ref": "#/responses/internalServerError"
          }
        }
      }
    },
    "/access-control/users/{userId}/roles/{roleUID}": {
      "delete": {
        "description": "Revoke a role from a user. For bulk updates consider Set user role assignments.\n\nYou need to have a permission with action `users.roles:remove` and scope `permissions:type:delegate`. `permissions:type:delegate` scope ensures that users can only unassign roles which have same, or a subset of permissions which the user has. For example, if a user does not have required permissions for creating users, they won’t be able to unassign a role which will allow to do that. This is done to prevent escalation of privileges.",
        "tags": ["access_control", "enterprise"],
        "summary": "Remove a user role assignment.",
        "operationId": "removeUserRole",
        "parameters": [
          {
<<<<<<< HEAD
=======
            "type": "boolean",
            "description": "A flag indicating if the assignment is global or not. If set to false, the default org ID of the authenticated user will be used from the request to remove assignment.",
            "name": "global",
            "in": "query"
          },
          {
>>>>>>> 82e32447
            "type": "string",
            "name": "roleUID",
            "in": "path",
            "required": true
          },
          {
<<<<<<< HEAD
            "type": "boolean",
            "x-go-name": "Global",
            "description": "A flag indicating if the assignment is global or not. If set to false, the default org ID of the authenticated user will be used from the request to remove assignment.",
            "name": "global",
            "in": "query"
          },
          {
            "type": "integer",
            "format": "int64",
            "x-go-name": "UserID",
            "name": "user_id",
=======
            "type": "integer",
            "format": "int64",
            "name": "userId",
>>>>>>> 82e32447
            "in": "path",
            "required": true
          }
        ],
        "responses": {
          "200": {
            "$ref": "#/responses/okResponse"
          },
          "400": {
            "$ref": "#/responses/badRequestError"
          },
          "403": {
            "$ref": "#/responses/forbiddenError"
          },
          "404": {
            "$ref": "#/responses/notFoundError"
          },
          "500": {
            "$ref": "#/responses/internalServerError"
          }
        }
      }
    },
    "/admin/ldap-sync-status": {
      "get": {
        "description": "You need to have a permission with action `ldap.status:read`.",
        "tags": ["ldap_debug"],
        "summary": "Returns the current state of the LDAP background sync integration",
        "operationId": "getSyncStatus",
        "responses": {
          "200": {
            "$ref": "#/responses/getSyncStatusResponse"
          },
          "401": {
            "$ref": "#/responses/unauthorisedError"
          },
          "403": {
            "$ref": "#/responses/forbiddenError"
          },
          "500": {
            "$ref": "#/responses/internalServerError"
          }
        }
      }
    },
    "/admin/ldap/reload": {
      "post": {
        "security": [
          {
            "basic": []
          }
        ],
        "description": "If you are running Grafana Enterprise and have Fine-grained access control enabled, you need to have a permission with action `ldap.config:reload`.",
        "tags": ["admin_ldap"],
        "summary": "Reloads the LDAP configuration.",
        "operationId": "reloadLDAPCfg",
        "responses": {
          "200": {
            "$ref": "#/responses/okResponse"
          },
          "401": {
            "$ref": "#/responses/unauthorisedError"
          },
          "403": {
            "$ref": "#/responses/forbiddenError"
          },
          "500": {
            "$ref": "#/responses/internalServerError"
          }
        }
      }
    },
    "/admin/ldap/status": {
      "get": {
        "security": [
          {
            "basic": []
          }
        ],
        "description": "If you are running Grafana Enterprise and have Fine-grained access control enabled, you need to have a permission with action `ldap.status:read`.",
        "tags": ["admin_ldap"],
        "summary": "Attempts to connect to all the configured LDAP servers and returns information on whenever they're available or not.",
        "operationId": "getLDAPStatus",
        "responses": {
          "200": {
            "$ref": "#/responses/okResponse"
          },
          "401": {
            "$ref": "#/responses/unauthorisedError"
          },
          "403": {
            "$ref": "#/responses/forbiddenError"
          },
          "500": {
            "$ref": "#/responses/internalServerError"
          }
        }
      }
    },
    "/admin/ldap/sync/{user_id}": {
      "post": {
        "security": [
          {
            "basic": []
          }
        ],
        "description": "If you are running Grafana Enterprise and have Fine-grained access control enabled, you need to have a permission with action `ldap.user:sync`.",
        "tags": ["admin_ldap"],
        "summary": "Enables a single Grafana user to be synchronized against LDAP.",
        "operationId": "postSyncUserWithLDAP",
        "parameters": [
          {
            "type": "integer",
            "format": "int64",
            "name": "user_id",
            "in": "path",
            "required": true
          }
        ],
        "responses": {
          "200": {
            "$ref": "#/responses/okResponse"
          },
          "401": {
            "$ref": "#/responses/unauthorisedError"
          },
          "403": {
            "$ref": "#/responses/forbiddenError"
          },
          "500": {
            "$ref": "#/responses/internalServerError"
          }
        }
      }
    },
    "/admin/ldap/{user_name}": {
      "get": {
        "security": [
          {
            "basic": []
          }
        ],
        "description": "If you are running Grafana Enterprise and have Fine-grained access control enabled, you need to have a permission with action `ldap.user:read`.",
        "tags": ["admin_ldap"],
        "summary": "Finds an user based on a username in LDAP. This helps illustrate how would the particular user be mapped in Grafana when synced.",
        "operationId": "getUserFromLDAP",
        "parameters": [
          {
            "type": "string",
            "name": "user_name",
            "in": "path",
            "required": true
          }
        ],
        "responses": {
          "200": {
            "$ref": "#/responses/okResponse"
          },
          "401": {
            "$ref": "#/responses/unauthorisedError"
          },
          "403": {
            "$ref": "#/responses/forbiddenError"
          },
          "500": {
            "$ref": "#/responses/internalServerError"
          }
        }
      }
    },
    "/admin/pause-all-alerts": {
      "post": {
        "security": [
          {
            "basic": []
          }
        ],
        "tags": ["admin"],
        "summary": "Pause/unpause all (legacy) alerts.",
        "operationId": "pauseAllAlerts",
        "parameters": [
          {
            "name": "body",
            "in": "body",
            "required": true,
            "schema": {
              "$ref": "#/definitions/PauseAllAlertsCommand"
            }
          }
        ],
        "responses": {
          "200": {
            "$ref": "#/responses/pauseAlertsResponse"
          },
          "401": {
            "$ref": "#/responses/unauthorisedError"
          },
          "403": {
            "$ref": "#/responses/forbiddenError"
          },
          "500": {
            "$ref": "#/responses/internalServerError"
          }
        }
      }
    },
    "/admin/provisioning/access-control/reload": {
      "post": {
        "tags": ["access_control_provisioning", "enterprise"],
        "summary": "You need to have a permission with action `provisioning:reload` with scope `provisioners:accesscontrol`.",
        "operationId": "adminProvisioningReloadAccessControl",
        "responses": {
          "202": {
            "$ref": "#/responses/acceptedResponse"
          },
          "401": {
            "$ref": "#/responses/unauthorisedError"
          },
          "403": {
            "$ref": "#/responses/forbiddenError"
          }
        }
      }
    },
    "/admin/provisioning/dashboards/reload": {
      "post": {
        "security": [
          {
            "basic": []
          }
        ],
        "description": "Reloads the provisioning config files for dashboards again. It won’t return until the new provisioned entities are already stored in the database. In case of dashboards, it will stop polling for changes in dashboard files and then restart it with new configurations after returning.\nIf you are running Grafana Enterprise and have Fine-grained access control enabled, you need to have a permission with action `provisioning:reload` and scope `provisioners:dashboards`.",
        "tags": ["admin_provisioning"],
        "summary": "Reload dashboard provisioning configurations.",
        "operationId": "adminProvisioningReloadDashboards",
        "responses": {
          "200": {
            "$ref": "#/responses/okResponse"
          },
          "401": {
            "$ref": "#/responses/unauthorisedError"
          },
          "403": {
            "$ref": "#/responses/forbiddenError"
          },
          "500": {
            "$ref": "#/responses/internalServerError"
          }
        }
      }
    },
    "/admin/provisioning/datasources/reload": {
      "post": {
        "security": [
          {
            "basic": []
          }
        ],
        "description": "Reloads the provisioning config files for datasources again. It won’t return until the new provisioned entities are already stored in the database. In case of dashboards, it will stop polling for changes in dashboard files and then restart it with new configurations after returning.\nIf you are running Grafana Enterprise and have Fine-grained access control enabled, you need to have a permission with action `provisioning:reload` and scope `provisioners:datasources`.",
        "tags": ["admin_provisioning"],
        "summary": "Reload datasource provisioning configurations.",
        "operationId": "adminProvisioningReloadDatasources",
        "responses": {
          "200": {
            "$ref": "#/responses/okResponse"
          },
          "401": {
            "$ref": "#/responses/unauthorisedError"
          },
          "403": {
            "$ref": "#/responses/forbiddenError"
          },
          "500": {
            "$ref": "#/responses/internalServerError"
          }
        }
      }
    },
    "/admin/provisioning/notifications/reload": {
      "post": {
        "security": [
          {
            "basic": []
          }
        ],
        "description": "Reloads the provisioning config files for legacy alert notifiers again. It won’t return until the new provisioned entities are already stored in the database. In case of dashboards, it will stop polling for changes in dashboard files and then restart it with new configurations after returning.\nIf you are running Grafana Enterprise and have Fine-grained access control enabled, you need to have a permission with action `provisioning:reload` and scope `provisioners:notifications`.",
        "tags": ["admin_provisioning"],
        "summary": "Reload legacy alert notifier provisioning configurations.",
        "operationId": "adminProvisioningReloadNotifications",
        "responses": {
          "200": {
            "$ref": "#/responses/okResponse"
          },
          "401": {
            "$ref": "#/responses/unauthorisedError"
          },
          "403": {
            "$ref": "#/responses/forbiddenError"
          },
          "500": {
            "$ref": "#/responses/internalServerError"
          }
        }
      }
    },
    "/admin/provisioning/plugins/reload": {
      "post": {
        "security": [
          {
            "basic": []
          }
        ],
        "description": "Reloads the provisioning config files for plugins again. It won’t return until the new provisioned entities are already stored in the database. In case of dashboards, it will stop polling for changes in dashboard files and then restart it with new configurations after returning.\nIf you are running Grafana Enterprise and have Fine-grained access control enabled, you need to have a permission with action `provisioning:reload` and scope `provisioners:plugin`.",
        "tags": ["admin_provisioning"],
        "summary": "Reload plugin provisioning configurations.",
        "operationId": "adminProvisioningReloadPlugins",
        "responses": {
          "200": {
            "$ref": "#/responses/okResponse"
          },
          "401": {
            "$ref": "#/responses/unauthorisedError"
          },
          "403": {
            "$ref": "#/responses/forbiddenError"
          },
          "500": {
            "$ref": "#/responses/internalServerError"
          }
        }
      }
    },
    "/admin/settings": {
      "get": {
        "security": [
          {
            "basic": []
          }
        ],
        "description": "If you are running Grafana Enterprise and have Fine-grained access control enabled, you need to have a permission with action `settings:read` and scopes: `settings:*`, `settings:auth.saml:` and `settings:auth.saml:enabled` (property level).",
        "tags": ["admin"],
        "summary": "Fetch settings.",
        "operationId": "adminGetSettings",
        "responses": {
          "200": {
            "$ref": "#/responses/adminGetSettingsResponse"
          },
          "401": {
            "$ref": "#/responses/unauthorisedError"
          },
          "403": {
            "$ref": "#/responses/forbiddenError"
          }
        }
      }
    },
    "/admin/stats": {
      "get": {
        "description": "Only works with Basic Authentication (username and password). See introduction for an explanation.\nIf you are running Grafana Enterprise and have Fine-grained access control enabled, you need to have a permission with action `server:stats:read`.",
        "tags": ["admin"],
        "summary": "Fetch Grafana Stats.",
        "operationId": "adminGetStats",
        "responses": {
          "200": {
            "$ref": "#/responses/adminGetStatsResponse"
          },
          "401": {
            "$ref": "#/responses/unauthorisedError"
          },
          "403": {
            "$ref": "#/responses/forbiddenError"
          },
          "500": {
            "$ref": "#/responses/internalServerError"
          }
        }
      }
    },
    "/admin/users": {
      "post": {
        "security": [
          {
            "basic": []
          }
        ],
        "description": "If you are running Grafana Enterprise and have Fine-grained access control enabled, you need to have a permission with action `users:create`.\nNote that OrgId is an optional parameter that can be used to assign a new user to a different organization when `auto_assign_org` is set to `true`.",
        "tags": ["admin_users"],
        "summary": "Create new user.",
        "operationId": "adminCreateUser",
        "parameters": [
          {
            "name": "body",
            "in": "body",
            "required": true,
            "schema": {
              "$ref": "#/definitions/AdminCreateUserForm"
            }
          }
        ],
        "responses": {
          "200": {
            "$ref": "#/responses/adminCreateUserResponse"
          },
          "400": {
            "$ref": "#/responses/badRequestError"
          },
          "401": {
            "$ref": "#/responses/unauthorisedError"
          },
          "403": {
            "$ref": "#/responses/forbiddenError"
          },
          "412": {
            "$ref": "#/responses/preconditionFailedError"
          },
          "500": {
            "$ref": "#/responses/internalServerError"
          }
        }
      }
    },
    "/admin/users/{user_id}": {
      "delete": {
        "security": [
          {
            "basic": []
          }
        ],
        "description": "If you are running Grafana Enterprise and have Fine-grained access control enabled, you need to have a permission with action `users:delete` and scope `global.users:*`.",
        "tags": ["admin_users"],
        "summary": "Delete global User.",
        "operationId": "adminDeleteUser",
        "parameters": [
          {
            "type": "integer",
            "format": "int64",
            "name": "user_id",
            "in": "path",
            "required": true
          }
        ],
        "responses": {
          "200": {
            "$ref": "#/responses/okResponse"
          },
          "401": {
            "$ref": "#/responses/unauthorisedError"
          },
          "403": {
            "$ref": "#/responses/forbiddenError"
          },
          "404": {
            "$ref": "#/responses/notFoundError"
          },
          "500": {
            "$ref": "#/responses/internalServerError"
          }
        }
      }
    },
    "/admin/users/{user_id}/auth-tokens": {
      "get": {
        "security": [
          {
            "basic": []
          }
        ],
        "description": "If you are running Grafana Enterprise and have Fine-grained access control enabled, you need to have a permission with action `users.authtoken:list` and scope `global.users:*`.",
        "tags": ["admin_users"],
        "summary": "Return a list of all auth tokens (devices) that the user currently have logged in from.",
        "operationId": "adminGetUserAuthTokens",
        "parameters": [
          {
            "type": "integer",
            "format": "int64",
            "name": "user_id",
            "in": "path",
            "required": true
          }
        ],
        "responses": {
          "200": {
            "$ref": "#/responses/adminGetUserAuthTokensResponse"
          },
          "401": {
            "$ref": "#/responses/unauthorisedError"
          },
          "403": {
            "$ref": "#/responses/forbiddenError"
          },
          "500": {
            "$ref": "#/responses/internalServerError"
          }
        }
      }
    },
    "/admin/users/{user_id}/disable": {
      "post": {
        "security": [
          {
            "basic": []
          }
        ],
        "description": "If you are running Grafana Enterprise and have Fine-grained access control enabled, you need to have a permission with action `users:disable` and scope `global.users:1` (userIDScope).",
        "tags": ["admin_users"],
        "summary": "Disable user.",
        "operationId": "adminDisableUser",
        "parameters": [
          {
            "type": "integer",
            "format": "int64",
            "name": "user_id",
            "in": "path",
            "required": true
          }
        ],
        "responses": {
          "200": {
            "$ref": "#/responses/okResponse"
          },
          "401": {
            "$ref": "#/responses/unauthorisedError"
          },
          "403": {
            "$ref": "#/responses/forbiddenError"
          },
          "404": {
            "$ref": "#/responses/notFoundError"
          },
          "500": {
            "$ref": "#/responses/internalServerError"
          }
        }
      }
    },
    "/admin/users/{user_id}/enable": {
      "post": {
        "security": [
          {
            "basic": []
          }
        ],
        "description": "If you are running Grafana Enterprise and have Fine-grained access control enabled, you need to have a permission with action `users:enable` and scope `global.users:1` (userIDScope).",
        "tags": ["admin_users"],
        "summary": "Enable user.",
        "operationId": "adminEnableUser",
        "parameters": [
          {
            "type": "integer",
            "format": "int64",
            "name": "user_id",
            "in": "path",
            "required": true
          }
        ],
        "responses": {
          "200": {
            "$ref": "#/responses/okResponse"
          },
          "401": {
            "$ref": "#/responses/unauthorisedError"
          },
          "403": {
            "$ref": "#/responses/forbiddenError"
          },
          "404": {
            "$ref": "#/responses/notFoundError"
          },
          "500": {
            "$ref": "#/responses/internalServerError"
          }
        }
      }
    },
    "/admin/users/{user_id}/logout": {
      "post": {
        "security": [
          {
            "basic": []
          }
        ],
        "description": "If you are running Grafana Enterprise and have Fine-grained access control enabled, you need to have a permission with action `users.logout` and scope `global.users:*`.",
        "tags": ["admin_users"],
        "summary": "Logout user revokes all auth tokens (devices) for the user. User of issued auth tokens (devices) will no longer be logged in and will be required to authenticate again upon next activity.",
        "operationId": "adminLogoutUser",
        "parameters": [
          {
            "type": "integer",
            "format": "int64",
            "name": "user_id",
            "in": "path",
            "required": true
          }
        ],
        "responses": {
          "200": {
            "$ref": "#/responses/okResponse"
          },
          "400": {
            "$ref": "#/responses/badRequestError"
          },
          "401": {
            "$ref": "#/responses/unauthorisedError"
          },
          "403": {
            "$ref": "#/responses/forbiddenError"
          },
          "404": {
            "$ref": "#/responses/notFoundError"
          },
          "500": {
            "$ref": "#/responses/internalServerError"
          }
        }
      }
    },
    "/admin/users/{user_id}/password": {
      "put": {
        "security": [
          {
            "basic": []
          }
        ],
        "description": "If you are running Grafana Enterprise and have Fine-grained access control enabled, you need to have a permission with action `users.password:update` and scope `global.users:*`.",
        "tags": ["admin_users"],
        "summary": "Set password for user.",
        "operationId": "adminUpdateUserPassword",
        "parameters": [
          {
            "name": "body",
            "in": "body",
            "required": true,
            "schema": {
              "$ref": "#/definitions/AdminUpdateUserPasswordForm"
            }
          },
          {
            "type": "integer",
            "format": "int64",
            "name": "user_id",
            "in": "path",
            "required": true
          }
        ],
        "responses": {
          "200": {
            "$ref": "#/responses/okResponse"
          },
          "400": {
            "$ref": "#/responses/badRequestError"
          },
          "401": {
            "$ref": "#/responses/unauthorisedError"
          },
          "403": {
            "$ref": "#/responses/forbiddenError"
          },
          "500": {
            "$ref": "#/responses/internalServerError"
          }
        }
      }
    },
    "/admin/users/{user_id}/permissions": {
      "put": {
        "description": "Only works with Basic Authentication (username and password). See introduction for an explanation.\nIf you are running Grafana Enterprise and have Fine-grained access control enabled, you need to have a permission with action `users.permissions:update` and scope `global.users:*`.",
        "tags": ["admin_users"],
        "summary": "Set permissions for user.",
        "operationId": "adminUpdateUserPermissions",
        "parameters": [
          {
            "name": "body",
            "in": "body",
            "required": true,
            "schema": {
              "$ref": "#/definitions/AdminUpdateUserPermissionsForm"
            }
          },
          {
            "type": "integer",
            "format": "int64",
            "name": "user_id",
            "in": "path",
            "required": true
          }
        ],
        "responses": {
          "200": {
            "$ref": "#/responses/okResponse"
          },
          "400": {
            "$ref": "#/responses/badRequestError"
          },
          "401": {
            "$ref": "#/responses/unauthorisedError"
          },
          "403": {
            "$ref": "#/responses/forbiddenError"
          },
          "500": {
            "$ref": "#/responses/internalServerError"
          }
        }
      }
    },
    "/admin/users/{user_id}/quotas": {
      "get": {
        "security": [
          {
            "basic": []
          }
        ],
        "description": "If you are running Grafana Enterprise and have Fine-grained access control enabled, you need to have a permission with action `users.quotas:list` and scope `global.users:1` (userIDScope).",
        "tags": ["admin_users"],
        "summary": "Fetch user quota.",
        "operationId": "getUserQuota",
        "parameters": [
          {
            "type": "integer",
            "format": "int64",
            "name": "user_id",
            "in": "path",
            "required": true
          }
        ],
        "responses": {
          "200": {
            "$ref": "#/responses/getQuotaResponse"
          },
          "401": {
            "$ref": "#/responses/unauthorisedError"
          },
          "403": {
            "$ref": "#/responses/forbiddenError"
          },
          "404": {
            "$ref": "#/responses/notFoundError"
          },
          "500": {
            "$ref": "#/responses/internalServerError"
          }
        }
      }
    },
    "/admin/users/{user_id}/quotas/{quota_target}": {
      "put": {
        "security": [
          {
            "basic": []
          }
        ],
        "description": "If you are running Grafana Enterprise and have Fine-grained access control enabled, you need to have a permission with action `users.quotas:update` and scope `global.users:1` (userIDScope).",
        "tags": ["admin_users"],
        "summary": "Update user quota.",
        "operationId": "updateUserQuota",
        "parameters": [
          {
            "name": "body",
            "in": "body",
            "required": true,
            "schema": {
              "$ref": "#/definitions/UpdateUserQuotaCmd"
            }
          },
          {
            "type": "string",
            "name": "quota_target",
            "in": "path",
            "required": true
          },
          {
            "type": "integer",
            "format": "int64",
            "name": "user_id",
            "in": "path",
            "required": true
          }
        ],
        "responses": {
          "200": {
            "$ref": "#/responses/okResponse"
          },
          "401": {
            "$ref": "#/responses/unauthorisedError"
          },
          "403": {
            "$ref": "#/responses/forbiddenError"
          },
          "404": {
            "$ref": "#/responses/notFoundError"
          },
          "500": {
            "$ref": "#/responses/internalServerError"
          }
        }
      }
    },
    "/admin/users/{user_id}/revoke-auth-token": {
      "post": {
        "security": [
          {
            "basic": []
          }
        ],
        "description": "Revokes the given auth token (device) for the user. User of issued auth token (device) will no longer be logged in and will be required to authenticate again upon next activity.\nIf you are running Grafana Enterprise and have Fine-grained access control enabled, you need to have a permission with action `users.authtoken:update` and scope `global.users:*`.",
        "tags": ["admin_users"],
        "summary": "Revoke auth token for user.",
        "operationId": "adminRevokeUserAuthToken",
        "parameters": [
          {
            "name": "body",
            "in": "body",
            "required": true,
            "schema": {
              "$ref": "#/definitions/RevokeAuthTokenCmd"
            }
          },
          {
            "type": "integer",
            "format": "int64",
            "name": "user_id",
            "in": "path",
            "required": true
          }
        ],
        "responses": {
          "200": {
            "$ref": "#/responses/okResponse"
          },
          "400": {
            "$ref": "#/responses/badRequestError"
          },
          "401": {
            "$ref": "#/responses/unauthorisedError"
          },
          "403": {
            "$ref": "#/responses/forbiddenError"
          },
          "404": {
            "$ref": "#/responses/notFoundError"
          },
          "500": {
            "$ref": "#/responses/internalServerError"
          }
        }
      }
    },
    "/alert-notifications": {
      "get": {
        "description": "Returns all notification channels that the authenticated user has permission to view.",
        "tags": ["legacy_alerts_notification_channels"],
        "summary": "Get all notification channels.",
        "operationId": "getAlertNotificationChannels",
        "responses": {
          "200": {
            "$ref": "#/responses/getAlertNotificationChannelsResponse"
          },
          "401": {
            "$ref": "#/responses/unauthorisedError"
          },
          "403": {
            "$ref": "#/responses/forbiddenError"
          },
          "500": {
            "$ref": "#/responses/internalServerError"
          }
        }
      },
      "post": {
        "description": "You can find the full list of [supported notifiers](https://grafana.com/docs/grafana/latest/alerting/old-alerting/notifications/#list-of-supported-notifiers) on the alert notifiers page.",
        "tags": ["legacy_alerts_notification_channels"],
        "summary": "Create notification channel.",
        "operationId": "createAlertNotificationChannel",
        "parameters": [
          {
            "name": "body",
            "in": "body",
            "required": true,
            "schema": {
              "$ref": "#/definitions/CreateAlertNotificationCommand"
            }
          }
        ],
        "responses": {
          "200": {
            "$ref": "#/responses/getAlertNotificationChannelResponse"
          },
          "401": {
            "$ref": "#/responses/unauthorisedError"
          },
          "403": {
            "$ref": "#/responses/forbiddenError"
          },
          "409": {
            "$ref": "#/responses/conflictError"
          },
          "500": {
            "$ref": "#/responses/internalServerError"
          }
        }
      }
    },
    "/alert-notifications/lookup": {
      "get": {
        "description": "Returns all notification channels, but with less detailed information. Accessible by any authenticated user and is mainly used by providing alert notification channels in Grafana UI when configuring alert rule.",
        "tags": ["legacy_alerts_notification_channels"],
        "summary": "Get all notification channels (lookup)",
        "operationId": "getAlertNotificationLookup",
        "responses": {
          "200": {
            "$ref": "#/responses/getAlertNotificationLookupResponse"
          },
          "401": {
            "$ref": "#/responses/unauthorisedError"
          },
          "403": {
            "$ref": "#/responses/forbiddenError"
          },
          "500": {
            "$ref": "#/responses/internalServerError"
          }
        }
      }
    },
    "/alert-notifications/test": {
      "post": {
        "description": "Sends a test notification to the channel.",
        "tags": ["legacy_alerts_notification_channels"],
        "summary": "Test notification channel.",
        "operationId": "notificationChannelTest",
        "parameters": [
          {
            "name": "body",
            "in": "body",
            "required": true,
            "schema": {
              "$ref": "#/definitions/NotificationTestCommand"
            }
          }
        ],
        "responses": {
          "200": {
            "$ref": "#/responses/okResponse"
          },
          "400": {
            "$ref": "#/responses/badRequestError"
          },
          "401": {
            "$ref": "#/responses/unauthorisedError"
          },
          "403": {
            "$ref": "#/responses/forbiddenError"
          },
          "412": {
            "$ref": "#/responses/SMTPNotEnabledError"
          },
          "500": {
            "$ref": "#/responses/internalServerError"
          }
        }
      }
    },
    "/alert-notifications/uid/{notification_channel_uid}": {
      "get": {
        "description": "Returns the notification channel given the notification channel UID.",
        "tags": ["legacy_alerts_notification_channels"],
        "summary": "Get notification channel by UID",
        "operationId": "getAlertNotificationChannelByUID",
        "parameters": [
          {
            "type": "string",
            "name": "notification_channel_uid",
            "in": "path",
            "required": true
          }
        ],
        "responses": {
          "200": {
            "$ref": "#/responses/getAlertNotificationChannelResponse"
          },
          "401": {
            "$ref": "#/responses/unauthorisedError"
          },
          "403": {
            "$ref": "#/responses/forbiddenError"
          },
          "404": {
            "$ref": "#/responses/notFoundError"
          },
          "500": {
            "$ref": "#/responses/internalServerError"
          }
        }
      },
      "put": {
        "description": "Updates an existing notification channel identified by uid.",
        "tags": ["legacy_alerts_notification_channels"],
        "summary": "Update notification channel by UID.",
        "operationId": "updateAlertNotificationChannelByUID",
        "parameters": [
          {
            "name": "body",
            "in": "body",
            "required": true,
            "schema": {
              "$ref": "#/definitions/UpdateAlertNotificationWithUidCommand"
            }
          },
          {
            "type": "string",
            "name": "notification_channel_uid",
            "in": "path",
            "required": true
          }
        ],
        "responses": {
          "200": {
            "$ref": "#/responses/getAlertNotificationChannelResponse"
          },
          "401": {
            "$ref": "#/responses/unauthorisedError"
          },
          "403": {
            "$ref": "#/responses/forbiddenError"
          },
          "404": {
            "$ref": "#/responses/notFoundError"
          },
          "500": {
            "$ref": "#/responses/internalServerError"
          }
        }
      },
      "delete": {
        "description": "Deletes an existing notification channel identified by UID.",
        "tags": ["legacy_alerts_notification_channels"],
        "summary": "Delete alert notification by UID.",
        "operationId": "deleteAlertNotificationChannelByUID",
        "parameters": [
          {
            "type": "string",
            "name": "notification_channel_uid",
            "in": "path",
            "required": true
          }
        ],
        "responses": {
          "200": {
            "$ref": "#/responses/deleteAlertNotificationChannelResponse"
          },
          "401": {
            "$ref": "#/responses/unauthorisedError"
          },
          "403": {
            "$ref": "#/responses/forbiddenError"
          },
          "404": {
            "$ref": "#/responses/notFoundError"
          },
          "500": {
            "$ref": "#/responses/internalServerError"
          }
        }
      }
    },
    "/alert-notifications/{notification_channel_id}": {
      "get": {
        "description": "Returns the notification channel given the notification channel ID.",
        "tags": ["legacy_alerts_notification_channels"],
        "summary": "Get notification channel by ID.",
        "operationId": "getAlertNotificationChannelByID",
        "parameters": [
          {
            "type": "integer",
            "format": "int64",
            "name": "notification_channel_id",
            "in": "path",
            "required": true
          }
        ],
        "responses": {
          "200": {
            "$ref": "#/responses/getAlertNotificationChannelResponse"
          },
          "401": {
            "$ref": "#/responses/unauthorisedError"
          },
          "403": {
            "$ref": "#/responses/forbiddenError"
          },
          "404": {
            "$ref": "#/responses/notFoundError"
          },
          "500": {
            "$ref": "#/responses/internalServerError"
          }
        }
      },
      "put": {
        "description": "Updates an existing notification channel identified by ID.",
        "tags": ["legacy_alerts_notification_channels"],
        "summary": "Update notification channel by ID.",
        "operationId": "updateAlertNotificationChannel",
        "parameters": [
          {
            "name": "body",
            "in": "body",
            "required": true,
            "schema": {
              "$ref": "#/definitions/UpdateAlertNotificationCommand"
            }
          },
          {
            "type": "integer",
            "format": "int64",
            "name": "notification_channel_id",
            "in": "path",
            "required": true
          }
        ],
        "responses": {
          "200": {
            "$ref": "#/responses/getAlertNotificationChannelResponse"
          },
          "401": {
            "$ref": "#/responses/unauthorisedError"
          },
          "403": {
            "$ref": "#/responses/forbiddenError"
          },
          "404": {
            "$ref": "#/responses/notFoundError"
          },
          "500": {
            "$ref": "#/responses/internalServerError"
          }
        }
      },
      "delete": {
        "description": "Deletes an existing notification channel identified by ID.",
        "tags": ["legacy_alerts_notification_channels"],
        "summary": "Delete alert notification by ID.",
        "operationId": "deleteAlertNotificationChannel",
        "parameters": [
          {
            "type": "integer",
            "format": "int64",
            "name": "notification_channel_id",
            "in": "path",
            "required": true
          }
        ],
        "responses": {
          "200": {
            "$ref": "#/responses/okResponse"
          },
          "401": {
            "$ref": "#/responses/unauthorisedError"
          },
          "403": {
            "$ref": "#/responses/forbiddenError"
          },
          "404": {
            "$ref": "#/responses/notFoundError"
          },
          "500": {
            "$ref": "#/responses/internalServerError"
          }
        }
      }
    },
    "/alerts": {
      "get": {
        "tags": ["legacy_alerts"],
        "summary": "Get legacy alerts.",
        "operationId": "getAlerts",
        "parameters": [
          {
            "type": "array",
            "items": {
              "type": "string"
            },
            "description": "Limit response to alerts in specified dashboard(s). You can specify multiple dashboards.",
            "name": "dashboardId",
            "in": "query"
          },
          {
            "type": "integer",
            "format": "int64",
            "description": "Limit response to alert for a specified panel on a dashboard.",
            "name": "panelId",
            "in": "query"
          },
          {
            "type": "string",
            "description": "Limit response to alerts having a name like this value.",
            "name": "query",
            "in": "query"
          },
          {
            "enum": ["all", "no_data", "paused", "alerting", "ok", "pending", "unknown"],
            "type": "string",
            "description": "Return alerts with one or more of the following alert states",
            "name": "state",
            "in": "query"
          },
          {
            "type": "integer",
            "format": "int64",
            "description": "Limit response to X number of alerts.",
            "name": "limit",
            "in": "query"
          },
          {
            "type": "array",
            "items": {
              "type": "string"
            },
            "collectionFormat": "multi",
            "description": "Limit response to alerts of dashboards in specified folder(s). You can specify multiple folders",
            "name": "folderId",
            "in": "query"
          },
          {
            "type": "string",
            "description": "Limit response to alerts having a dashboard name like this value./ Limit response to alerts having a dashboard name like this value.",
            "name": "dashboardQuery",
            "in": "query"
          },
          {
            "type": "array",
            "items": {
              "type": "string"
            },
            "collectionFormat": "multi",
            "description": "Limit response to alerts of dashboards with specified tags. To do an “AND” filtering with multiple tags, specify the tags parameter multiple times",
            "name": "dashboardTag",
            "in": "query"
          }
        ],
        "responses": {
          "200": {
            "$ref": "#/responses/getAlertsResponse"
          },
          "401": {
            "$ref": "#/responses/unauthorisedError"
          },
          "500": {
            "$ref": "#/responses/internalServerError"
          }
        }
      }
    },
    "/alerts/states-for-dashboard": {
      "get": {
        "tags": ["legacy_alerts"],
        "summary": "Get alert states for a dashboard.",
        "operationId": "getDashboardStates",
        "parameters": [
          {
            "type": "integer",
            "format": "int64",
            "name": "dashboardId",
            "in": "query",
            "required": true
          }
        ],
        "responses": {
          "200": {
            "$ref": "#/responses/getDashboardStatesResponse"
          },
          "400": {
            "$ref": "#/responses/badRequestError"
          },
          "500": {
            "$ref": "#/responses/internalServerError"
          }
        }
      }
    },
    "/alerts/test": {
      "post": {
        "tags": ["legacy_alerts"],
        "summary": "Test alert.",
        "operationId": "testAlert",
        "parameters": [
          {
            "name": "body",
            "in": "body",
            "schema": {
              "$ref": "#/definitions/AlertTestCommand"
            }
          }
        ],
        "responses": {
          "200": {
            "$ref": "#/responses/testAlertResponse"
          },
          "400": {
            "$ref": "#/responses/badRequestError"
          },
          "403": {
            "$ref": "#/responses/forbiddenError"
          },
          "422": {
            "$ref": "#/responses/unprocessableEntityError"
          },
          "500": {
            "$ref": "#/responses/internalServerError"
          }
        }
      }
    },
    "/alerts/{alert_id}": {
      "get": {
        "description": "“evalMatches” data in the response is cached in the db when and only when the state of the alert changes (e.g. transitioning from “ok” to “alerting” state).\nIf data from one server triggers the alert first and, before that server is seen leaving alerting state, a second server also enters a state that would trigger the alert, the second server will not be visible in “evalMatches” data.",
        "tags": ["legacy_alerts"],
        "summary": "Get alert by ID.",
        "operationId": "getAlertByID",
        "parameters": [
          {
            "type": "string",
            "name": "alert_id",
            "in": "path",
            "required": true
          }
        ],
        "responses": {
          "200": {
            "$ref": "#/responses/getAlertResponse"
          },
          "401": {
            "$ref": "#/responses/unauthorisedError"
          },
          "500": {
            "$ref": "#/responses/internalServerError"
          }
        }
      }
    },
    "/alerts/{alert_id}/pause": {
      "post": {
        "tags": ["legacy_alerts"],
        "summary": "Pause/unpause alert by id.",
        "operationId": "pauseAlert",
        "parameters": [
          {
            "type": "string",
            "name": "alert_id",
            "in": "path",
            "required": true
          },
          {
            "name": "body",
            "in": "body",
            "required": true,
            "schema": {
              "$ref": "#/definitions/PauseAlertCommand"
            }
          }
        ],
        "responses": {
          "200": {
            "$ref": "#/responses/pauseAlertResponse"
          },
          "401": {
            "$ref": "#/responses/unauthorisedError"
          },
          "403": {
            "$ref": "#/responses/forbiddenError"
          },
          "404": {
            "$ref": "#/responses/notFoundError"
          },
          "500": {
            "$ref": "#/responses/internalServerError"
          }
        }
      }
    },
    "/annotations": {
      "get": {
        "description": "Starting in Grafana v6.4 regions annotations are now returned in one entity that now includes the timeEnd property.",
        "tags": ["annotations"],
        "summary": "Find Annotations.",
        "operationId": "getAnnotations",
        "parameters": [
          {
            "type": "integer",
            "format": "int64",
            "description": "Find annotations created after specific epoch datetime in milliseconds.",
            "name": "from",
            "in": "query"
          },
          {
            "type": "integer",
            "format": "int64",
            "description": "Find annotations created before specific epoch datetime in milliseconds.",
            "name": "to",
            "in": "query"
          },
          {
            "type": "integer",
            "format": "int64",
            "description": "Limit response to annotations created by specific user.",
            "name": "userId",
            "in": "query"
          },
          {
            "type": "integer",
            "format": "int64",
            "description": "Find annotations for a specified alert.",
            "name": "alertId",
            "in": "query"
          },
          {
            "type": "integer",
            "format": "int64",
            "description": "Find annotations that are scoped to a specific dashboard",
            "name": "dashboardId",
            "in": "query"
          },
          {
            "type": "string",
            "description": "Find annotations that are scoped to a specific dashboard",
            "name": "dashboardUID",
            "in": "query"
          },
          {
            "type": "integer",
            "format": "int64",
            "description": "Find annotations that are scoped to a specific panel",
            "name": "panelId",
            "in": "query"
          },
          {
            "type": "integer",
            "format": "int64",
            "description": "Max limit for results returned.",
            "name": "limit",
            "in": "query"
          },
          {
            "type": "array",
            "items": {
              "type": "string"
            },
            "collectionFormat": "multi",
            "description": "Use this to filter organization annotations. Organization annotations are annotations from an annotation data source that are not connected specifically to a dashboard or panel. You can filter by multiple tags.",
            "name": "tags",
            "in": "query"
          },
          {
            "enum": ["alert", "annotation"],
            "type": "string",
            "description": "Return alerts or user created annotations",
            "name": "type",
            "in": "query"
          },
          {
            "type": "boolean",
            "description": "Match any or all tags",
            "name": "matchAny",
            "in": "query"
          }
        ],
        "responses": {
          "200": {
            "$ref": "#/responses/getAnnotationsResponse"
          },
          "401": {
            "$ref": "#/responses/unauthorisedError"
          },
          "500": {
            "$ref": "#/responses/internalServerError"
          }
        }
      },
      "post": {
        "description": "Creates an annotation in the Grafana database. The dashboardId and panelId fields are optional. If they are not specified then an organization annotation is created and can be queried in any dashboard that adds the Grafana annotations data source. When creating a region annotation include the timeEnd property.\nThe format for `time` and `timeEnd` should be epoch numbers in millisecond resolution.\nThe response for this HTTP request is slightly different in versions prior to v6.4. In prior versions you would also get an endId if you where creating a region. But in 6.4 regions are represented using a single event with time and timeEnd properties.",
        "tags": ["annotations"],
        "summary": "Create Annotation.",
        "operationId": "postAnnotation",
        "parameters": [
          {
            "name": "body",
            "in": "body",
            "required": true,
            "schema": {
              "$ref": "#/definitions/PostAnnotationsCmd"
            }
          }
        ],
        "responses": {
          "200": {
            "$ref": "#/responses/postAnnotationResponse"
          },
          "400": {
            "$ref": "#/responses/badRequestError"
          },
          "401": {
            "$ref": "#/responses/unauthorisedError"
          },
          "403": {
            "$ref": "#/responses/forbiddenError"
          },
          "500": {
            "$ref": "#/responses/internalServerError"
          }
        }
      }
    },
    "/annotations/graphite": {
      "post": {
        "description": "Creates an annotation by using Graphite-compatible event format. The `when` and `data` fields are optional. If `when` is not specified then the current time will be used as annotation’s timestamp. The `tags` field can also be in prior to Graphite `0.10.0` format (string with multiple tags being separated by a space).",
        "tags": ["annotations"],
        "summary": "Create Annotation in Graphite format.",
        "operationId": "postGraphiteAnnotation",
        "parameters": [
          {
            "name": "body",
            "in": "body",
            "required": true,
            "schema": {
              "$ref": "#/definitions/PostGraphiteAnnotationsCmd"
            }
          }
        ],
        "responses": {
          "200": {
            "$ref": "#/responses/postAnnotationResponse"
          },
          "400": {
            "$ref": "#/responses/badRequestError"
          },
          "401": {
            "$ref": "#/responses/unauthorisedError"
          },
          "403": {
            "$ref": "#/responses/forbiddenError"
          },
          "500": {
            "$ref": "#/responses/internalServerError"
          }
        }
      }
    },
    "/annotations/mass-delete": {
      "post": {
        "tags": ["annotations"],
        "summary": "Delete multiple annotations.",
        "operationId": "massDeleteAnnotations",
        "parameters": [
          {
            "name": "body",
            "in": "body",
            "required": true,
            "schema": {
              "$ref": "#/definitions/MassDeleteAnnotationsCmd"
            }
          }
        ],
        "responses": {
          "200": {
            "$ref": "#/responses/okResponse"
          },
          "401": {
            "$ref": "#/responses/unauthorisedError"
          },
          "500": {
            "$ref": "#/responses/internalServerError"
          }
        }
      }
    },
    "/annotations/tags": {
      "get": {
        "description": "Find all the event tags created in the annotations.",
        "tags": ["annotations"],
        "summary": "Find Annotations Tags.",
        "operationId": "getAnnotationTags",
        "parameters": [
          {
            "type": "string",
            "description": "Tag is a string that you can use to filter tags.",
            "name": "tag",
            "in": "query"
          },
          {
            "type": "string",
            "default": "100",
            "description": "Max limit for results returned.",
            "name": "limit",
            "in": "query"
          }
        ],
        "responses": {
          "200": {
            "$ref": "#/responses/getAnnotationTagsResponse"
          },
          "401": {
            "$ref": "#/responses/unauthorisedError"
          },
          "500": {
            "$ref": "#/responses/internalServerError"
          }
        }
      }
    },
    "/annotations/{annotation_id}": {
      "get": {
        "tags": ["annotations"],
        "summary": "Get Annotation by Id.",
<<<<<<< HEAD
        "operationId": "getAnnotation",
        "parameters": [
          {
            "type": "string",
            "x-go-name": "AnnotationID",
=======
        "operationId": "getAnnotationByID",
        "parameters": [
          {
            "type": "string",
>>>>>>> 82e32447
            "name": "annotation_id",
            "in": "path",
            "required": true
          }
        ],
        "responses": {
          "200": {
            "$ref": "#/responses/getAnnotationByIDResponse"
          },
          "401": {
            "$ref": "#/responses/unauthorisedError"
          },
          "500": {
            "$ref": "#/responses/internalServerError"
          }
        }
      },
      "put": {
        "description": "Updates all properties of an annotation that matches the specified id. To only update certain property, consider using the Patch Annotation operation.",
        "tags": ["annotations"],
        "summary": "Update Annotation.",
        "operationId": "updateAnnotation",
        "parameters": [
          {
            "type": "string",
            "name": "annotation_id",
            "in": "path",
            "required": true
          },
          {
            "name": "body",
            "in": "body",
            "required": true,
            "schema": {
              "$ref": "#/definitions/UpdateAnnotationsCmd"
            }
          }
        ],
        "responses": {
          "200": {
            "$ref": "#/responses/okResponse"
          },
          "400": {
            "$ref": "#/responses/badRequestError"
          },
          "401": {
            "$ref": "#/responses/unauthorisedError"
          },
          "403": {
            "$ref": "#/responses/forbiddenError"
          },
          "500": {
            "$ref": "#/responses/internalServerError"
          }
        }
      },
      "delete": {
        "description": "Deletes the annotation that matches the specified ID.",
        "tags": ["annotations"],
        "summary": "Delete Annotation By ID.",
        "operationId": "deleteAnnotationByID",
        "parameters": [
          {
            "type": "string",
            "name": "annotation_id",
            "in": "path",
            "required": true
          }
        ],
        "responses": {
          "200": {
            "$ref": "#/responses/okResponse"
          },
          "401": {
            "$ref": "#/responses/unauthorisedError"
          },
          "403": {
            "$ref": "#/responses/forbiddenError"
          },
          "500": {
            "$ref": "#/responses/internalServerError"
          }
        }
      },
      "patch": {
        "description": "Updates one or more properties of an annotation that matches the specified ID.\nThis operation currently supports updating of the `text`, `tags`, `time` and `timeEnd` properties.\nThis is available in Grafana 6.0.0-beta2 and above.",
        "tags": ["annotations"],
        "summary": "Patch Annotation",
        "operationId": "patchAnnotation",
        "parameters": [
          {
            "type": "string",
            "name": "annotation_id",
            "in": "path",
            "required": true
          },
          {
            "name": "body",
            "in": "body",
            "required": true,
            "schema": {
              "$ref": "#/definitions/PatchAnnotationsCmd"
            }
          }
        ],
        "responses": {
          "200": {
            "$ref": "#/responses/okResponse"
          },
          "401": {
            "$ref": "#/responses/unauthorisedError"
          },
          "403": {
            "$ref": "#/responses/forbiddenError"
          },
          "404": {
            "$ref": "#/responses/notFoundError"
          },
          "500": {
            "$ref": "#/responses/internalServerError"
          }
        }
      }
    },
    "/auth/keys": {
      "get": {
        "description": "Will return auth keys.",
        "tags": ["api_keys"],
        "summary": "Get auth keys.",
        "operationId": "getAPIkeys",
        "parameters": [
          {
            "type": "boolean",
            "default": false,
            "description": "Show expired keys",
            "name": "includeExpired",
            "in": "query"
          }
        ],
        "responses": {
          "200": {
            "$ref": "#/responses/getAPIkeyResponse"
          },
          "401": {
            "$ref": "#/responses/unauthorisedError"
          },
          "403": {
            "$ref": "#/responses/forbiddenError"
          },
          "404": {
            "$ref": "#/responses/notFoundError"
          },
          "500": {
            "$ref": "#/responses/internalServerError"
          }
        }
      },
      "post": {
        "description": "Will return details of the created API key",
        "tags": ["api_keys"],
        "summary": "Creates an API key.",
        "operationId": "addAPIkey",
        "parameters": [
          {
            "name": "Body",
            "in": "body",
            "required": true,
            "schema": {
              "$ref": "#/definitions/AddApiKeyCommand"
            }
          }
        ],
        "responses": {
          "200": {
            "$ref": "#/responses/postAPIkeyResponse"
          },
          "400": {
            "$ref": "#/responses/badRequestError"
          },
          "401": {
            "$ref": "#/responses/unauthorisedError"
          },
          "403": {
            "$ref": "#/responses/forbiddenError"
          },
          "409": {
            "$ref": "#/responses/conflictError"
          },
          "500": {
            "$ref": "#/responses/internalServerError"
          }
        }
      }
    },
    "/auth/keys/{id}": {
      "delete": {
        "tags": ["api_keys"],
        "summary": "Delete API key.",
        "operationId": "deleteAPIkey",
        "parameters": [
          {
            "type": "integer",
            "format": "int64",
            "name": "id",
            "in": "path",
            "required": true
          }
        ],
        "responses": {
          "200": {
            "$ref": "#/responses/okResponse"
          },
          "401": {
            "$ref": "#/responses/unauthorisedError"
          },
          "403": {
            "$ref": "#/responses/forbiddenError"
          },
          "404": {
            "$ref": "#/responses/notFoundError"
          },
          "500": {
            "$ref": "#/responses/internalServerError"
          }
        }
      }
    },
    "/dashboard/snapshots": {
      "get": {
        "tags": ["snapshots"],
        "summary": "List snapshots.",
        "operationId": "searchDashboardSnapshots",
        "parameters": [
          {
            "type": "string",
            "description": "Search Query",
            "name": "query",
            "in": "query"
          },
          {
            "type": "integer",
            "format": "int64",
            "default": 1000,
            "description": "Limit the number of returned results",
            "name": "limit",
            "in": "query"
          }
        ],
        "responses": {
          "200": {
            "$ref": "#/responses/searchDashboardSnapshotsResponse"
          },
          "500": {
            "$ref": "#/responses/internalServerError"
          }
        }
      }
    },
    "/dashboards/calculate-diff": {
      "post": {
        "produces": ["application/json", "text/html"],
        "tags": ["dashboards"],
        "summary": "Perform diff on two dashboards.",
        "operationId": "calculateDashboardDiff",
        "parameters": [
          {
            "name": "Body",
            "in": "body",
            "required": true,
            "schema": {
              "type": "object",
              "properties": {
                "base": {
                  "$ref": "#/definitions/CalculateDiffTarget"
                },
                "diffType": {
                  "description": "The type of diff to return\nDescription:\n`basic`\n`json`",
                  "type": "string",
                  "enum": ["basic", "json"]
                },
                "new": {
                  "$ref": "#/definitions/CalculateDiffTarget"
                }
              }
            }
          }
        ],
        "responses": {
          "200": {
            "$ref": "#/responses/calculateDashboardDiffResponse"
          },
          "401": {
            "$ref": "#/responses/unauthorisedError"
          },
          "403": {
            "$ref": "#/responses/forbiddenError"
          },
          "500": {
            "$ref": "#/responses/internalServerError"
          }
        }
      }
    },
    "/dashboards/db": {
      "post": {
        "description": "Creates a new dashboard or updates an existing dashboard.",
        "tags": ["dashboards"],
        "summary": "Create / Update dashboard",
        "operationId": "postDashboard",
        "parameters": [
          {
            "name": "Body",
            "in": "body",
            "required": true,
            "schema": {
              "$ref": "#/definitions/SaveDashboardCommand"
            }
          }
        ],
        "responses": {
          "200": {
            "$ref": "#/responses/postDashboardResponse"
          },
          "400": {
            "$ref": "#/responses/badRequestError"
          },
          "401": {
            "$ref": "#/responses/unauthorisedError"
          },
          "403": {
            "$ref": "#/responses/forbiddenError"
          },
          "404": {
            "$ref": "#/responses/notFoundError"
          },
          "412": {
            "$ref": "#/responses/preconditionFailedError"
          },
          "422": {
            "$ref": "#/responses/unprocessableEntityError"
          },
          "500": {
            "$ref": "#/responses/internalServerError"
          }
        }
      }
    },
    "/dashboards/home": {
      "get": {
        "tags": ["dashboards"],
        "summary": "Get home dashboard.",
        "operationId": "getHomeDashboard",
        "responses": {
          "200": {
            "$ref": "#/responses/getHomeDashboardResponse"
          },
          "401": {
            "$ref": "#/responses/unauthorisedError"
          },
          "500": {
            "$ref": "#/responses/internalServerError"
          }
        }
      }
    },
    "/dashboards/id/{DashboardID}/permissions": {
      "get": {
        "description": "Please refer to [updated API](#/dashboard_permissions/getDashboardPermissionsListByUID) instead",
        "tags": ["dashboard_permissions"],
        "summary": "Gets all existing permissions for the given dashboard.",
        "operationId": "getDashboardPermissionsListByID",
        "deprecated": true,
        "parameters": [
          {
            "type": "integer",
            "format": "int64",
            "name": "DashboardID",
            "in": "path",
            "required": true
          }
        ],
        "responses": {
          "200": {
            "$ref": "#/responses/getDashboardPermissionsListResponse"
          },
          "401": {
            "$ref": "#/responses/unauthorisedError"
          },
          "403": {
            "$ref": "#/responses/forbiddenError"
          },
          "404": {
            "$ref": "#/responses/notFoundError"
          },
          "500": {
            "$ref": "#/responses/internalServerError"
          }
        }
      },
      "post": {
        "description": "Please refer to [updated API](#/dashboard_permissions/updateDashboardPermissionsByUID) instead\n\nThis operation will remove existing permissions if they’re not included in the request.",
        "tags": ["dashboard_permissions"],
        "summary": "Updates permissions for a dashboard.",
        "operationId": "updateDashboardPermissionsByID",
        "deprecated": true,
        "parameters": [
          {
            "name": "Body",
            "in": "body",
            "required": true,
            "schema": {
              "$ref": "#/definitions/UpdateDashboardACLCommand"
            }
          },
          {
            "type": "integer",
            "format": "int64",
            "name": "DashboardID",
            "in": "path",
            "required": true
          }
        ],
        "responses": {
          "200": {
            "$ref": "#/responses/okResponse"
          },
          "400": {
            "$ref": "#/responses/badRequestError"
          },
          "401": {
            "$ref": "#/responses/unauthorisedError"
          },
          "403": {
            "$ref": "#/responses/forbiddenError"
          },
          "404": {
            "$ref": "#/responses/notFoundError"
          },
          "500": {
            "$ref": "#/responses/internalServerError"
          }
        }
      }
    },
    "/dashboards/id/{DashboardID}/restore": {
      "post": {
        "description": "Please refer to [updated API](#/dashboard_versions/restoreDashboardVersionByUID) instead",
        "tags": ["dashboard_versions"],
        "summary": "Restore a dashboard to a given dashboard version.",
        "operationId": "restoreDashboardVersionByID",
        "deprecated": true,
        "parameters": [
          {
            "name": "Body",
            "in": "body",
            "required": true,
            "schema": {
              "$ref": "#/definitions/RestoreDashboardVersionCommand"
            }
          },
          {
            "type": "integer",
            "format": "int64",
            "name": "DashboardID",
            "in": "path",
            "required": true
          }
        ],
        "responses": {
          "200": {
            "$ref": "#/responses/postDashboardResponse"
          },
          "401": {
            "$ref": "#/responses/unauthorisedError"
          },
          "403": {
            "$ref": "#/responses/forbiddenError"
          },
          "404": {
            "$ref": "#/responses/notFoundError"
          },
          "500": {
            "$ref": "#/responses/internalServerError"
          }
        }
      }
    },
    "/dashboards/id/{DashboardID}/versions": {
      "get": {
        "description": "Please refer to [updated API](#/dashboard_versions/getDashboardVersionsByUID) instead",
        "tags": ["dashboard_versions"],
        "summary": "Gets all existing versions for the dashboard.",
        "operationId": "getDashboardVersionsByID",
        "deprecated": true,
        "parameters": [
          {
            "type": "integer",
            "format": "int64",
            "name": "DashboardID",
            "in": "path",
            "required": true
          }
        ],
        "responses": {
          "200": {
            "$ref": "#/responses/dashboardVersionsResponse"
          },
          "401": {
            "$ref": "#/responses/unauthorisedError"
          },
          "403": {
            "$ref": "#/responses/forbiddenError"
          },
          "404": {
            "$ref": "#/responses/notFoundError"
          },
          "500": {
            "$ref": "#/responses/internalServerError"
          }
        }
      }
    },
    "/dashboards/id/{DashboardID}/versions/{DashboardVersionID}": {
      "get": {
        "description": "Please refer to [updated API](#/dashboard_versions/getDashboardVersionByUID) instead",
        "tags": ["dashboard_versions"],
        "summary": "Get a specific dashboard version.",
        "operationId": "getDashboardVersionByID",
        "deprecated": true,
        "parameters": [
          {
            "type": "integer",
            "format": "int64",
            "name": "DashboardID",
            "in": "path",
            "required": true
          },
          {
            "type": "integer",
            "format": "int64",
            "name": "DashboardVersionID",
            "in": "path",
            "required": true
          }
        ],
        "responses": {
          "200": {
            "$ref": "#/responses/dashboardVersionResponse"
          },
          "401": {
            "$ref": "#/responses/unauthorisedError"
          },
          "403": {
            "$ref": "#/responses/forbiddenError"
          },
          "404": {
            "$ref": "#/responses/notFoundError"
          },
          "500": {
            "$ref": "#/responses/internalServerError"
          }
        }
      }
    },
    "/dashboards/import": {
      "post": {
        "tags": ["dashboards"],
        "summary": "Import dashboard.",
        "operationId": "importDashboard",
        "parameters": [
          {
            "name": "Body",
            "in": "body",
            "required": true,
            "schema": {
              "$ref": "#/definitions/ImportDashboardRequest"
            }
          }
        ],
        "responses": {
          "200": {
            "$ref": "#/responses/importDashboardResponse"
          },
          "400": {
            "$ref": "#/responses/badRequestError"
          },
          "401": {
            "$ref": "#/responses/unauthorisedError"
          },
          "412": {
            "$ref": "#/responses/preconditionFailedError"
          },
          "422": {
            "$ref": "#/responses/unprocessableEntityError"
          },
          "500": {
            "$ref": "#/responses/internalServerError"
          }
        }
      }
    },
    "/dashboards/tags": {
      "get": {
        "tags": ["dashboards"],
        "summary": "Get all dashboards tags of an organisation.",
        "operationId": "getDashboardTags",
        "responses": {
          "200": {
            "$ref": "#/responses/getDashboardsTagsResponse"
          },
          "401": {
            "$ref": "#/responses/unauthorisedError"
          },
          "500": {
            "$ref": "#/responses/internalServerError"
          }
        }
      }
    },
    "/dashboards/trim": {
      "post": {
        "tags": ["dashboards"],
        "summary": "Trim defaults from dashboard.",
        "operationId": "trimDashboard",
        "parameters": [
          {
            "name": "Body",
            "in": "body",
            "required": true,
            "schema": {
              "$ref": "#/definitions/TrimDashboardCommand"
            }
          }
        ],
        "responses": {
          "200": {
            "$ref": "#/responses/trimDashboardResponse"
          },
          "401": {
            "$ref": "#/responses/unauthorisedError"
          },
          "500": {
            "$ref": "#/responses/internalServerError"
          }
        }
      }
    },
    "/dashboards/uid/{uid}": {
      "get": {
        "description": "Will return the dashboard given the dashboard unique identifier (uid).",
        "tags": ["dashboards"],
        "summary": "Get dashboard by uid.",
        "operationId": "getDashboardByUID",
        "parameters": [
          {
            "type": "string",
            "name": "uid",
            "in": "path",
            "required": true
          }
        ],
        "responses": {
          "200": {
            "$ref": "#/responses/dashboardResponse"
          },
          "401": {
            "$ref": "#/responses/unauthorisedError"
          },
          "403": {
            "$ref": "#/responses/forbiddenError"
          },
          "404": {
            "$ref": "#/responses/notFoundError"
          },
          "500": {
            "$ref": "#/responses/internalServerError"
          }
        }
      },
      "delete": {
        "description": "Will delete the dashboard given the specified unique identifier (uid).",
        "tags": ["dashboards"],
        "summary": "Delete dashboard by uid.",
        "operationId": "deleteDashboardByUID",
        "parameters": [
          {
            "type": "string",
            "name": "uid",
            "in": "path",
            "required": true
          }
        ],
        "responses": {
          "200": {
            "$ref": "#/responses/deleteDashboardResponse"
          },
          "401": {
            "$ref": "#/responses/unauthorisedError"
          },
          "403": {
            "$ref": "#/responses/forbiddenError"
          },
          "404": {
            "$ref": "#/responses/notFoundError"
          },
          "500": {
            "$ref": "#/responses/internalServerError"
          }
        }
      }
    },
    "/dashboards/uid/{uid}/permissions": {
      "get": {
        "tags": ["dashboard_permissions"],
        "summary": "Gets all existing permissions for the given dashboard.",
        "operationId": "getDashboardPermissionsListByUID",
        "parameters": [
          {
            "type": "string",
            "name": "uid",
            "in": "path",
            "required": true
          }
        ],
        "responses": {
          "200": {
            "$ref": "#/responses/getDashboardPermissionsListResponse"
          },
          "401": {
            "$ref": "#/responses/unauthorisedError"
          },
          "403": {
            "$ref": "#/responses/forbiddenError"
          },
          "404": {
            "$ref": "#/responses/notFoundError"
          },
          "500": {
            "$ref": "#/responses/internalServerError"
          }
        }
      },
      "post": {
        "description": "This operation will remove existing permissions if they’re not included in the request.",
        "tags": ["dashboard_permissions"],
        "summary": "Updates permissions for a dashboard.",
        "operationId": "updateDashboardPermissionsByUID",
        "parameters": [
          {
            "name": "Body",
            "in": "body",
            "required": true,
            "schema": {
              "$ref": "#/definitions/UpdateDashboardACLCommand"
            }
          },
          {
            "type": "string",
            "name": "uid",
            "in": "path",
            "required": true
          }
        ],
        "responses": {
          "200": {
            "$ref": "#/responses/okResponse"
          },
          "400": {
            "$ref": "#/responses/badRequestError"
          },
          "401": {
            "$ref": "#/responses/unauthorisedError"
          },
          "403": {
            "$ref": "#/responses/forbiddenError"
          },
          "404": {
            "$ref": "#/responses/notFoundError"
          },
          "500": {
            "$ref": "#/responses/internalServerError"
          }
        }
      }
    },
    "/dashboards/uid/{uid}/restore": {
      "post": {
        "tags": ["dashboard_versions"],
        "summary": "Restore a dashboard to a given dashboard version using UID.",
        "operationId": "restoreDashboardVersionByUID",
        "parameters": [
          {
            "name": "Body",
            "in": "body",
            "required": true,
            "schema": {
              "$ref": "#/definitions/RestoreDashboardVersionCommand"
            }
          },
          {
            "type": "string",
            "name": "uid",
            "in": "path",
            "required": true
          }
        ],
        "responses": {
          "200": {
            "$ref": "#/responses/postDashboardResponse"
          },
          "401": {
            "$ref": "#/responses/unauthorisedError"
          },
          "403": {
            "$ref": "#/responses/forbiddenError"
          },
          "404": {
            "$ref": "#/responses/notFoundError"
          },
          "500": {
            "$ref": "#/responses/internalServerError"
          }
        }
      }
    },
    "/dashboards/uid/{uid}/versions": {
      "get": {
        "tags": ["dashboard_versions"],
        "summary": "Gets all existing versions for the dashboard using UID.",
        "operationId": "getDashboardVersionsByUID",
        "parameters": [
          {
            "type": "string",
            "name": "uid",
            "in": "path",
            "required": true
          },
          {
            "type": "integer",
            "format": "int64",
            "default": 0,
            "description": "Maximum number of results to return",
            "name": "limit",
            "in": "query"
          },
          {
            "type": "integer",
            "format": "int64",
            "default": 0,
            "description": "Version to start from when returning queries",
            "name": "start",
            "in": "query"
          }
        ],
        "responses": {
          "200": {
            "$ref": "#/responses/dashboardVersionsResponse"
          },
          "401": {
            "$ref": "#/responses/unauthorisedError"
          },
          "403": {
            "$ref": "#/responses/forbiddenError"
          },
          "404": {
            "$ref": "#/responses/notFoundError"
          },
          "500": {
            "$ref": "#/responses/internalServerError"
          }
        }
      }
    },
    "/dashboards/uid/{uid}/versions/{DashboardVersionID}": {
      "get": {
        "tags": ["dashboard_versions"],
        "summary": "Get a specific dashboard version using UID.",
        "operationId": "getDashboardVersionByUID",
        "parameters": [
          {
            "type": "integer",
            "format": "int64",
            "name": "DashboardVersionID",
            "in": "path",
            "required": true
          },
          {
            "type": "string",
            "name": "uid",
            "in": "path",
            "required": true
          }
        ],
        "responses": {
          "200": {
            "$ref": "#/responses/dashboardVersionResponse"
          },
          "401": {
            "$ref": "#/responses/unauthorisedError"
          },
          "403": {
            "$ref": "#/responses/forbiddenError"
          },
          "404": {
            "$ref": "#/responses/notFoundError"
          },
          "500": {
            "$ref": "#/responses/internalServerError"
          }
        }
      }
    },
    "/datasources": {
      "get": {
        "description": "If you are running Grafana Enterprise and have Fine-grained access control enabled\nyou need to have a permission with action: `datasources:read` and scope: `datasources:*`.",
        "tags": ["datasources"],
        "summary": "Get all data sources.",
        "operationId": "getDataSources",
        "responses": {
          "200": {
            "$ref": "#/responses/getDataSourcesResponse"
          },
          "401": {
            "$ref": "#/responses/unauthorisedError"
          },
          "403": {
            "$ref": "#/responses/forbiddenError"
          },
          "500": {
            "$ref": "#/responses/internalServerError"
          }
        }
      },
      "post": {
        "description": "By defining `password` and `basicAuthPassword` under secureJsonData property\nGrafana encrypts them securely as an encrypted blob in the database.\nThe response then lists the encrypted fields under secureJsonFields.\n\nIf you are running Grafana Enterprise and have Fine-grained access control enabled\nyou need to have a permission with action: `datasources:create`",
        "tags": ["datasources"],
        "summary": "Create a data source.",
        "operationId": "addDataSource",
        "parameters": [
          {
            "name": "Body",
            "in": "body",
            "required": true,
            "schema": {
              "$ref": "#/definitions/AddDataSourceCommand"
            }
          }
        ],
        "responses": {
          "200": {
            "$ref": "#/responses/createOrUpdateDatasourceResponse"
          },
          "401": {
            "$ref": "#/responses/unauthorisedError"
          },
          "403": {
            "$ref": "#/responses/forbiddenError"
          },
          "409": {
            "$ref": "#/responses/conflictError"
          },
          "500": {
            "$ref": "#/responses/internalServerError"
          }
        }
      }
    },
    "/datasources/id/{name}": {
      "get": {
        "description": "If you are running Grafana Enterprise and have Fine-grained access control enabled\nyou need to have a permission with action: `datasources:read` and scopes: `datasources:*`, `datasources:name:*` and `datasources:name:test_datasource` (single data source).",
        "tags": ["datasources"],
        "summary": "Get data source Id by Name.",
        "operationId": "getDataSourceIdByName",
        "parameters": [
          {
            "type": "string",
            "name": "name",
            "in": "path",
            "required": true
          }
        ],
        "responses": {
          "200": {
            "$ref": "#/responses/getDataSourceIDResponse"
          },
          "401": {
            "$ref": "#/responses/unauthorisedError"
          },
          "403": {
            "$ref": "#/responses/forbiddenError"
          },
          "404": {
            "$ref": "#/responses/notFoundError"
          },
          "500": {
            "$ref": "#/responses/internalServerError"
          }
        }
      }
    },
    "/datasources/name/{name}": {
      "get": {
        "description": "If you are running Grafana Enterprise and have Fine-grained access control enabled\nyou need to have a permission with action: `datasources:read` and scopes: `datasources:*`, `datasources:name:*` and `datasources:name:test_datasource` (single data source).",
        "tags": ["datasources"],
        "summary": "Get a single data source by Name.",
        "operationId": "getDataSourceByName",
        "parameters": [
          {
            "type": "string",
            "name": "name",
            "in": "path",
            "required": true
          }
        ],
        "responses": {
          "200": {
            "$ref": "#/responses/getDataSourceResponse"
          },
          "401": {
            "$ref": "#/responses/unauthorisedError"
          },
          "403": {
            "$ref": "#/responses/forbiddenError"
          },
          "500": {
            "$ref": "#/responses/internalServerError"
          }
        }
      },
      "delete": {
        "description": "If you are running Grafana Enterprise and have Fine-grained access control enabled\nyou need to have a permission with action: `datasources:delete` and scopes: `datasources:*`, `datasources:name:*` and `datasources:name:test_datasource` (single data source).",
        "tags": ["datasources"],
        "summary": "Delete an existing data source by name.",
        "operationId": "deleteDataSourceByName",
        "parameters": [
          {
            "type": "string",
            "name": "name",
            "in": "path",
            "required": true
          }
        ],
        "responses": {
          "200": {
            "$ref": "#/responses/deleteDataSourceByNameResponse"
          },
          "401": {
            "$ref": "#/responses/unauthorisedError"
          },
          "403": {
            "$ref": "#/responses/forbiddenError"
          },
          "404": {
            "$ref": "#/responses/notFoundError"
          },
          "500": {
            "$ref": "#/responses/internalServerError"
          }
        }
      }
    },
    "/datasources/proxy/uid/{uid}/{datasource_proxy_route}": {
      "get": {
        "description": "Proxies all calls to the actual data source.",
        "tags": ["datasources"],
        "summary": "Data source proxy GET calls.",
        "operationId": "datasourceProxyGETByUIDcalls",
        "parameters": [
          {
            "type": "string",
            "name": "datasource_proxy_route",
            "in": "path",
            "required": true
          },
          {
            "type": "string",
            "name": "uid",
            "in": "path",
            "required": true
          }
        ],
        "responses": {
          "200": {
            "description": ""
          },
          "400": {
            "$ref": "#/responses/badRequestError"
          },
          "401": {
            "$ref": "#/responses/unauthorisedError"
          },
          "403": {
            "$ref": "#/responses/forbiddenError"
          },
          "404": {
            "$ref": "#/responses/notFoundError"
          },
          "500": {
            "$ref": "#/responses/internalServerError"
          }
        }
      },
      "post": {
        "description": "Proxies all calls to the actual data source. The data source should support POST methods for the specific path and role as defined",
        "tags": ["datasources"],
        "summary": "Data source proxy POST calls.",
        "operationId": "datasourceProxyPOSTByUIDcalls",
        "parameters": [
          {
            "name": "DatasourceProxyParam",
            "in": "body",
            "required": true,
            "schema": {
              "type": "object"
            }
          },
          {
            "type": "string",
            "name": "datasource_proxy_route",
            "in": "path",
            "required": true
          },
          {
            "type": "string",
            "name": "uid",
            "in": "path",
            "required": true
          }
        ],
        "responses": {
          "201": {
            "description": ""
          },
          "202": {
            "description": ""
          },
          "400": {
            "$ref": "#/responses/badRequestError"
          },
          "401": {
            "$ref": "#/responses/unauthorisedError"
          },
          "403": {
            "$ref": "#/responses/forbiddenError"
          },
          "404": {
            "$ref": "#/responses/notFoundError"
          },
          "500": {
            "$ref": "#/responses/internalServerError"
          }
        }
      },
      "delete": {
        "description": "Proxies all calls to the actual data source.",
        "tags": ["datasources"],
        "summary": "Data source proxy DELETE calls.",
        "operationId": "datasourceProxyDELETEByUIDcalls",
        "parameters": [
          {
            "type": "string",
            "name": "uid",
            "in": "path",
            "required": true
          },
          {
            "type": "string",
            "name": "datasource_proxy_route",
            "in": "path",
            "required": true
          }
        ],
        "responses": {
          "202": {
            "description": ""
          },
          "400": {
            "$ref": "#/responses/badRequestError"
          },
          "401": {
            "$ref": "#/responses/unauthorisedError"
          },
          "403": {
            "$ref": "#/responses/forbiddenError"
          },
          "404": {
            "$ref": "#/responses/notFoundError"
          },
          "500": {
            "$ref": "#/responses/internalServerError"
          }
        }
      }
    },
    "/datasources/proxy/{id}/{datasource_proxy_route}": {
      "get": {
        "description": "Proxies all calls to the actual data source.\n\nPlease refer to [updated API](#/datasources/datasourceProxyGETByUIDcalls) instead",
        "tags": ["datasources"],
        "summary": "Data source proxy GET calls.",
        "operationId": "datasourceProxyGETcalls",
        "deprecated": true,
        "parameters": [
          {
            "type": "string",
            "name": "datasource_proxy_route",
            "in": "path",
            "required": true
          },
          {
            "type": "string",
            "name": "id",
            "in": "path",
            "required": true
          }
        ],
        "responses": {
          "200": {
            "description": ""
          },
          "400": {
            "$ref": "#/responses/badRequestError"
          },
          "401": {
            "$ref": "#/responses/unauthorisedError"
          },
          "403": {
            "$ref": "#/responses/forbiddenError"
          },
          "404": {
            "$ref": "#/responses/notFoundError"
          },
          "500": {
            "$ref": "#/responses/internalServerError"
          }
        }
      },
      "post": {
        "description": "Proxies all calls to the actual data source. The data source should support POST methods for the specific path and role as defined\n\nPlease refer to [updated API](#/datasources/datasourceProxyPOSTByUIDcalls) instead",
        "tags": ["datasources"],
        "summary": "Data source proxy POST calls.",
        "operationId": "datasourceProxyPOSTcalls",
        "deprecated": true,
        "parameters": [
          {
            "name": "DatasourceProxyParam",
            "in": "body",
            "required": true,
            "schema": {
              "type": "object"
            }
          },
          {
            "type": "string",
            "name": "datasource_proxy_route",
            "in": "path",
            "required": true
          },
          {
            "type": "string",
            "name": "id",
            "in": "path",
            "required": true
          }
        ],
        "responses": {
          "201": {
            "description": ""
          },
          "202": {
            "description": ""
          },
          "400": {
            "$ref": "#/responses/badRequestError"
          },
          "401": {
            "$ref": "#/responses/unauthorisedError"
          },
          "403": {
            "$ref": "#/responses/forbiddenError"
          },
          "404": {
            "$ref": "#/responses/notFoundError"
          },
          "500": {
            "$ref": "#/responses/internalServerError"
          }
        }
      },
      "delete": {
        "description": "Proxies all calls to the actual data source.\n\nPlease refer to [updated API](#/datasources/datasourceProxyDELETEByUIDcalls) instead",
        "tags": ["datasources"],
        "summary": "Data source proxy DELETE calls.",
        "operationId": "datasourceProxyDELETEcalls",
        "deprecated": true,
        "parameters": [
          {
            "type": "string",
            "name": "id",
            "in": "path",
            "required": true
          },
          {
            "type": "string",
            "name": "datasource_proxy_route",
            "in": "path",
            "required": true
          }
        ],
        "responses": {
          "202": {
            "description": ""
          },
          "400": {
            "$ref": "#/responses/badRequestError"
          },
          "401": {
            "$ref": "#/responses/unauthorisedError"
          },
          "403": {
            "$ref": "#/responses/forbiddenError"
          },
          "404": {
            "$ref": "#/responses/notFoundError"
          },
          "500": {
            "$ref": "#/responses/internalServerError"
          }
        }
      }
    },
    "/datasources/uid/{sourceUID}/correlations": {
      "post": {
        "tags": ["correlations"],
        "summary": "Add correlation.",
        "operationId": "createCorrelation",
        "parameters": [
          {
            "name": "body",
            "in": "body",
            "required": true,
            "schema": {
              "$ref": "#/definitions/CreateCorrelationCommand"
            }
          },
          {
            "type": "string",
            "name": "sourceUID",
            "in": "path",
            "required": true
          }
        ],
        "responses": {
          "200": {
            "$ref": "#/responses/createCorrelationResponse"
          },
          "400": {
            "$ref": "#/responses/badRequestError"
          },
          "401": {
            "$ref": "#/responses/unauthorisedError"
          },
          "403": {
            "$ref": "#/responses/forbiddenError"
          },
          "404": {
            "$ref": "#/responses/notFoundError"
          },
          "500": {
            "$ref": "#/responses/internalServerError"
          }
        }
      }
    },
    "/datasources/uid/{sourceUID}/correlations/{correlationUID}": {
      "patch": {
        "tags": [
          "correlations"
        ],
        "summary": "Updates a correlation.",
        "operationId": "updateCorrelation",
        "parameters": [
          {
            "type": "string",
            "name": "sourceUID",
            "in": "path",
            "required": true
          },
          {
            "type": "string",
            "name": "correlationUID",
            "in": "path",
            "required": true
          },
          {
            "name": "body",
            "in": "body",
            "schema": {
              "$ref": "#/definitions/UpdateCorrelationCommand"
            }
          }
        ],
        "responses": {
          "200": {
            "$ref": "#/responses/updateCorrelationResponse"
          },
          "400": {
            "$ref": "#/responses/badRequestError"
          },
          "401": {
            "$ref": "#/responses/unauthorisedError"
          },
          "403": {
            "$ref": "#/responses/forbiddenError"
          },
          "404": {
            "$ref": "#/responses/notFoundError"
          },
          "500": {
            "$ref": "#/responses/internalServerError"
          }
        }
      }
    },
    "/datasources/uid/{uid}": {
      "get": {
        "description": "If you are running Grafana Enterprise and have Fine-grained access control enabled\nyou need to have a permission with action: `datasources:read` and scopes: `datasources:*`, `datasources:uid:*` and `datasources:uid:kLtEtcRGk` (single data source).",
        "tags": ["datasources"],
        "summary": "Get a single data source by UID.",
        "operationId": "getDataSourceByUID",
        "parameters": [
          {
            "type": "string",
            "name": "uid",
            "in": "path",
            "required": true
          }
        ],
        "responses": {
          "200": {
            "$ref": "#/responses/getDataSourceResponse"
          },
          "400": {
            "$ref": "#/responses/badRequestError"
          },
          "401": {
            "$ref": "#/responses/unauthorisedError"
          },
          "403": {
            "$ref": "#/responses/forbiddenError"
          },
          "404": {
            "$ref": "#/responses/notFoundError"
          },
          "500": {
            "$ref": "#/responses/internalServerError"
          }
        }
      },
      "put": {
        "description": "Similar to creating a data source, `password` and `basicAuthPassword` should be defined under\nsecureJsonData in order to be stored securely as an encrypted blob in the database. Then, the\nencrypted fields are listed under secureJsonFields section in the response.\n\nIf you are running Grafana Enterprise and have Fine-grained access control enabled\nyou need to have a permission with action: `datasources:write` and scopes: `datasources:*`, `datasources:uid:*` and `datasources:uid:1` (single data source).",
        "tags": ["datasources"],
        "summary": "Update an existing data source.",
        "operationId": "updateDataSourceByUID",
        "parameters": [
          {
            "name": "Body",
            "in": "body",
            "required": true,
            "schema": {
              "$ref": "#/definitions/UpdateDataSourceCommand"
            }
          },
          {
            "type": "string",
            "name": "uid",
            "in": "path",
            "required": true
          }
        ],
        "responses": {
          "200": {
            "$ref": "#/responses/createOrUpdateDatasourceResponse"
          },
          "401": {
            "$ref": "#/responses/unauthorisedError"
          },
          "403": {
            "$ref": "#/responses/forbiddenError"
          },
          "500": {
            "$ref": "#/responses/internalServerError"
          }
        }
      },
      "delete": {
        "description": "If you are running Grafana Enterprise and have Fine-grained access control enabled\nyou need to have a permission with action: `datasources:delete` and scopes: `datasources:*`, `datasources:uid:*` and `datasources:uid:kLtEtcRGk` (single data source).",
        "tags": ["datasources"],
        "summary": "Delete an existing data source by UID.",
        "operationId": "deleteDataSourceByUID",
        "parameters": [
          {
            "type": "string",
            "name": "uid",
            "in": "path",
            "required": true
          }
        ],
        "responses": {
          "200": {
            "$ref": "#/responses/okResponse"
          },
          "401": {
            "$ref": "#/responses/unauthorisedError"
          },
          "403": {
            "$ref": "#/responses/forbiddenError"
          },
          "404": {
            "$ref": "#/responses/notFoundError"
          },
          "500": {
            "$ref": "#/responses/internalServerError"
          }
        }
      }
    },
    "/datasources/uid/{uid}/correlations/{correlationUID}": {
      "delete": {
        "tags": ["correlations"],
        "summary": "Delete a correlation.",
        "operationId": "deleteCorrelation",
        "parameters": [
          {
            "type": "string",
            "name": "uid",
            "in": "path",
            "required": true
          },
          {
            "type": "string",
            "name": "correlationUID",
            "in": "path",
            "required": true
          }
        ],
        "responses": {
          "200": {
            "$ref": "#/responses/deleteCorrelationResponse"
          },
          "401": {
            "$ref": "#/responses/unauthorisedError"
          },
          "403": {
            "$ref": "#/responses/forbiddenError"
          },
          "404": {
            "$ref": "#/responses/notFoundError"
          },
          "500": {
            "$ref": "#/responses/internalServerError"
          }
        }
      }
    },
    "/datasources/uid/{uid}/health": {
      "get": {
        "tags": ["datasources"],
        "summary": "Sends a health check request to the plugin datasource identified by the UID.",
        "operationId": "checkDatasourceHealthWithUID",
        "parameters": [
          {
            "type": "string",
            "name": "uid",
            "in": "path",
            "required": true
          }
        ],
        "responses": {
          "200": {
            "$ref": "#/responses/okResponse"
          },
          "400": {
            "$ref": "#/responses/badRequestError"
          },
          "401": {
            "$ref": "#/responses/unauthorisedError"
          },
          "403": {
            "$ref": "#/responses/forbiddenError"
          },
          "500": {
            "$ref": "#/responses/internalServerError"
          }
        }
      }
    },
    "/datasources/uid/{uid}/resources/{datasource_proxy_route}": {
      "get": {
        "tags": ["datasources"],
        "summary": "Fetch data source resources.",
        "operationId": "callDatasourceResourceWithUID",
        "parameters": [
          {
            "type": "string",
            "name": "datasource_proxy_route",
            "in": "path",
            "required": true
          },
          {
            "type": "string",
            "name": "uid",
            "in": "path",
            "required": true
          }
        ],
        "responses": {
          "200": {
            "$ref": "#/responses/okResponse"
          },
          "400": {
            "$ref": "#/responses/badRequestError"
          },
          "401": {
            "$ref": "#/responses/unauthorisedError"
          },
          "403": {
            "$ref": "#/responses/forbiddenError"
          },
          "404": {
            "$ref": "#/responses/notFoundError"
          },
          "500": {
            "$ref": "#/responses/internalServerError"
          }
        }
      }
    },
    "/datasources/{datasourceId}/disable-permissions": {
      "post": {
        "description": "Disables permissions for the data source with the given id. All existing permissions will be removed and anyone will be able to query the data source.\n\nYou need to have a permission with action `datasources.permissions:toggle` and scopes `datasources:*`, `datasources:id:*`, `datasources:id:1` (single data source).",
        "tags": ["datasource_permissions", "enterprise"],
        "summary": "Disable permissions for a data source.",
        "operationId": "disablePermissions",
        "parameters": [
          {
            "type": "string",
<<<<<<< HEAD
            "x-go-name": "DatasourceID",
=======
>>>>>>> 82e32447
            "name": "datasourceId",
            "in": "path",
            "required": true
          }
        ],
        "responses": {
          "200": {
            "$ref": "#/responses/createOrUpdateDatasourceResponse"
          },
          "400": {
            "$ref": "#/responses/badRequestError"
          },
          "401": {
            "$ref": "#/responses/unauthorisedError"
          },
          "403": {
            "$ref": "#/responses/forbiddenError"
          },
          "404": {
            "$ref": "#/responses/notFoundError"
          },
          "500": {
            "$ref": "#/responses/internalServerError"
          }
        }
      }
    },
    "/datasources/{datasourceId}/enable-permissions": {
      "post": {
        "description": "Enables permissions for the data source with the given id.\nNo one except Org Admins will be able to query the data source until permissions have been added\nwhich permit certain users or teams to query the data source.\n\nYou need to have a permission with action `datasources.permissions:toggle` and scopes `datasources:*`, `datasources:id:*`, `datasources:id:1` (single data source).",
        "tags": ["datasource_permissions", "enterprise"],
        "summary": "Enable permissions for a data source.",
        "operationId": "enablePermissions",
        "parameters": [
          {
            "type": "string",
<<<<<<< HEAD
            "x-go-name": "DatasourceID",
=======
>>>>>>> 82e32447
            "name": "datasourceId",
            "in": "path",
            "required": true
          }
        ],
        "responses": {
          "200": {
            "$ref": "#/responses/createOrUpdateDatasourceResponse"
          },
          "400": {
            "$ref": "#/responses/badRequestError"
          },
          "401": {
            "$ref": "#/responses/unauthorisedError"
          },
          "403": {
            "$ref": "#/responses/forbiddenError"
          },
          "404": {
            "$ref": "#/responses/notFoundError"
          },
          "500": {
            "$ref": "#/responses/internalServerError"
          }
        }
      }
    },
    "/datasources/{datasourceId}/permissions": {
      "get": {
        "description": "Gets all existing permissions for the data source with the given id.\n\nYou need to have a permission with action `datasources.permissions:read` and scopes `datasources:*`, `datasources:id:*`, `datasources:id:1` (single data source).",
        "tags": ["datasource_permissions", "enterprise"],
        "summary": "Get permissions for a data source.",
        "operationId": "getAllPermissions",
        "parameters": [
          {
            "type": "string",
<<<<<<< HEAD
            "x-go-name": "DatasourceID",
=======
            "name": "datasourceId",
            "in": "path",
            "required": true
          }
        ],
        "responses": {
          "200": {
            "$ref": "#/responses/getAllPermissionseResponse"
          },
          "401": {
            "$ref": "#/responses/unauthorisedError"
          },
          "403": {
            "$ref": "#/responses/forbiddenError"
          },
          "404": {
            "$ref": "#/responses/notFoundError"
          },
          "500": {
            "$ref": "#/responses/internalServerError"
          }
        }
      },
      "post": {
        "description": "You need to have a permission with action `datasources.permissions:read` and scopes `datasources:*`, `datasources:id:*`, `datasources:id:1` (single data source).",
        "tags": ["datasource_permissions", "enterprise"],
        "summary": "Add permissions for a data source.",
        "operationId": "addPermission",
        "parameters": [
          {
            "type": "integer",
            "format": "int64",
            "name": "userId",
            "in": "query"
          },
          {
            "type": "integer",
            "format": "int64",
            "name": "teamId",
            "in": "query"
          },
          {
            "type": "string",
            "name": "builtinRole",
            "in": "query"
          },
          {
            "type": "integer",
            "format": "int64",
            "name": "permission",
            "in": "query"
          },
          {
            "type": "string",
>>>>>>> 82e32447
            "name": "datasourceId",
            "in": "path",
            "required": true
          }
        ],
        "responses": {
          "200": {
            "$ref": "#/responses/addPermissionResponse"
          },
          "401": {
            "$ref": "#/responses/unauthorisedError"
          },
          "403": {
            "$ref": "#/responses/forbiddenError"
          },
          "404": {
            "$ref": "#/responses/notFoundError"
          },
          "500": {
            "$ref": "#/responses/internalServerError"
          }
        }
      }
    },
    "/datasources/{datasourceId}/permissions/{permissionId}": {
      "delete": {
        "description": "Removes the permission with the given permissionId for the data source with the given id.\n\nYou need to have a permission with action `datasources.permissions:delete` and scopes `datasources:*`, `datasources:id:*`, `datasources:id:1` (single data source).",
        "tags": ["datasource_permissions", "enterprise"],
        "summary": "Remove permission for a data source.",
        "operationId": "deletePermissions",
        "parameters": [
          {
            "type": "string",
<<<<<<< HEAD
            "x-go-name": "DatasourceID",
=======
>>>>>>> 82e32447
            "name": "datasourceId",
            "in": "path",
            "required": true
          },
          {
            "type": "string",
            "name": "permissionId",
            "in": "path",
            "required": true
          }
        ],
        "responses": {
          "200": {
            "$ref": "#/responses/okResponse"
          },
          "401": {
            "$ref": "#/responses/unauthorisedError"
          },
          "403": {
            "$ref": "#/responses/forbiddenError"
          },
          "404": {
            "$ref": "#/responses/notFoundError"
          }
        }
      }
    },
    "/datasources/{id}": {
      "get": {
        "description": "If you are running Grafana Enterprise and have Fine-grained access control enabled\nyou need to have a permission with action: `datasources:read` and scopes: `datasources:*`, `datasources:id:*` and `datasources:id:1` (single data source).\n\nPlease refer to [updated API](#/datasources/getDataSourceByUID) instead",
        "tags": ["datasources"],
        "summary": "Get a single data source by Id.",
        "operationId": "getDataSourceByID",
        "deprecated": true,
        "parameters": [
          {
            "type": "string",
            "name": "id",
            "in": "path",
            "required": true
          }
        ],
        "responses": {
          "200": {
            "$ref": "#/responses/getDataSourceResponse"
          },
          "400": {
            "$ref": "#/responses/badRequestError"
          },
          "401": {
            "$ref": "#/responses/unauthorisedError"
          },
          "403": {
            "$ref": "#/responses/forbiddenError"
          },
          "404": {
            "$ref": "#/responses/notFoundError"
          },
          "500": {
            "$ref": "#/responses/internalServerError"
          }
        }
      },
      "put": {
        "description": "Similar to creating a data source, `password` and `basicAuthPassword` should be defined under\nsecureJsonData in order to be stored securely as an encrypted blob in the database. Then, the\nencrypted fields are listed under secureJsonFields section in the response.\n\nIf you are running Grafana Enterprise and have Fine-grained access control enabled\nyou need to have a permission with action: `datasources:write` and scopes: `datasources:*`, `datasources:id:*` and `datasources:id:1` (single data source).\n\nPlease refer to [updated API](#/datasources/updateDataSourceByUID) instead",
        "tags": ["datasources"],
        "summary": "Update an existing data source by its sequential ID.",
        "operationId": "updateDataSourceByID",
        "deprecated": true,
        "parameters": [
          {
            "name": "Body",
            "in": "body",
            "required": true,
            "schema": {
              "$ref": "#/definitions/UpdateDataSourceCommand"
            }
          },
          {
            "type": "string",
            "name": "id",
            "in": "path",
            "required": true
          }
        ],
        "responses": {
          "200": {
            "$ref": "#/responses/createOrUpdateDatasourceResponse"
          },
          "401": {
            "$ref": "#/responses/unauthorisedError"
          },
          "403": {
            "$ref": "#/responses/forbiddenError"
          },
          "500": {
            "$ref": "#/responses/internalServerError"
          }
        }
      },
      "delete": {
        "description": "If you are running Grafana Enterprise and have Fine-grained access control enabled\nyou need to have a permission with action: `datasources:delete` and scopes: `datasources:*`, `datasources:id:*` and `datasources:id:1` (single data source).\n\nPlease refer to [updated API](#/datasources/deleteDataSourceByUID) instead",
        "tags": ["datasources"],
        "summary": "Delete an existing data source by id.",
        "operationId": "deleteDataSourceByID",
        "deprecated": true,
        "parameters": [
          {
            "type": "string",
            "name": "id",
            "in": "path",
            "required": true
          }
        ],
        "responses": {
          "200": {
            "$ref": "#/responses/okResponse"
          },
          "401": {
            "$ref": "#/responses/unauthorisedError"
          },
          "403": {
            "$ref": "#/responses/forbiddenError"
          },
          "404": {
            "$ref": "#/responses/notFoundError"
          },
          "500": {
            "$ref": "#/responses/internalServerError"
          }
        }
      }
    },
    "/datasources/{id}/health": {
      "get": {
        "description": "Please refer to [updated API](#/datasources/checkDatasourceHealthWithUID) instead",
        "tags": ["datasources"],
        "summary": "Sends a health check request to the plugin datasource identified by the ID.",
        "operationId": "checkDatasourceHealthByID",
        "deprecated": true,
        "parameters": [
          {
            "type": "string",
            "name": "id",
            "in": "path",
            "required": true
          }
        ],
        "responses": {
          "200": {
            "$ref": "#/responses/okResponse"
          },
          "400": {
            "$ref": "#/responses/badRequestError"
          },
          "401": {
            "$ref": "#/responses/unauthorisedError"
          },
          "403": {
            "$ref": "#/responses/forbiddenError"
          },
          "500": {
            "$ref": "#/responses/internalServerError"
          }
        }
      }
    },
    "/datasources/{id}/resources/{datasource_proxy_route}": {
      "get": {
        "description": "Please refer to [updated API](#/datasources/callDatasourceResourceWithUID) instead",
        "tags": ["datasources"],
        "summary": "Fetch data source resources by Id.",
        "operationId": "callDatasourceResourceByID",
        "deprecated": true,
        "parameters": [
          {
            "type": "string",
            "name": "datasource_proxy_route",
            "in": "path",
            "required": true
          },
          {
            "type": "string",
            "name": "id",
            "in": "path",
            "required": true
          }
        ],
        "responses": {
          "200": {
            "$ref": "#/responses/okResponse"
          },
          "400": {
            "$ref": "#/responses/badRequestError"
          },
          "401": {
            "$ref": "#/responses/unauthorisedError"
          },
          "403": {
            "$ref": "#/responses/forbiddenError"
          },
          "404": {
            "$ref": "#/responses/notFoundError"
          },
          "500": {
            "$ref": "#/responses/internalServerError"
          }
        }
      }
    },
    "/ds/query": {
      "post": {
        "description": "If you are running Grafana Enterprise and have Fine-grained access control enabled\nyou need to have a permission with action: `datasources:query`.",
        "tags": ["ds"],
        "summary": "DataSource query metrics with expressions",
        "operationId": "queryMetricsWithExpressions",
        "parameters": [
          {
            "name": "body",
            "in": "body",
            "required": true,
            "schema": {
              "$ref": "#/definitions/MetricRequest"
            }
          }
        ],
        "responses": {
          "200": {
            "$ref": "#/responses/queryMetricsWithExpressionsRespons"
          },
          "207": {
            "$ref": "#/responses/queryMetricsWithExpressionsRespons"
          },
          "400": {
            "$ref": "#/responses/badRequestError"
          },
          "401": {
            "$ref": "#/responses/unauthorisedError"
          },
          "403": {
            "$ref": "#/responses/forbiddenError"
          },
          "500": {
            "$ref": "#/responses/internalServerError"
          }
        }
      }
    },
    "/folders": {
      "get": {
        "description": "Returns all folders that the authenticated user has permission to view.",
        "tags": ["folders"],
        "summary": "Get all folders.",
        "operationId": "getFolders",
        "parameters": [
          {
            "type": "integer",
            "format": "int64",
            "default": 1000,
            "description": "Limit the maximum number of folders to return",
            "name": "limit",
            "in": "query"
          },
          {
            "type": "integer",
            "format": "int64",
            "default": 1,
            "description": "Page index for starting fetching folders",
            "name": "page",
            "in": "query"
          }
        ],
        "responses": {
          "200": {
            "$ref": "#/responses/getFoldersResponse"
          },
          "401": {
            "$ref": "#/responses/unauthorisedError"
          },
          "403": {
            "$ref": "#/responses/forbiddenError"
          },
          "500": {
            "$ref": "#/responses/internalServerError"
          }
        }
      },
      "post": {
        "tags": ["folders"],
        "summary": "Create folder.",
        "operationId": "createFolder",
        "parameters": [
          {
            "name": "body",
            "in": "body",
            "required": true,
            "schema": {
              "$ref": "#/definitions/CreateFolderCommand"
            }
          }
        ],
        "responses": {
          "200": {
            "$ref": "#/responses/folderResponse"
          },
          "400": {
            "$ref": "#/responses/badRequestError"
          },
          "401": {
            "$ref": "#/responses/unauthorisedError"
          },
          "403": {
            "$ref": "#/responses/forbiddenError"
          },
          "409": {
            "$ref": "#/responses/conflictError"
          },
          "500": {
            "$ref": "#/responses/internalServerError"
          }
        }
      }
    },
    "/folders/id/{folder_id}": {
      "get": {
        "description": "Returns the folder identified by id.",
        "tags": ["folders"],
        "summary": "Get folder by id.",
        "operationId": "getFolderByID",
        "parameters": [
          {
            "type": "integer",
            "format": "int64",
            "name": "folder_id",
            "in": "path",
            "required": true
          }
        ],
        "responses": {
          "200": {
            "$ref": "#/responses/folderResponse"
          },
          "401": {
            "$ref": "#/responses/unauthorisedError"
          },
          "403": {
            "$ref": "#/responses/forbiddenError"
          },
          "404": {
            "$ref": "#/responses/notFoundError"
          },
          "500": {
            "$ref": "#/responses/internalServerError"
          }
        }
      }
    },
    "/folders/{folder_uid}": {
      "get": {
        "tags": ["folders"],
        "summary": "Get folder by uid.",
        "operationId": "getFolderByUID",
        "parameters": [
          {
            "type": "string",
            "name": "folder_uid",
            "in": "path",
            "required": true
          }
        ],
        "responses": {
          "200": {
            "$ref": "#/responses/folderResponse"
          },
          "401": {
            "$ref": "#/responses/unauthorisedError"
          },
          "403": {
            "$ref": "#/responses/forbiddenError"
          },
          "404": {
            "$ref": "#/responses/notFoundError"
          },
          "500": {
            "$ref": "#/responses/internalServerError"
          }
        }
      },
      "put": {
        "tags": ["folders"],
        "summary": "Update folder.",
        "operationId": "updateFolder",
        "parameters": [
          {
            "type": "string",
            "name": "folder_uid",
            "in": "path",
            "required": true
          },
          {
            "description": "To change the unique identifier (uid), provide another one.\nTo overwrite an existing folder with newer version, set `overwrite` to `true`.\nProvide the current version to safelly update the folder: if the provided version differs from the stored one the request will fail, unless `overwrite` is `true`.",
            "name": "body",
            "in": "body",
            "required": true,
            "schema": {
              "$ref": "#/definitions/UpdateFolderCommand"
            }
          }
        ],
        "responses": {
          "200": {
            "$ref": "#/responses/folderResponse"
          },
          "400": {
            "$ref": "#/responses/badRequestError"
          },
          "401": {
            "$ref": "#/responses/unauthorisedError"
          },
          "403": {
            "$ref": "#/responses/forbiddenError"
          },
          "404": {
            "$ref": "#/responses/notFoundError"
          },
          "409": {
            "$ref": "#/responses/conflictError"
          },
          "500": {
            "$ref": "#/responses/internalServerError"
          }
        }
      },
      "delete": {
        "description": "Deletes an existing folder identified by UID along with all dashboards (and their alerts) stored in the folder. This operation cannot be reverted.",
        "tags": ["folders"],
        "summary": "Delete folder.",
        "operationId": "deleteFolder",
        "parameters": [
          {
            "type": "string",
            "name": "folder_uid",
            "in": "path",
            "required": true
          },
          {
            "type": "boolean",
            "default": false,
            "description": "If `true` any Grafana 8 Alerts under this folder will be deleted.\nSet to `false` so that the request will fail if the folder contains any Grafana 8 Alerts.",
            "name": "forceDeleteRules",
            "in": "query"
          }
        ],
        "responses": {
          "200": {
            "$ref": "#/responses/deleteFolderResponse"
          },
          "400": {
            "$ref": "#/responses/badRequestError"
          },
          "401": {
            "$ref": "#/responses/unauthorisedError"
          },
          "403": {
            "$ref": "#/responses/forbiddenError"
          },
          "404": {
            "$ref": "#/responses/notFoundError"
          },
          "500": {
            "$ref": "#/responses/internalServerError"
          }
        }
      }
    },
    "/folders/{folder_uid}/permissions": {
      "get": {
        "tags": ["folder_permissions"],
        "summary": "Gets all existing permissions for the folder with the given `uid`.",
        "operationId": "getFolderPermissionList",
        "parameters": [
          {
            "type": "string",
            "name": "folder_uid",
            "in": "path",
            "required": true
          }
        ],
        "responses": {
          "200": {
            "$ref": "#/responses/getFolderPermissionListResponse"
          },
          "401": {
            "$ref": "#/responses/unauthorisedError"
          },
          "403": {
            "$ref": "#/responses/forbiddenError"
          },
          "404": {
            "$ref": "#/responses/notFoundError"
          },
          "500": {
            "$ref": "#/responses/internalServerError"
          }
        }
      },
      "post": {
        "tags": ["folder_permissions"],
        "summary": "Updates permissions for a folder. This operation will remove existing permissions if they’re not included in the request.",
        "operationId": "updateFolderPermissions",
        "parameters": [
          {
            "type": "string",
            "name": "folder_uid",
            "in": "path",
            "required": true
          },
          {
            "name": "Body",
            "in": "body",
            "required": true,
            "schema": {
              "$ref": "#/definitions/UpdateDashboardACLCommand"
            }
          }
        ],
        "responses": {
          "200": {
            "$ref": "#/responses/okResponse"
          },
          "401": {
            "$ref": "#/responses/unauthorisedError"
          },
          "403": {
            "$ref": "#/responses/forbiddenError"
          },
          "404": {
            "$ref": "#/responses/notFoundError"
          },
          "500": {
            "$ref": "#/responses/internalServerError"
          }
        }
      }
    },
    "/library-elements": {
      "get": {
        "description": "Returns a list of all library elements the authenticated user has permission to view.\nUse the `perPage` query parameter to control the maximum number of library elements returned; the default limit is `100`.\nYou can also use the `page` query parameter to fetch library elements from any page other than the first one.",
        "tags": ["library_elements"],
        "summary": "Get all library elements.",
        "operationId": "getLibraryElements",
        "parameters": [
          {
            "type": "string",
            "description": "Part of the name or description searched for.",
            "name": "searchString",
            "in": "query"
          },
          {
            "enum": [1, 2],
            "type": "integer",
            "format": "int64",
            "description": "Kind of element to search for.",
            "name": "kind",
            "in": "query"
          },
          {
            "enum": ["alpha-asc", "alpha-desc"],
            "type": "string",
            "description": "Sort order of elements.",
            "name": "sortDirection",
            "in": "query"
          },
          {
            "type": "string",
            "description": "A comma separated list of types to filter the elements by",
            "name": "typeFilter",
            "in": "query"
          },
          {
            "type": "string",
            "description": "Element UID to exclude from search results.",
            "name": "excludeUid",
            "in": "query"
          },
          {
            "type": "string",
            "description": "A comma separated list of folder ID(s) to filter the elements by.",
            "name": "folderFilter",
            "in": "query"
          },
          {
            "type": "integer",
            "format": "int64",
            "default": 100,
            "description": "The number of results per page.",
            "name": "perPage",
            "in": "query"
          },
          {
            "type": "integer",
            "format": "int64",
            "default": 1,
            "description": "The page for a set of records, given that only perPage records are returned at a time. Numbering starts at 1.",
            "name": "page",
            "in": "query"
          }
        ],
        "responses": {
          "200": {
            "$ref": "#/responses/getLibraryElementsResponse"
          },
          "401": {
            "$ref": "#/responses/unauthorisedError"
          },
          "500": {
            "$ref": "#/responses/internalServerError"
          }
        }
      },
      "post": {
        "description": "Creates a new library element.",
        "tags": ["library_elements"],
        "summary": "Create library element.",
        "operationId": "createLibraryElement",
        "parameters": [
          {
            "name": "body",
            "in": "body",
            "required": true,
            "schema": {
              "$ref": "#/definitions/CreateLibraryElementCommand"
            }
          }
        ],
        "responses": {
          "200": {
            "$ref": "#/responses/getLibraryElementResponse"
          },
          "400": {
            "$ref": "#/responses/badRequestError"
          },
          "401": {
            "$ref": "#/responses/unauthorisedError"
          },
          "403": {
            "$ref": "#/responses/forbiddenError"
          },
          "404": {
            "$ref": "#/responses/notFoundError"
          },
          "500": {
            "$ref": "#/responses/internalServerError"
          }
        }
      }
    },
    "/library-elements/name/{library_element_name}": {
      "get": {
        "description": "Returns a library element with the given name.",
        "tags": ["library_elements"],
        "summary": "Get library element by name.",
        "operationId": "getLibraryElementByName",
        "parameters": [
          {
            "type": "string",
            "name": "library_element_name",
            "in": "path",
            "required": true
          }
        ],
        "responses": {
          "200": {
            "$ref": "#/responses/getLibraryElementResponse"
          },
          "401": {
            "$ref": "#/responses/unauthorisedError"
          },
          "404": {
            "$ref": "#/responses/notFoundError"
          },
          "500": {
            "$ref": "#/responses/internalServerError"
          }
        }
      }
    },
    "/library-elements/{library_element_uid}": {
      "get": {
        "description": "Returns a library element with the given UID.",
        "tags": ["library_elements"],
        "summary": "Get library element by UID.",
        "operationId": "getLibraryElementByUID",
        "parameters": [
          {
            "type": "string",
            "name": "library_element_uid",
            "in": "path",
            "required": true
          }
        ],
        "responses": {
          "200": {
            "$ref": "#/responses/getLibraryElementResponse"
          },
          "401": {
            "$ref": "#/responses/unauthorisedError"
          },
          "404": {
            "$ref": "#/responses/notFoundError"
          },
          "500": {
            "$ref": "#/responses/internalServerError"
          }
        }
      },
      "delete": {
        "description": "Deletes an existing library element as specified by the UID. This operation cannot be reverted.\nYou cannot delete a library element that is connected. This operation cannot be reverted.",
        "tags": ["library_elements"],
        "summary": "Delete library element.",
        "operationId": "deleteLibraryElementByUID",
        "parameters": [
          {
            "type": "string",
            "name": "library_element_uid",
            "in": "path",
            "required": true
          }
        ],
        "responses": {
          "200": {
            "$ref": "#/responses/okResponse"
          },
          "400": {
            "$ref": "#/responses/badRequestError"
          },
          "401": {
            "$ref": "#/responses/unauthorisedError"
          },
          "403": {
            "$ref": "#/responses/forbiddenError"
          },
          "404": {
            "$ref": "#/responses/notFoundError"
          },
          "500": {
            "$ref": "#/responses/internalServerError"
          }
        }
      },
      "patch": {
        "description": "Updates an existing library element identified by uid.",
        "tags": ["library_elements"],
        "summary": "Update library element.",
        "operationId": "updateLibraryElement",
        "parameters": [
          {
            "name": "body",
            "in": "body",
            "required": true,
            "schema": {
              "$ref": "#/definitions/PatchLibraryElementCommand"
            }
          },
          {
            "type": "string",
            "name": "library_element_uid",
            "in": "path",
            "required": true
          }
        ],
        "responses": {
          "200": {
            "$ref": "#/responses/getLibraryElementResponse"
          },
          "400": {
            "$ref": "#/responses/badRequestError"
          },
          "401": {
            "$ref": "#/responses/unauthorisedError"
          },
          "403": {
            "$ref": "#/responses/forbiddenError"
          },
          "404": {
            "$ref": "#/responses/notFoundError"
          },
          "412": {
            "$ref": "#/responses/preconditionFailedError"
          },
          "500": {
            "$ref": "#/responses/internalServerError"
          }
        }
      }
    },
    "/library-elements/{library_element_uid}/connections/": {
      "get": {
        "description": "Returns a list of connections for a library element based on the UID specified.",
        "tags": ["library_elements"],
        "summary": "Get library element connections.",
        "operationId": "getLibraryElementConnections",
        "parameters": [
          {
            "type": "string",
            "name": "library_element_uid",
            "in": "path",
            "required": true
          }
        ],
        "responses": {
          "200": {
            "$ref": "#/responses/getLibraryElementConnectionsResponse"
          },
          "401": {
            "$ref": "#/responses/unauthorisedError"
          },
          "404": {
            "$ref": "#/responses/notFoundError"
          },
          "500": {
            "$ref": "#/responses/internalServerError"
          }
        }
      }
    },
    "/licensing/check": {
      "get": {
        "tags": ["licensing", "enterprise"],
        "summary": "Check license availability.",
        "operationId": "getStatus",
        "responses": {
          "200": {
            "$ref": "#/responses/getStatusResponse"
          }
        }
      }
    },
    "/licensing/custom-permissions": {
      "get": {
        "description": "You need to have a permission with action `licensing.reports:read`.",
        "tags": ["licensing", "enterprise"],
        "summary": "Get custom permissions report.",
        "operationId": "getCustomPermissionsReport",
        "responses": {
          "200": {
            "$ref": "#/responses/getCustomPermissionsReportResponse"
          },
          "500": {
            "$ref": "#/responses/internalServerError"
          }
        }
      }
    },
    "/licensing/custom-permissions-csv": {
      "get": {
        "description": "You need to have a permission with action `licensing.reports:read`.",
        "produces": ["text/csv"],
        "tags": ["licensing", "enterprise"],
        "summary": "Get custom permissions report in CSV format.",
        "operationId": "getCustomPermissionsCSV",
        "responses": {
          "200": {
            "$ref": "#/responses/getCustomPermissionsReportResponse"
          },
          "500": {
            "$ref": "#/responses/internalServerError"
          }
        }
      }
    },
    "/licensing/refresh-stats": {
      "get": {
        "description": "You need to have a permission with action `licensing:read`.",
        "tags": ["licensing", "enterprise"],
        "summary": "Refresh license stats.",
        "operationId": "refreshLicenseStats",
        "responses": {
          "200": {
            "$ref": "#/responses/refreshLicenseStatsResponse"
          },
          "500": {
            "$ref": "#/responses/internalServerError"
          }
        }
      }
    },
    "/licensing/token": {
      "get": {
        "description": "You need to have a permission with action `licensing:read`.",
        "tags": ["licensing", "enterprise"],
        "summary": "Get license token.",
        "operationId": "getLicenseToken",
        "responses": {
          "200": {
            "$ref": "#/responses/getLicenseTokenResponse"
          }
        }
      },
      "post": {
        "description": "You need to have a permission with action `licensing:update`.",
        "tags": ["licensing", "enterprise"],
        "summary": "Create license token.",
        "operationId": "postLicenseToken",
        "parameters": [
          {
            "name": "body",
            "in": "body",
            "required": true,
            "schema": {
              "$ref": "#/definitions/DeleteTokenCommand"
            }
          }
        ],
        "responses": {
          "200": {
            "$ref": "#/responses/getLicenseTokenResponse"
          },
          "400": {
            "$ref": "#/responses/badRequestError"
          }
        }
      },
      "delete": {
        "description": "Removes the license stored in the Grafana database. Available in Grafana Enterprise v7.4+.\n\nYou need to have a permission with action `licensing:delete`.",
        "tags": ["licensing", "enterprise"],
        "summary": "Remove license from database.",
        "operationId": "deleteLicenseToken",
        "parameters": [
          {
            "name": "body",
            "in": "body",
            "required": true,
            "schema": {
              "$ref": "#/definitions/DeleteTokenCommand"
            }
          }
        ],
        "responses": {
          "202": {
            "$ref": "#/responses/acceptedResponse"
          },
          "400": {
            "$ref": "#/responses/badRequestError"
          },
          "401": {
            "$ref": "#/responses/unauthorisedError"
          },
          "403": {
            "$ref": "#/responses/forbiddenError"
          },
          "422": {
            "$ref": "#/responses/unprocessableEntityError"
          },
          "500": {
            "$ref": "#/responses/internalServerError"
          }
        }
      }
    },
    "/licensing/token/renew": {
      "post": {
        "description": "Manually ask license issuer for a new token. Available in Grafana Enterprise v7.4+.\n\nYou need to have a permission with action `licensing:update`.",
        "tags": ["licensing", "enterprise"],
        "summary": "Manually force license refresh.",
        "operationId": "postRenewLicenseToken",
        "parameters": [
          {
            "name": "body",
            "in": "body",
            "required": true,
            "schema": {
              "type": "object"
            }
          }
        ],
        "responses": {
          "200": {
            "$ref": "#/responses/postRenewLicenseTokenResponse"
          },
          "401": {
            "$ref": "#/responses/unauthorisedError"
          },
          "404": {
            "$ref": "#/responses/notFoundError"
          }
        }
      }
    },
    "/logout/saml": {
      "get": {
        "tags": ["saml", "enterprise"],
        "summary": "GetLogout initiates single logout process.",
        "operationId": "getSAMLLogout",
        "responses": {
          "302": {
            "description": ""
          },
          "404": {
            "$ref": "#/responses/notFoundError"
          },
          "500": {
            "$ref": "#/responses/internalServerError"
          }
        }
      }
    },
    "/org": {
      "get": {
        "description": "Get current Organization",
        "tags": ["org"],
        "operationId": "getCurrentOrg",
        "responses": {
          "200": {
            "$ref": "#/responses/getCurrentOrgResponse"
          },
          "401": {
            "$ref": "#/responses/unauthorisedError"
          },
          "403": {
            "$ref": "#/responses/forbiddenError"
          },
          "500": {
            "$ref": "#/responses/internalServerError"
          }
        }
      },
      "put": {
        "tags": ["org"],
        "summary": "Update current Organization.",
        "operationId": "updateCurrentOrg",
        "parameters": [
          {
            "name": "body",
            "in": "body",
            "required": true,
            "schema": {
              "$ref": "#/definitions/UpdateOrgForm"
            }
          }
        ],
        "responses": {
          "200": {
            "$ref": "#/responses/okResponse"
          },
          "400": {
            "$ref": "#/responses/badRequestError"
          },
          "401": {
            "$ref": "#/responses/unauthorisedError"
          },
          "403": {
            "$ref": "#/responses/forbiddenError"
          },
          "500": {
            "$ref": "#/responses/internalServerError"
          }
        }
      }
    },
    "/org/address": {
      "put": {
        "tags": ["org"],
        "summary": "Update current Organization's address.",
        "operationId": "updateCurrentOrgAddress",
        "parameters": [
          {
            "name": "body",
            "in": "body",
            "required": true,
            "schema": {
              "$ref": "#/definitions/UpdateOrgAddressForm"
            }
          }
        ],
        "responses": {
          "200": {
            "$ref": "#/responses/okResponse"
          },
          "400": {
            "$ref": "#/responses/badRequestError"
          },
          "401": {
            "$ref": "#/responses/unauthorisedError"
          },
          "403": {
            "$ref": "#/responses/forbiddenError"
          },
          "500": {
            "$ref": "#/responses/internalServerError"
          }
        }
      }
    },
    "/org/invites": {
      "get": {
        "tags": ["org_invites"],
        "summary": "Get pending invites.",
        "operationId": "getPendingOrgInvites",
        "responses": {
          "200": {
            "$ref": "#/responses/getPendingOrgInvitesResponse"
          },
          "401": {
            "$ref": "#/responses/unauthorisedError"
          },
          "403": {
            "$ref": "#/responses/forbiddenError"
          },
          "500": {
            "$ref": "#/responses/internalServerError"
          }
        }
      },
      "post": {
        "tags": ["org_invites"],
        "summary": "Add invite.",
        "operationId": "addOrgInvite",
        "parameters": [
          {
            "name": "body",
            "in": "body",
            "required": true,
            "schema": {
              "$ref": "#/definitions/AddInviteForm"
            }
          }
        ],
        "responses": {
          "200": {
            "$ref": "#/responses/okResponse"
          },
          "400": {
            "$ref": "#/responses/badRequestError"
          },
          "401": {
            "$ref": "#/responses/unauthorisedError"
          },
          "403": {
            "$ref": "#/responses/forbiddenError"
          },
          "412": {
            "$ref": "#/responses/SMTPNotEnabledError"
          },
          "500": {
            "$ref": "#/responses/internalServerError"
          }
        }
      }
    },
    "/org/invites/{invitation_code}/revoke": {
      "delete": {
        "tags": ["org_invites"],
        "summary": "Revoke invite.",
        "operationId": "revokeInvite",
        "parameters": [
          {
            "type": "string",
            "name": "invitation_code",
            "in": "path",
            "required": true
          }
        ],
        "responses": {
          "200": {
            "$ref": "#/responses/okResponse"
          },
          "401": {
            "$ref": "#/responses/unauthorisedError"
          },
          "403": {
            "$ref": "#/responses/forbiddenError"
          },
          "404": {
            "$ref": "#/responses/notFoundError"
          },
          "500": {
            "$ref": "#/responses/internalServerError"
          }
        }
      }
    },
    "/org/preferences": {
      "get": {
        "tags": ["org_preferences"],
        "summary": "Get Current Org Prefs.",
        "operationId": "getOrgPreferences",
        "responses": {
          "200": {
            "$ref": "#/responses/getPreferencesResponse"
          },
          "401": {
            "$ref": "#/responses/unauthorisedError"
          },
          "403": {
            "$ref": "#/responses/forbiddenError"
          },
          "500": {
            "$ref": "#/responses/internalServerError"
          }
        }
      },
      "put": {
        "tags": ["org_preferences"],
        "summary": "Update Current Org Prefs.",
        "operationId": "updateOrgPreferences",
        "parameters": [
          {
            "name": "body",
            "in": "body",
            "required": true,
            "schema": {
              "$ref": "#/definitions/UpdatePrefsCmd"
            }
          }
        ],
        "responses": {
          "200": {
            "$ref": "#/responses/okResponse"
          },
          "400": {
            "$ref": "#/responses/badRequestError"
          },
          "401": {
            "$ref": "#/responses/unauthorisedError"
          },
          "403": {
            "$ref": "#/responses/forbiddenError"
          },
          "500": {
            "$ref": "#/responses/internalServerError"
          }
        }
      },
      "patch": {
        "tags": ["org_preferences"],
        "summary": "Patch Current Org Prefs.",
        "operationId": "patchOrgPreferences",
        "parameters": [
          {
            "name": "body",
            "in": "body",
            "required": true,
            "schema": {
              "$ref": "#/definitions/PatchPrefsCmd"
            }
          }
        ],
        "responses": {
          "200": {
            "$ref": "#/responses/okResponse"
          },
          "400": {
            "$ref": "#/responses/badRequestError"
          },
          "401": {
            "$ref": "#/responses/unauthorisedError"
          },
          "403": {
            "$ref": "#/responses/forbiddenError"
          },
          "500": {
            "$ref": "#/responses/internalServerError"
          }
        }
      }
    },
    "/org/users": {
      "get": {
        "description": "Returns all org users within the current organization. Accessible to users with org admin role.\nIf you are running Grafana Enterprise and have Fine-grained access control enabled\nyou need to have a permission with action: `org.users:read` with scope `users:*`.",
        "tags": ["org"],
        "summary": "Get all users within the current organization.",
        "operationId": "getOrgUsersForCurrentOrg",
        "responses": {
          "200": {
            "$ref": "#/responses/getOrgUsersForCurrentOrgResponse"
          },
          "401": {
            "$ref": "#/responses/unauthorisedError"
          },
          "403": {
            "$ref": "#/responses/forbiddenError"
          },
          "500": {
            "$ref": "#/responses/internalServerError"
          }
        }
      },
      "post": {
        "description": "Adds a global user to the current organization.\n\nIf you are running Grafana Enterprise and have Fine-grained access control enabled\nyou need to have a permission with action: `org.users:add` with scope `users:*`.",
        "tags": ["org"],
        "summary": "Add a new user to the current organization",
        "operationId": "addOrgUserToCurrentOrg",
        "parameters": [
          {
            "name": "body",
            "in": "body",
            "required": true,
            "schema": {
              "$ref": "#/definitions/AddOrgUserCommand"
            }
          }
        ],
        "responses": {
          "200": {
            "$ref": "#/responses/okResponse"
          },
          "401": {
            "$ref": "#/responses/unauthorisedError"
          },
          "403": {
            "$ref": "#/responses/forbiddenError"
          },
          "500": {
            "$ref": "#/responses/internalServerError"
          }
        }
      }
    },
    "/org/users/lookup": {
      "get": {
        "description": "Returns all org users within the current organization, but with less detailed information.\nAccessible to users with org admin role, admin in any folder or admin of any team.\nMainly used by Grafana UI for providing list of users when adding team members and when editing folder/dashboard permissions.",
        "tags": ["org"],
        "summary": "Get all users within the current organization (lookup)",
        "operationId": "getOrgUsersForCurrentOrgLookup",
        "parameters": [
          {
            "type": "string",
            "name": "query",
            "in": "query"
          },
          {
            "type": "integer",
            "format": "int64",
            "name": "limit",
            "in": "query"
          }
        ],
        "responses": {
          "200": {
            "$ref": "#/responses/getOrgUsersForCurrentOrgLookupResponse"
          },
          "401": {
            "$ref": "#/responses/unauthorisedError"
          },
          "403": {
            "$ref": "#/responses/forbiddenError"
          },
          "500": {
            "$ref": "#/responses/internalServerError"
          }
        }
      }
    },
    "/org/users/{user_id}": {
      "delete": {
        "description": "If you are running Grafana Enterprise and have Fine-grained access control enabled\nyou need to have a permission with action: `org.users:remove` with scope `users:*`.",
        "tags": ["org"],
        "summary": "Delete user in current organization",
        "operationId": "removeOrgUserForCurrentOrg",
        "parameters": [
          {
            "type": "integer",
            "format": "int64",
            "name": "user_id",
            "in": "path",
            "required": true
          }
        ],
        "responses": {
          "200": {
            "$ref": "#/responses/okResponse"
          },
          "400": {
            "$ref": "#/responses/badRequestError"
          },
          "401": {
            "$ref": "#/responses/unauthorisedError"
          },
          "403": {
            "$ref": "#/responses/forbiddenError"
          },
          "500": {
            "$ref": "#/responses/internalServerError"
          }
        }
      },
      "patch": {
        "description": "If you are running Grafana Enterprise and have Fine-grained access control enabled\nyou need to have a permission with action: `org.users.role:update` with scope `users:*`.",
        "tags": ["org"],
        "summary": "Updates the given user",
        "operationId": "updateOrgUserForCurrentOrg",
        "parameters": [
          {
            "name": "body",
            "in": "body",
            "required": true,
            "schema": {
              "$ref": "#/definitions/UpdateOrgUserCommand"
            }
          },
          {
            "type": "integer",
            "format": "int64",
            "name": "user_id",
            "in": "path",
            "required": true
          }
        ],
        "responses": {
          "200": {
            "$ref": "#/responses/okResponse"
          },
          "400": {
            "$ref": "#/responses/badRequestError"
          },
          "401": {
            "$ref": "#/responses/unauthorisedError"
          },
          "403": {
            "$ref": "#/responses/forbiddenError"
          },
          "500": {
            "$ref": "#/responses/internalServerError"
          }
        }
      }
    },
    "/orgs": {
      "get": {
        "security": [
          {
            "basic": []
          }
        ],
        "description": "Search all Organizations",
        "tags": ["orgs"],
        "operationId": "searchOrgs",
        "parameters": [
          {
            "type": "integer",
            "format": "int64",
            "default": 1,
            "name": "page",
            "in": "query"
          },
          {
            "type": "integer",
            "format": "int64",
            "default": 1000,
            "description": "Number of items per page\nThe totalCount field in the response can be used for pagination list E.g. if totalCount is equal to 100 teams and the perpage parameter is set to 10 then there are 10 pages of teams.",
            "name": "perpage",
            "in": "query"
          },
          {
            "type": "string",
            "name": "name",
            "in": "query"
          },
          {
            "type": "string",
            "description": "If set it will return results where the query value is contained in the name field. Query values with spaces need to be URL encoded.",
            "name": "query",
            "in": "query"
          }
        ],
        "responses": {
          "200": {
            "$ref": "#/responses/searchOrgsResponse"
          },
          "401": {
            "$ref": "#/responses/unauthorisedError"
          },
          "403": {
            "$ref": "#/responses/forbiddenError"
          },
          "409": {
            "$ref": "#/responses/conflictError"
          },
          "500": {
            "$ref": "#/responses/internalServerError"
          }
        }
      },
      "post": {
        "description": "Only works if [users.allow_org_create](https://grafana.com/docs/grafana/latest/administration/configuration/#allow_org_create) is set.",
        "tags": ["orgs"],
        "summary": "Create Organization.",
        "operationId": "createOrg",
        "parameters": [
          {
            "name": "body",
            "in": "body",
            "required": true,
            "schema": {
              "$ref": "#/definitions/CreateOrgCommand"
            }
          }
        ],
        "responses": {
          "200": {
            "$ref": "#/responses/createOrgResponse"
          },
          "401": {
            "$ref": "#/responses/unauthorisedError"
          },
          "403": {
            "$ref": "#/responses/forbiddenError"
          },
          "409": {
            "$ref": "#/responses/conflictError"
          },
          "500": {
            "$ref": "#/responses/internalServerError"
          }
        }
      }
    },
    "/orgs/name/{org_name}": {
      "get": {
        "security": [
          {
            "basic": []
          }
        ],
        "tags": ["orgs"],
        "summary": "Get Organization by ID.",
        "operationId": "getOrgByName",
        "parameters": [
          {
            "type": "string",
            "name": "org_name",
            "in": "path",
            "required": true
          }
        ],
        "responses": {
          "200": {
            "$ref": "#/responses/getOrgByNameResponse"
          },
          "401": {
            "$ref": "#/responses/unauthorisedError"
          },
          "403": {
            "$ref": "#/responses/forbiddenError"
          },
          "500": {
            "$ref": "#/responses/internalServerError"
          }
        }
      }
    },
    "/orgs/{org_id}": {
      "get": {
        "security": [
          {
            "basic": []
          }
        ],
        "tags": ["orgs"],
        "summary": "Get Organization by ID.",
        "operationId": "getOrgByID",
        "parameters": [
          {
            "type": "integer",
            "format": "int64",
            "name": "org_id",
            "in": "path",
            "required": true
          }
        ],
        "responses": {
          "200": {
            "$ref": "#/responses/getOrgByIDResponse"
          },
          "401": {
            "$ref": "#/responses/unauthorisedError"
          },
          "403": {
            "$ref": "#/responses/forbiddenError"
          },
          "500": {
            "$ref": "#/responses/internalServerError"
          }
        }
      },
      "put": {
        "security": [
          {
            "basic": []
          }
        ],
        "tags": ["orgs"],
        "summary": "Update Organization.",
        "operationId": "updateOrg",
        "parameters": [
          {
            "name": "body",
            "in": "body",
            "required": true,
            "schema": {
              "$ref": "#/definitions/UpdateOrgForm"
            }
          },
          {
            "type": "integer",
            "format": "int64",
            "name": "org_id",
            "in": "path",
            "required": true
          }
        ],
        "responses": {
          "200": {
            "$ref": "#/responses/okResponse"
          },
          "400": {
            "$ref": "#/responses/badRequestError"
          },
          "401": {
            "$ref": "#/responses/unauthorisedError"
          },
          "403": {
            "$ref": "#/responses/forbiddenError"
          },
          "500": {
            "$ref": "#/responses/internalServerError"
          }
        }
      },
      "delete": {
        "security": [
          {
            "basic": []
          }
        ],
        "tags": ["orgs"],
        "summary": "Delete Organization.",
        "operationId": "deleteOrgByID",
        "parameters": [
          {
            "type": "integer",
            "format": "int64",
            "name": "org_id",
            "in": "path",
            "required": true
          }
        ],
        "responses": {
          "200": {
            "$ref": "#/responses/okResponse"
          },
          "400": {
            "$ref": "#/responses/badRequestError"
          },
          "401": {
            "$ref": "#/responses/unauthorisedError"
          },
          "403": {
            "$ref": "#/responses/forbiddenError"
          },
          "404": {
            "$ref": "#/responses/notFoundError"
          },
          "500": {
            "$ref": "#/responses/internalServerError"
          }
        }
      }
    },
    "/orgs/{org_id}/address": {
      "put": {
        "tags": ["orgs"],
        "summary": "Update Organization's address.",
        "operationId": "updateOrgAddress",
        "parameters": [
          {
            "name": "body",
            "in": "body",
            "required": true,
            "schema": {
              "$ref": "#/definitions/UpdateOrgAddressForm"
            }
          },
          {
            "type": "integer",
            "format": "int64",
            "name": "org_id",
            "in": "path",
            "required": true
          }
        ],
        "responses": {
          "200": {
            "$ref": "#/responses/okResponse"
          },
          "400": {
            "$ref": "#/responses/badRequestError"
          },
          "401": {
            "$ref": "#/responses/unauthorisedError"
          },
          "403": {
            "$ref": "#/responses/forbiddenError"
          },
          "500": {
            "$ref": "#/responses/internalServerError"
          }
        }
      }
    },
    "/orgs/{org_id}/quotas": {
      "get": {
        "description": "If you are running Grafana Enterprise and have Fine-grained access control enabled, you need to have a permission with action `orgs.quotas:read` and scope `org:id:1` (orgIDScope).\nlist",
        "tags": ["orgs"],
        "summary": "Fetch Organization quota.",
        "operationId": "getOrgQuota",
        "parameters": [
          {
            "type": "integer",
            "format": "int64",
            "name": "org_id",
            "in": "path",
            "required": true
          }
        ],
        "responses": {
          "200": {
            "$ref": "#/responses/getQuotaResponse"
          },
          "401": {
            "$ref": "#/responses/unauthorisedError"
          },
          "403": {
            "$ref": "#/responses/forbiddenError"
          },
          "404": {
            "$ref": "#/responses/notFoundError"
          },
          "500": {
            "$ref": "#/responses/internalServerError"
          }
        }
      }
    },
    "/orgs/{org_id}/quotas/{quota_target}": {
      "put": {
        "security": [
          {
            "basic": []
          }
        ],
        "description": "If you are running Grafana Enterprise and have Fine-grained access control enabled, you need to have a permission with action `orgs.quotas:write` and scope `org:id:1` (orgIDScope).",
        "tags": ["orgs"],
        "summary": "Update user quota.",
        "operationId": "updateOrgQuota",
        "parameters": [
          {
            "name": "body",
            "in": "body",
            "required": true,
            "schema": {
              "$ref": "#/definitions/UpdateOrgQuotaCmd"
            }
          },
          {
            "type": "string",
            "name": "quota_target",
            "in": "path",
            "required": true
          },
          {
            "type": "integer",
            "format": "int64",
            "name": "org_id",
            "in": "path",
            "required": true
          }
        ],
        "responses": {
          "200": {
            "$ref": "#/responses/okResponse"
          },
          "401": {
            "$ref": "#/responses/unauthorisedError"
          },
          "403": {
            "$ref": "#/responses/forbiddenError"
          },
          "404": {
            "$ref": "#/responses/notFoundError"
          },
          "500": {
            "$ref": "#/responses/internalServerError"
          }
        }
      }
    },
    "/orgs/{org_id}/users": {
      "get": {
        "security": [
          {
            "basic": []
          }
        ],
        "description": "If you are running Grafana Enterprise and have Fine-grained access control enabled\nyou need to have a permission with action: `org.users:read` with scope `users:*`.",
        "tags": ["orgs"],
        "summary": "Get Users in Organization.",
        "operationId": "getOrgUsers",
        "parameters": [
          {
            "type": "integer",
            "format": "int64",
            "name": "org_id",
            "in": "path",
            "required": true
          }
        ],
        "responses": {
          "200": {
            "$ref": "#/responses/getOrgUsersResponse"
          },
          "401": {
            "$ref": "#/responses/unauthorisedError"
          },
          "403": {
            "$ref": "#/responses/forbiddenError"
          },
          "500": {
            "$ref": "#/responses/internalServerError"
          }
        }
      },
      "post": {
        "description": "Adds a global user to the current organization.\n\nIf you are running Grafana Enterprise and have Fine-grained access control enabled\nyou need to have a permission with action: `org.users:add` with scope `users:*`.",
        "tags": ["orgs"],
        "summary": "Add a new user to the current organization",
        "operationId": "addOrgUser",
        "parameters": [
          {
            "name": "body",
            "in": "body",
            "required": true,
            "schema": {
              "$ref": "#/definitions/AddOrgUserCommand"
            }
          },
          {
            "type": "integer",
            "format": "int64",
            "name": "org_id",
            "in": "path",
            "required": true
          }
        ],
        "responses": {
          "200": {
            "$ref": "#/responses/okResponse"
          },
          "401": {
            "$ref": "#/responses/unauthorisedError"
          },
          "403": {
            "$ref": "#/responses/forbiddenError"
          },
          "500": {
            "$ref": "#/responses/internalServerError"
          }
        }
      }
    },
    "/orgs/{org_id}/users/{user_id}": {
      "delete": {
        "description": "If you are running Grafana Enterprise and have Fine-grained access control enabled\nyou need to have a permission with action: `org.users:remove` with scope `users:*`.",
        "tags": ["orgs"],
        "summary": "Delete user in current organization",
        "operationId": "removeOrgUser",
        "parameters": [
          {
            "type": "integer",
            "format": "int64",
            "name": "org_id",
            "in": "path",
            "required": true
          },
          {
            "type": "integer",
            "format": "int64",
            "name": "user_id",
            "in": "path",
            "required": true
          }
        ],
        "responses": {
          "200": {
            "$ref": "#/responses/okResponse"
          },
          "400": {
            "$ref": "#/responses/badRequestError"
          },
          "401": {
            "$ref": "#/responses/unauthorisedError"
          },
          "403": {
            "$ref": "#/responses/forbiddenError"
          },
          "500": {
            "$ref": "#/responses/internalServerError"
          }
        }
      },
      "patch": {
        "description": "If you are running Grafana Enterprise and have Fine-grained access control enabled\nyou need to have a permission with action: `org.users.role:update` with scope `users:*`.",
        "tags": ["orgs"],
        "summary": "Update Users in Organization.",
        "operationId": "updateOrgUser",
        "parameters": [
          {
            "name": "body",
            "in": "body",
            "required": true,
            "schema": {
              "$ref": "#/definitions/UpdateOrgUserCommand"
            }
          },
          {
            "type": "integer",
            "format": "int64",
            "name": "org_id",
            "in": "path",
            "required": true
          },
          {
            "type": "integer",
            "format": "int64",
            "name": "user_id",
            "in": "path",
            "required": true
          }
        ],
        "responses": {
          "200": {
            "$ref": "#/responses/okResponse"
          },
          "400": {
            "$ref": "#/responses/badRequestError"
          },
          "401": {
            "$ref": "#/responses/unauthorisedError"
          },
          "403": {
            "$ref": "#/responses/forbiddenError"
          },
          "500": {
            "$ref": "#/responses/internalServerError"
          }
        }
      }
    },
    "/playlists": {
      "get": {
        "tags": ["playlists"],
        "summary": "Get playlists.",
        "operationId": "searchPlaylists",
        "parameters": [
          {
            "type": "string",
            "name": "query",
            "in": "query"
          },
          {
            "type": "integer",
            "format": "int64",
            "description": "in:limit",
            "name": "limit",
            "in": "query"
          }
        ],
        "responses": {
          "200": {
            "$ref": "#/responses/searchPlaylistsResponse"
          },
          "500": {
            "$ref": "#/responses/internalServerError"
          }
        }
      },
      "post": {
        "tags": ["playlists"],
        "summary": "Create playlist.",
        "operationId": "createPlaylist",
        "parameters": [
          {
            "name": "Body",
            "in": "body",
            "required": true,
            "schema": {
              "$ref": "#/definitions/CreatePlaylistCommand"
            }
          }
        ],
        "responses": {
          "200": {
            "$ref": "#/responses/createPlaylistResponse"
          },
          "401": {
            "$ref": "#/responses/unauthorisedError"
          },
          "403": {
            "$ref": "#/responses/forbiddenError"
          },
          "404": {
            "$ref": "#/responses/notFoundError"
          },
          "500": {
            "$ref": "#/responses/internalServerError"
          }
        }
      }
    },
    "/playlists/{uid}": {
      "get": {
        "tags": ["playlists"],
        "summary": "Get playlist.",
        "operationId": "getPlaylist",
        "parameters": [
          {
            "type": "string",
            "name": "uid",
            "in": "path",
            "required": true
          }
        ],
        "responses": {
          "200": {
            "$ref": "#/responses/getPlaylistResponse"
          },
          "401": {
            "$ref": "#/responses/unauthorisedError"
          },
          "403": {
            "$ref": "#/responses/forbiddenError"
          },
          "404": {
            "$ref": "#/responses/notFoundError"
          },
          "500": {
            "$ref": "#/responses/internalServerError"
          }
        }
      },
      "put": {
        "tags": ["playlists"],
        "summary": "Update playlist.",
        "operationId": "updatePlaylist",
        "parameters": [
          {
            "name": "Body",
            "in": "body",
            "required": true,
            "schema": {
              "$ref": "#/definitions/UpdatePlaylistCommand"
            }
          },
          {
            "type": "string",
            "name": "uid",
            "in": "path",
            "required": true
          }
        ],
        "responses": {
          "200": {
            "$ref": "#/responses/updatePlaylistResponse"
          },
          "401": {
            "$ref": "#/responses/unauthorisedError"
          },
          "403": {
            "$ref": "#/responses/forbiddenError"
          },
          "404": {
            "$ref": "#/responses/notFoundError"
          },
          "500": {
            "$ref": "#/responses/internalServerError"
          }
        }
      },
      "delete": {
        "tags": ["playlists"],
        "summary": "Delete playlist.",
        "operationId": "deletePlaylist",
        "parameters": [
          {
            "type": "string",
            "name": "uid",
            "in": "path",
            "required": true
          }
        ],
        "responses": {
          "200": {
            "$ref": "#/responses/okResponse"
          },
          "401": {
            "$ref": "#/responses/unauthorisedError"
          },
          "403": {
            "$ref": "#/responses/forbiddenError"
          },
          "404": {
            "$ref": "#/responses/notFoundError"
          },
          "500": {
            "$ref": "#/responses/internalServerError"
          }
        }
      }
    },
    "/playlists/{uid}/dashboards": {
      "get": {
        "tags": ["playlists"],
        "summary": "Get playlist dashboards.",
        "operationId": "getPlaylistDashboards",
        "parameters": [
          {
            "type": "string",
            "name": "uid",
            "in": "path",
            "required": true
          }
        ],
        "responses": {
          "200": {
            "$ref": "#/responses/getPlaylistDashboardsResponse"
          },
          "401": {
            "$ref": "#/responses/unauthorisedError"
          },
          "403": {
            "$ref": "#/responses/forbiddenError"
          },
          "404": {
            "$ref": "#/responses/notFoundError"
          },
          "500": {
            "$ref": "#/responses/internalServerError"
          }
        }
      }
    },
    "/playlists/{uid}/items": {
      "get": {
        "tags": ["playlists"],
        "summary": "Get playlist items.",
        "operationId": "getPlaylistItems",
        "parameters": [
          {
            "type": "string",
            "name": "uid",
            "in": "path",
            "required": true
          }
        ],
        "responses": {
          "200": {
            "$ref": "#/responses/getPlaylistItemsResponse"
          },
          "401": {
            "$ref": "#/responses/unauthorisedError"
          },
          "403": {
            "$ref": "#/responses/forbiddenError"
          },
          "404": {
            "$ref": "#/responses/notFoundError"
          },
          "500": {
            "$ref": "#/responses/internalServerError"
          }
        }
      }
    },
    "/query-history": {
      "get": {
        "description": "Returns a list of queries in the query history that matches the search criteria.\nQuery history search supports pagination. Use the `limit` parameter to control the maximum number of queries returned; the default limit is 100.\nYou can also use the `page` query parameter to fetch queries from any page other than the first one.",
        "tags": ["query_history"],
        "summary": "Query history search.",
        "operationId": "searchQueries",
        "parameters": [
          {
            "type": "array",
            "items": {
              "type": "string"
            },
            "collectionFormat": "multi",
            "description": "List of data source UIDs to search for",
            "name": "datasourceUid",
            "in": "query"
          },
          {
            "type": "string",
            "description": "Text inside query or comments that is searched for",
            "name": "searchString",
            "in": "query"
          },
          {
            "type": "boolean",
            "description": "Flag indicating if only starred queries should be returned",
            "name": "onlyStarred",
            "in": "query"
          },
          {
            "enum": ["time-desc", "time-asc"],
            "type": "string",
            "default": "time-desc",
            "description": "Sort method",
            "name": "sort",
            "in": "query"
          },
          {
            "type": "integer",
            "format": "int64",
            "description": "Use this parameter to access hits beyond limit. Numbering starts at 1. limit param acts as page size.",
            "name": "page",
            "in": "query"
          },
          {
            "type": "integer",
            "format": "int64",
            "description": "Limit the number of returned results",
            "name": "limit",
            "in": "query"
          },
          {
            "type": "integer",
            "format": "int64",
            "description": "From range for the query history search",
            "name": "from",
            "in": "query"
          },
          {
            "type": "integer",
            "format": "int64",
            "description": "To range for the query history search",
            "name": "to",
            "in": "query"
          }
        ],
        "responses": {
          "200": {
            "$ref": "#/responses/getQueryHistorySearchResponse"
          },
          "401": {
            "$ref": "#/responses/unauthorisedError"
          },
          "500": {
            "$ref": "#/responses/internalServerError"
          }
        }
      },
      "post": {
        "description": "Adds new query to query history.",
        "tags": ["query_history"],
        "summary": "Add query to query history.",
        "operationId": "createQuery",
        "parameters": [
          {
            "name": "body",
            "in": "body",
            "required": true,
            "schema": {
              "$ref": "#/definitions/CreateQueryInQueryHistoryCommand"
            }
          }
        ],
        "responses": {
          "200": {
            "$ref": "#/responses/getQueryHistoryResponse"
          },
          "400": {
            "$ref": "#/responses/badRequestError"
          },
          "401": {
            "$ref": "#/responses/unauthorisedError"
          },
          "500": {
            "$ref": "#/responses/internalServerError"
          }
        }
      }
    },
    "/query-history/migrate": {
      "post": {
        "description": "Adds multiple queries to query history.",
        "tags": ["query_history"],
        "summary": "Migrate queries to query history.",
        "operationId": "migrateQueries",
        "parameters": [
          {
            "name": "body",
            "in": "body",
            "required": true,
            "schema": {
              "$ref": "#/definitions/MigrateQueriesToQueryHistoryCommand"
            }
          }
        ],
        "responses": {
          "200": {
            "$ref": "#/responses/getQueryHistoryMigrationResponse"
          },
          "400": {
            "$ref": "#/responses/badRequestError"
          },
          "401": {
            "$ref": "#/responses/unauthorisedError"
          },
          "500": {
            "$ref": "#/responses/internalServerError"
          }
        }
      }
    },
    "/query-history/star/{query_history_uid}": {
      "post": {
        "description": "Adds star to query in query history as specified by the UID.",
        "tags": ["query_history"],
        "summary": "Add star to query in query history.",
        "operationId": "starQuery",
        "parameters": [
          {
            "type": "string",
            "name": "query_history_uid",
            "in": "path",
            "required": true
          }
        ],
        "responses": {
          "200": {
            "$ref": "#/responses/getQueryHistoryResponse"
          },
          "401": {
            "$ref": "#/responses/unauthorisedError"
          },
          "500": {
            "$ref": "#/responses/internalServerError"
          }
        }
      },
      "delete": {
        "description": "Removes star from query in query history as specified by the UID.",
        "tags": ["query_history"],
        "summary": "Remove star to query in query history.",
        "operationId": "unstarQuery",
        "parameters": [
          {
            "type": "string",
            "name": "query_history_uid",
            "in": "path",
            "required": true
          }
        ],
        "responses": {
          "200": {
            "$ref": "#/responses/getQueryHistoryResponse"
          },
          "401": {
            "$ref": "#/responses/unauthorisedError"
          },
          "500": {
            "$ref": "#/responses/internalServerError"
          }
        }
      }
    },
    "/query-history/{query_history_uid}": {
      "delete": {
        "description": "Deletes an existing query in query history as specified by the UID. This operation cannot be reverted.",
        "tags": ["query_history"],
        "summary": "Delete query in query history.",
        "operationId": "deleteQuery",
        "parameters": [
          {
            "type": "string",
            "name": "query_history_uid",
            "in": "path",
            "required": true
          }
        ],
        "responses": {
          "200": {
            "$ref": "#/responses/getQueryHistoryDeleteQueryResponse"
          },
          "401": {
            "$ref": "#/responses/unauthorisedError"
          },
          "500": {
            "$ref": "#/responses/internalServerError"
          }
        }
      },
      "patch": {
        "description": "Updates comment for query in query history as specified by the UID.",
        "tags": ["query_history"],
        "summary": "Update comment for query in query history.",
        "operationId": "patchQueryComment",
        "parameters": [
          {
            "type": "string",
            "name": "query_history_uid",
            "in": "path",
            "required": true
          },
          {
            "name": "body",
            "in": "body",
            "required": true,
            "schema": {
              "$ref": "#/definitions/PatchQueryCommentInQueryHistoryCommand"
            }
          }
        ],
        "responses": {
          "200": {
            "$ref": "#/responses/getQueryHistoryResponse"
          },
          "400": {
            "$ref": "#/responses/badRequestError"
          },
          "401": {
            "$ref": "#/responses/unauthorisedError"
          },
          "500": {
            "$ref": "#/responses/internalServerError"
          }
        }
      }
    },
    "/recording-rules": {
      "get": {
        "description": "Lists all rules in the database: active or deleted",
        "tags": ["recording_rules", "enterprise"],
        "operationId": "listRecordingRules",
        "responses": {
          "200": {
            "$ref": "#/responses/listRecordingRulesResponse"
          },
          "401": {
            "$ref": "#/responses/unauthorisedError"
          },
          "403": {
            "$ref": "#/responses/forbiddenError"
          },
          "404": {
            "$ref": "#/responses/notFoundError"
          },
          "500": {
            "$ref": "#/responses/internalServerError"
          }
        }
      },
      "put": {
        "description": "Update the active status of a rule",
        "tags": ["recording_rules", "enterprise"],
        "operationId": "updateRecordingRule",
        "parameters": [
          {
            "name": "body",
            "in": "body",
            "required": true,
            "schema": {
              "$ref": "#/definitions/RecordingRuleJSON"
            }
          }
        ],
        "responses": {
          "200": {
            "$ref": "#/responses/recordingRuleResponse"
          },
          "401": {
            "$ref": "#/responses/unauthorisedError"
          },
          "403": {
            "$ref": "#/responses/forbiddenError"
          },
          "404": {
            "$ref": "#/responses/notFoundError"
          },
          "500": {
            "$ref": "#/responses/internalServerError"
          }
        }
      },
      "post": {
        "description": "Create a recording rule that is then registered and started",
        "tags": ["recording_rules", "enterprise"],
        "operationId": "createRecordingRule",
        "parameters": [
          {
            "name": "body",
            "in": "body",
            "required": true,
            "schema": {
              "$ref": "#/definitions/RecordingRuleJSON"
            }
          }
        ],
        "responses": {
          "200": {
            "$ref": "#/responses/recordingRuleResponse"
          },
          "401": {
            "$ref": "#/responses/unauthorisedError"
          },
          "403": {
            "$ref": "#/responses/forbiddenError"
          },
          "404": {
            "$ref": "#/responses/notFoundError"
          },
          "500": {
            "$ref": "#/responses/internalServerError"
          }
        }
      }
    },
    "/recording-rules/test": {
      "post": {
        "tags": ["recording_rules", "enterprise"],
        "summary": "Test a recording rule.",
        "operationId": "testCreateRecordingRule",
        "parameters": [
          {
            "name": "body",
            "in": "body",
            "required": true,
            "schema": {
              "$ref": "#/definitions/RecordingRuleJSON"
            }
          }
        ],
        "responses": {
          "200": {
            "$ref": "#/responses/okResponse"
          },
          "401": {
            "$ref": "#/responses/unauthorisedError"
          },
          "403": {
            "$ref": "#/responses/forbiddenError"
          },
          "404": {
            "$ref": "#/responses/notFoundError"
          },
          "422": {
            "$ref": "#/responses/unprocessableEntityError"
          },
          "500": {
            "$ref": "#/responses/internalServerError"
          }
        }
      }
    },
    "/recording-rules/writer": {
      "get": {
        "description": "Return the prometheus remote write target",
        "tags": ["recording_rules", "enterprise"],
        "operationId": "getRecordingRuleWriteTarget",
        "responses": {
          "200": {
            "$ref": "#/responses/recordingRuleWriteTargetResponse"
          },
          "401": {
            "$ref": "#/responses/unauthorisedError"
          },
          "403": {
            "$ref": "#/responses/forbiddenError"
          },
          "404": {
            "$ref": "#/responses/notFoundError"
          },
          "500": {
            "$ref": "#/responses/internalServerError"
          }
        }
      },
      "post": {
        "description": "It returns a 422 if there is not an existing prometheus data source configured",
        "tags": ["recording_rules", "enterprise"],
        "summary": "Create a remote write target.",
        "operationId": "createRecordingRuleWriteTarget",
        "parameters": [
          {
            "name": "body",
            "in": "body",
            "required": true,
            "schema": {
              "$ref": "#/definitions/PrometheusRemoteWriteTargetJSON"
            }
          }
        ],
        "responses": {
          "200": {
            "$ref": "#/responses/recordingRuleWriteTargetResponse"
          },
          "401": {
            "$ref": "#/responses/unauthorisedError"
          },
          "403": {
            "$ref": "#/responses/forbiddenError"
          },
          "404": {
            "$ref": "#/responses/notFoundError"
          },
          "422": {
            "$ref": "#/responses/unprocessableEntityError"
          },
          "500": {
            "$ref": "#/responses/internalServerError"
          }
        }
      },
      "delete": {
        "tags": ["recording_rules", "enterprise"],
        "summary": "Delete the remote write target.",
        "operationId": "deleteRecordingRuleWriteTarget",
        "responses": {
          "200": {
            "$ref": "#/responses/okResponse"
          },
          "401": {
            "$ref": "#/responses/unauthorisedError"
          },
          "403": {
            "$ref": "#/responses/forbiddenError"
          },
          "404": {
            "$ref": "#/responses/notFoundError"
          },
          "500": {
            "$ref": "#/responses/internalServerError"
          }
        }
      }
    },
    "/recording-rules/{recordingRuleID}": {
      "delete": {
        "tags": ["recording_rules", "enterprise"],
        "summary": "Delete removes the rule from the registry and stops it.",
        "operationId": "deleteRecordingRule",
        "parameters": [
          {
            "type": "integer",
            "format": "int64",
            "name": "recordingRuleID",
            "in": "path",
            "required": true
          }
        ],
        "responses": {
          "200": {
            "$ref": "#/responses/okResponse"
          },
          "401": {
            "$ref": "#/responses/unauthorisedError"
          },
          "403": {
            "$ref": "#/responses/forbiddenError"
          },
          "404": {
            "$ref": "#/responses/notFoundError"
          },
          "500": {
            "$ref": "#/responses/internalServerError"
          }
        }
      }
    },
    "/reports": {
      "get": {
        "description": "Available to org admins only and with a valid or expired license\n\nYou need to have a permission with action `reports:read` with scope `reports:*`.",
        "tags": ["reports", "enterprise"],
        "summary": "List reports.",
        "operationId": "getReports",
        "responses": {
          "200": {
            "$ref": "#/responses/getReportsResponse"
          },
          "401": {
            "$ref": "#/responses/unauthorisedError"
          },
          "403": {
            "$ref": "#/responses/forbiddenError"
          },
          "500": {
            "$ref": "#/responses/internalServerError"
          }
        }
      },
      "post": {
        "description": "Available to org admins only and with a valid license.\n\nYou need to have a permission with action `reports.admin:create`.",
        "tags": ["reports", "enterprise"],
        "summary": "Create a report.",
        "operationId": "createReport",
        "parameters": [
          {
            "name": "body",
            "in": "body",
            "required": true,
            "schema": {
              "$ref": "#/definitions/CreateOrUpdateConfigCmd"
            }
          }
        ],
        "responses": {
          "200": {
            "$ref": "#/responses/createReportResponse"
          },
          "400": {
            "$ref": "#/responses/badRequestError"
          },
          "401": {
            "$ref": "#/responses/unauthorisedError"
          },
          "403": {
            "$ref": "#/responses/forbiddenError"
          },
          "404": {
            "$ref": "#/responses/notFoundError"
          },
          "500": {
            "$ref": "#/responses/internalServerError"
          }
        }
      }
    },
    "/reports/email": {
      "post": {
        "description": "Generate and send a report. This API waits for the report to be generated before returning. We recommend that you set the client’s timeout to at least 60 seconds. Available to org admins only and with a valid license.\n\nOnly available in Grafana Enterprise v7.0+.\nThis API endpoint is experimental and may be deprecated in a future release. On deprecation, a migration strategy will be provided and the endpoint will remain functional until the next major release of Grafana.\n\nYou need to have a permission with action `reports:send`.",
        "tags": ["reports", "enterprise"],
        "summary": "Send a report.",
        "operationId": "sendReport",
        "parameters": [
          {
            "name": "body",
            "in": "body",
            "required": true,
            "schema": {
              "$ref": "#/definitions/ReportEmailDTO"
            }
          }
        ],
        "responses": {
          "200": {
            "$ref": "#/responses/okResponse"
          },
          "400": {
            "$ref": "#/responses/badRequestError"
          },
          "401": {
            "$ref": "#/responses/unauthorisedError"
          },
          "403": {
            "$ref": "#/responses/forbiddenError"
          },
          "404": {
            "$ref": "#/responses/notFoundError"
          },
          "500": {
            "$ref": "#/responses/internalServerError"
          }
        }
      }
    },
    "/reports/render/pdf/{dashboardID}": {
      "get": {
        "description": "Please refer to [reports enterprise](#/reports/renderReportPDFs) instead. This will be removed in Grafana 10.",
        "produces": ["application/pdf"],
        "tags": ["reports", "enterprise"],
        "summary": "Render report for dashboard.",
        "operationId": "renderReportPDF",
        "deprecated": true,
        "parameters": [
          {
            "type": "integer",
            "format": "int64",
            "name": "DashboardID",
            "in": "path",
            "required": true
          },
<<<<<<< HEAD
          "400": {
            "$ref": "#/responses/badRequestError"
          },
          "404": {
            "$ref": "#/responses/notFoundError"
          },
          "500": {
            "$ref": "#/responses/internalServerError"
          }
        }
      },
      "delete": {
        "tags": ["snapshots"],
        "summary": "Delete Snapshot by Key.",
        "operationId": "deleteSnapshotByKey",
        "parameters": [
=======
>>>>>>> 82e32447
          {
            "type": "integer",
            "format": "int64",
            "name": "dashboardID",
            "in": "path",
            "required": true
          },
          {
            "type": "string",
            "name": "title",
            "in": "query"
          },
          {
            "type": "string",
            "name": "variables",
            "in": "query"
          },
          {
            "type": "string",
            "name": "from",
            "in": "query"
          },
          {
            "type": "string",
            "name": "to",
            "in": "query"
          },
          {
            "type": "string",
            "name": "orientation",
            "in": "query"
          },
          {
            "type": "string",
            "name": "layout",
            "in": "query"
          }
        ],
        "responses": {
          "200": {
            "$ref": "#/responses/contentResponse"
          },
          "400": {
            "$ref": "#/responses/badRequestError"
          },
          "401": {
            "$ref": "#/responses/unauthorisedError"
          },
          "500": {
            "$ref": "#/responses/internalServerError"
          }
        }
      }
    },
    "/reports/render/pdfs": {
      "get": {
        "description": "Available to all users and with a valid license.",
        "produces": ["application/pdf"],
        "tags": ["reports", "enterprise"],
        "summary": "Render report for multiple dashboards.",
        "operationId": "renderReportPDFs",
        "parameters": [
          {
            "type": "string",
            "name": "dashboardID",
            "in": "query"
          },
          {
            "type": "string",
            "name": "orientation",
            "in": "query"
          },
          {
            "type": "string",
            "name": "layout",
            "in": "query"
          }
        ],
        "responses": {
          "200": {
            "$ref": "#/responses/contentResponse"
          },
          "400": {
            "$ref": "#/responses/badRequestError"
          },
          "401": {
            "$ref": "#/responses/unauthorisedError"
          },
          "500": {
            "$ref": "#/responses/internalServerError"
          }
        }
      }
    },
    "/reports/settings": {
      "get": {
        "description": "Available to org admins only and with a valid or expired license\n\nYou need to have a permission with action `reports.settings:read`x.",
        "tags": ["reports", "enterprise"],
        "summary": "Get settings.",
        "operationId": "getReportSettings",
        "responses": {
          "200": {
            "$ref": "#/responses/getReportSettingsResponse"
          },
          "401": {
            "$ref": "#/responses/unauthorisedError"
          },
          "403": {
            "$ref": "#/responses/forbiddenError"
          },
          "500": {
            "$ref": "#/responses/internalServerError"
          }
        }
      },
      "post": {
        "description": "Available to org admins only and with a valid or expired license\n\nYou need to have a permission with action `reports.settings:write`xx.",
        "tags": ["reports", "enterprise"],
        "summary": "Save settings.",
        "operationId": "saveReportSettings",
        "parameters": [
          {
            "name": "body",
            "in": "body",
            "required": true,
            "schema": {
              "$ref": "#/definitions/SettingsDTO"
            }
          }
        ],
        "responses": {
          "200": {
            "$ref": "#/responses/okResponse"
          },
          "400": {
            "$ref": "#/responses/badRequestError"
          },
          "401": {
            "$ref": "#/responses/unauthorisedError"
          },
          "403": {
            "$ref": "#/responses/forbiddenError"
          },
          "500": {
            "$ref": "#/responses/internalServerError"
          }
        }
      }
    },
    "/reports/test-email": {
      "post": {
        "description": "Available to org admins only and with a valid license.\n\nYou need to have a permission with action `reports:send`.",
        "tags": ["reports", "enterprise"],
        "summary": "Send test report via email.",
        "operationId": "sendTestEmail",
        "parameters": [
          {
            "name": "body",
            "in": "body",
            "required": true,
            "schema": {
              "$ref": "#/definitions/CreateOrUpdateConfigCmd"
            }
          }
        ],
        "responses": {
          "200": {
            "$ref": "#/responses/okResponse"
          },
          "400": {
            "$ref": "#/responses/badRequestError"
          },
          "401": {
            "$ref": "#/responses/unauthorisedError"
          },
          "403": {
            "$ref": "#/responses/forbiddenError"
          },
          "404": {
            "$ref": "#/responses/notFoundError"
          },
          "500": {
            "$ref": "#/responses/internalServerError"
          }
        }
      }
    },
    "/reports/{id}": {
      "get": {
        "description": "Available to org admins only and with a valid or expired license\n\nYou need to have a permission with action `reports:read` with scope `reports:id:\u003creport ID\u003e`.",
        "tags": ["reports", "enterprise"],
        "summary": "Get a report.",
        "operationId": "getReport",
        "parameters": [
          {
            "type": "integer",
            "format": "int64",
            "name": "id",
            "in": "path",
            "required": true
          }
        ],
        "responses": {
          "200": {
            "$ref": "#/responses/getReportResponse"
          },
          "400": {
            "$ref": "#/responses/badRequestError"
          },
          "401": {
            "$ref": "#/responses/unauthorisedError"
          },
          "403": {
            "$ref": "#/responses/forbiddenError"
          },
          "404": {
            "$ref": "#/responses/notFoundError"
          },
          "500": {
            "$ref": "#/responses/internalServerError"
          }
        }
      },
      "put": {
        "description": "Available to org admins only and with a valid or expired license\n\nYou need to have a permission with action `reports.admin:write` with scope `reports:id:\u003creport ID\u003e`.",
        "tags": ["reports", "enterprise"],
        "summary": "Update a report.",
        "operationId": "updateReport",
        "parameters": [
          {
            "name": "body",
            "in": "body",
            "required": true,
            "schema": {
              "$ref": "#/definitions/CreateOrUpdateConfigCmd"
            }
          },
          {
            "type": "integer",
            "format": "int64",
            "name": "id",
            "in": "path",
            "required": true
          }
        ],
        "responses": {
          "200": {
            "$ref": "#/responses/okResponse"
          },
          "400": {
            "$ref": "#/responses/badRequestError"
          },
          "401": {
            "$ref": "#/responses/unauthorisedError"
          },
          "403": {
            "$ref": "#/responses/forbiddenError"
          },
          "404": {
            "$ref": "#/responses/notFoundError"
          },
          "500": {
            "$ref": "#/responses/internalServerError"
          }
        }
      },
      "delete": {
        "description": "Available to org admins only and with a valid or expired license\n\nYou need to have a permission with action `reports.delete` with scope `reports:id:\u003creport ID\u003e`.",
        "tags": ["reports", "enterprise"],
        "summary": "Delete a report.",
        "operationId": "deleteReport",
        "parameters": [
          {
            "type": "integer",
            "format": "int64",
            "name": "id",
            "in": "path",
            "required": true
          }
        ],
        "responses": {
          "200": {
            "$ref": "#/responses/okResponse"
          },
          "400": {
            "$ref": "#/responses/badRequestError"
          },
          "401": {
            "$ref": "#/responses/unauthorisedError"
          },
          "403": {
            "$ref": "#/responses/forbiddenError"
          },
          "404": {
            "$ref": "#/responses/notFoundError"
          },
          "500": {
            "$ref": "#/responses/internalServerError"
          }
        }
      }
    },
    "/saml/acs": {
      "post": {
        "tags": ["saml", "enterprise"],
        "summary": "It performs assertion Consumer Service (ACS).",
        "operationId": "postACS",
        "parameters": [
          {
            "type": "string",
            "name": "RelayState",
            "in": "query"
          }
        ],
        "responses": {
          "302": {
            "description": ""
          },
          "403": {
            "$ref": "#/responses/forbiddenError"
          },
          "500": {
            "$ref": "#/responses/internalServerError"
          }
        }
      }
    },
    "/saml/metadata": {
      "get": {
        "produces": ["application/xml;application/samlmetadata+xml"],
        "tags": ["saml", "enterprise"],
        "summary": "It exposes the SP (Grafana's) metadata for the IdP's consumption.",
        "operationId": "getMetadata",
        "responses": {
          "200": {
            "$ref": "#/responses/contentResponse"
          }
        }
      }
    },
    "/saml/slo": {
      "post": {
        "description": "There might be two possible requests:\n1. Logout response (callback) when Grafana initiates single logout and IdP returns response to logout request.\n2. Logout request when another SP initiates single logout and IdP sends logout request to the Grafana,\nor in case of IdP-initiated logout.",
        "tags": ["saml", "enterprise"],
        "summary": "It performs Single Logout (SLO) callback.",
        "operationId": "postSLO",
        "parameters": [
          {
            "type": "string",
            "name": "SAMLRequest",
            "in": "query"
          },
          {
            "type": "string",
            "name": "SAMLResponse",
            "in": "query"
          }
        ],
        "responses": {
          "302": {
            "description": ""
          },
          "400": {
            "$ref": "#/responses/badRequestError"
          },
          "403": {
            "$ref": "#/responses/forbiddenError"
          },
          "500": {
            "$ref": "#/responses/internalServerError"
          }
        }
      }
    },
    "/search": {
      "get": {
        "tags": ["search"],
        "operationId": "search",
        "parameters": [
          {
            "type": "string",
            "description": "Search Query",
            "name": "query",
            "in": "query"
          },
          {
            "type": "array",
            "items": {
              "type": "string"
            },
            "collectionFormat": "multi",
            "description": "List of tags to search for",
            "name": "tag",
            "in": "query"
          },
          {
            "enum": ["dash-folder", "dash-db"],
            "type": "string",
            "description": "Type to search for, dash-folder or dash-db",
            "name": "type",
            "in": "query"
          },
          {
            "type": "array",
            "items": {
              "type": "integer",
              "format": "int64"
            },
            "description": "List of dashboard id’s to search for",
            "name": "dashboardIds",
            "in": "query"
          },
          {
            "type": "array",
            "items": {
              "type": "string"
            },
            "description": "List of dashboard uid’s to search for",
            "name": "dashboardUIDs",
            "in": "query"
          },
          {
            "type": "array",
            "items": {
              "type": "integer",
              "format": "int64"
            },
            "description": "List of folder id’s to search in for dashboards",
            "name": "folderIds",
            "in": "query"
          },
          {
            "type": "boolean",
            "description": "Flag indicating if only starred Dashboards should be returned",
            "name": "starred",
            "in": "query"
          },
          {
            "type": "integer",
            "format": "int64",
            "description": "Limit the number of returned results (max 5000)",
            "name": "limit",
            "in": "query"
          },
          {
            "type": "integer",
            "format": "int64",
            "description": "Use this parameter to access hits beyond limit. Numbering starts at 1. limit param acts as page size. Only available in Grafana v6.2+.",
            "name": "page",
            "in": "query"
          },
          {
            "enum": ["Edit", "View"],
            "type": "string",
            "default": "View",
            "description": "Set to `Edit` to return dashboards/folders that the user can edit",
            "name": "permission",
            "in": "query"
          },
          {
            "enum": ["alpha-asc", "alpha-desc"],
            "type": "string",
            "default": "alpha-asc",
            "description": "Sort method; for listing all the possible sort methods use the search sorting endpoint.",
            "name": "sort",
            "in": "query"
          }
        ],
        "responses": {
          "200": {
            "$ref": "#/responses/searchResponse"
          },
          "401": {
            "$ref": "#/responses/unauthorisedError"
          },
          "422": {
            "$ref": "#/responses/unprocessableEntityError"
          },
          "500": {
            "$ref": "#/responses/internalServerError"
          }
        }
      }
    },
    "/search/sorting": {
      "get": {
        "description": "List search sorting options",
        "tags": ["search"],
        "operationId": "listSortOptions",
        "responses": {
          "200": {
            "$ref": "#/responses/listSortOptionsResponse"
          },
          "401": {
            "$ref": "#/responses/unauthorisedError"
          }
        }
      }
    },
    "/serviceaccounts": {
      "post": {
        "description": "Required permissions (See note in the [introduction](https://grafana.com/docs/grafana/latest/developers/http_api/serviceaccount/#service-account-api) for an explanation):\naction: `serviceaccounts:write` scope: `serviceaccounts:*`\n\nRequires basic authentication and that the authenticated user is a Grafana Admin.",
        "tags": ["service_accounts"],
        "summary": "Create service account",
        "operationId": "createServiceAccount",
        "parameters": [
          {
            "name": "Body",
            "in": "body",
            "schema": {
              "$ref": "#/definitions/CreateServiceAccountForm"
            }
          }
        ],
        "responses": {
          "201": {
            "$ref": "#/responses/createServiceAccountResponse"
          },
          "400": {
            "$ref": "#/responses/badRequestError"
          },
          "401": {
            "$ref": "#/responses/unauthorisedError"
          },
          "403": {
            "$ref": "#/responses/forbiddenError"
          },
          "500": {
            "$ref": "#/responses/internalServerError"
          }
        }
      }
    },
<<<<<<< HEAD
    "/user": {
=======
    "/serviceaccounts/search": {
      "get": {
        "description": "Required permissions (See note in the [introduction](https://grafana.com/docs/grafana/latest/developers/http_api/serviceaccount/#service-account-api) for an explanation):\naction: `serviceaccounts:read` scope: `serviceaccounts:*`",
        "tags": ["service_accounts"],
        "summary": "Search service accounts with paging",
        "operationId": "searchOrgServiceAccountsWithPaging",
        "parameters": [
          {
            "type": "boolean",
            "name": "Disabled",
            "in": "query"
          },
          {
            "type": "boolean",
            "name": "expiredTokens",
            "in": "query"
          },
          {
            "type": "string",
            "description": "It will return results where the query value is contained in one of the name.\nQuery values with spaces need to be URL encoded.",
            "name": "query",
            "in": "query"
          },
          {
            "type": "integer",
            "format": "int64",
            "description": "The default value is 1000.",
            "name": "perpage",
            "in": "query"
          },
          {
            "type": "integer",
            "format": "int64",
            "description": "The default value is 1.",
            "name": "page",
            "in": "query"
          }
        ],
        "responses": {
          "200": {
            "$ref": "#/responses/searchOrgServiceAccountsWithPagingResponse"
          },
          "401": {
            "$ref": "#/responses/unauthorisedError"
          },
          "403": {
            "$ref": "#/responses/forbiddenError"
          },
          "500": {
            "$ref": "#/responses/internalServerError"
          }
        }
      }
    },
    "/serviceaccounts/{serviceAccountId}": {
>>>>>>> 82e32447
      "get": {
        "description": "Required permissions (See note in the [introduction](https://grafana.com/docs/grafana/latest/developers/http_api/serviceaccount/#service-account-api) for an explanation):\naction: `serviceaccounts:read` scope: `serviceaccounts:id:1` (single service account)",
        "tags": ["service_accounts"],
        "summary": "Get single serviceaccount by Id",
        "operationId": "retrieveServiceAccount",
        "parameters": [
          {
            "type": "integer",
            "format": "int64",
            "name": "serviceAccountId",
            "in": "path",
            "required": true
          }
        ],
        "responses": {
          "200": {
            "$ref": "#/responses/retrieveServiceAccountResponse"
          },
          "400": {
            "$ref": "#/responses/badRequestError"
          },
          "401": {
            "$ref": "#/responses/unauthorisedError"
          },
          "403": {
            "$ref": "#/responses/forbiddenError"
          },
          "404": {
            "$ref": "#/responses/notFoundError"
          },
          "500": {
            "$ref": "#/responses/internalServerError"
          }
        }
      },
      "delete": {
        "description": "Required permissions (See note in the [introduction](https://grafana.com/docs/grafana/latest/developers/http_api/serviceaccount/#service-account-api) for an explanation):\naction: `serviceaccounts:delete` scope: `serviceaccounts:id:1` (single service account)",
        "tags": ["service_accounts"],
        "summary": "Delete service account",
        "operationId": "deleteServiceAccount",
        "parameters": [
          {
            "type": "integer",
            "format": "int64",
            "name": "serviceAccountId",
            "in": "path",
            "required": true
          }
        ],
        "responses": {
          "200": {
            "$ref": "#/responses/okResponse"
          },
          "400": {
            "$ref": "#/responses/badRequestError"
          },
          "401": {
            "$ref": "#/responses/unauthorisedError"
          },
          "403": {
            "$ref": "#/responses/forbiddenError"
          },
          "500": {
            "$ref": "#/responses/internalServerError"
          }
        }
      },
      "patch": {
        "description": "Required permissions (See note in the [introduction](https://grafana.com/docs/grafana/latest/developers/http_api/serviceaccount/#service-account-api) for an explanation):\naction: `serviceaccounts:write` scope: `serviceaccounts:id:1` (single service account)",
        "tags": ["service_accounts"],
        "summary": "Update service account",
        "operationId": "updateServiceAccount",
        "parameters": [
          {
            "type": "integer",
            "format": "int64",
            "name": "serviceAccountId",
            "in": "path",
            "required": true
          },
          {
            "name": "Body",
            "in": "body",
            "schema": {
              "$ref": "#/definitions/UpdateServiceAccountForm"
            }
          }
        ],
        "responses": {
          "200": {
            "$ref": "#/responses/updateServiceAccountResponse"
          },
          "400": {
            "$ref": "#/responses/badRequestError"
          },
          "401": {
            "$ref": "#/responses/unauthorisedError"
          },
          "403": {
            "$ref": "#/responses/forbiddenError"
          },
          "404": {
            "$ref": "#/responses/notFoundError"
          },
          "500": {
            "$ref": "#/responses/internalServerError"
          }
        }
      }
    },
    "/serviceaccounts/{serviceAccountId}/tokens": {
      "get": {
        "description": "Required permissions (See note in the [introduction](https://grafana.com/docs/grafana/latest/developers/http_api/serviceaccount/#service-account-api) for an explanation):\naction: `serviceaccounts:read` scope: `global:serviceaccounts:id:1` (single service account)\n\nRequires basic authentication and that the authenticated user is a Grafana Admin.",
        "tags": ["service_accounts"],
        "summary": "Get service account tokens",
        "operationId": "listTokens",
        "parameters": [
          {
            "type": "integer",
            "format": "int64",
            "name": "serviceAccountId",
            "in": "path",
            "required": true
          }
        ],
        "responses": {
          "200": {
            "$ref": "#/responses/listTokensResponse"
          },
          "400": {
            "$ref": "#/responses/badRequestError"
          },
          "401": {
            "$ref": "#/responses/unauthorisedError"
          },
          "403": {
            "$ref": "#/responses/forbiddenError"
          },
          "500": {
            "$ref": "#/responses/internalServerError"
          }
        }
      },
      "post": {
        "description": "Required permissions (See note in the [introduction](https://grafana.com/docs/grafana/latest/developers/http_api/serviceaccount/#service-account-api) for an explanation):\naction: `serviceaccounts:write` scope: `serviceaccounts:id:1` (single service account)",
        "tags": ["service_accounts"],
        "summary": "CreateNewToken adds a token to a service account",
        "operationId": "createToken",
        "parameters": [
          {
            "type": "integer",
            "format": "int64",
            "name": "serviceAccountId",
            "in": "path",
            "required": true
          },
          {
            "name": "Body",
            "in": "body",
            "schema": {
              "$ref": "#/definitions/AddServiceAccountTokenCommand"
            }
          }
        ],
        "responses": {
          "200": {
            "$ref": "#/responses/createTokenResponse"
          },
          "400": {
            "$ref": "#/responses/badRequestError"
          },
          "401": {
            "$ref": "#/responses/unauthorisedError"
          },
          "403": {
            "$ref": "#/responses/forbiddenError"
          },
          "404": {
            "$ref": "#/responses/notFoundError"
          },
          "409": {
            "$ref": "#/responses/conflictError"
          },
          "500": {
            "$ref": "#/responses/internalServerError"
          }
        }
      }
    },
    "/serviceaccounts/{serviceAccountId}/tokens/{tokenId}": {
      "delete": {
        "description": "Required permissions (See note in the [introduction](https://grafana.com/docs/grafana/latest/developers/http_api/serviceaccount/#service-account-api) for an explanation):\naction: `serviceaccounts:write` scope: `serviceaccounts:id:1` (single service account)\n\nRequires basic authentication and that the authenticated user is a Grafana Admin.",
        "tags": ["service_accounts"],
        "summary": "DeleteToken deletes service account tokens",
        "operationId": "deleteToken",
        "parameters": [
          {
            "type": "integer",
            "format": "int64",
            "name": "tokenId",
            "in": "path",
            "required": true
          },
          {
            "type": "integer",
            "format": "int64",
            "name": "serviceAccountId",
            "in": "path",
            "required": true
          }
        ],
        "responses": {
          "200": {
            "$ref": "#/responses/okResponse"
          },
          "400": {
            "$ref": "#/responses/badRequestError"
          },
          "401": {
            "$ref": "#/responses/unauthorisedError"
          },
          "403": {
            "$ref": "#/responses/forbiddenError"
          },
          "404": {
            "$ref": "#/responses/notFoundError"
          },
          "500": {
            "$ref": "#/responses/internalServerError"
          }
        }
      }
    },
    "/snapshot/shared-options": {
      "get": {
        "tags": ["snapshots"],
        "summary": "Get snapshot sharing settings.",
        "operationId": "getSharingOptions",
        "responses": {
          "200": {
            "$ref": "#/responses/getSharingOptionsResponse"
          },
          "401": {
            "$ref": "#/responses/unauthorisedError"
          }
        }
      }
    },
    "/snapshots": {
      "post": {
        "description": "Snapshot public mode should be enabled or authentication is required.",
        "tags": ["snapshots"],
        "summary": "When creating a snapshot using the API, you have to provide the full dashboard payload including the snapshot data. This endpoint is designed for the Grafana UI.",
        "operationId": "createDashboardSnapshot",
        "parameters": [
          {
            "name": "body",
            "in": "body",
            "required": true,
            "schema": {
              "$ref": "#/definitions/CreateDashboardSnapshotCommand"
            }
          }
        ],
        "responses": {
          "200": {
            "$ref": "#/responses/createDashboardSnapshotResponse"
          },
          "401": {
            "$ref": "#/responses/unauthorisedError"
          },
          "403": {
            "$ref": "#/responses/forbiddenError"
          },
          "500": {
            "$ref": "#/responses/internalServerError"
          }
        }
      }
    },
    "/snapshots-delete/{deleteKey}": {
      "get": {
        "description": "Snapshot public mode should be enabled or authentication is required.",
        "tags": ["snapshots"],
        "summary": "Delete Snapshot by deleteKey.",
        "operationId": "deleteDashboardSnapshotByDeleteKey",
        "parameters": [
          {
            "type": "string",
            "name": "deleteKey",
            "in": "path",
            "required": true
          }
        ],
        "responses": {
          "200": {
            "$ref": "#/responses/okResponse"
          },
          "401": {
            "$ref": "#/responses/unauthorisedError"
          },
          "403": {
            "$ref": "#/responses/forbiddenError"
          },
          "404": {
            "$ref": "#/responses/notFoundError"
          },
          "500": {
            "$ref": "#/responses/internalServerError"
          }
        }
      }
    },
    "/snapshots/{key}": {
      "get": {
        "tags": ["snapshots"],
        "summary": "Get Snapshot by Key.",
        "operationId": "getDashboardSnapshot",
        "parameters": [
          {
            "type": "string",
            "name": "key",
            "in": "path",
            "required": true
          }
        ],
        "responses": {
          "200": {
            "$ref": "#/responses/getDashboardSnapshotResponse"
          },
          "400": {
            "$ref": "#/responses/badRequestError"
          },
          "404": {
            "$ref": "#/responses/notFoundError"
          },
          "500": {
            "$ref": "#/responses/internalServerError"
          }
        }
      },
      "delete": {
        "tags": ["snapshots"],
        "summary": "Delete Snapshot by Key.",
        "operationId": "deleteDashboardSnapshot",
        "parameters": [
          {
            "type": "string",
            "name": "key",
            "in": "path",
            "required": true
          }
        ],
        "responses": {
          "200": {
            "$ref": "#/responses/okResponse"
          },
          "403": {
            "$ref": "#/responses/forbiddenError"
          },
          "404": {
            "$ref": "#/responses/notFoundError"
          },
          "500": {
            "$ref": "#/responses/internalServerError"
          }
        }
      }
    },
    "/teams": {
      "post": {
        "tags": ["teams"],
        "summary": "Add Team.",
        "operationId": "createTeam",
        "parameters": [
          {
            "name": "body",
            "in": "body",
            "required": true,
            "schema": {
              "$ref": "#/definitions/CreateTeamCommand"
            }
          }
        ],
        "responses": {
          "200": {
            "$ref": "#/responses/createTeamResponse"
          },
          "401": {
            "$ref": "#/responses/unauthorisedError"
          },
          "403": {
            "$ref": "#/responses/forbiddenError"
          },
          "409": {
            "$ref": "#/responses/conflictError"
          },
          "500": {
            "$ref": "#/responses/internalServerError"
          }
        }
      }
    },
    "/teams/search": {
      "get": {
        "tags": ["teams"],
        "summary": "Team Search With Paging.",
        "operationId": "searchTeams",
        "parameters": [
          {
            "type": "integer",
            "format": "int64",
            "default": 1,
            "name": "page",
            "in": "query"
          },
          {
            "type": "integer",
            "format": "int64",
            "default": 1000,
            "description": "Number of items per page\nThe totalCount field in the response can be used for pagination list E.g. if totalCount is equal to 100 teams and the perpage parameter is set to 10 then there are 10 pages of teams.",
            "name": "perpage",
            "in": "query"
          },
          {
            "type": "string",
            "name": "name",
            "in": "query"
          },
          {
            "type": "string",
            "description": "If set it will return results where the query value is contained in the name field. Query values with spaces need to be URL encoded.",
            "name": "query",
            "in": "query"
          }
        ],
        "responses": {
          "200": {
            "$ref": "#/responses/searchTeamsResponse"
          },
          "401": {
            "$ref": "#/responses/unauthorisedError"
          },
          "403": {
            "$ref": "#/responses/forbiddenError"
          },
          "500": {
            "$ref": "#/responses/internalServerError"
          }
        }
      }
    },
    "/teams/{teamId}/groups": {
      "get": {
        "tags": ["sync_team_groups", "enterprise"],
        "summary": "Get External Groups.",
        "operationId": "getTeamGroupsApi",
        "parameters": [
          {
            "type": "integer",
            "format": "int64",
            "name": "teamId",
            "in": "path",
            "required": true
          }
        ],
        "responses": {
          "200": {
            "$ref": "#/responses/getTeamGroupsApiResponse"
          },
          "400": {
            "$ref": "#/responses/badRequestError"
          },
          "401": {
            "$ref": "#/responses/unauthorisedError"
          },
          "403": {
            "$ref": "#/responses/forbiddenError"
          },
          "404": {
            "$ref": "#/responses/notFoundError"
          },
          "500": {
            "$ref": "#/responses/internalServerError"
          }
        }
      },
      "post": {
        "tags": ["sync_team_groups", "enterprise"],
        "summary": "Add External Group.",
        "operationId": "addTeamGroupApi",
        "parameters": [
          {
            "name": "body",
            "in": "body",
            "required": true,
            "schema": {
              "$ref": "#/definitions/TeamGroupMapping"
            }
          },
          {
            "type": "integer",
            "format": "int64",
            "name": "teamId",
            "in": "path",
            "required": true
          }
        ],
        "responses": {
          "200": {
            "$ref": "#/responses/okResponse"
          },
          "400": {
            "$ref": "#/responses/badRequestError"
          },
          "401": {
            "$ref": "#/responses/unauthorisedError"
          },
          "403": {
            "$ref": "#/responses/forbiddenError"
          },
          "404": {
            "$ref": "#/responses/notFoundError"
          },
          "500": {
            "$ref": "#/responses/internalServerError"
          }
        }
      }
    },
    "/teams/{teamId}/groups/{groupId}": {
      "delete": {
        "tags": ["sync_team_groups", "enterprise"],
        "summary": "Remove External Group.",
        "operationId": "removeTeamGroupApi",
        "parameters": [
          {
            "type": "string",
            "name": "groupId",
            "in": "path",
            "required": true
          },
          {
            "type": "integer",
            "format": "int64",
            "name": "teamId",
            "in": "path",
            "required": true
          }
        ],
        "responses": {
          "200": {
            "$ref": "#/responses/okResponse"
          },
          "400": {
            "$ref": "#/responses/badRequestError"
          },
          "401": {
            "$ref": "#/responses/unauthorisedError"
          },
          "403": {
            "$ref": "#/responses/forbiddenError"
          },
          "404": {
            "$ref": "#/responses/notFoundError"
          },
          "500": {
            "$ref": "#/responses/internalServerError"
          }
        }
      }
    },
    "/teams/{team_id}": {
      "get": {
        "tags": ["teams"],
        "summary": "Get Team By ID.",
        "operationId": "getTeamByID",
        "parameters": [
          {
            "type": "string",
            "name": "team_id",
            "in": "path",
            "required": true
          }
        ],
        "responses": {
          "200": {
            "$ref": "#/responses/getTeamByIDResponse"
          },
          "401": {
            "$ref": "#/responses/unauthorisedError"
          },
          "403": {
            "$ref": "#/responses/forbiddenError"
          },
          "404": {
            "$ref": "#/responses/notFoundError"
          },
          "500": {
            "$ref": "#/responses/internalServerError"
          }
        }
      },
      "put": {
        "tags": ["teams"],
        "summary": "Update Team.",
        "operationId": "updateTeam",
        "parameters": [
          {
            "name": "body",
            "in": "body",
            "required": true,
            "schema": {
              "$ref": "#/definitions/UpdateTeamCommand"
            }
          },
          {
            "type": "string",
            "name": "team_id",
            "in": "path",
            "required": true
          }
        ],
        "responses": {
          "200": {
            "$ref": "#/responses/okResponse"
          },
          "401": {
            "$ref": "#/responses/unauthorisedError"
          },
          "403": {
            "$ref": "#/responses/forbiddenError"
          },
          "404": {
            "$ref": "#/responses/notFoundError"
          },
          "409": {
            "$ref": "#/responses/conflictError"
          },
          "500": {
            "$ref": "#/responses/internalServerError"
          }
        }
      },
      "delete": {
        "tags": ["teams"],
        "summary": "Delete Team By ID.",
        "operationId": "deleteTeamByID",
        "parameters": [
          {
            "type": "string",
            "name": "team_id",
            "in": "path",
            "required": true
          }
        ],
        "responses": {
          "200": {
            "$ref": "#/responses/okResponse"
          },
          "401": {
            "$ref": "#/responses/unauthorisedError"
          },
          "403": {
            "$ref": "#/responses/forbiddenError"
          },
          "404": {
            "$ref": "#/responses/notFoundError"
          },
          "500": {
            "$ref": "#/responses/internalServerError"
          }
        }
      }
    },
    "/teams/{team_id}/members": {
      "get": {
        "tags": ["teams"],
        "summary": "Get Team Members.",
        "operationId": "getTeamMembers",
        "parameters": [
          {
            "type": "string",
            "name": "team_id",
            "in": "path",
            "required": true
          }
        ],
        "responses": {
          "200": {
            "$ref": "#/responses/getTeamMembersResponse"
          },
          "401": {
            "$ref": "#/responses/unauthorisedError"
          },
          "403": {
            "$ref": "#/responses/forbiddenError"
          },
          "404": {
            "$ref": "#/responses/notFoundError"
          },
          "500": {
            "$ref": "#/responses/internalServerError"
          }
        }
      },
      "post": {
        "tags": ["teams"],
        "summary": "Add Team Member.",
        "operationId": "addTeamMember",
        "parameters": [
          {
            "name": "body",
            "in": "body",
            "required": true,
            "schema": {
              "$ref": "#/definitions/AddTeamMemberCommand"
            }
          },
          {
            "type": "string",
            "name": "team_id",
            "in": "path",
            "required": true
          }
        ],
        "responses": {
          "200": {
            "$ref": "#/responses/okResponse"
          },
          "401": {
            "$ref": "#/responses/unauthorisedError"
          },
          "403": {
            "$ref": "#/responses/forbiddenError"
          },
          "404": {
            "$ref": "#/responses/notFoundError"
          },
          "500": {
            "$ref": "#/responses/internalServerError"
          }
        }
      }
    },
    "/teams/{team_id}/members/{user_id}": {
      "put": {
        "tags": ["teams"],
        "summary": "Update Team Member.",
        "operationId": "updateTeamMember",
        "parameters": [
          {
            "name": "body",
            "in": "body",
            "required": true,
            "schema": {
              "$ref": "#/definitions/UpdateTeamMemberCommand"
            }
          },
          {
            "type": "string",
            "name": "team_id",
            "in": "path",
            "required": true
          },
          {
            "type": "integer",
            "format": "int64",
            "name": "user_id",
            "in": "path",
            "required": true
          }
        ],
        "responses": {
          "200": {
            "$ref": "#/responses/okResponse"
          },
          "401": {
            "$ref": "#/responses/unauthorisedError"
          },
          "403": {
            "$ref": "#/responses/forbiddenError"
          },
          "404": {
            "$ref": "#/responses/notFoundError"
          },
          "500": {
            "$ref": "#/responses/internalServerError"
          }
        }
      },
      "delete": {
        "tags": ["teams"],
        "summary": "Remove Member From Team.",
        "operationId": "removeTeamMember",
        "parameters": [
          {
            "type": "string",
            "name": "team_id",
            "in": "path",
            "required": true
          },
          {
            "type": "integer",
            "format": "int64",
            "name": "user_id",
            "in": "path",
            "required": true
          }
        ],
        "responses": {
          "200": {
            "$ref": "#/responses/okResponse"
          },
          "401": {
            "$ref": "#/responses/unauthorisedError"
          },
          "403": {
            "$ref": "#/responses/forbiddenError"
          },
          "404": {
            "$ref": "#/responses/notFoundError"
          },
          "500": {
            "$ref": "#/responses/internalServerError"
          }
        }
      }
    },
    "/teams/{team_id}/preferences": {
      "get": {
        "tags": ["teams"],
        "summary": "Get Team Preferences.",
        "operationId": "getTeamPreferences",
        "parameters": [
          {
            "type": "string",
            "name": "team_id",
            "in": "path",
            "required": true
          }
        ],
        "responses": {
          "200": {
            "$ref": "#/responses/getPreferencesResponse"
          },
          "401": {
            "$ref": "#/responses/unauthorisedError"
          },
          "500": {
            "$ref": "#/responses/internalServerError"
          }
        }
      },
      "put": {
        "tags": ["teams"],
        "summary": "Update Team Preferences.",
        "operationId": "updateTeamPreferences",
        "parameters": [
          {
            "type": "string",
            "name": "team_id",
            "in": "path",
            "required": true
          },
          {
            "name": "body",
            "in": "body",
            "required": true,
            "schema": {
              "$ref": "#/definitions/UpdatePrefsCmd"
            }
          }
        ],
        "responses": {
          "200": {
            "$ref": "#/responses/okResponse"
          },
          "400": {
            "$ref": "#/responses/badRequestError"
          },
          "401": {
            "$ref": "#/responses/unauthorisedError"
          },
          "500": {
            "$ref": "#/responses/internalServerError"
          }
        }
      }
    },
    "/user": {
      "get": {
        "description": "Get (current authenticated user)",
        "tags": ["signed_in_user"],
        "operationId": "getSignedInUser",
        "responses": {
          "200": {
            "$ref": "#/responses/userResponse"
          },
          "401": {
            "$ref": "#/responses/unauthorisedError"
          },
          "403": {
            "$ref": "#/responses/forbiddenError"
          },
          "404": {
            "$ref": "#/responses/notFoundError"
          },
          "500": {
            "$ref": "#/responses/internalServerError"
          }
        }
      },
      "put": {
        "tags": ["signed_in_user"],
        "summary": "Update signed in User.",
        "operationId": "updateSignedInUser",
        "parameters": [
          {
            "description": "To change the email, name, login, theme, provide another one.",
            "name": "body",
            "in": "body",
            "required": true,
            "schema": {
              "$ref": "#/definitions/UpdateUserCommand"
            }
          }
        ],
        "responses": {
          "200": {
            "$ref": "#/responses/okResponse"
          },
          "401": {
            "$ref": "#/responses/unauthorisedError"
          },
          "403": {
            "$ref": "#/responses/forbiddenError"
          },
          "500": {
            "$ref": "#/responses/internalServerError"
          }
        }
      }
    },
    "/user/auth-tokens": {
      "get": {
        "description": "Return a list of all auth tokens (devices) that the actual user currently have logged in from.",
        "tags": ["signed_in_user"],
        "summary": "Auth tokens of the actual User.",
        "operationId": "getUserAuthTokens",
        "responses": {
          "200": {
            "$ref": "#/responses/getUserAuthTokensResponse"
          },
          "401": {
            "$ref": "#/responses/unauthorisedError"
          },
          "403": {
            "$ref": "#/responses/forbiddenError"
          },
          "500": {
            "$ref": "#/responses/internalServerError"
          }
        }
      }
    },
    "/user/helpflags/clear": {
      "get": {
        "tags": ["signed_in_user"],
        "summary": "Clear user help flag.",
        "operationId": "clearHelpFlags",
        "responses": {
          "200": {
            "$ref": "#/responses/helpFlagResponse"
          },
          "401": {
            "$ref": "#/responses/unauthorisedError"
          },
          "403": {
            "$ref": "#/responses/forbiddenError"
          },
          "500": {
            "$ref": "#/responses/internalServerError"
          }
        }
      }
    },
    "/user/helpflags/{flag_id}": {
      "put": {
        "tags": ["signed_in_user"],
        "summary": "Set user help flag.",
        "operationId": "setHelpFlag",
        "parameters": [
          {
            "type": "string",
            "name": "flag_id",
            "in": "path",
            "required": true
          }
        ],
        "responses": {
          "200": {
            "$ref": "#/responses/helpFlagResponse"
          },
          "401": {
            "$ref": "#/responses/unauthorisedError"
          },
          "403": {
            "$ref": "#/responses/forbiddenError"
          },
          "500": {
            "$ref": "#/responses/internalServerError"
          }
        }
      }
    },
    "/user/orgs": {
      "get": {
        "security": [
          {
            "basic": []
          }
        ],
        "description": "Return a list of all organizations of the current user.",
        "tags": ["signed_in_user"],
        "summary": "Organizations of the actual User.",
        "operationId": "getSignedInUserOrgList",
        "responses": {
          "200": {
            "$ref": "#/responses/getSignedInUserOrgListResponse"
          },
          "401": {
            "$ref": "#/responses/unauthorisedError"
          },
          "403": {
            "$ref": "#/responses/forbiddenError"
          },
          "500": {
            "$ref": "#/responses/internalServerError"
          }
        }
      }
    },
    "/user/password": {
      "put": {
        "security": [
          {
            "basic": []
          }
        ],
        "description": "Changes the password for the user.",
        "tags": ["signed_in_user"],
        "summary": "Change Password.",
        "operationId": "changeUserPassword",
        "parameters": [
          {
            "description": "To change the email, name, login, theme, provide another one.",
            "name": "body",
            "in": "body",
            "required": true,
            "schema": {
              "$ref": "#/definitions/ChangeUserPasswordCommand"
            }
          }
        ],
        "responses": {
          "200": {
            "$ref": "#/responses/okResponse"
          },
          "400": {
            "$ref": "#/responses/badRequestError"
          },
          "401": {
            "$ref": "#/responses/unauthorisedError"
          },
          "403": {
            "$ref": "#/responses/forbiddenError"
          },
          "500": {
            "$ref": "#/responses/internalServerError"
          }
        }
      }
    },
    "/user/preferences": {
      "get": {
        "tags": ["user_preferences"],
        "summary": "Get user preferences.",
        "operationId": "getUserPreferences",
        "responses": {
          "200": {
            "$ref": "#/responses/getPreferencesResponse"
          },
          "401": {
            "$ref": "#/responses/unauthorisedError"
          },
          "500": {
            "$ref": "#/responses/internalServerError"
          }
        }
      },
      "put": {
        "description": "Omitting a key (`theme`, `homeDashboardId`, `timezone`) will cause the current value to be replaced with the system default value.",
        "tags": ["user_preferences"],
        "summary": "Update user preferences.",
        "operationId": "updateUserPreferences",
        "parameters": [
          {
            "name": "body",
            "in": "body",
            "required": true,
            "schema": {
              "$ref": "#/definitions/UpdatePrefsCmd"
            }
          }
        ],
        "responses": {
          "200": {
            "$ref": "#/responses/okResponse"
          },
          "400": {
            "$ref": "#/responses/badRequestError"
          },
          "401": {
            "$ref": "#/responses/unauthorisedError"
          },
          "500": {
            "$ref": "#/responses/internalServerError"
          }
        }
      },
      "patch": {
        "tags": ["user_preferences"],
        "summary": "Patch user preferences.",
        "operationId": "patchUserPreferences",
        "parameters": [
          {
            "name": "body",
            "in": "body",
            "required": true,
            "schema": {
              "$ref": "#/definitions/PatchPrefsCmd"
            }
          }
        ],
        "responses": {
          "200": {
            "$ref": "#/responses/okResponse"
          },
          "400": {
            "$ref": "#/responses/badRequestError"
          },
          "401": {
            "$ref": "#/responses/unauthorisedError"
          },
          "500": {
            "$ref": "#/responses/internalServerError"
          }
        }
      }
    },
    "/user/quotas": {
      "get": {
        "tags": ["signed_in_user"],
        "summary": "Fetch user quota.",
        "operationId": "getUserQuotas",
        "responses": {
          "200": {
            "$ref": "#/responses/getQuotaResponse"
          },
          "401": {
            "$ref": "#/responses/unauthorisedError"
          },
          "403": {
            "$ref": "#/responses/forbiddenError"
          },
          "404": {
            "$ref": "#/responses/notFoundError"
          },
          "500": {
            "$ref": "#/responses/internalServerError"
          }
        }
      }
    },
    "/user/revoke-auth-token": {
      "post": {
        "description": "Revokes the given auth token (device) for the actual user. User of issued auth token (device) will no longer be logged in and will be required to authenticate again upon next activity.",
        "tags": ["signed_in_user"],
        "summary": "Revoke an auth token of the actual User.",
        "operationId": "revokeUserAuthToken",
        "parameters": [
          {
            "name": "body",
            "in": "body",
            "required": true,
            "schema": {
              "$ref": "#/definitions/RevokeAuthTokenCmd"
            }
          }
        ],
        "responses": {
          "200": {
            "$ref": "#/responses/okResponse"
          },
          "400": {
            "$ref": "#/responses/badRequestError"
          },
          "401": {
            "$ref": "#/responses/unauthorisedError"
          },
          "403": {
            "$ref": "#/responses/forbiddenError"
          },
          "500": {
            "$ref": "#/responses/internalServerError"
          }
        }
      }
    },
    "/user/stars/dashboard/{dashboard_id}": {
      "post": {
        "description": "Stars the given Dashboard for the actual user.",
        "tags": ["signed_in_user"],
        "summary": "Star a dashboard.",
        "operationId": "starDashboard",
        "parameters": [
          {
            "type": "string",
            "name": "dashboard_id",
            "in": "path",
            "required": true
          }
        ],
        "responses": {
          "200": {
            "$ref": "#/responses/okResponse"
          },
          "400": {
            "$ref": "#/responses/badRequestError"
          },
          "401": {
            "$ref": "#/responses/unauthorisedError"
          },
          "403": {
            "$ref": "#/responses/forbiddenError"
          },
          "500": {
            "$ref": "#/responses/internalServerError"
          }
        }
      },
      "delete": {
        "description": "Deletes the starring of the given Dashboard for the actual user.",
        "tags": ["signed_in_user"],
        "summary": "Unstar a dashboard.",
        "operationId": "unstarDashboard",
        "parameters": [
          {
            "type": "string",
            "name": "dashboard_id",
            "in": "path",
            "required": true
          }
        ],
        "responses": {
          "200": {
            "$ref": "#/responses/okResponse"
          },
          "400": {
            "$ref": "#/responses/badRequestError"
          },
          "401": {
            "$ref": "#/responses/unauthorisedError"
          },
          "403": {
            "$ref": "#/responses/forbiddenError"
          },
          "500": {
            "$ref": "#/responses/internalServerError"
          }
        }
      }
    },
    "/user/teams": {
      "get": {
        "description": "Return a list of all teams that the current user is member of.",
        "tags": ["signed_in_user"],
        "summary": "Teams that the actual User is member of.",
        "operationId": "getSignedInUserTeamList",
        "responses": {
          "200": {
            "$ref": "#/responses/getSignedInUserTeamListResponse"
          },
          "401": {
            "$ref": "#/responses/unauthorisedError"
          },
          "403": {
            "$ref": "#/responses/forbiddenError"
          },
          "500": {
            "$ref": "#/responses/internalServerError"
          }
        }
      }
    },
    "/user/using/{org_id}": {
      "post": {
        "description": "Switch user context to the given organization.",
        "tags": ["signed_in_user"],
        "summary": "Switch user context for signed in user.",
        "operationId": "userSetUsingOrg",
        "parameters": [
          {
            "type": "integer",
            "format": "int64",
            "name": "org_id",
            "in": "path",
            "required": true
          }
        ],
        "responses": {
          "200": {
            "$ref": "#/responses/okResponse"
          },
          "400": {
            "$ref": "#/responses/badRequestError"
          },
          "401": {
            "$ref": "#/responses/unauthorisedError"
          },
          "403": {
            "$ref": "#/responses/forbiddenError"
          },
          "500": {
            "$ref": "#/responses/internalServerError"
          }
        }
      }
    },
    "/users": {
      "get": {
        "description": "Returns all users that the authenticated user has permission to view, admin permission required.",
        "tags": ["users"],
        "summary": "Get users.",
        "operationId": "searchUsers",
        "parameters": [
          {
            "type": "integer",
            "format": "int64",
            "default": 1000,
            "description": "Limit the maximum number of users to return per page",
            "name": "perpage",
            "in": "query"
          },
          {
            "type": "integer",
            "format": "int64",
            "default": 1,
            "description": "Page index for starting fetching users",
            "name": "page",
            "in": "query"
          }
        ],
        "responses": {
          "200": {
            "$ref": "#/responses/searchUsersResponse"
          },
          "401": {
            "$ref": "#/responses/unauthorisedError"
          },
          "403": {
            "$ref": "#/responses/forbiddenError"
          },
          "500": {
            "$ref": "#/responses/internalServerError"
          }
        }
      }
    },
    "/users/lookup": {
      "get": {
        "tags": ["users"],
        "summary": "Get user by login or email.",
        "operationId": "getUserByLoginOrEmail",
        "parameters": [
          {
            "type": "string",
            "description": "loginOrEmail of the user",
            "name": "loginOrEmail",
            "in": "query",
            "required": true
          }
        ],
        "responses": {
          "200": {
            "$ref": "#/responses/userResponse"
          },
          "401": {
            "$ref": "#/responses/unauthorisedError"
          },
          "403": {
            "$ref": "#/responses/forbiddenError"
          },
          "404": {
            "$ref": "#/responses/notFoundError"
          },
          "500": {
            "$ref": "#/responses/internalServerError"
          }
        }
      }
    },
    "/users/search": {
      "get": {
        "tags": ["users"],
        "summary": "Get users with paging.",
        "operationId": "searchUsersWithPaging",
        "responses": {
          "200": {
            "$ref": "#/responses/searchUsersResponse"
          },
          "401": {
            "$ref": "#/responses/unauthorisedError"
          },
          "403": {
            "$ref": "#/responses/forbiddenError"
          },
          "404": {
            "$ref": "#/responses/notFoundError"
          },
          "500": {
            "$ref": "#/responses/internalServerError"
          }
        }
      }
    },
    "/users/{user_id}": {
      "get": {
        "tags": ["users"],
        "summary": "Get user by id.",
        "operationId": "getUserByID",
        "parameters": [
          {
            "type": "integer",
            "format": "int64",
            "name": "user_id",
            "in": "path",
            "required": true
          }
        ],
        "responses": {
          "200": {
            "$ref": "#/responses/userResponse"
          },
          "401": {
            "$ref": "#/responses/unauthorisedError"
          },
          "403": {
            "$ref": "#/responses/forbiddenError"
          },
          "404": {
            "$ref": "#/responses/notFoundError"
          },
          "500": {
            "$ref": "#/responses/internalServerError"
          }
        }
      },
      "put": {
        "description": "Update the user identified by id.",
        "tags": ["users"],
        "summary": "Update user.",
        "operationId": "updateUser",
        "parameters": [
          {
            "description": "To change the email, name, login, theme, provide another one.",
            "name": "body",
            "in": "body",
            "required": true,
            "schema": {
              "$ref": "#/definitions/UpdateUserCommand"
            }
          },
          {
            "type": "integer",
            "format": "int64",
            "name": "user_id",
            "in": "path",
            "required": true
          }
        ],
        "responses": {
          "200": {
            "$ref": "#/responses/okResponse"
          },
          "401": {
            "$ref": "#/responses/unauthorisedError"
          },
          "403": {
            "$ref": "#/responses/forbiddenError"
          },
          "404": {
            "$ref": "#/responses/notFoundError"
          },
          "500": {
            "$ref": "#/responses/internalServerError"
          }
        }
      }
    },
    "/users/{user_id}/orgs": {
      "get": {
        "description": "Get organizations for user identified by id.",
        "tags": ["users"],
        "summary": "Get organizations for user.",
        "operationId": "getUserOrgList",
        "parameters": [
          {
            "type": "integer",
            "format": "int64",
            "name": "user_id",
            "in": "path",
            "required": true
          }
        ],
        "responses": {
          "200": {
            "$ref": "#/responses/getUserOrgListResponse"
          },
          "401": {
            "$ref": "#/responses/unauthorisedError"
          },
          "403": {
            "$ref": "#/responses/forbiddenError"
          },
          "404": {
            "$ref": "#/responses/notFoundError"
          },
          "500": {
            "$ref": "#/responses/internalServerError"
          }
        }
      }
    },
    "/users/{user_id}/teams": {
      "get": {
        "description": "Get teams for user identified by id.",
        "tags": ["users"],
        "summary": "Get teams for user.",
        "operationId": "getUserTeams",
        "parameters": [
          {
            "type": "integer",
            "format": "int64",
            "name": "user_id",
            "in": "path",
            "required": true
          }
        ],
        "responses": {
          "200": {
            "$ref": "#/responses/getUserTeamsResponse"
          },
          "401": {
            "$ref": "#/responses/unauthorisedError"
          },
          "403": {
            "$ref": "#/responses/forbiddenError"
          },
          "404": {
            "$ref": "#/responses/notFoundError"
          },
          "500": {
            "$ref": "#/responses/internalServerError"
          }
        }
      }
    }
  },
  "definitions": {
    "ActiveSyncStatusDTO": {
      "description": "ActiveSyncStatusDTO holds the information for LDAP background Sync",
      "type": "object",
      "properties": {
        "enabled": {
          "type": "boolean"
        },
        "nextSync": {
          "type": "string",
          "format": "date-time"
        },
        "prevSync": {
          "$ref": "#/definitions/SyncResult"
        },
        "schedule": {
          "type": "string"
        }
      }
    },
    "ActiveUserStats": {
      "type": "object",
      "properties": {
        "active_admins_and_editors": {
          "type": "integer",
          "format": "int64"
        },
        "active_users": {
          "type": "integer",
          "format": "int64"
        },
        "active_viewers": {
          "type": "integer",
          "format": "int64"
        }
      }
    },
    "AddApiKeyCommand": {
      "description": "COMMANDS",
      "type": "object",
      "properties": {
        "name": {
          "type": "string"
        },
        "role": {
          "type": "string",
          "enum": ["Viewer", "Editor", "Admin"]
        },
        "secondsToLive": {
          "type": "integer",
          "format": "int64"
        }
      }
    },
    "AddBuiltInRoleCommand": {
      "type": "object",
      "properties": {
        "builtInRole": {
          "type": "string",
          "enum": ["Viewer", " Editor", " Admin", " Grafana Admin"]
        },
        "global": {
          "description": "A flag indicating if the assignment is global or not. If set to false, the default org ID of the authenticated user will be used from the request to create organization local assignment. Refer to the Built-in role assignments for more information.",
          "type": "boolean"
        },
        "roleUid": {
          "type": "string"
        }
      }
    },
    "AddDataSourceCommand": {
      "description": "Also acts as api DTO",
      "type": "object",
      "properties": {
        "access": {
          "$ref": "#/definitions/DsAccess"
        },
        "basicAuth": {
<<<<<<< HEAD
          "type": "boolean",
          "x-go-name": "BasicAuth"
=======
          "type": "boolean"
>>>>>>> 82e32447
        },
        "basicAuthUser": {
          "type": "string"
        },
        "database": {
          "type": "string"
        },
        "isDefault": {
          "type": "boolean"
        },
        "jsonData": {
          "$ref": "#/definitions/Json"
        },
        "name": {
<<<<<<< HEAD
          "type": "string",
          "x-go-name": "Name"
=======
          "type": "string"
>>>>>>> 82e32447
        },
        "secureJsonData": {
          "type": "object",
          "additionalProperties": {
            "type": "string"
          }
        },
        "type": {
          "type": "string"
        },
        "uid": {
          "type": "string"
        },
        "url": {
          "type": "string"
        },
        "user": {
          "type": "string"
        },
        "withCredentials": {
          "type": "boolean"
        }
      }
    },
    "AddInviteForm": {
      "type": "object",
      "properties": {
        "loginOrEmail": {
          "type": "string"
        },
        "name": {
          "type": "string"
        },
        "role": {
          "type": "string",
          "enum": ["Viewer", "Editor", "Admin"]
        },
        "sendEmail": {
          "type": "boolean"
        }
      }
    },
    "AddOrgUserCommand": {
      "type": "object",
      "properties": {
        "loginOrEmail": {
          "type": "string"
        },
        "role": {
          "type": "string",
          "enum": ["Viewer", "Editor", "Admin"]
        }
      }
    },
    "AddPermissionDTO": {
      "type": "object",
      "properties": {
        "builtinRole": {
          "type": "string"
        },
        "permission": {
          "$ref": "#/definitions/DsPermissionType"
        },
        "teamId": {
          "type": "integer",
          "format": "int64"
        },
        "userId": {
          "type": "integer",
          "format": "int64"
        }
      }
    },
    "AddServiceAccountTokenCommand": {
      "type": "object",
      "properties": {
        "name": {
          "type": "string"
        },
        "secondsToLive": {
          "type": "integer",
          "format": "int64"
        }
      }
    },
    "AddTeamMemberCommand": {
      "type": "object",
      "properties": {
        "userId": {
          "type": "integer",
          "format": "int64"
        }
      }
    },
    "AddTeamRoleCommand": {
      "type": "object",
      "properties": {
        "roleUid": {
          "type": "string"
        }
      }
    },
    "AddUserRoleCommand": {
      "type": "object",
      "properties": {
        "global": {
          "type": "boolean"
        },
        "roleUid": {
          "type": "string"
        }
      }
    },
    "Address": {
      "type": "object",
      "properties": {
        "address1": {
          "type": "string"
        },
        "address2": {
          "type": "string"
        },
        "city": {
          "type": "string"
        },
        "country": {
          "type": "string"
        },
        "state": {
          "type": "string"
        },
        "zipCode": {
          "type": "string"
        }
      }
    },
    "AdminCreateUserForm": {
      "type": "object",
      "properties": {
        "email": {
          "type": "string"
        },
        "login": {
          "type": "string"
        },
        "name": {
          "type": "string"
        },
        "orgId": {
          "type": "integer",
          "format": "int64"
        },
        "password": {
          "type": "string"
        }
      }
    },
    "AdminStats": {
      "type": "object",
      "properties": {
        "activeAdmins": {
          "type": "integer",
          "format": "int64"
        },
        "activeEditors": {
          "type": "integer",
          "format": "int64"
        },
        "activeSessions": {
          "type": "integer",
          "format": "int64"
        },
        "activeUsers": {
          "type": "integer",
          "format": "int64"
        },
        "activeViewers": {
          "type": "integer",
          "format": "int64"
        },
        "admins": {
          "type": "integer",
          "format": "int64"
        },
        "alerts": {
          "type": "integer",
          "format": "int64"
        },
        "dailyActiveAdmins": {
          "type": "integer",
          "format": "int64"
        },
        "dailyActiveEditors": {
          "type": "integer",
          "format": "int64"
        },
        "dailyActiveSessions": {
          "type": "integer",
          "format": "int64"
        },
        "dailyActiveUsers": {
          "type": "integer",
          "format": "int64"
        },
        "dailyActiveViewers": {
          "type": "integer",
          "format": "int64"
        },
        "dashboards": {
          "type": "integer",
          "format": "int64"
        },
        "datasources": {
          "type": "integer",
          "format": "int64"
        },
        "editors": {
          "type": "integer",
          "format": "int64"
        },
        "monthlyActiveUsers": {
          "type": "integer",
          "format": "int64"
        },
        "orgs": {
          "type": "integer",
          "format": "int64"
        },
        "playlists": {
          "type": "integer",
          "format": "int64"
        },
        "snapshots": {
          "type": "integer",
          "format": "int64"
        },
        "stars": {
          "type": "integer",
          "format": "int64"
        },
        "tags": {
          "type": "integer",
          "format": "int64"
        },
        "users": {
          "type": "integer",
          "format": "int64"
        },
        "viewers": {
          "type": "integer",
          "format": "int64"
        }
      }
    },
    "AdminUpdateUserPasswordForm": {
      "type": "object",
      "properties": {
        "password": {
          "type": "string"
        }
      }
    },
    "AdminUpdateUserPermissionsForm": {
      "type": "object",
      "properties": {
        "isGrafanaAdmin": {
          "type": "boolean"
        }
      }
    },
    "AlertListItemDTO": {
      "type": "object",
      "properties": {
        "dashboardId": {
          "type": "integer",
          "format": "int64"
        },
        "dashboardSlug": {
          "type": "string"
        },
        "dashboardUid": {
          "type": "string"
        },
        "evalData": {
          "$ref": "#/definitions/Json"
        },
        "evalDate": {
          "type": "string",
          "format": "date-time"
        },
        "executionError": {
          "type": "string"
        },
        "id": {
          "type": "integer",
          "format": "int64"
        },
        "name": {
          "type": "string"
        },
        "newStateDate": {
          "type": "string",
          "format": "date-time"
        },
        "panelId": {
          "type": "integer",
          "format": "int64"
        },
        "state": {
          "$ref": "#/definitions/AlertStateType"
        },
        "url": {
          "type": "string"
        }
      }
    },
    "AlertNotification": {
      "type": "object",
      "properties": {
        "created": {
          "type": "string",
          "format": "date-time"
        },
        "disableResolveMessage": {
          "type": "boolean"
        },
        "frequency": {
          "type": "string"
        },
        "id": {
          "type": "integer",
          "format": "int64"
        },
        "isDefault": {
          "type": "boolean"
        },
        "name": {
          "type": "string"
        },
        "secureFields": {
          "type": "object",
          "additionalProperties": {
            "type": "boolean"
          }
        },
        "sendReminder": {
          "type": "boolean"
        },
        "settings": {
          "$ref": "#/definitions/Json"
        },
        "type": {
          "type": "string"
        },
        "uid": {
          "type": "string"
        },
        "updated": {
          "type": "string",
          "format": "date-time"
        }
      }
    },
    "AlertNotificationLookup": {
      "type": "object",
      "properties": {
        "id": {
          "type": "integer",
          "format": "int64"
        },
        "isDefault": {
          "type": "boolean"
        },
        "name": {
          "type": "string"
        },
        "type": {
          "type": "string"
        },
        "uid": {
          "type": "string"
        }
      }
    },
    "AlertStateInfoDTO": {
      "type": "object",
      "properties": {
        "dashboardId": {
          "type": "integer",
          "format": "int64"
        },
        "id": {
          "type": "integer",
          "format": "int64"
        },
        "newStateDate": {
          "type": "string",
          "format": "date-time"
        },
        "panelId": {
          "type": "integer",
          "format": "int64"
        },
        "state": {
          "$ref": "#/definitions/AlertStateType"
        }
      }
    },
    "AlertStateType": {
      "type": "string"
    },
    "AlertTestCommand": {
      "type": "object",
      "properties": {
        "dashboard": {
          "$ref": "#/definitions/Json"
        },
        "panelId": {
          "type": "integer",
          "format": "int64"
        }
      }
    },
    "AlertTestResult": {
      "type": "object",
      "properties": {
        "conditionEvals": {
          "type": "string"
        },
        "error": {
          "type": "string"
        },
        "firing": {
          "type": "boolean"
        },
        "logs": {
          "type": "array",
          "items": {
            "$ref": "#/definitions/AlertTestResultLog"
          }
        },
        "matches": {
          "type": "array",
          "items": {
            "$ref": "#/definitions/EvalMatch"
          }
        },
        "state": {
          "$ref": "#/definitions/AlertStateType"
        },
        "timeMs": {
          "type": "string"
        }
      }
    },
    "AlertTestResultLog": {
      "type": "object",
      "properties": {
        "data": {
          "type": "object"
        },
        "message": {
          "type": "string"
        }
      }
    },
    "AnnotationActions": {
      "type": "object",
      "properties": {
        "canAdd": {
          "type": "boolean"
        },
        "canDelete": {
          "type": "boolean"
        },
        "canEdit": {
          "type": "boolean"
        }
      }
    },
    "AnnotationPermission": {
      "type": "object",
      "properties": {
        "dashboard": {
          "$ref": "#/definitions/AnnotationActions"
        },
        "organization": {
          "$ref": "#/definitions/AnnotationActions"
        }
      }
    },
    "ApiKeyDTO": {
      "type": "object",
      "properties": {
        "accessControl": {
          "$ref": "#/definitions/Metadata"
        },
        "expiration": {
          "type": "string",
          "format": "date-time"
        },
        "id": {
          "type": "integer",
          "format": "int64"
        },
        "name": {
          "type": "string"
        },
        "role": {
          "type": "string",
          "enum": ["Viewer", "Editor", "Admin"]
        }
      }
    },
    "BrandingOptionsDTO": {
      "type": "object",
      "properties": {
        "emailFooterLink": {
          "type": "string"
        },
        "emailFooterMode": {
          "type": "string"
        },
        "emailFooterText": {
          "type": "string"
        },
        "emailLogoUrl": {
          "type": "string"
        },
        "reportLogoUrl": {
          "type": "string"
        }
      }
    },
    "CalculateDiffTarget": {
      "type": "object",
      "properties": {
        "dashboardId": {
          "type": "integer",
          "format": "int64"
        },
        "unsavedDashboard": {
          "$ref": "#/definitions/Json"
        },
        "version": {
          "type": "integer",
          "format": "int64"
        }
      }
    },
    "ChangeUserPasswordCommand": {
      "type": "object",
      "properties": {
        "newPassword": {
          "type": "string"
        },
        "oldPassword": {
          "type": "string"
        }
      }
    },
    "ConfFloat64": {
      "description": "ConfFloat64 is a float64. It Marshals float64 values of NaN of Inf\nto null.",
      "type": "number",
      "format": "double"
    },
    "ConfFloat64": {
      "description": "ConfFloat64 is a float64. It Marshals float64 values of NaN of Inf\nto null.",
      "type": "number",
      "format": "double",
      "x-go-package": "github.com/grafana/grafana-plugin-sdk-go/data"
    },
    "ConfigDTO": {
      "description": "ConfigDTO is model representation in transfer",
      "type": "object",
      "properties": {
        "created": {
          "type": "string",
          "format": "date-time"
        },
        "dashboardId": {
          "type": "integer",
          "format": "int64"
        },
        "dashboardName": {
          "type": "string"
        },
        "dashboardUid": {
          "type": "string"
        },
        "dashboards": {
          "type": "array",
          "items": {
            "$ref": "#/definitions/DashboardDTO"
          }
        },
        "enableCsv": {
          "type": "boolean"
        },
        "enableDashboardUrl": {
          "type": "boolean"
        },
        "formats": {
          "type": "array",
          "items": {
            "$ref": "#/definitions/Type"
          }
        },
        "formats": {
          "type": "array",
          "items": {
            "$ref": "#/definitions/Type"
          },
          "x-go-name": "Formats"
        },
        "id": {
          "type": "integer",
          "format": "int64"
        },
        "message": {
          "type": "string"
        },
        "name": {
          "type": "string"
        },
        "options": {
          "$ref": "#/definitions/ReportOptionsDTO"
        },
        "orgId": {
          "type": "integer",
          "format": "int64"
        },
        "recipients": {
          "type": "string"
        },
        "replyTo": {
          "type": "string"
        },
        "schedule": {
          "$ref": "#/definitions/ScheduleDTO"
        },
        "state": {
          "$ref": "#/definitions/State"
        },
        "templateVars": {
          "type": "object"
        },
        "updated": {
          "type": "string",
          "format": "date-time"
        },
        "userId": {
          "type": "integer",
          "format": "int64"
        }
      }
    },
    "Correlation": {
      "description": "Correlation is the model for correlations definitions",
      "type": "object",
      "properties": {
        "description": {
          "description": "Description of the correlation",
          "type": "string",
          "example": "Logs to Traces"
        },
        "label": {
          "description": "Label identifying the correlation",
          "type": "string",
          "example": "My Label"
        },
        "sourceUID": {
          "description": "UID of the data source the correlation originates from",
          "type": "string",
          "example": "d0oxYRg4z"
        },
        "targetUID": {
          "description": "UID of the data source the correlation points to",
          "type": "string",
          "example": "PE1C5CBDA0504A6A3"
        },
        "uid": {
          "description": "Unique identifier of the correlation",
          "type": "string",
          "example": "50xhMlg9k"
        }
      }
    },
    "CreateAlertNotificationCommand": {
      "type": "object",
      "properties": {
        "disableResolveMessage": {
          "type": "boolean"
        },
        "frequency": {
          "type": "string"
        },
        "isDefault": {
          "type": "boolean"
        },
        "name": {
          "type": "string"
        },
        "secureSettings": {
          "type": "object",
          "additionalProperties": {
            "type": "string"
          }
        },
        "sendReminder": {
          "type": "boolean"
        },
        "settings": {
          "$ref": "#/definitions/Json"
        },
        "type": {
          "type": "string"
        },
        "uid": {
          "type": "string"
        }
      }
    },
    "CreateCorrelationCommand": {
      "description": "CreateCorrelationCommand is the command for creating a correlation",
      "type": "object",
      "properties": {
        "description": {
          "description": "Optional description of the correlation",
          "type": "string",
          "example": "Logs to Traces"
        },
        "label": {
          "description": "Optional label identifying the correlation",
          "type": "string",
          "example": "My label"
        },
        "targetUID": {
          "description": "Target data source UID to which the correlation is created",
          "type": "string",
          "example": "PE1C5CBDA0504A6A3"
        }
      }
    },
    "CreateCorrelationResponseBody": {
      "description": "CreateCorrelationResponse is the response struct for CreateCorrelationCommand",
      "type": "object",
      "properties": {
        "message": {
          "type": "string",
          "example": "Correlation created"
        },
        "result": {
          "$ref": "#/definitions/Correlation"
        }
      }
    },
    "CreateDashboardSnapshotCommand": {
      "type": "object",
      "required": ["dashboard"],
      "properties": {
        "Result": {
          "$ref": "#/definitions/DashboardSnapshot"
        },
        "dashboard": {
          "$ref": "#/definitions/Json"
        },
        "deleteKey": {
          "description": "Unique key used to delete the snapshot. It is different from the `key` so that only the creator can delete the snapshot. Required if `external` is `true`.",
          "type": "string"
        },
        "expires": {
          "description": "When the snapshot should expire in seconds in seconds. Default is never to expire.",
          "type": "integer",
          "format": "int64",
          "default": 0
        },
        "external": {
          "description": "these are passed when storing an external snapshot ref\nSave the snapshot on an external server rather than locally.",
          "type": "boolean",
          "default": false
        },
        "key": {
          "description": "Define the unique key. Required if `external` is `true`.",
          "type": "string"
        },
        "name": {
          "description": "Snapshot name",
          "type": "string"
        }
      }
    },
    "CreateFolderCommand": {
      "type": "object",
      "properties": {
        "title": {
          "type": "string"
        },
        "uid": {
          "type": "string"
        }
      }
    },
    "CreateLibraryElementCommand": {
      "description": "CreateLibraryElementCommand is the command for adding a LibraryElement",
      "type": "object",
      "properties": {
        "folderId": {
          "description": "ID of the folder where the library element is stored.",
          "type": "integer",
          "format": "int64"
        },
        "folderUid": {
          "description": "UID of the folder where the library element is stored.",
          "type": "string"
        },
        "kind": {
          "description": "Kind of element to create, Use 1 for library panels or 2 for c.\nDescription:\n1 - library panels\n2 - library variables",
          "type": "integer",
          "format": "int64",
          "enum": [1, 2]
        },
        "model": {
          "description": "The JSON model for the library element.",
          "type": "object"
        },
        "name": {
          "description": "Name of the library element.",
          "type": "string"
        },
        "uid": {
          "type": "string"
        }
      }
    },
    "CreateOrUpdateConfigCmd": {
      "type": "object",
      "properties": {
        "dashboardId": {
          "type": "integer",
          "format": "int64"
        },
        "dashboardUid": {
          "type": "string"
        },
        "dashboards": {
          "type": "array",
          "items": {
            "$ref": "#/definitions/DashboardDTO"
          }
        },
        "enableCsv": {
          "type": "boolean"
        },
        "enableDashboardUrl": {
          "type": "boolean"
        },
        "formats": {
          "type": "array",
          "items": {
            "$ref": "#/definitions/Type"
          }
        },
        "formats": {
          "type": "array",
          "items": {
            "$ref": "#/definitions/Type"
          },
          "x-go-name": "Formats"
        },
        "message": {
          "type": "string"
        },
        "name": {
          "type": "string"
        },
        "options": {
          "$ref": "#/definitions/ReportOptionsDTO"
        },
        "recipients": {
          "type": "string"
        },
        "replyTo": {
          "type": "string"
        },
        "schedule": {
          "$ref": "#/definitions/ScheduleDTO"
        },
        "state": {
          "$ref": "#/definitions/State"
        },
        "templateVars": {
          "type": "object"
        }
      }
    },
    "CreateOrgCommand": {
      "type": "object",
      "properties": {
        "name": {
          "type": "string"
        }
      }
    },
    "CreatePlaylistCommand": {
      "type": "object",
      "properties": {
        "interval": {
          "type": "string"
        },
        "items": {
          "type": "array",
          "items": {
            "$ref": "#/definitions/PlaylistItemDTO"
          }
        },
        "name": {
          "type": "string"
        }
      }
    },
    "CreateQueryInQueryHistoryCommand": {
      "description": "CreateQueryInQueryHistoryCommand is the command for adding query history",
      "type": "object",
      "required": ["queries"],
      "properties": {
        "datasourceUid": {
          "description": "UID of the data source for which are queries stored.",
          "type": "string",
          "example": "PE1C5CBDA0504A6A3"
        },
        "queries": {
          "$ref": "#/definitions/Json"
        }
      }
    },
    "CreateRoleForm": {
      "type": "object",
      "properties": {
        "description": {
          "type": "string"
        },
        "displayName": {
          "type": "string"
        },
        "global": {
          "type": "boolean"
        },
        "group": {
          "type": "string"
        },
        "hidden": {
          "type": "boolean"
        },
        "name": {
          "type": "string"
        },
        "permissions": {
          "type": "array",
          "items": {
            "$ref": "#/definitions/Permission"
          }
        },
        "uid": {
          "type": "string"
        },
        "version": {
          "type": "integer",
          "format": "int64"
        }
      }
    },
    "CreateServiceAccountForm": {
      "type": "object",
      "properties": {
        "isDisabled": {
          "type": "boolean",
          "example": false
        },
        "name": {
          "type": "string",
          "example": "grafana"
        },
        "role": {
          "type": "string",
          "enum": ["Viewer", "Editor", "Admin"],
          "example": "Admin"
        }
      }
    },
    "CreateTeamCommand": {
      "type": "object",
      "properties": {
        "email": {
          "type": "string"
        },
        "name": {
          "type": "string"
        }
      }
    },
    "CustomPermissionsRecordDTO": {
      "type": "object",
      "properties": {
        "customPermissions": {
          "type": "string"
        },
        "granteeName": {
          "type": "string"
        },
        "granteeType": {
          "type": "string"
        },
        "granteeUrl": {
          "type": "string"
        },
        "id": {
          "type": "integer",
          "format": "int64"
        },
        "isFolder": {
          "type": "boolean"
        },
        "orgId": {
          "type": "integer",
          "format": "int64"
        },
        "orgRole": {
          "type": "string"
        },
        "slug": {
          "type": "string"
        },
        "title": {
          "type": "string"
        },
        "uid": {
          "type": "string"
        },
        "url": {
          "type": "string"
        },
        "usersCount": {
          "type": "integer",
          "format": "int64"
        }
      }
    },
    "DashboardACLInfoDTO": {
      "type": "object",
      "properties": {
        "created": {
          "type": "string",
          "format": "date-time"
        },
        "dashboardId": {
          "type": "integer",
          "format": "int64"
        },
        "folderId": {
          "type": "integer",
          "format": "int64"
        },
        "inherited": {
          "type": "boolean"
        },
        "isFolder": {
          "type": "boolean"
        },
        "permission": {
          "$ref": "#/definitions/PermissionType"
        },
        "permissionName": {
          "type": "string"
        },
        "role": {
          "type": "string",
          "enum": ["Viewer", "Editor", "Admin"]
        },
        "slug": {
          "type": "string"
        },
        "team": {
          "type": "string"
        },
        "teamAvatarUrl": {
          "type": "string"
        },
        "teamEmail": {
          "type": "string"
        },
        "teamId": {
          "type": "integer",
          "format": "int64"
        },
        "title": {
          "type": "string"
        },
        "uid": {
          "type": "string"
        },
        "updated": {
          "type": "string",
          "format": "date-time"
        },
        "url": {
          "type": "string"
        },
        "userAvatarUrl": {
          "type": "string"
        },
        "userEmail": {
          "type": "string"
        },
        "userId": {
          "type": "integer",
          "format": "int64"
        },
        "userLogin": {
          "type": "string"
        }
      }
    },
    "DashboardACLUpdateItem": {
      "type": "object",
      "properties": {
        "permission": {
          "$ref": "#/definitions/PermissionType"
        },
        "role": {
          "type": "string",
          "enum": ["Viewer", "Editor", "Admin"]
        },
        "teamId": {
          "type": "integer",
          "format": "int64"
        },
        "userId": {
          "type": "integer",
          "format": "int64"
        }
      }
    },
    "DashboardDTO": {
      "type": "object",
      "properties": {
        "dashboard": {
          "$ref": "#/definitions/DashboardReportDTO"
        },
        "reportVariables": {
          "type": "object"
        },
        "timeRange": {
          "$ref": "#/definitions/TimeRangeDTO"
        }
      }
    },
    "DashboardFullWithMeta": {
      "type": "object",
      "properties": {
        "dashboard": {
          "$ref": "#/definitions/Json"
        },
        "meta": {
          "$ref": "#/definitions/DashboardMeta"
        }
      }
    },
    "DashboardMeta": {
      "type": "object",
      "properties": {
        "annotationsPermissions": {
          "$ref": "#/definitions/AnnotationPermission"
        },
        "canAdmin": {
          "type": "boolean"
        },
        "canDelete": {
          "type": "boolean"
        },
        "canEdit": {
          "type": "boolean"
        },
        "canSave": {
          "type": "boolean"
        },
        "canStar": {
          "type": "boolean"
        },
        "created": {
          "type": "string",
          "format": "date-time"
        },
        "createdBy": {
          "type": "string"
        },
        "expires": {
          "type": "string",
          "format": "date-time"
        },
        "folderId": {
          "type": "integer",
          "format": "int64"
        },
        "folderTitle": {
          "type": "string"
        },
        "folderUid": {
          "type": "string"
        },
        "folderUrl": {
          "type": "string"
        },
        "hasAcl": {
          "type": "boolean"
        },
        "isFolder": {
          "type": "boolean"
        },
        "isHome": {
          "type": "boolean"
        },
        "isSnapshot": {
          "type": "boolean"
        },
        "isStarred": {
          "type": "boolean"
        },
        "provisioned": {
          "type": "boolean"
        },
        "provisionedExternalId": {
          "type": "string"
        },
        "publicDashboardAccessToken": {
          "type": "string"
        },
        "publicDashboardEnabled": {
          "type": "boolean"
        },
        "slug": {
          "type": "string"
        },
        "type": {
          "type": "string"
        },
        "updated": {
          "type": "string",
          "format": "date-time"
        },
        "updatedBy": {
          "type": "string"
        },
        "url": {
          "type": "string"
        },
        "version": {
          "type": "integer",
          "format": "int64"
        }
      }
    },
    "DashboardRedirect": {
      "type": "object",
      "properties": {
        "redirectUri": {
          "type": "string"
        }
      }
    },
    "DashboardReportDTO": {
      "type": "object",
      "properties": {
        "id": {
          "type": "integer",
          "format": "int64"
        },
        "name": {
          "type": "string"
        },
        "uid": {
          "type": "string"
        }
      }
    },
    "DashboardSnapshot": {
      "description": "DashboardSnapshot model",
      "type": "object",
      "properties": {
        "Created": {
          "type": "string",
          "format": "date-time"
        },
        "Dashboard": {
          "$ref": "#/definitions/Json"
        },
        "DashboardEncrypted": {
          "type": "array",
          "items": {
            "type": "integer",
            "format": "uint8"
          }
        },
        "DeleteKey": {
          "type": "string"
        },
        "Expires": {
          "type": "string",
          "format": "date-time"
        },
        "External": {
          "type": "boolean"
        },
        "ExternalDeleteUrl": {
          "type": "string"
        },
        "ExternalUrl": {
          "type": "string"
        },
        "Id": {
          "type": "integer",
          "format": "int64"
        },
        "Key": {
          "type": "string"
        },
        "Name": {
          "type": "string"
        },
        "OrgId": {
          "type": "integer",
          "format": "int64"
        },
        "Updated": {
          "type": "string",
          "format": "date-time"
        },
        "UserId": {
          "type": "integer",
          "format": "int64"
        }
      }
    },
    "DashboardSnapshotDTO": {
      "description": "DashboardSnapshotDTO without dashboard map",
      "type": "object",
      "properties": {
        "created": {
          "type": "string",
          "format": "date-time"
        },
        "expires": {
          "type": "string",
          "format": "date-time"
        },
        "external": {
          "type": "boolean"
        },
        "externalUrl": {
          "type": "string"
        },
        "id": {
          "type": "integer",
          "format": "int64"
        },
        "key": {
          "type": "string"
        },
        "name": {
          "type": "string"
        },
        "orgId": {
          "type": "integer",
          "format": "int64"
        },
        "updated": {
          "type": "string",
          "format": "date-time"
        },
        "userId": {
          "type": "integer",
          "format": "int64"
        }
      }
    },
    "DashboardTagCloudItem": {
      "type": "object",
      "properties": {
        "count": {
          "type": "integer",
          "format": "int64"
        },
        "term": {
          "type": "string"
        }
      }
    },
    "DashboardVersionDTO": {
      "type": "object",
      "properties": {
        "created": {
          "type": "string",
          "format": "date-time"
        },
        "createdBy": {
          "type": "string"
        },
        "dashboardId": {
          "type": "integer",
          "format": "int64"
        },
        "dashboardUid": {
          "type": "string"
        },
        "id": {
          "type": "integer",
          "format": "int64"
        },
        "message": {
          "type": "string"
        },
        "parentVersion": {
          "type": "integer",
          "format": "int64"
        },
        "restoredFrom": {
          "type": "integer",
          "format": "int64"
        },
        "version": {
          "type": "integer",
          "format": "int64"
        }
      }
    },
    "DashboardVersionMeta": {
      "description": "DashboardVersionMeta extends the dashboard version model with the names\nassociated with the UserIds, overriding the field with the same name from\nthe DashboardVersion model.",
      "type": "object",
      "properties": {
        "created": {
          "type": "string",
          "format": "date-time"
        },
        "createdBy": {
          "type": "string"
        },
        "dashboardId": {
          "type": "integer",
          "format": "int64"
        },
        "data": {
          "$ref": "#/definitions/Json"
        },
        "id": {
          "type": "integer",
          "format": "int64"
        },
        "message": {
          "type": "string"
        },
        "parentVersion": {
          "type": "integer",
          "format": "int64"
        },
        "restoredFrom": {
          "type": "integer",
          "format": "int64"
        },
        "uid": {
          "type": "string"
        },
        "version": {
          "type": "integer",
          "format": "int64"
        }
<<<<<<< HEAD
      },
      "x-go-package": "github.com/grafana/grafana/pkg/models"
=======
      }
>>>>>>> 82e32447
    },
    "DataLink": {
      "description": "DataLink define what",
      "type": "object",
      "properties": {
        "targetBlank": {
<<<<<<< HEAD
          "type": "boolean",
          "x-go-name": "TargetBlank"
        },
        "title": {
          "type": "string",
          "x-go-name": "Title"
        },
        "url": {
          "type": "string",
          "x-go-name": "URL"
        }
      },
      "x-go-package": "github.com/grafana/grafana-plugin-sdk-go/data"
    },
    "DataResponse": {
      "description": "A map of RefIDs (unique query identifers) to this type makes up the Responses property of a QueryDataResponse.\nThe Error property is used to allow for partial success responses from the containing QueryDataResponse.",
=======
          "type": "boolean"
        },
        "title": {
          "type": "string"
        },
        "url": {
          "type": "string"
        }
      }
    },
    "DataResponse": {
      "description": "A map of RefIDs (unique query identifiers) to this type makes up the Responses property of a QueryDataResponse.\nThe Error property is used to allow for partial success responses from the containing QueryDataResponse.",
>>>>>>> 82e32447
      "type": "object",
      "title": "DataResponse contains the results from a DataQuery.",
      "properties": {
        "Error": {
          "description": "Error is a property to be set if the the corresponding DataQuery has an error.",
          "type": "string"
        },
        "Frames": {
          "$ref": "#/definitions/Frames"
        }
<<<<<<< HEAD
      },
      "x-go-package": "github.com/grafana/grafana-plugin-sdk-go/backend"
=======
      }
>>>>>>> 82e32447
    },
    "DataSource": {
      "type": "object",
      "properties": {
        "access": {
          "$ref": "#/definitions/DsAccess"
        },
        "accessControl": {
          "$ref": "#/definitions/Metadata"
        },
        "basicAuth": {
<<<<<<< HEAD
          "type": "boolean",
          "x-go-name": "BasicAuth"
=======
          "type": "boolean"
>>>>>>> 82e32447
        },
        "basicAuthUser": {
          "type": "string"
        },
        "database": {
          "type": "string"
        },
        "id": {
          "type": "integer",
          "format": "int64"
        },
        "isDefault": {
          "type": "boolean"
        },
        "jsonData": {
          "$ref": "#/definitions/Json"
        },
        "name": {
          "type": "string"
        },
        "orgId": {
          "type": "integer",
<<<<<<< HEAD
          "format": "int64",
          "x-go-name": "OrgId"
=======
          "format": "int64"
>>>>>>> 82e32447
        },
        "readOnly": {
          "type": "boolean"
        },
        "secureJsonFields": {
          "type": "object",
          "additionalProperties": {
            "type": "boolean"
          }
        },
        "type": {
          "type": "string"
        },
        "typeLogoUrl": {
          "type": "string"
        },
        "uid": {
          "type": "string"
        },
        "url": {
          "type": "string"
        },
        "user": {
          "type": "string"
        },
        "version": {
          "type": "integer",
          "format": "int64"
        },
        "withCredentials": {
          "type": "boolean"
        }
      }
    },
    "DataSourceList": {
      "type": "array",
      "items": {
        "$ref": "#/definitions/DataSourceListItemDTO"
      }
    },
    "DataSourceListItemDTO": {
      "type": "object",
      "properties": {
        "access": {
          "$ref": "#/definitions/DsAccess"
        },
        "basicAuth": {
          "type": "boolean"
        },
        "database": {
          "type": "string"
        },
        "id": {
          "type": "integer",
          "format": "int64"
        },
        "isDefault": {
          "type": "boolean"
        },
        "jsonData": {
          "$ref": "#/definitions/Json"
        },
        "name": {
          "type": "string"
        },
        "orgId": {
          "type": "integer",
          "format": "int64"
        },
        "readOnly": {
          "type": "boolean"
        },
        "type": {
          "type": "string"
        },
        "typeLogoUrl": {
          "type": "string"
        },
        "typeName": {
          "type": "string"
        },
        "uid": {
          "type": "string"
        },
        "url": {
          "type": "string"
        },
        "user": {
          "type": "string"
        }
      }
    },
    "DataSourcePermissionRuleDTO": {
      "type": "object",
      "properties": {
        "builtInRole": {
          "type": "string"
        },
        "created": {
          "type": "string",
          "format": "date-time"
        },
        "datasourceId": {
          "type": "integer",
          "format": "int64"
        },
        "id": {
          "type": "integer",
          "format": "int64"
        },
        "isManaged": {
          "type": "boolean"
        },
        "permission": {
          "$ref": "#/definitions/DsPermissionType"
        },
        "permissionName": {
          "type": "string"
        },
        "team": {
          "type": "string"
        },
<<<<<<< HEAD
        "readOnly": {
          "type": "boolean",
          "x-go-name": "ReadOnly"
=======
        "teamAvatarUrl": {
          "type": "string"
        },
        "teamEmail": {
          "type": "string"
>>>>>>> 82e32447
        },
        "teamId": {
          "type": "integer",
          "format": "int64"
        },
        "updated": {
          "type": "string",
          "format": "date-time"
        },
        "userAvatarUrl": {
          "type": "string"
        },
        "userEmail": {
          "type": "string"
        },
        "userId": {
          "type": "integer",
          "format": "int64"
        },
        "userLogin": {
          "type": "string"
        }
      }
    },
<<<<<<< HEAD
=======
    "DataSourcePermissionsDTO": {
      "type": "object",
      "properties": {
        "datasourceId": {
          "type": "integer",
          "format": "int64"
        },
        "enabled": {
          "type": "boolean"
        },
        "permissions": {
          "type": "array",
          "items": {
            "$ref": "#/definitions/DataSourcePermissionRuleDTO"
          }
        }
      }
    },
    "DataTopic": {
      "type": "string",
      "title": "DataTopic is used to identify which topic the frame should be assigned to."
    },
    "DeleteCorrelationResponseBody": {
      "type": "object",
      "properties": {
        "message": {
          "type": "string",
          "example": "Correlation deleted"
        }
      }
    },
>>>>>>> 82e32447
    "DeleteTokenCommand": {
      "type": "object",
      "properties": {
        "instance": {
          "type": "string"
        }
      }
    },
    "DsAccess": {
      "type": "string"
    },
    "DsPermissionType": {
      "description": "Datasource permission\nDescription:\n`0` - No Access\n`1` - Query\nEnum: 0,1",
      "type": "integer",
      "format": "int64"
    },
    "Duration": {
      "description": "A Duration represents the elapsed time between two instants\nas an int64 nanosecond count. The representation limits the\nlargest representable duration to approximately 290 years.",
      "type": "integer",
      "format": "int64"
    },
    "ErrorResponseBody": {
      "type": "object",
      "required": ["message"],
      "properties": {
        "error": {
          "description": "Error An optional detailed description of the actual error. Only included if running in developer mode.",
          "type": "string"
        },
        "message": {
          "description": "a human readable version of the error",
          "type": "string"
        },
        "status": {
          "description": "Status An optional status to denote the cause of the error.\n\nFor example, a 412 Precondition Failed error may include additional information of why that error happened.",
          "type": "string"
        }
      }
    },
    "EvalMatch": {
      "type": "object",
      "properties": {
        "metric": {
          "type": "string"
        },
        "tags": {
          "type": "object",
          "additionalProperties": {
            "type": "string"
          }
        },
        "value": {
          "$ref": "#/definitions/Float"
        }
      }
    },
    "FailedUser": {
      "description": "FailedUser holds the information of an user that failed",
      "type": "object",
      "properties": {
        "Error": {
          "type": "string"
        },
        "Login": {
          "type": "string"
        }
      }
    },
    "Field": {
      "description": "A Field is essentially a slice of various types with extra properties and methods.\nSee NewField() for supported types.\n\nThe slice data in the Field is a not exported, so methods on the Field are used to to manipulate its data.",
      "type": "object",
      "title": "Field represents a typed column of data within a Frame.",
      "properties": {
        "config": {
          "$ref": "#/definitions/FieldConfig"
        },
        "labels": {
          "$ref": "#/definitions/FrameLabels"
        },
        "name": {
          "description": "Name is default identifier of the field. The name does not have to be unique, but the combination\nof name and Labels should be unique for proper behavior in all situations.",
          "type": "string"
        }
      }
    },
    "FieldConfig": {
      "type": "object",
      "title": "FieldConfig represents the display properties for a Field.",
      "properties": {
        "color": {
          "description": "Map values to a display color\nNOTE: this interface is under development in the frontend... so simple map for now",
          "type": "object",
          "additionalProperties": {
            "type": "object"
          }
        },
        "custom": {
          "description": "Panel Specific Values",
          "type": "object",
          "additionalProperties": {
            "type": "object"
          }
        },
        "decimals": {
          "type": "integer",
          "format": "uint16"
        },
        "description": {
          "description": "Description is human readable field metadata",
          "type": "string"
        },
        "displayName": {
          "description": "DisplayName overrides Grafana default naming, should not be used from a data source",
          "type": "string"
        },
        "displayNameFromDS": {
          "description": "DisplayNameFromDS overrides Grafana default naming in a better way that allows users to override it easily.",
          "type": "string"
        },
        "filterable": {
          "description": "Filterable indicates if the Field's data can be filtered by additional calls.",
          "type": "boolean"
        },
        "interval": {
          "description": "Interval indicates the expected regular step between values in the series.\nWhen an interval exists, consumers can identify \"missing\" values when the expected value is not present.\nThe grafana timeseries visualization will render disconnected values when missing values are found it the time field.\nThe interval uses the same units as the values.  For time.Time, this is defined in milliseconds.",
          "type": "number",
          "format": "double"
        },
        "links": {
          "description": "The behavior when clicking on a result",
          "type": "array",
          "items": {
            "$ref": "#/definitions/DataLink"
          }
        },
        "mappings": {
          "$ref": "#/definitions/ValueMappings"
        },
        "max": {
          "$ref": "#/definitions/ConfFloat64"
        },
        "min": {
          "$ref": "#/definitions/ConfFloat64"
        },
        "noValue": {
          "description": "Alternative to empty string",
          "type": "string"
        },
        "path": {
          "description": "Path is an explicit path to the field in the datasource. When the frame meta includes a path,\nthis will default to `${frame.meta.path}/${field.name}\n\nWhen defined, this value can be used as an identifier within the datasource scope, and\nmay be used as an identifier to update values in a subsequent request",
          "type": "string"
        },
        "thresholds": {
          "$ref": "#/definitions/ThresholdsConfig"
        },
        "unit": {
          "description": "Numeric Options",
          "type": "string"
        },
        "writeable": {
          "description": "Writeable indicates that the datasource knows how to update this value",
          "type": "boolean"
        }
      }
    },
    "Field": {
      "description": "A Field is essentially a slice of various types with extra properties and methods.\nSee NewField() for supported types.\n\nThe slice data in the Field is a not exported, so methods on the Field are used to to manipulate its data.",
      "type": "object",
      "title": "Field represents a typed column of data within a Frame.",
      "properties": {
        "config": {
          "$ref": "#/definitions/FieldConfig"
        },
        "labels": {
          "$ref": "#/definitions/Labels"
        },
        "name": {
          "description": "Name is default identifier of the field. The name does not have to be unique, but the combination\nof name and Labels should be unique for proper behavior in all situations.",
          "type": "string",
          "x-go-name": "Name"
        }
      },
      "x-go-package": "github.com/grafana/grafana-plugin-sdk-go/data"
    },
    "FieldConfig": {
      "type": "object",
      "title": "FieldConfig represents the display properties for a Field.",
      "properties": {
        "color": {
          "description": "Map values to a display color\nNOTE: this interface is under development in the frontend... so simple map for now",
          "type": "object",
          "additionalProperties": {
            "type": "object"
          },
          "x-go-name": "Color"
        },
        "custom": {
          "description": "Panel Specific Values",
          "type": "object",
          "additionalProperties": {
            "type": "object"
          },
          "x-go-name": "Custom"
        },
        "decimals": {
          "type": "integer",
          "format": "uint16",
          "x-go-name": "Decimals"
        },
        "description": {
          "description": "Description is human readable field metadata",
          "type": "string",
          "x-go-name": "Description"
        },
        "displayName": {
          "description": "DisplayName overrides Grafana default naming, should not be used from a data source",
          "type": "string",
          "x-go-name": "DisplayName"
        },
        "displayNameFromDS": {
          "description": "DisplayNameFromDS overrides Grafana default naming in a better way that allows users to override it easily.",
          "type": "string",
          "x-go-name": "DisplayNameFromDS"
        },
        "filterable": {
          "description": "Filterable indicates if the Field's data can be filtered by additional calls.",
          "type": "boolean",
          "x-go-name": "Filterable"
        },
        "interval": {
          "description": "Interval indicates the expected regular step between values in the series.\nWhen an interval exists, consumers can identify \"missing\" values when the expected value is not present.\nThe grafana timeseries visualization will render disconnected values when missing values are found it the time field.\nThe interval uses the same units as the values.  For time.Time, this is defined in milliseconds.",
          "type": "number",
          "format": "double",
          "x-go-name": "Interval"
        },
        "links": {
          "description": "The behavior when clicking on a result",
          "type": "array",
          "items": {
            "$ref": "#/definitions/DataLink"
          },
          "x-go-name": "Links"
        },
        "mappings": {
          "$ref": "#/definitions/ValueMappings"
        },
        "max": {
          "$ref": "#/definitions/ConfFloat64"
        },
        "min": {
          "$ref": "#/definitions/ConfFloat64"
        },
        "noValue": {
          "description": "Alternative to empty string",
          "type": "string",
          "x-go-name": "NoValue"
        },
        "path": {
          "description": "Path is an explicit path to the field in the datasource. When the frame meta includes a path,\nthis will default to `${frame.meta.path}/${field.name}\n\nWhen defined, this value can be used as an identifier within the datasource scope, and\nmay be used as an identifier to update values in a subsequent request",
          "type": "string",
          "x-go-name": "Path"
        },
        "thresholds": {
          "$ref": "#/definitions/ThresholdsConfig"
        },
        "unit": {
          "description": "Numeric Options",
          "type": "string",
          "x-go-name": "Unit"
        },
        "writeable": {
          "description": "Writeable indicates that the datasource knows how to update this value",
          "type": "boolean",
          "x-go-name": "Writeable"
        }
      },
      "x-go-package": "github.com/grafana/grafana-plugin-sdk-go/data"
    },
    "FindTagsResult": {
      "type": "object",
      "title": "FindTagsResult is the result of a tags search.",
      "properties": {
        "tags": {
          "type": "array",
          "items": {
            "$ref": "#/definitions/TagsDTO"
          }
        }
      }
    },
    "Float": {
      "description": "It does not consider zero values to be null.\nIt will decode to null, not zero, if null.",
      "type": "object",
      "title": "Float is a nullable float64.",
      "properties": {
        "Float64": {
          "type": "number",
          "format": "double"
        },
        "Valid": {
          "type": "boolean"
        }
      }
    },
    "Folder": {
      "type": "object",
      "properties": {
        "accessControl": {
          "$ref": "#/definitions/Metadata"
        },
        "canAdmin": {
          "type": "boolean"
        },
        "canDelete": {
          "type": "boolean"
        },
        "canEdit": {
          "type": "boolean"
        },
        "canSave": {
          "type": "boolean"
        },
        "created": {
          "type": "string",
          "format": "date-time"
        },
        "createdBy": {
          "type": "string"
        },
        "hasAcl": {
          "type": "boolean"
        },
        "id": {
          "type": "integer",
          "format": "int64"
        },
        "title": {
          "type": "string"
        },
        "uid": {
          "type": "string"
        },
        "updated": {
          "type": "string",
          "format": "date-time"
        },
        "updatedBy": {
          "type": "string"
        },
        "url": {
          "type": "string"
        },
        "version": {
          "type": "integer",
          "format": "int64"
        }
      }
    },
    "FolderSearchHit": {
      "type": "object",
      "properties": {
        "accessControl": {
          "$ref": "#/definitions/Metadata"
        },
        "id": {
          "type": "integer",
          "format": "int64"
        },
        "title": {
          "type": "string"
        },
        "uid": {
          "type": "string"
        }
      }
    },
    "Frame": {
      "description": "Each Field is well typed by its FieldType and supports optional Labels.\n\nA Frame is a general data container for Grafana. A Frame can be table data\nor time series data depending on its content and field types.",
      "type": "object",
      "title": "Frame is a columnar data structure where each column is a Field.",
      "properties": {
        "Fields": {
          "description": "Fields are the columns of a frame.\nAll Fields must be of the same the length when marshalling the Frame for transmission.",
          "type": "array",
          "items": {
            "$ref": "#/definitions/Field"
          }
        },
        "Meta": {
          "$ref": "#/definitions/FrameMeta"
        },
        "Name": {
          "description": "Name is used in some Grafana visualizations.",
          "type": "string"
        },
        "RefID": {
          "description": "RefID is a property that can be set to match a Frame to its originating query.",
          "type": "string"
        }
      }
    },
    "FrameLabels": {
      "description": "Labels are used to add metadata to an object.  The JSON will always be sorted keys",
      "type": "object",
      "additionalProperties": {
        "type": "string"
      }
    },
    "FrameMeta": {
      "description": "https://github.com/grafana/grafana/blob/master/packages/grafana-data/src/types/data.ts#L11\nNOTE -- in javascript this can accept any `[key: string]: any;` however\nthis interface only exposes the values we want to be exposed",
      "type": "object",
      "title": "FrameMeta matches:",
      "properties": {
        "channel": {
          "description": "Channel is the path to a stream in grafana live that has real-time updates for this data.",
          "type": "string"
        },
        "custom": {
          "description": "Custom datasource specific values.",
          "type": "object"
        },
        "dataTopic": {
          "$ref": "#/definitions/DataTopic"
        },
        "executedQueryString": {
          "description": "ExecutedQueryString is the raw query sent to the underlying system. All macros and templating\nhave been applied.  When metadata contains this value, it will be shown in the query inspector.",
          "type": "string"
        },
        "notices": {
          "description": "Notices provide additional information about the data in the Frame that\nGrafana can display to the user in the user interface.",
          "type": "array",
          "items": {
            "$ref": "#/definitions/Notice"
          }
        },
        "path": {
          "description": "Path is a browsable path on the datasource.",
          "type": "string"
        },
        "pathSeparator": {
          "description": "PathSeparator defines the separator pattern to decode a hierarchy. The default separator is '/'.",
          "type": "string"
        },
        "preferredVisualisationType": {
          "$ref": "#/definitions/VisType"
        },
        "stats": {
          "description": "Stats is an array of query result statistics.",
          "type": "array",
          "items": {
            "$ref": "#/definitions/QueryStat"
          }
        },
        "type": {
          "$ref": "#/definitions/FrameType"
        }
      }
    },
    "FrameType": {
      "description": "A FrameType string, when present in a frame's metadata, asserts that the\nframe's structure conforms to the FrameType's specification.\nThis property is currently optional, so FrameType may be FrameTypeUnknown even if the properties of\nthe Frame correspond to a defined FrameType.",
      "type": "string"
    },
    "Frames": {
      "description": "It is the main data container within a backend.DataResponse.",
      "type": "array",
      "title": "Frames is a slice of Frame pointers.",
      "items": {
        "$ref": "#/definitions/Frame"
      }
    },
    "Frame": {
      "description": "Each Field is well typed by its FieldType and supports optional Labels.\n\nA Frame is a general data container for Grafana. A Frame can be table data\nor time series data depending on its content and field types.",
      "type": "object",
      "title": "Frame is a columnar data structure where each column is a Field.",
      "properties": {
        "Fields": {
          "description": "Fields are the columns of a frame.\nAll Fields must be of the same the length when marshalling the Frame for transmission.",
          "type": "array",
          "items": {
            "$ref": "#/definitions/Field"
          }
        },
        "Meta": {
          "$ref": "#/definitions/FrameMeta"
        },
        "Name": {
          "description": "Name is used in some Grafana visualizations.",
          "type": "string"
        },
        "RefID": {
          "description": "RefID is a property that can be set to match a Frame to its originating query.",
          "type": "string"
        }
      },
      "x-go-package": "github.com/grafana/grafana-plugin-sdk-go/data"
    },
    "FrameMeta": {
      "description": "https://github.com/grafana/grafana/blob/master/packages/grafana-data/src/types/data.ts#L11\nNOTE -- in javascript this can accept any `[key: string]: any;` however\nthis interface only exposes the values we want to be exposed",
      "type": "object",
      "title": "FrameMeta matches:",
      "properties": {
        "channel": {
          "description": "Channel is the path to a stream in grafana live that has real-time updates for this data.",
          "type": "string",
          "x-go-name": "Channel"
        },
        "custom": {
          "description": "Custom datasource specific values.",
          "type": "object",
          "x-go-name": "Custom"
        },
        "executedQueryString": {
          "description": "ExecutedQueryString is the raw query sent to the underlying system. All macros and templating\nhave been applied.  When metadata contains this value, it will be shown in the query inspector.",
          "type": "string",
          "x-go-name": "ExecutedQueryString"
        },
        "notices": {
          "description": "Notices provide additional information about the data in the Frame that\nGrafana can display to the user in the user interface.",
          "type": "array",
          "items": {
            "$ref": "#/definitions/Notice"
          },
          "x-go-name": "Notices"
        },
        "path": {
          "description": "Path is a browsable path on the datasource.",
          "type": "string",
          "x-go-name": "Path"
        },
        "pathSeparator": {
          "description": "PathSeparator defines the separator pattern to decode a hiearchy. The default separator is '/'.",
          "type": "string",
          "x-go-name": "PathSeparator"
        },
        "preferredVisualisationType": {
          "$ref": "#/definitions/VisType"
        },
        "stats": {
          "description": "Stats is an array of query result statistics.",
          "type": "array",
          "items": {
            "$ref": "#/definitions/QueryStat"
          },
          "x-go-name": "Stats"
        },
        "type": {
          "$ref": "#/definitions/FrameType"
        }
      },
      "x-go-package": "github.com/grafana/grafana-plugin-sdk-go/data"
    },
    "FrameType": {
      "description": "A FrameType string, when present in a frame's metadata, asserts that the\nframe's structure conforms to the FrameType's specification.\nThis property is currently optional, so FrameType may be FrameTypeUnknown even if the properties of\nthe Frame correspond to a defined FrameType.",
      "type": "string",
      "x-go-package": "github.com/grafana/grafana-plugin-sdk-go/data"
    },
    "Frames": {
      "description": "It is the main data container within a backend.DataResponse.",
      "type": "array",
      "title": "Frames is a slice of Frame pointers.",
      "items": {
        "$ref": "#/definitions/Frame"
      },
      "x-go-package": "github.com/grafana/grafana-plugin-sdk-go/data"
    },
    "GetAnnotationTagsResponse": {
      "type": "object",
      "title": "GetAnnotationTagsResponse is a response struct for FindTagsResult.",
      "properties": {
        "result": {
          "$ref": "#/definitions/FindTagsResult"
        }
      }
    },
    "GetHomeDashboardResponse": {
      "title": "Get home dashboard response.",
      "allOf": [
        {
          "type": "object",
          "properties": {
            "dashboard": {
              "$ref": "#/definitions/Json"
            },
            "meta": {
              "$ref": "#/definitions/DashboardMeta"
            }
          }
        },
        {
          "type": "object",
          "properties": {
            "redirectUri": {
              "type": "string"
            }
          }
        }
      ]
    },
    "Hit": {
      "type": "object",
      "properties": {
        "folderId": {
          "type": "integer",
          "format": "int64"
        },
        "folderTitle": {
          "type": "string"
        },
        "folderUid": {
          "type": "string"
        },
        "folderUrl": {
          "type": "string"
        },
        "id": {
          "type": "integer",
          "format": "int64"
        },
        "isStarred": {
          "type": "boolean"
        },
        "slug": {
          "type": "string"
        },
        "sortMeta": {
          "type": "integer",
          "format": "int64"
        },
        "sortMetaName": {
          "type": "string"
        },
        "tags": {
          "type": "array",
          "items": {
            "type": "string"
          }
        },
        "title": {
          "type": "string"
        },
        "type": {
          "$ref": "#/definitions/HitType"
        },
        "uid": {
          "type": "string"
        },
        "uri": {
          "type": "string"
        },
        "url": {
          "type": "string"
        }
      }
    },
    "HitList": {
      "type": "array",
      "items": {
        "$ref": "#/definitions/Hit"
      }
    },
    "HitType": {
      "type": "string"
    },
    "ImportDashboardInput": {
      "type": "object",
      "title": "ImportDashboardInput definition of input parameters when importing a dashboard.",
      "properties": {
        "name": {
          "type": "string"
        },
        "pluginId": {
          "type": "string"
        },
        "type": {
          "type": "string"
        },
        "value": {
          "type": "string"
        }
      }
    },
    "ImportDashboardRequest": {
      "type": "object",
      "title": "ImportDashboardRequest request object for importing a dashboard.",
      "properties": {
        "dashboard": {
          "$ref": "#/definitions/Json"
        },
        "folderId": {
          "type": "integer",
          "format": "int64"
        },
        "folderUid": {
          "type": "string"
        },
        "inputs": {
          "type": "array",
          "items": {
            "$ref": "#/definitions/ImportDashboardInput"
          }
        },
        "overwrite": {
          "type": "boolean"
        },
        "path": {
          "type": "string"
        },
        "pluginId": {
          "type": "string"
        }
      }
    },
    "ImportDashboardResponse": {
      "type": "object",
      "title": "ImportDashboardResponse response object returned when importing a dashboard.",
      "properties": {
        "dashboardId": {
          "type": "integer",
          "format": "int64"
        },
        "description": {
          "type": "string"
        },
        "folderId": {
          "type": "integer",
          "format": "int64"
        },
        "imported": {
          "type": "boolean"
        },
        "importedRevision": {
          "type": "integer",
          "format": "int64"
        },
        "importedUri": {
          "type": "string"
        },
        "importedUrl": {
          "type": "string"
        },
        "path": {
          "type": "string"
        },
        "pluginId": {
          "type": "string"
        },
        "removed": {
          "type": "boolean"
        },
        "revision": {
          "type": "integer",
          "format": "int64"
        },
        "slug": {
          "type": "string"
        },
        "title": {
          "type": "string"
        },
        "uid": {
          "type": "string"
        }
      }
    },
    "InspectType": {
      "type": "integer",
      "format": "int64",
      "title": "InspectType is a type for the Inspect property of a Notice."
    },
    "InspectType": {
      "type": "integer",
      "format": "int64",
      "title": "InspectType is a type for the Inspect property of a Notice.",
      "x-go-package": "github.com/grafana/grafana-plugin-sdk-go/data"
    },
    "ItemDTO": {
      "type": "object",
      "properties": {
        "alertId": {
          "type": "integer",
          "format": "int64"
        },
        "alertName": {
          "type": "string"
        },
        "avatarUrl": {
          "type": "string"
        },
        "created": {
          "type": "integer",
          "format": "int64"
        },
        "dashboardId": {
          "type": "integer",
          "format": "int64"
        },
        "dashboardUID": {
          "type": "string"
        },
        "data": {
          "$ref": "#/definitions/Json"
        },
        "email": {
          "type": "string"
        },
        "id": {
          "type": "integer",
          "format": "int64"
        },
        "login": {
          "type": "string"
        },
        "newState": {
          "type": "string"
        },
        "panelId": {
          "type": "integer",
          "format": "int64"
        },
        "prevState": {
          "type": "string"
        },
        "tags": {
          "type": "array",
          "items": {
            "type": "string"
          }
        },
        "text": {
          "type": "string"
        },
        "time": {
          "type": "integer",
          "format": "int64"
        },
        "timeEnd": {
          "type": "integer",
          "format": "int64"
        },
        "updated": {
          "type": "integer",
          "format": "int64"
        },
        "userId": {
          "type": "integer",
          "format": "int64"
        }
      }
    },
    "Json": {
      "type": "object"
    },
    "LegacyAlert": {
      "type": "object",
      "properties": {
        "Created": {
          "type": "string",
          "format": "date-time"
        },
        "DashboardId": {
          "type": "integer",
          "format": "int64"
        },
        "EvalData": {
          "$ref": "#/definitions/Json"
        },
        "ExecutionError": {
          "type": "string"
        },
        "For": {
          "$ref": "#/definitions/Duration"
        },
        "Frequency": {
          "type": "integer",
          "format": "int64"
        },
        "Handler": {
          "type": "integer",
          "format": "int64"
        },
        "Id": {
          "type": "integer",
          "format": "int64"
        },
        "Message": {
          "type": "string"
        },
        "Name": {
          "type": "string"
        },
        "NewStateDate": {
          "type": "string",
          "format": "date-time"
        },
        "OrgId": {
          "type": "integer",
          "format": "int64"
        },
        "PanelId": {
          "type": "integer",
          "format": "int64"
        },
        "Settings": {
          "$ref": "#/definitions/Json"
        },
        "Severity": {
          "type": "string"
        },
        "Silenced": {
          "type": "boolean"
        },
        "State": {
          "$ref": "#/definitions/AlertStateType"
        },
        "StateChanges": {
          "type": "integer",
          "format": "int64"
        },
        "Updated": {
          "type": "string",
          "format": "date-time"
        },
        "Version": {
          "type": "integer",
          "format": "int64"
        }
      }
    },
    "Labels": {
      "description": "Labels are used to add metadata to an object.  The JSON will always be sorted keys",
      "type": "object",
      "additionalProperties": {
        "type": "string"
      },
      "x-go-package": "github.com/grafana/grafana-plugin-sdk-go/data"
    },
    "LibraryElementConnectionDTO": {
      "type": "object",
      "title": "LibraryElementConnectionDTO is the frontend DTO for element connections.",
      "properties": {
        "connectionId": {
          "type": "integer",
          "format": "int64"
        },
        "connectionUid": {
          "type": "string"
        },
        "created": {
          "type": "string",
          "format": "date-time"
        },
        "createdBy": {
          "$ref": "#/definitions/LibraryElementDTOMetaUser"
        },
        "elementId": {
          "type": "integer",
          "format": "int64"
        },
        "id": {
          "type": "integer",
          "format": "int64"
        },
        "kind": {
          "type": "integer",
          "format": "int64"
        }
      }
    },
    "LibraryElementConnectionsResponse": {
      "type": "object",
      "title": "LibraryElementConnectionsResponse is a response struct for an array of LibraryElementConnectionDTO.",
      "properties": {
        "result": {
          "type": "array",
          "items": {
            "$ref": "#/definitions/LibraryElementConnectionDTO"
          }
        }
      }
    },
    "LibraryElementDTO": {
      "type": "object",
      "title": "LibraryElementDTO is the frontend DTO for entities.",
      "properties": {
        "description": {
          "type": "string"
        },
        "folderId": {
          "type": "integer",
          "format": "int64"
        },
        "folderUid": {
          "type": "string"
        },
        "id": {
          "type": "integer",
          "format": "int64"
        },
        "kind": {
          "type": "integer",
          "format": "int64"
        },
        "meta": {
          "$ref": "#/definitions/LibraryElementDTOMeta"
        },
        "model": {
          "type": "object"
        },
        "name": {
          "type": "string"
        },
        "orgId": {
          "type": "integer",
          "format": "int64"
        },
        "type": {
          "type": "string"
        },
        "uid": {
          "type": "string"
        },
        "version": {
          "type": "integer",
          "format": "int64"
        }
      }
    },
    "LibraryElementDTOMeta": {
      "type": "object",
      "title": "LibraryElementDTOMeta is the meta information for LibraryElementDTO.",
      "properties": {
        "connectedDashboards": {
          "type": "integer",
          "format": "int64"
        },
        "created": {
          "type": "string",
          "format": "date-time"
        },
        "createdBy": {
          "$ref": "#/definitions/LibraryElementDTOMetaUser"
        },
        "folderName": {
          "type": "string"
        },
        "folderUid": {
          "type": "string"
        },
        "updated": {
          "type": "string",
          "format": "date-time"
        },
        "updatedBy": {
          "$ref": "#/definitions/LibraryElementDTOMetaUser"
        }
      }
    },
    "LibraryElementDTOMetaUser": {
      "type": "object",
      "title": "LibraryElementDTOMetaUser is the meta information for user that creates/changes the library element.",
      "properties": {
        "avatarUrl": {
          "type": "string"
        },
        "id": {
          "type": "integer",
          "format": "int64"
        },
        "name": {
          "type": "string"
        }
      }
    },
    "LibraryElementResponse": {
      "type": "object",
      "title": "LibraryElementResponse is a response struct for LibraryElementDTO.",
      "properties": {
        "result": {
          "$ref": "#/definitions/LibraryElementDTO"
        }
      }
    },
    "LibraryElementSearchResponse": {
      "type": "object",
      "title": "LibraryElementSearchResponse is a response struct for LibraryElementSearchResult.",
      "properties": {
        "result": {
          "$ref": "#/definitions/LibraryElementSearchResult"
        }
      }
    },
    "LibraryElementSearchResult": {
      "type": "object",
      "title": "LibraryElementSearchResult is the search result for entities.",
      "properties": {
        "elements": {
          "type": "array",
          "items": {
            "$ref": "#/definitions/LibraryElementDTO"
          }
        },
        "page": {
          "type": "integer",
          "format": "int64"
        },
        "perPage": {
          "type": "integer",
          "format": "int64"
        },
        "totalCount": {
          "type": "integer",
          "format": "int64"
        }
      }
    },
    "MassDeleteAnnotationsCmd": {
      "type": "object",
      "properties": {
        "annotationId": {
          "type": "integer",
          "format": "int64"
        },
        "dashboardId": {
          "type": "integer",
          "format": "int64"
        },
        "dashboardUID": {
          "type": "string"
        },
        "panelId": {
          "type": "integer",
          "format": "int64"
        }
      }
    },
    "Metadata": {
      "description": "Metadata contains user accesses for a given resource\nEx: map[string]bool{\"create\":true, \"delete\": true}",
      "type": "object",
      "additionalProperties": {
        "type": "boolean"
      }
    },
    "MetricRequest": {
      "type": "object",
      "required": ["from", "to", "queries"],
      "properties": {
        "debug": {
          "type": "boolean"
        },
        "from": {
          "description": "From Start time in epoch timestamps in milliseconds or relative using Grafana time units.",
          "type": "string",
          "example": "now-1h"
        },
        "publicDashboardAccessToken": {
          "type": "string"
        },
        "queries": {
          "description": "queries.refId – Specifies an identifier of the query. Is optional and default to “A”.\nqueries.datasourceId – Specifies the data source to be queried. Each query in the request must have an unique datasourceId.\nqueries.maxDataPoints - Species maximum amount of data points that dashboard panel can render. Is optional and default to 100.\nqueries.intervalMs - Specifies the time interval in milliseconds of time series. Is optional and defaults to 1000.",
          "type": "array",
          "items": {
            "$ref": "#/definitions/Json"
          },
          "example": [
            {
              "datasource": {
                "uid": "PD8C576611E62080A"
              },
              "format": "table",
              "intervalMs": 86400000,
              "maxDataPoints": 1092,
              "rawSql": "SELECT 1 as valueOne, 2 as valueTwo",
              "refId": "A"
            }
          ]
        },
        "to": {
          "description": "To End time in epoch timestamps in milliseconds or relative using Grafana time units.",
          "type": "string",
          "example": "now"
        }
      }
    },
    "MigrateQueriesToQueryHistoryCommand": {
      "description": "MigrateQueriesToQueryHistoryCommand is the command used for migration of old queries into query history",
      "type": "object",
      "properties": {
        "queries": {
          "description": "Array of queries to store in query history.",
          "type": "array",
          "items": {
            "$ref": "#/definitions/QueryToMigrate"
          }
        }
      }
    },
    "NavLink": {
      "type": "object",
      "properties": {
        "id": {
          "type": "string"
        },
        "target": {
          "type": "string"
        },
        "text": {
          "type": "string"
        },
        "url": {
          "type": "string"
        }
      }
    },
    "NavbarPreference": {
      "type": "object",
      "properties": {
        "savedItems": {
          "type": "array",
          "items": {
            "$ref": "#/definitions/NavLink"
          }
        }
      }
    },
    "NewApiKeyResult": {
      "type": "object",
      "properties": {
        "id": {
          "type": "integer",
          "format": "int64",
          "example": 1
        },
        "key": {
          "type": "string",
          "example": "glsa_yscW25imSKJIuav8zF37RZmnbiDvB05G_fcaaf58a"
        },
        "name": {
          "type": "string",
          "example": "grafana"
        }
      }
    },
    "Notice": {
      "type": "object",
      "title": "Notice provides a structure for presenting notifications in Grafana's user interface.",
      "properties": {
        "inspect": {
          "$ref": "#/definitions/InspectType"
        },
        "link": {
          "description": "Link is an optional link for display in the user interface and can be an\nabsolute URL or a path relative to Grafana's root url.",
          "type": "string"
        },
        "severity": {
          "$ref": "#/definitions/NoticeSeverity"
        },
        "text": {
          "description": "Text is freeform descriptive text for the notice.",
          "type": "string"
        }
      }
    },
    "NoticeSeverity": {
      "type": "integer",
      "format": "int64",
      "title": "NoticeSeverity is a type for the Severity property of a Notice."
    },
    "Notice": {
      "type": "object",
      "title": "Notice provides a structure for presenting notifications in Grafana's user interface.",
      "properties": {
        "inspect": {
          "$ref": "#/definitions/InspectType"
        },
        "link": {
          "description": "Link is an optional link for display in the user interface and can be an\nabsolute URL or a path relative to Grafana's root url.",
          "type": "string",
          "x-go-name": "Link"
        },
        "severity": {
          "$ref": "#/definitions/NoticeSeverity"
        },
        "text": {
          "description": "Text is freeform descriptive text for the notice.",
          "type": "string",
          "x-go-name": "Text"
        }
      },
      "x-go-package": "github.com/grafana/grafana-plugin-sdk-go/data"
    },
    "NoticeSeverity": {
      "type": "integer",
      "format": "int64",
      "title": "NoticeSeverity is a type for the Severity property of a Notice.",
      "x-go-package": "github.com/grafana/grafana-plugin-sdk-go/data"
    },
    "NotificationTestCommand": {
      "type": "object",
      "properties": {
        "disableResolveMessage": {
          "type": "boolean"
        },
        "frequency": {
          "type": "string"
        },
        "id": {
          "type": "integer",
          "format": "int64"
        },
        "name": {
          "type": "string"
        },
        "secureSettings": {
          "type": "object",
          "additionalProperties": {
            "type": "string"
          }
        },
        "sendReminder": {
          "type": "boolean"
        },
        "settings": {
          "$ref": "#/definitions/Json"
        },
        "type": {
          "type": "string"
        }
      }
    },
    "OrgDTO": {
      "type": "object",
      "properties": {
        "id": {
          "type": "integer",
          "format": "int64"
        },
        "name": {
          "type": "string"
        }
      }
    },
    "OrgDetailsDTO": {
      "type": "object",
      "properties": {
        "address": {
          "$ref": "#/definitions/Address"
        },
        "id": {
          "type": "integer",
          "format": "int64"
        },
        "name": {
          "type": "string"
        }
      }
    },
    "OrgUserDTO": {
      "type": "object",
      "properties": {
        "accessControl": {
          "type": "object",
          "additionalProperties": {
            "type": "boolean"
          }
        },
        "avatarUrl": {
          "type": "string"
        },
        "email": {
          "type": "string"
        },
        "lastSeenAt": {
          "type": "string",
          "format": "date-time"
        },
        "lastSeenAtAge": {
          "type": "string"
        },
        "login": {
          "type": "string"
        },
        "name": {
          "type": "string"
        },
        "orgId": {
          "type": "integer",
          "format": "int64"
        },
        "role": {
          "type": "string"
        },
        "userId": {
          "type": "integer",
          "format": "int64"
        }
      }
    },
    "PatchAnnotationsCmd": {
      "type": "object",
      "properties": {
        "id": {
          "type": "integer",
          "format": "int64"
        },
        "tags": {
          "type": "array",
          "items": {
            "type": "string"
          }
        },
        "text": {
          "type": "string"
        },
        "time": {
          "type": "integer",
          "format": "int64"
        },
        "timeEnd": {
          "type": "integer",
          "format": "int64"
        }
      }
    },
    "PatchLibraryElementCommand": {
      "description": "PatchLibraryElementCommand is the command for patching a LibraryElement",
      "type": "object",
      "properties": {
        "folderId": {
          "description": "ID of the folder where the library element is stored.",
          "type": "integer",
          "format": "int64"
        },
        "folderUid": {
          "description": "UID of the folder where the library element is stored.",
          "type": "string"
        },
        "kind": {
          "description": "Kind of element to create, Use 1 for library panels or 2 for c.\nDescription:\n1 - library panels\n2 - library variables",
          "type": "integer",
          "format": "int64",
          "enum": [1, 2]
        },
        "model": {
          "description": "The JSON model for the library element.",
          "type": "object"
        },
        "name": {
          "description": "Name of the library element.",
          "type": "string"
        },
        "uid": {
          "type": "string"
        },
        "version": {
          "description": "Version of the library element you are updating.",
          "type": "integer",
          "format": "int64"
        }
      }
    },
    "PatchPrefsCmd": {
      "type": "object",
      "properties": {
        "homeDashboardId": {
          "description": "The numerical :id of a favorited dashboard",
          "type": "integer",
          "format": "int64",
          "default": 0
        },
        "homeDashboardUID": {
          "type": "string"
        },
        "locale": {
          "type": "string"
        },
        "navbar": {
          "$ref": "#/definitions/NavbarPreference"
        },
        "queryHistory": {
          "$ref": "#/definitions/QueryHistoryPreference"
        },
        "theme": {
          "type": "string",
          "enum": ["light", "dark"]
        },
        "timezone": {
          "type": "string",
          "enum": ["utc", "browser"]
        },
        "weekStart": {
          "type": "string"
        }
      }
    },
    "PatchQueryCommentInQueryHistoryCommand": {
      "description": "PatchQueryCommentInQueryHistoryCommand is the command for updating comment for query in query history",
      "type": "object",
      "properties": {
        "comment": {
          "description": "Updated comment",
          "type": "string"
        }
      }
    },
    "PauseAlertCommand": {
      "type": "object",
      "properties": {
        "alertId": {
          "type": "integer",
          "format": "int64"
        },
        "paused": {
          "type": "boolean"
        }
      }
    },
    "PauseAllAlertsCommand": {
      "type": "object",
      "properties": {
        "paused": {
          "type": "boolean"
        }
      }
    },
    "Permission": {
      "type": "object",
      "title": "Permission is the model for access control permissions.",
      "properties": {
        "action": {
          "type": "string"
        },
        "created": {
          "type": "string",
          "format": "date-time"
        },
        "scope": {
          "type": "string"
        },
        "updated": {
          "type": "string",
          "format": "date-time"
        }
      }
    },
    "PermissionType": {
      "type": "integer",
      "format": "int64"
    },
    "Playlist": {
      "description": "Playlist model",
      "type": "object",
      "properties": {
        "id": {
          "type": "integer",
          "format": "int64"
        },
        "interval": {
          "type": "string"
        },
        "name": {
          "type": "string"
        },
        "uid": {
          "type": "string"
        }
      }
    },
    "PlaylistDTO": {
      "type": "object",
      "properties": {
        "id": {
          "type": "integer",
          "format": "int64"
        },
        "interval": {
          "type": "string"
        },
        "items": {
          "type": "array",
          "items": {
            "$ref": "#/definitions/PlaylistItemDTO"
          }
        },
        "name": {
          "type": "string"
        },
        "uid": {
          "type": "string"
        }
      }
    },
    "PlaylistDashboard": {
      "type": "object",
      "properties": {
        "id": {
          "type": "integer",
          "format": "int64"
        },
        "order": {
          "type": "integer",
          "format": "int64"
        },
        "slug": {
          "type": "string"
        },
        "title": {
          "type": "string"
        },
        "uri": {
          "type": "string"
        },
        "url": {
          "type": "string"
        }
      }
    },
    "PlaylistDashboardsSlice": {
      "type": "array",
      "items": {
        "$ref": "#/definitions/PlaylistDashboard"
      }
    },
    "PlaylistItemDTO": {
      "type": "object",
      "properties": {
        "id": {
          "type": "integer",
          "format": "int64"
        },
        "order": {
          "type": "integer",
          "format": "int64"
        },
        "playlistid": {
          "type": "integer",
          "format": "int64"
        },
        "title": {
          "type": "string"
        },
        "type": {
          "type": "string"
        },
        "value": {
          "type": "string"
        }
      }
    },
    "Playlists": {
      "type": "array",
      "items": {
        "$ref": "#/definitions/Playlist"
      }
    },
    "PostAnnotationsCmd": {
      "type": "object",
      "properties": {
        "dashboardId": {
          "type": "integer",
          "format": "int64"
        },
        "dashboardUID": {
          "type": "string"
        },
        "data": {
          "$ref": "#/definitions/Json"
        },
        "panelId": {
          "type": "integer",
          "format": "int64"
        },
        "tags": {
          "type": "array",
          "items": {
            "type": "string"
          }
        },
        "text": {
          "type": "string"
        },
        "time": {
          "type": "integer",
          "format": "int64"
        },
        "timeEnd": {
          "type": "integer",
          "format": "int64"
        }
      }
    },
    "PostGraphiteAnnotationsCmd": {
      "type": "object",
      "properties": {
        "data": {
          "type": "string"
        },
        "tags": {
          "type": "object"
        },
        "what": {
          "type": "string"
        },
        "when": {
          "type": "integer",
          "format": "int64"
        }
      }
    },
    "Prefs": {
      "type": "object",
      "properties": {
        "homeDashboardId": {
          "type": "integer",
          "format": "int64"
        },
        "homeDashboardUID": {
          "type": "string"
        },
        "locale": {
          "type": "string"
        },
        "navbar": {
          "$ref": "#/definitions/NavbarPreference"
        },
        "queryHistory": {
          "$ref": "#/definitions/QueryHistoryPreference"
        },
        "theme": {
          "type": "string"
        },
        "timezone": {
          "type": "string"
        },
        "weekStart": {
          "type": "string"
        }
      }
    },
    "PrometheusRemoteWriteTargetJSON": {
      "type": "object",
      "properties": {
        "data_source_uid": {
          "type": "string"
        },
        "id": {
          "type": "string"
        },
        "remote_write_path": {
          "type": "string"
        }
      }
    },
    "QueryDataResponse": {
      "description": "It is the return type of a QueryData call.",
      "type": "object",
      "title": "QueryDataResponse contains the results from a QueryDataRequest.",
      "properties": {
        "Responses": {
          "$ref": "#/definitions/Responses"
        }
      }
    },
    "QueryHistoryDTO": {
      "type": "object",
      "properties": {
        "comment": {
          "type": "string"
        },
        "createdAt": {
          "type": "integer",
          "format": "int64"
        },
        "createdBy": {
          "type": "integer",
          "format": "int64"
        },
        "datasourceUid": {
          "type": "string"
        },
        "queries": {
          "$ref": "#/definitions/Json"
        },
        "starred": {
          "type": "boolean"
        },
        "uid": {
          "type": "string"
        }
      }
    },
    "QueryHistoryDeleteQueryResponse": {
      "description": "QueryHistoryDeleteQueryResponse is the response struct for deleting a query from query history",
      "type": "object",
      "properties": {
        "id": {
          "type": "integer",
          "format": "int64"
        },
        "message": {
          "type": "string"
        }
      }
    },
    "QueryHistoryMigrationResponse": {
      "type": "object",
      "properties": {
        "message": {
          "type": "string"
        },
        "starredCount": {
          "type": "integer",
          "format": "int64"
        },
        "totalCount": {
          "type": "integer",
          "format": "int64"
        }
      }
    },
    "QueryHistoryPreference": {
      "type": "object",
      "properties": {
        "homeTab": {
          "type": "string"
        }
      }
    },
    "QueryHistoryResponse": {
      "description": "QueryHistoryResponse is a response struct for QueryHistoryDTO",
      "type": "object",
      "properties": {
        "result": {
          "$ref": "#/definitions/QueryHistoryDTO"
        }
      }
    },
    "QueryHistorySearchResponse": {
      "type": "object",
      "properties": {
        "result": {
          "$ref": "#/definitions/QueryHistorySearchResult"
        }
      }
    },
    "QueryHistorySearchResult": {
      "type": "object",
      "properties": {
        "page": {
          "type": "integer",
          "format": "int64"
        },
        "perPage": {
          "type": "integer",
          "format": "int64"
        },
        "queryHistory": {
          "type": "array",
          "items": {
            "$ref": "#/definitions/QueryHistoryDTO"
          }
        },
        "totalCount": {
          "type": "integer",
          "format": "int64"
        }
      }
    },
    "QueryStat": {
      "description": "The embedded FieldConfig's display name must be set.\nIt corresponds to the QueryResultMetaStat on the frontend (https://github.com/grafana/grafana/blob/master/packages/grafana-data/src/types/data.ts#L53).",
      "type": "object",
      "title": "QueryStat is used for storing arbitrary statistics metadata related to a query and its result, e.g. total request time, data processing time.",
      "properties": {
        "color": {
          "description": "Map values to a display color\nNOTE: this interface is under development in the frontend... so simple map for now",
          "type": "object",
          "additionalProperties": {
            "type": "object"
          }
        },
        "custom": {
          "description": "Panel Specific Values",
          "type": "object",
          "additionalProperties": {
            "type": "object"
          }
        },
        "decimals": {
          "type": "integer",
          "format": "uint16"
        },
        "description": {
          "description": "Description is human readable field metadata",
          "type": "string"
        },
        "displayName": {
          "description": "DisplayName overrides Grafana default naming, should not be used from a data source",
          "type": "string"
        },
        "displayNameFromDS": {
          "description": "DisplayNameFromDS overrides Grafana default naming in a better way that allows users to override it easily.",
          "type": "string"
        },
        "filterable": {
          "description": "Filterable indicates if the Field's data can be filtered by additional calls.",
          "type": "boolean"
        },
        "interval": {
          "description": "Interval indicates the expected regular step between values in the series.\nWhen an interval exists, consumers can identify \"missing\" values when the expected value is not present.\nThe grafana timeseries visualization will render disconnected values when missing values are found it the time field.\nThe interval uses the same units as the values.  For time.Time, this is defined in milliseconds.",
          "type": "number",
          "format": "double"
        },
        "links": {
          "description": "The behavior when clicking on a result",
          "type": "array",
          "items": {
            "$ref": "#/definitions/DataLink"
          }
        },
        "mappings": {
          "$ref": "#/definitions/ValueMappings"
        },
        "max": {
          "$ref": "#/definitions/ConfFloat64"
        },
        "min": {
          "$ref": "#/definitions/ConfFloat64"
        },
        "noValue": {
          "description": "Alternative to empty string",
          "type": "string"
        },
        "path": {
          "description": "Path is an explicit path to the field in the datasource. When the frame meta includes a path,\nthis will default to `${frame.meta.path}/${field.name}\n\nWhen defined, this value can be used as an identifier within the datasource scope, and\nmay be used as an identifier to update values in a subsequent request",
          "type": "string"
        },
        "thresholds": {
          "$ref": "#/definitions/ThresholdsConfig"
        },
        "unit": {
          "description": "Numeric Options",
          "type": "string"
        },
        "value": {
          "type": "number",
          "format": "double"
        },
        "writeable": {
          "description": "Writeable indicates that the datasource knows how to update this value",
          "type": "boolean"
        }
      }
    },
    "QueryToMigrate": {
      "type": "object",
      "properties": {
        "comment": {
          "type": "string"
        },
        "createdAt": {
          "type": "integer",
          "format": "int64"
        },
        "datasourceUid": {
          "type": "string"
        },
        "queries": {
          "$ref": "#/definitions/Json"
        },
        "starred": {
          "type": "boolean"
        }
<<<<<<< HEAD
      },
      "x-go-package": "github.com/grafana/grafana/pkg/services/preference"
    },
    "QueryStat": {
      "description": "The embedded FieldConfig's display name must be set.\nIt corresponds to the QueryResultMetaStat on the frontend (https://github.com/grafana/grafana/blob/master/packages/grafana-data/src/types/data.ts#L53).",
      "type": "object",
      "title": "QueryStat is used for storing arbitrary statistics metadata related to a query and its result, e.g. total request time, data processing time.",
      "properties": {
        "color": {
          "description": "Map values to a display color\nNOTE: this interface is under development in the frontend... so simple map for now",
          "type": "object",
          "additionalProperties": {
            "type": "object"
          },
          "x-go-name": "Color"
        },
        "custom": {
          "description": "Panel Specific Values",
          "type": "object",
          "additionalProperties": {
            "type": "object"
          },
          "x-go-name": "Custom"
        },
        "decimals": {
          "type": "integer",
          "format": "uint16",
          "x-go-name": "Decimals"
        },
        "description": {
          "description": "Description is human readable field metadata",
          "type": "string",
          "x-go-name": "Description"
        },
        "displayName": {
          "description": "DisplayName overrides Grafana default naming, should not be used from a data source",
          "type": "string",
          "x-go-name": "DisplayName"
        },
        "displayNameFromDS": {
          "description": "DisplayNameFromDS overrides Grafana default naming in a better way that allows users to override it easily.",
          "type": "string",
          "x-go-name": "DisplayNameFromDS"
        },
        "filterable": {
          "description": "Filterable indicates if the Field's data can be filtered by additional calls.",
          "type": "boolean",
          "x-go-name": "Filterable"
        },
        "interval": {
          "description": "Interval indicates the expected regular step between values in the series.\nWhen an interval exists, consumers can identify \"missing\" values when the expected value is not present.\nThe grafana timeseries visualization will render disconnected values when missing values are found it the time field.\nThe interval uses the same units as the values.  For time.Time, this is defined in milliseconds.",
          "type": "number",
          "format": "double",
          "x-go-name": "Interval"
        },
        "links": {
          "description": "The behavior when clicking on a result",
          "type": "array",
          "items": {
            "$ref": "#/definitions/DataLink"
          },
          "x-go-name": "Links"
        },
        "mappings": {
          "$ref": "#/definitions/ValueMappings"
        },
        "max": {
          "$ref": "#/definitions/ConfFloat64"
        },
        "min": {
          "$ref": "#/definitions/ConfFloat64"
        },
        "noValue": {
          "description": "Alternative to empty string",
          "type": "string",
          "x-go-name": "NoValue"
        },
        "path": {
          "description": "Path is an explicit path to the field in the datasource. When the frame meta includes a path,\nthis will default to `${frame.meta.path}/${field.name}\n\nWhen defined, this value can be used as an identifier within the datasource scope, and\nmay be used as an identifier to update values in a subsequent request",
          "type": "string",
          "x-go-name": "Path"
        },
        "thresholds": {
          "$ref": "#/definitions/ThresholdsConfig"
        },
        "unit": {
          "description": "Numeric Options",
          "type": "string",
          "x-go-name": "Unit"
        },
        "value": {
          "type": "number",
          "format": "double",
          "x-go-name": "Value"
        },
        "writeable": {
          "description": "Writeable indicates that the datasource knows how to update this value",
          "type": "boolean",
          "x-go-name": "Writeable"
        }
      },
      "x-go-package": "github.com/grafana/grafana-plugin-sdk-go/data"
=======
      }
>>>>>>> 82e32447
    },
    "RecordingRuleJSON": {
      "description": "RecordingRuleJSON is the external representation of a recording rule",
      "type": "object",
      "properties": {
        "active": {
          "type": "boolean"
        },
        "count": {
          "type": "boolean"
        },
        "description": {
          "type": "string"
        },
        "dest_data_source_uid": {
          "type": "string"
        },
        "id": {
          "type": "string"
        },
        "interval": {
          "type": "integer",
          "format": "int64"
        },
        "name": {
          "type": "string"
        },
        "prom_name": {
          "type": "string"
        },
        "queries": {
          "type": "array",
          "items": {
            "type": "object",
            "additionalProperties": {
              "type": "object"
            }
          }
        },
        "range": {
          "type": "integer",
          "format": "int64"
        },
        "target_ref_id": {
          "type": "string"
        }
      }
    },
    "ReportEmailDTO": {
      "type": "object",
      "properties": {
        "email": {
          "type": "string"
        },
        "emails": {
          "description": "Comma-separated list of emails to which to send the report to.",
          "type": "string"
        },
        "id": {
          "description": "Send the report to the emails specified in the report. Required if emails is not present.",
          "type": "string",
          "format": "int64"
        },
        "useEmailsFromReport": {
          "description": "Send the report to the emails specified in the report. Required if emails is not present.",
          "type": "boolean"
        }
      }
    },
    "ReportOptionsDTO": {
      "type": "object",
      "properties": {
        "layout": {
          "type": "string"
        },
        "orientation": {
          "type": "string"
        },
        "timeRange": {
          "$ref": "#/definitions/TimeRangeDTO"
        }
      }
    },
    "Responses": {
      "description": "The QueryData method the QueryDataHandler method will set the RefId\nproperty on the DataResponses' frames based on these RefIDs.",
      "type": "object",
      "title": "Responses is a map of RefIDs (Unique Query ID) to DataResponses.",
      "additionalProperties": {
        "$ref": "#/definitions/DataResponse"
      }
    },
    "RestoreDashboardVersionCommand": {
      "type": "object",
      "properties": {
        "version": {
          "type": "integer",
          "format": "int64"
        }
      }
    },
    "RevokeAuthTokenCmd": {
      "type": "object",
      "properties": {
        "authTokenId": {
          "type": "integer",
          "format": "int64"
        }
      }
    },
    "RoleDTO": {
      "type": "object",
      "properties": {
        "created": {
          "type": "string",
          "format": "date-time"
        },
        "delegatable": {
          "type": "boolean"
        },
        "description": {
          "type": "string"
        },
        "displayName": {
          "type": "string"
        },
        "group": {
          "type": "string"
        },
        "hidden": {
          "type": "boolean"
        },
        "name": {
          "type": "string"
        },
        "permissions": {
          "type": "array",
          "items": {
            "$ref": "#/definitions/Permission"
          }
        },
        "uid": {
          "type": "string"
        },
        "updated": {
          "type": "string",
          "format": "date-time"
        },
        "version": {
          "type": "integer",
          "format": "int64"
        }
      }
    },
    "SaveDashboardCommand": {
      "type": "object",
      "properties": {
        "UpdatedAt": {
          "type": "string",
          "format": "date-time"
        },
        "dashboard": {
          "$ref": "#/definitions/Json"
        },
        "folderId": {
          "type": "integer",
          "format": "int64"
        },
        "folderUid": {
          "type": "string"
        },
        "isFolder": {
          "type": "boolean"
        },
        "message": {
          "type": "string"
        },
        "overwrite": {
          "type": "boolean"
        },
        "userId": {
          "type": "integer",
          "format": "int64"
        }
      }
    },
    "ScheduleDTO": {
      "type": "object",
      "properties": {
        "day": {
          "type": "string"
        },
        "dayOfMonth": {
          "type": "string"
        },
        "endDate": {
          "type": "string",
          "format": "date-time"
        },
        "frequency": {
          "type": "string"
        },
        "hour": {
          "type": "integer",
          "format": "int64"
        },
        "intervalAmount": {
          "type": "integer",
          "format": "int64"
        },
        "intervalFrequency": {
          "type": "string"
        },
        "minute": {
          "type": "integer",
          "format": "int64"
        },
        "startDate": {
          "type": "string",
          "format": "date-time"
        },
        "timeZone": {
          "type": "string"
        },
        "workdaysOnly": {
          "type": "boolean"
        }
      }
    },
    "SearchServiceAccountsResult": {
      "description": "swagger: model",
      "type": "object",
      "properties": {
        "page": {
          "type": "integer",
          "format": "int64"
        },
        "perPage": {
          "type": "integer",
          "format": "int64"
        },
        "serviceAccounts": {
          "type": "array",
          "items": {
            "$ref": "#/definitions/ServiceAccountDTO"
          }
        },
        "totalCount": {
          "description": "It can be used for pagination of the user list\nE.g. if totalCount is equal to 100 users and\nthe perpage parameter is set to 10 then there are 10 pages of users.",
          "type": "integer",
          "format": "int64"
        }
      }
    },
    "SearchTeamQueryResult": {
      "type": "object",
      "properties": {
        "page": {
          "type": "integer",
          "format": "int64"
        },
        "perPage": {
          "type": "integer",
          "format": "int64"
        },
        "teams": {
          "type": "array",
          "items": {
            "$ref": "#/definitions/TeamDTO"
          }
        },
        "totalCount": {
          "type": "integer",
          "format": "int64"
        }
      }
    },
    "SearchUserQueryResult": {
      "type": "object",
      "properties": {
        "page": {
          "type": "integer",
          "format": "int64"
        },
        "perPage": {
          "type": "integer",
          "format": "int64"
        },
        "totalCount": {
          "type": "integer",
          "format": "int64"
        },
        "users": {
          "type": "array",
          "items": {
            "$ref": "#/definitions/UserSearchHitDTO"
          }
        }
      }
    },
    "ServiceAccountDTO": {
      "description": "swagger: model",
      "type": "object",
      "properties": {
        "accessControl": {
          "type": "object",
          "additionalProperties": {
            "type": "boolean"
          },
          "example": {
            "serviceaccounts:delete": true,
            "serviceaccounts:read": true,
            "serviceaccounts:write": true
          }
        },
        "avatarUrl": {
          "type": "string",
          "example": "/avatar/85ec38023d90823d3e5b43ef35646af9"
        },
        "id": {
          "type": "integer",
          "format": "int64"
        },
        "isDisabled": {
          "type": "boolean",
          "example": false
        },
        "login": {
          "type": "string",
          "example": "sa-grafana"
        },
        "name": {
          "type": "string",
          "example": "grafana"
        },
        "orgId": {
          "type": "integer",
          "format": "int64",
          "example": 1
        },
        "role": {
          "type": "string",
          "example": "Viewer"
        },
        "tokens": {
          "type": "integer",
          "format": "int64",
          "example": 0
        }
      }
    },
    "ServiceAccountProfileDTO": {
      "type": "object",
      "properties": {
        "accessControl": {
          "type": "object",
          "additionalProperties": {
            "type": "boolean"
          }
        },
        "avatarUrl": {
          "type": "string",
          "example": "/avatar/8ea890a677d6a223c591a1beea6ea9d2"
        },
        "createdAt": {
          "type": "string",
          "format": "date-time",
          "example": "2022-03-21T14:35:33Z"
        },
        "id": {
          "type": "integer",
          "format": "int64",
          "example": 2
        },
        "isDisabled": {
          "type": "boolean",
          "example": false
        },
        "login": {
          "type": "string",
          "example": "sa-grafana"
        },
        "name": {
          "type": "string",
          "example": "test"
        },
        "orgId": {
          "type": "integer",
          "format": "int64",
          "example": 1
        },
        "role": {
          "type": "string",
          "example": "Editor"
        },
        "teams": {
          "type": "array",
          "items": {
            "type": "string"
          },
          "example": []
        },
        "tokens": {
          "type": "integer",
          "format": "int64"
        },
        "updatedAt": {
          "type": "string",
          "format": "date-time",
          "example": "2022-03-21T14:35:33Z"
        }
      }
    },
    "SetUserRolesCommand": {
      "type": "object",
      "properties": {
        "global": {
          "type": "boolean"
        },
        "includeHidden": {
          "type": "boolean"
        },
        "roleUids": {
          "type": "array",
          "items": {
            "type": "string"
          }
        }
      }
    },
    "SettingsBag": {
      "type": "object",
      "additionalProperties": {
        "type": "object",
        "additionalProperties": {
          "type": "string"
        }
      }
    },
    "SettingsDTO": {
      "type": "object",
      "properties": {
        "branding": {
          "$ref": "#/definitions/BrandingOptionsDTO"
        },
        "id": {
          "type": "integer",
          "format": "int64"
        },
        "orgId": {
          "type": "integer",
          "format": "int64"
        },
        "userId": {
          "type": "integer",
          "format": "int64"
        }
      }
    },
    "State": {
      "type": "string"
    },
    "Status": {
      "type": "object",
      "properties": {
        "enabled": {
          "type": "boolean"
        }
      }
    },
    "SuccessResponseBody": {
      "type": "object",
      "properties": {
        "message": {
          "type": "string"
        }
      }
    },
    "SyncResult": {
      "type": "object",
      "title": "SyncResult holds the result of a sync with LDAP. This gives us information on which users were updated and how.",
      "properties": {
        "Elapsed": {
          "$ref": "#/definitions/Duration"
        },
        "FailedUsers": {
          "type": "array",
          "items": {
            "$ref": "#/definitions/FailedUser"
          }
        },
        "MissingUserIds": {
          "type": "array",
          "items": {
            "type": "integer",
            "format": "int64"
          }
        },
        "Started": {
          "type": "string",
          "format": "date-time"
        },
        "UpdatedUserIds": {
          "type": "array",
          "items": {
            "type": "integer",
            "format": "int64"
          }
        }
      }
    },
    "TagsDTO": {
      "type": "object",
      "title": "TagsDTO is the frontend DTO for Tag.",
      "properties": {
        "count": {
          "type": "integer",
          "format": "int64"
        },
        "tag": {
          "type": "string"
        }
      }
    },
    "TeamDTO": {
      "type": "object",
      "properties": {
        "accessControl": {
          "type": "object",
          "additionalProperties": {
            "type": "boolean"
          }
        },
        "avatarUrl": {
          "type": "string"
        },
        "email": {
          "type": "string"
        },
        "id": {
          "type": "integer",
          "format": "int64"
        },
        "memberCount": {
          "type": "integer",
          "format": "int64"
        },
        "name": {
          "type": "string"
        },
        "orgId": {
          "type": "integer",
          "format": "int64"
        },
        "permission": {
          "$ref": "#/definitions/PermissionType"
        }
      }
    },
    "TeamGroupDTO": {
      "type": "object",
      "properties": {
        "groupId": {
          "type": "string"
        },
        "orgId": {
          "type": "integer",
          "format": "int64"
        },
        "teamId": {
          "type": "integer",
          "format": "int64"
        }
      }
    },
    "TeamGroupMapping": {
      "type": "object",
      "properties": {
        "groupId": {
          "type": "string"
        }
      }
    },
    "TeamMemberDTO": {
      "type": "object",
      "properties": {
        "auth_module": {
          "type": "string"
        },
        "avatarUrl": {
          "type": "string"
        },
        "email": {
          "type": "string"
        },
        "labels": {
          "type": "array",
          "items": {
            "type": "string"
          }
        },
        "login": {
          "type": "string"
        },
        "name": {
          "type": "string"
        },
        "orgId": {
          "type": "integer",
          "format": "int64"
        },
        "permission": {
          "$ref": "#/definitions/PermissionType"
        },
        "teamId": {
          "type": "integer",
          "format": "int64"
        },
        "userId": {
          "type": "integer",
          "format": "int64"
        }
      }
    },
    "TempUserDTO": {
      "type": "object",
      "properties": {
        "code": {
          "type": "string"
        },
        "createdOn": {
          "type": "string",
          "format": "date-time"
        },
        "email": {
          "type": "string"
        },
        "emailSent": {
          "type": "boolean"
        },
        "emailSentOn": {
          "type": "string",
          "format": "date-time"
        },
        "id": {
          "type": "integer",
          "format": "int64"
        },
        "invitedByEmail": {
          "type": "string"
        },
        "invitedByLogin": {
          "type": "string"
        },
        "invitedByName": {
          "type": "string"
        },
        "name": {
          "type": "string"
        },
        "orgId": {
          "type": "integer",
          "format": "int64"
        },
        "role": {
          "type": "string",
          "enum": ["Viewer", "Editor", "Admin"]
        },
        "status": {
          "$ref": "#/definitions/TempUserStatus"
        },
        "url": {
          "type": "string"
        }
      }
    },
    "TempUserStatus": {
      "type": "string"
    },
    "Threshold": {
      "description": "Threshold a single step on the threshold list",
      "type": "object",
      "properties": {
        "color": {
          "type": "string"
        },
        "state": {
          "type": "string"
        },
        "value": {
          "$ref": "#/definitions/ConfFloat64"
        }
      }
    },
    "ThresholdsConfig": {
      "description": "ThresholdsConfig setup thresholds",
      "type": "object",
      "properties": {
        "mode": {
          "$ref": "#/definitions/ThresholdsMode"
        },
        "steps": {
          "description": "Must be sorted by 'value', first value is always -Infinity",
          "type": "array",
          "items": {
            "$ref": "#/definitions/Threshold"
          }
        }
      }
    },
    "ThresholdsMode": {
      "description": "ThresholdsMode absolute or percentage",
      "type": "string"
    },
    "Threshold": {
      "description": "Threshold a single step on the threshold list",
      "type": "object",
      "properties": {
        "color": {
          "type": "string",
          "x-go-name": "Color"
        },
        "state": {
          "type": "string",
          "x-go-name": "State"
        },
        "value": {
          "$ref": "#/definitions/ConfFloat64"
        }
      },
      "x-go-package": "github.com/grafana/grafana-plugin-sdk-go/data"
    },
    "ThresholdsConfig": {
      "description": "ThresholdsConfig setup thresholds",
      "type": "object",
      "properties": {
        "mode": {
          "$ref": "#/definitions/ThresholdsMode"
        },
        "steps": {
          "description": "Must be sorted by 'value', first value is always -Infinity",
          "type": "array",
          "items": {
            "$ref": "#/definitions/Threshold"
          },
          "x-go-name": "Steps"
        }
      },
      "x-go-package": "github.com/grafana/grafana-plugin-sdk-go/data"
    },
    "ThresholdsMode": {
      "description": "ThresholdsMode absolute or percentage",
      "type": "string",
      "x-go-package": "github.com/grafana/grafana-plugin-sdk-go/data"
    },
    "TimeRangeDTO": {
      "type": "object",
      "properties": {
        "from": {
          "type": "string"
        },
        "to": {
          "type": "string"
        }
      }
    },
    "Token": {
      "type": "object",
      "properties": {
        "account": {
          "type": "string"
        },
        "company": {
          "type": "string"
        },
        "details_url": {
<<<<<<< HEAD
          "type": "string",
          "x-go-name": "DetailsURL"
=======
          "type": "string"
>>>>>>> 82e32447
        },
        "exp": {
          "type": "integer",
          "format": "int64"
        },
        "iat": {
          "type": "integer",
<<<<<<< HEAD
          "format": "int64",
          "x-go-name": "Issued"
        },
        "included_users": {
          "type": "integer",
          "format": "int64",
          "x-go-name": "IncludedUsers"
=======
          "format": "int64"
        },
        "included_users": {
          "type": "integer",
          "format": "int64"
>>>>>>> 82e32447
        },
        "iss": {
          "type": "string"
        },
        "jti": {
<<<<<<< HEAD
          "type": "string",
          "x-go-name": "ID"
=======
          "type": "string"
>>>>>>> 82e32447
        },
        "lexp": {
          "type": "integer",
          "format": "int64"
        },
        "lic_exp_warn_days": {
          "type": "integer",
          "format": "int64"
        },
        "lid": {
<<<<<<< HEAD
          "type": "string",
          "x-go-name": "LicenseID"
=======
          "type": "string"
>>>>>>> 82e32447
        },
        "limit_by": {
          "type": "string"
        },
        "max_concurrent_user_sessions": {
          "type": "integer",
          "format": "int64"
        },
        "nbf": {
          "type": "integer",
          "format": "int64"
        },
        "prod": {
          "type": "array",
          "items": {
            "type": "string"
          }
        },
        "slug": {
          "type": "string"
        },
        "status": {
          "$ref": "#/definitions/TokenStatus"
        },
        "sub": {
          "type": "string"
        },
        "tok_exp_warn_days": {
          "type": "integer",
          "format": "int64"
        },
        "trial": {
          "type": "boolean"
        },
        "trial_exp": {
          "type": "integer",
          "format": "int64"
        },
        "update_days": {
          "type": "integer",
          "format": "int64"
        },
        "usage_billing": {
          "type": "boolean"
        }
      }
    },
    "TokenDTO": {
      "type": "object",
      "properties": {
        "created": {
          "type": "string",
          "format": "date-time",
          "example": "2022-03-23T10:31:02Z"
        },
        "expiration": {
          "type": "string",
          "format": "date-time",
          "example": "2022-03-23T10:31:02Z"
        },
        "hasExpired": {
          "type": "boolean",
          "example": false
        },
        "id": {
          "type": "integer",
          "format": "int64",
          "example": 1
        },
        "lastUsedAt": {
          "type": "string",
          "format": "date-time",
          "example": "2022-03-23T10:31:02Z"
        },
        "name": {
          "type": "string",
          "example": "grafana"
        },
        "secondsUntilExpiration": {
          "type": "number",
          "format": "double",
          "example": 0
        }
      }
    },
    "TokenStatus": {
      "type": "integer",
      "format": "int64"
    },
    "TrimDashboardCommand": {
      "type": "object",
      "properties": {
        "dashboard": {
          "$ref": "#/definitions/Json"
        },
        "meta": {
          "$ref": "#/definitions/Json"
        }
      }
    },
    "TrimDashboardFullWithMeta": {
      "type": "object",
      "properties": {
        "dashboard": {
          "$ref": "#/definitions/Json"
        },
        "meta": {
          "$ref": "#/definitions/Json"
        }
      }
    },
    "Type": {
      "type": "string"
    },
    "Type": {
      "type": "string",
      "x-go-package": "github.com/grafana/grafana/pkg/extensions/report/models"
    },
    "UpdateAlertNotificationCommand": {
      "type": "object",
      "properties": {
        "disableResolveMessage": {
          "type": "boolean"
        },
        "frequency": {
          "type": "string"
        },
        "id": {
          "type": "integer",
          "format": "int64"
        },
        "isDefault": {
          "type": "boolean"
        },
        "name": {
          "type": "string"
        },
        "secureSettings": {
          "type": "object",
          "additionalProperties": {
            "type": "string"
          }
        },
        "sendReminder": {
          "type": "boolean"
        },
        "settings": {
          "$ref": "#/definitions/Json"
        },
        "type": {
          "type": "string"
        },
        "uid": {
          "type": "string"
        }
      }
    },
    "UpdateAlertNotificationWithUidCommand": {
      "type": "object",
      "properties": {
        "disableResolveMessage": {
          "type": "boolean"
        },
        "frequency": {
          "type": "string"
        },
        "isDefault": {
          "type": "boolean"
        },
        "name": {
          "type": "string"
        },
        "secureSettings": {
          "type": "object",
          "additionalProperties": {
            "type": "string"
          }
        },
        "sendReminder": {
          "type": "boolean"
        },
        "settings": {
          "$ref": "#/definitions/Json"
        },
        "type": {
          "type": "string"
        },
        "uid": {
          "type": "string"
        }
      }
    },
    "UpdateAnnotationsCmd": {
      "type": "object",
      "properties": {
        "id": {
          "type": "integer",
          "format": "int64"
        },
        "tags": {
          "type": "array",
          "items": {
            "type": "string"
          }
        },
        "text": {
          "type": "string"
        },
        "time": {
          "type": "integer",
          "format": "int64"
        },
        "timeEnd": {
          "type": "integer",
          "format": "int64"
        }
      }
    },
    "UpdateCorrelationCommand": {
      "description": "UpdateCorrelationCommand is the command for updating a correlation",
      "type": "object",
      "properties": {
        "description": {
          "description": "Optional description of the correlation",
          "type": "string",
          "example": "Logs to Traces"
        },
        "label": {
          "description": "Optional label identifying the correlation",
          "type": "string",
          "example": "My label"
        }
      }
    },
    "UpdateCorrelationResponseBody": {
      "type": "object",
      "properties": {
        "message": {
          "type": "string",
          "example": "Correlation updated"
        },
        "result": {
          "$ref": "#/definitions/Correlation"
        }
      }
    },
    "UpdateDashboardACLCommand": {
      "type": "object",
      "properties": {
        "items": {
          "type": "array",
          "items": {
            "$ref": "#/definitions/DashboardACLUpdateItem"
          }
        }
      }
    },
    "UpdateDataSourceCommand": {
      "description": "Also acts as api DTO",
      "type": "object",
      "properties": {
        "access": {
          "$ref": "#/definitions/DsAccess"
        },
        "basicAuth": {
<<<<<<< HEAD
          "type": "boolean",
          "x-go-name": "BasicAuth"
=======
          "type": "boolean"
>>>>>>> 82e32447
        },
        "basicAuthUser": {
          "type": "string"
        },
        "database": {
          "type": "string"
        },
        "isDefault": {
          "type": "boolean"
        },
        "jsonData": {
          "$ref": "#/definitions/Json"
        },
        "name": {
<<<<<<< HEAD
          "type": "string",
          "x-go-name": "Name"
=======
          "type": "string"
>>>>>>> 82e32447
        },
        "secureJsonData": {
          "type": "object",
          "additionalProperties": {
            "type": "string"
          }
        },
        "type": {
          "type": "string"
        },
        "uid": {
          "type": "string"
        },
        "url": {
          "type": "string"
        },
        "user": {
          "type": "string"
        },
        "version": {
          "type": "integer",
          "format": "int64"
        },
        "withCredentials": {
          "type": "boolean"
        }
      }
    },
    "UpdateFolderCommand": {
      "type": "object",
      "properties": {
        "overwrite": {
          "type": "boolean"
        },
        "title": {
          "type": "string"
        },
        "uid": {
          "type": "string"
        },
        "version": {
          "type": "integer",
          "format": "int64"
        }
      }
    },
    "UpdateOrgAddressForm": {
      "type": "object",
      "properties": {
        "address1": {
          "type": "string"
        },
        "address2": {
          "type": "string"
        },
        "city": {
          "type": "string"
        },
        "country": {
          "type": "string"
        },
        "state": {
          "type": "string"
        },
        "zipcode": {
          "type": "string"
        }
      }
    },
    "UpdateOrgForm": {
      "type": "object",
      "properties": {
        "name": {
          "type": "string"
        }
      }
    },
    "UpdateOrgQuotaCmd": {
      "type": "object",
      "properties": {
        "limit": {
          "type": "integer",
          "format": "int64"
        },
        "target": {
          "type": "string"
        }
      }
    },
    "UpdateOrgUserCommand": {
      "type": "object",
      "properties": {
        "role": {
          "type": "string",
          "enum": ["Viewer", "Editor", "Admin"]
        }
      }
    },
    "UpdatePlaylistCommand": {
      "type": "object",
      "properties": {
        "interval": {
          "type": "string"
        },
        "items": {
          "type": "array",
          "items": {
            "$ref": "#/definitions/PlaylistItemDTO"
          }
        },
        "name": {
          "type": "string"
        },
        "uid": {
          "type": "string"
        }
      }
    },
    "UpdatePrefsCmd": {
      "type": "object",
      "properties": {
        "homeDashboardId": {
          "description": "The numerical :id of a favorited dashboard",
          "type": "integer",
          "format": "int64",
          "default": 0
        },
        "homeDashboardUID": {
          "type": "string"
        },
        "locale": {
          "type": "string"
        },
        "navbar": {
          "$ref": "#/definitions/NavbarPreference"
        },
        "queryHistory": {
          "$ref": "#/definitions/QueryHistoryPreference"
        },
        "theme": {
          "type": "string",
          "enum": ["light", "dark"]
        },
        "timezone": {
          "type": "string",
          "enum": ["utc", "browser"]
        },
        "weekStart": {
          "type": "string"
        }
      }
    },
    "UpdateRoleCommand": {
      "type": "object",
      "properties": {
        "description": {
          "type": "string"
        },
        "displayName": {
          "type": "string"
        },
        "global": {
          "type": "boolean"
        },
        "group": {
          "type": "string"
        },
        "hidden": {
          "type": "boolean"
        },
        "name": {
          "type": "string"
        },
        "permissions": {
          "type": "array",
          "items": {
            "$ref": "#/definitions/Permission"
          }
        },
        "version": {
          "type": "integer",
          "format": "int64"
        }
      }
    },
    "UpdateServiceAccountForm": {
      "type": "object",
      "properties": {
        "isDisabled": {
          "type": "boolean"
        },
        "name": {
          "type": "string"
        },
        "role": {
          "type": "string",
          "enum": ["Viewer", "Editor", "Admin"]
        }
      }
    },
    "UpdateTeamCommand": {
      "type": "object",
      "properties": {
        "Email": {
          "type": "string"
        },
        "Id": {
          "type": "integer",
          "format": "int64"
        },
        "Name": {
          "type": "string"
        }
      }
    },
    "UpdateTeamMemberCommand": {
      "type": "object",
      "properties": {
        "permission": {
          "$ref": "#/definitions/PermissionType"
        }
      }
    },
    "UpdateUserCommand": {
      "type": "object",
      "properties": {
        "email": {
          "type": "string"
        },
        "login": {
          "type": "string"
        },
        "name": {
          "type": "string"
        },
        "theme": {
          "type": "string"
        }
      }
    },
    "UpdateUserQuotaCmd": {
      "type": "object",
      "properties": {
        "limit": {
          "type": "integer",
          "format": "int64"
        },
        "target": {
          "type": "string"
        }
      }
    },
    "UserIdDTO": {
      "type": "object",
      "properties": {
        "id": {
          "type": "integer",
          "format": "int64"
        },
        "message": {
          "type": "string"
        }
      }
    },
    "UserLookupDTO": {
      "type": "object",
      "properties": {
        "avatarUrl": {
          "type": "string"
        },
        "login": {
          "type": "string"
        },
        "userId": {
          "type": "integer",
          "format": "int64"
        }
      }
    },
    "UserOrgDTO": {
      "type": "object",
      "properties": {
        "name": {
          "type": "string"
        },
        "orgId": {
          "type": "integer",
          "format": "int64"
        },
        "role": {
          "type": "string",
          "enum": ["Viewer", "Editor", "Admin"]
        }
      }
    },
    "UserProfileDTO": {
      "type": "object",
      "properties": {
        "accessControl": {
          "type": "object",
          "additionalProperties": {
            "type": "boolean"
          }
        },
        "authLabels": {
          "type": "array",
          "items": {
            "type": "string"
          }
        },
        "avatarUrl": {
          "type": "string"
        },
        "createdAt": {
          "type": "string",
          "format": "date-time"
        },
        "email": {
          "type": "string"
        },
        "id": {
          "type": "integer",
          "format": "int64"
        },
        "isDisabled": {
          "type": "boolean"
        },
        "isExternal": {
          "type": "boolean"
        },
        "isGrafanaAdmin": {
          "type": "boolean"
        },
        "login": {
          "type": "string"
        },
        "name": {
          "type": "string"
        },
        "orgId": {
          "type": "integer",
          "format": "int64"
        },
        "theme": {
          "type": "string"
        },
        "updatedAt": {
          "type": "string",
          "format": "date-time"
        }
      }
    },
    "UserQuotaDTO": {
      "type": "object",
      "properties": {
        "limit": {
          "type": "integer",
          "format": "int64"
        },
        "target": {
          "type": "string"
        },
        "used": {
          "type": "integer",
          "format": "int64"
        },
        "user_id": {
          "type": "integer",
          "format": "int64"
        }
      }
    },
    "UserSearchHitDTO": {
      "type": "object",
      "properties": {
        "authLabels": {
          "type": "array",
          "items": {
            "type": "string"
          }
        },
        "avatarUrl": {
          "type": "string"
        },
        "email": {
          "type": "string"
        },
        "id": {
          "type": "integer",
          "format": "int64"
        },
        "isAdmin": {
          "type": "boolean"
        },
        "isDisabled": {
          "type": "boolean"
        },
        "lastSeenAt": {
          "type": "string",
          "format": "date-time"
        },
        "lastSeenAtAge": {
          "type": "string"
        },
        "login": {
          "type": "string"
        },
        "name": {
          "type": "string"
        }
      }
    },
    "UserToken": {
      "description": "UserToken represents a user token",
      "type": "object",
      "properties": {
        "AuthToken": {
          "type": "string"
        },
        "AuthTokenSeen": {
          "type": "boolean"
        },
        "ClientIp": {
          "type": "string"
        },
        "CreatedAt": {
          "type": "integer",
          "format": "int64"
        },
        "Id": {
          "type": "integer",
          "format": "int64"
        },
        "PrevAuthToken": {
          "type": "string"
        },
        "RevokedAt": {
          "type": "integer",
          "format": "int64"
        },
        "RotatedAt": {
          "type": "integer",
          "format": "int64"
        },
        "SeenAt": {
          "type": "integer",
          "format": "int64"
        },
        "UnhashedToken": {
          "type": "string"
        },
        "UpdatedAt": {
          "type": "integer",
          "format": "int64"
        },
        "UserAgent": {
          "type": "string"
        },
        "UserId": {
          "type": "integer",
          "format": "int64"
        }
<<<<<<< HEAD
      },
      "x-go-package": "github.com/grafana/grafana/pkg/models"
    },
    "ValueMapping": {
      "description": "ValueMapping allows mapping input values to text and color",
      "type": "object",
      "x-go-package": "github.com/grafana/grafana-plugin-sdk-go/data"
=======
      }
    },
    "ValueMapping": {
      "description": "ValueMapping allows mapping input values to text and color",
      "type": "object"
>>>>>>> 82e32447
    },
    "ValueMappings": {
      "type": "array",
      "items": {
        "$ref": "#/definitions/ValueMapping"
<<<<<<< HEAD
      },
      "x-go-package": "github.com/grafana/grafana-plugin-sdk-go/data"
    },
    "VisType": {
      "type": "string",
      "title": "VisType is used to indicate how the data should be visualized in explore.",
      "x-go-package": "github.com/grafana/grafana-plugin-sdk-go/data"
=======
      }
    },
    "VisType": {
      "type": "string",
      "title": "VisType is used to indicate how the data should be visualized in explore."
>>>>>>> 82e32447
    }
  },
  "responses": {
    "SMTPNotEnabledError": {
      "description": ""
    },
    "acceptedResponse": {
      "description": "AcceptedResponse",
      "schema": {
        "$ref": "#/definitions/ErrorResponseBody"
      }
    },
    "addPermissionResponse": {
      "description": "",
      "schema": {
        "type": "object",
        "properties": {
          "message": {
            "type": "string"
          },
          "permissionId": {
            "type": "integer",
            "format": "int64"
          }
        }
      }
    },
    "adminCreateUserResponse": {
      "description": "",
      "schema": {
        "$ref": "#/definitions/UserIdDTO"
      }
    },
    "adminGetSettingsResponse": {
      "description": "",
      "schema": {
        "$ref": "#/definitions/SettingsBag"
      }
    },
    "adminGetStatsResponse": {
      "description": "",
      "schema": {
        "$ref": "#/definitions/AdminStats"
      }
    },
    "adminGetUserAuthTokensResponse": {
      "description": "",
      "schema": {
        "type": "array",
        "items": {
          "$ref": "#/definitions/UserToken"
        }
      }
    },
    "badRequestError": {
      "description": "BadRequestError is returned when the request is invalid and it cannot be processed.",
      "schema": {
        "$ref": "#/definitions/ErrorResponseBody"
      }
    },
    "calculateDashboardDiffResponse": {
      "description": "",
      "schema": {
        "type": "array",
        "items": {
          "type": "integer",
          "format": "uint8"
        }
      }
    },
    "conflictError": {
      "description": "ConflictError",
      "schema": {
        "$ref": "#/definitions/ErrorResponseBody"
      }
    },
    "contentResponse": {
      "description": "",
      "schema": {
        "type": "array",
        "items": {
          "type": "integer",
          "format": "uint8"
        }
      }
    },
    "createCorrelationResponse": {
      "description": "",
      "schema": {
        "$ref": "#/definitions/CreateCorrelationResponseBody"
      }
    },
    "createDashboardSnapshotResponse": {
      "description": "",
      "schema": {
        "type": "object",
        "properties": {
          "deleteKey": {
            "description": "Unique key used to delete the snapshot. It is different from the key so that only the creator can delete the snapshot.",
            "type": "string"
          },
          "deleteUrl": {
            "type": "string"
          },
          "id": {
            "description": "Snapshot id",
            "type": "integer",
            "format": "int64"
          },
          "key": {
            "description": "Unique key",
            "type": "string"
          },
          "url": {
            "type": "string"
          }
        }
      }
    },
    "createOrUpdateDatasourceResponse": {
      "description": "",
      "schema": {
        "type": "object",
        "required": ["id", "name", "message", "datasource"],
        "properties": {
          "datasource": {
            "$ref": "#/definitions/DataSource"
          },
          "id": {
            "description": "ID Identifier of the new data source.",
            "type": "integer",
            "format": "int64",
            "example": 65
          },
          "message": {
            "description": "Message Message of the deleted dashboard.",
            "type": "string",
            "example": "Data source added"
          },
          "name": {
            "description": "Name of the new data source.",
            "type": "string",
            "example": "My Data source"
          }
        }
      }
    },
    "createOrgResponse": {
      "description": "",
      "schema": {
        "type": "object",
        "required": ["orgId", "message"],
        "properties": {
          "message": {
            "description": "Message Message of the created org.",
            "type": "string",
            "example": "Data source added"
          },
          "orgId": {
            "description": "ID Identifier of the created org.",
            "type": "integer",
            "format": "int64",
            "example": 65
          }
        }
      }
    },
    "createPlaylistResponse": {
      "description": "",
      "schema": {
        "$ref": "#/definitions/Playlist"
      }
    },
    "createReportResponse": {
      "description": "",
      "schema": {
        "type": "object",
        "properties": {
          "id": {
            "type": "integer",
            "format": "int64"
          },
          "message": {
            "type": "string"
          }
        }
      }
    },
    "createRoleResponse": {
      "description": "",
      "schema": {
        "$ref": "#/definitions/RoleDTO"
      }
    },
    "createServiceAccountResponse": {
      "description": "",
      "schema": {
        "$ref": "#/definitions/ServiceAccountDTO"
      }
    },
    "createTeamResponse": {
      "description": "",
      "schema": {
        "type": "object",
        "properties": {
          "message": {
            "type": "string"
          },
          "teamId": {
            "type": "integer",
            "format": "int64"
          }
        }
      }
    },
    "createTokenResponse": {
      "description": "",
      "schema": {
        "$ref": "#/definitions/NewApiKeyResult"
      }
    },
    "dashboardResponse": {
      "description": "",
      "schema": {
        "$ref": "#/definitions/DashboardFullWithMeta"
      }
    },
    "dashboardVersionResponse": {
      "description": "",
      "schema": {
        "$ref": "#/definitions/DashboardVersionMeta"
      }
    },
    "dashboardVersionsResponse": {
      "description": "",
      "schema": {
        "type": "array",
        "items": {
          "$ref": "#/definitions/DashboardVersionDTO"
        }
      }
    },
    "deleteAlertNotificationChannelResponse": {
      "description": "",
      "schema": {
        "type": "object",
        "required": ["id", "message"],
        "properties": {
          "id": {
            "description": "ID Identifier of the deleted notification channel.",
            "type": "integer",
            "format": "int64",
            "example": 65
          },
          "message": {
            "description": "Message Message of the deleted notificatiton channel.",
            "type": "string"
          }
        }
      }
    },
    "deleteCorrelationResponse": {
      "description": "",
      "schema": {
        "$ref": "#/definitions/DeleteCorrelationResponseBody"
      }
    },
    "deleteDashboardResponse": {
      "description": "",
      "schema": {
        "type": "object",
        "required": ["id", "title", "message"],
        "properties": {
          "id": {
            "description": "ID Identifier of the deleted dashboard.",
            "type": "integer",
            "format": "int64",
            "example": 65
          },
          "message": {
            "description": "Message Message of the deleted dashboard.",
            "type": "string",
            "example": "Dashboard My Dashboard deleted"
          },
          "title": {
            "description": "Title Title of the deleted dashboard.",
            "type": "string",
            "example": "My Dashboard"
          }
        }
      }
    },
    "deleteDataSourceByNameResponse": {
      "description": "",
      "schema": {
        "type": "object",
        "required": ["id", "message"],
        "properties": {
          "id": {
            "description": "ID Identifier of the deleted data source.",
            "type": "integer",
            "format": "int64",
            "example": 65
          },
          "message": {
            "description": "Message Message of the deleted dashboard.",
            "type": "string",
            "example": "Dashboard My Dashboard deleted"
          }
        }
      }
    },
    "deleteFolderResponse": {
      "description": "",
      "schema": {
        "type": "object",
        "required": ["id", "title", "message"],
        "properties": {
          "id": {
            "description": "ID Identifier of the deleted folder.",
            "type": "integer",
            "format": "int64",
            "example": 65
          },
          "message": {
            "description": "Message Message of the deleted folder.",
            "type": "string",
            "example": "Folder My Folder deleted"
          },
          "title": {
            "description": "Title of the deleted folder.",
            "type": "string",
            "example": "My Folder"
          }
        }
      }
    },
    "folderResponse": {
      "description": "",
      "schema": {
        "$ref": "#/definitions/Folder"
      }
    },
    "forbiddenError": {
      "description": "ForbiddenError is returned if the user/token has insufficient permissions to access the requested resource.",
      "schema": {
        "$ref": "#/definitions/ErrorResponseBody"
      }
    },
    "genericError": {
      "description": "A GenericError is the default error message that is generated.\nFor certain status codes there are more appropriate error structures.",
      "schema": {
        "$ref": "#/definitions/ErrorResponseBody"
      }
    },
    "getAPIkeyResponse": {
      "description": "",
      "schema": {
        "type": "array",
        "items": {
          "$ref": "#/definitions/ApiKeyDTO"
        }
      }
    },
    "getAccessControlStatusResponse": {
      "description": "",
      "schema": {
        "$ref": "#/definitions/Status"
      }
    },
    "getAlertNotificationChannelResponse": {
      "description": "",
      "schema": {
        "$ref": "#/definitions/AlertNotification"
      }
    },
    "getAlertNotificationChannelsResponse": {
      "description": "",
      "schema": {
        "type": "array",
        "items": {
          "$ref": "#/definitions/AlertNotification"
        }
      }
    },
    "getAlertNotificationLookupResponse": {
      "description": "",
      "schema": {
        "type": "array",
        "items": {
          "$ref": "#/definitions/AlertNotificationLookup"
        }
      }
    },
    "getAlertResponse": {
      "description": "",
      "schema": {
        "$ref": "#/definitions/LegacyAlert"
      }
    },
    "getAlertsResponse": {
      "description": "",
      "schema": {
        "type": "array",
        "items": {
          "$ref": "#/definitions/AlertListItemDTO"
        }
      }
    },
    "getAllPermissionseResponse": {
      "description": "",
      "schema": {
        "$ref": "#/definitions/DataSourcePermissionsDTO"
      }
    },
    "getAllRolesResponse": {
      "description": "",
      "schema": {
        "type": "array",
        "items": {
          "$ref": "#/definitions/RoleDTO"
        }
      }
    },
    "getAnnotationByIDResponse": {
      "description": "",
      "schema": {
        "$ref": "#/definitions/ItemDTO"
      }
    },
    "getAnnotationTagsResponse": {
      "description": "",
      "schema": {
        "$ref": "#/definitions/GetAnnotationTagsResponse"
      }
    },
    "getAnnotationsResponse": {
      "description": "",
      "schema": {
        "type": "array",
        "items": {
          "$ref": "#/definitions/ItemDTO"
        }
      }
    },
    "getCurrentOrgResponse": {
      "description": "",
      "schema": {
        "$ref": "#/definitions/OrgDetailsDTO"
      }
    },
    "getCustomPermissionsReportResponse": {
      "description": "",
      "schema": {
        "type": "array",
        "items": {
          "$ref": "#/definitions/CustomPermissionsRecordDTO"
        }
      }
    },
    "getDashboardPermissionsListResponse": {
      "description": "",
      "schema": {
        "type": "array",
        "items": {
          "$ref": "#/definitions/DashboardACLInfoDTO"
        }
      }
    },
    "getDashboardSnapshotResponse": {
      "description": ""
    },
    "getDashboardStatesResponse": {
      "description": "",
      "schema": {
        "type": "array",
        "items": {
          "$ref": "#/definitions/AlertStateInfoDTO"
        }
      }
    },
    "getDashboardsTagsResponse": {
      "description": "",
      "schema": {
        "type": "array",
        "items": {
          "$ref": "#/definitions/DashboardTagCloudItem"
        }
      }
    },
    "getDataSourceIDResponse": {
      "description": "",
      "schema": {
        "type": "object",
        "required": ["id"],
        "properties": {
          "id": {
            "description": "ID Identifier of the data source.",
            "type": "integer",
            "format": "int64",
            "example": 65
          }
        }
      }
    },
    "getDataSourceResponse": {
      "description": "",
      "schema": {
        "$ref": "#/definitions/DataSource"
      }
    },
    "getDataSourcesResponse": {
      "description": "",
      "schema": {
        "$ref": "#/definitions/DataSourceList"
      }
    },
    "getFolderPermissionListResponse": {
      "description": "",
      "schema": {
        "type": "array",
        "items": {
          "$ref": "#/definitions/DashboardACLInfoDTO"
        }
      }
    },
    "getFoldersResponse": {
      "description": "",
      "schema": {
        "type": "array",
        "items": {
          "$ref": "#/definitions/FolderSearchHit"
        }
      }
    },
    "getHomeDashboardResponse": {
      "description": "",
      "schema": {
        "$ref": "#/definitions/GetHomeDashboardResponse"
      }
    },
    "getLibraryElementConnectionsResponse": {
      "description": "",
      "schema": {
        "$ref": "#/definitions/LibraryElementConnectionsResponse"
      }
    },
    "getLibraryElementResponse": {
      "description": "",
      "schema": {
        "$ref": "#/definitions/LibraryElementResponse"
      }
    },
    "getLibraryElementsResponse": {
      "description": "",
      "schema": {
        "$ref": "#/definitions/LibraryElementSearchResponse"
      }
    },
    "getLicenseTokenResponse": {
      "description": "",
      "schema": {
        "$ref": "#/definitions/Token"
      }
    },
    "getOrgByIDResponse": {
      "description": "",
      "schema": {
        "$ref": "#/definitions/OrgDetailsDTO"
      }
    },
    "getOrgByNameResponse": {
      "description": "",
      "schema": {
        "$ref": "#/definitions/OrgDetailsDTO"
      }
    },
    "getOrgUsersForCurrentOrgLookupResponse": {
      "description": "",
      "schema": {
        "type": "array",
        "items": {
          "$ref": "#/definitions/UserLookupDTO"
        }
      }
    },
    "getOrgUsersForCurrentOrgResponse": {
      "description": "",
      "schema": {
        "type": "array",
        "items": {
          "$ref": "#/definitions/OrgUserDTO"
        }
      }
    },
    "getOrgUsersResponse": {
      "description": "",
      "schema": {
        "type": "array",
        "items": {
          "$ref": "#/definitions/OrgUserDTO"
        }
      }
    },
    "getPendingOrgInvitesResponse": {
      "description": "",
      "schema": {
        "type": "array",
        "items": {
          "$ref": "#/definitions/TempUserDTO"
        }
      }
    },
    "getPlaylistDashboardsResponse": {
      "description": "",
      "schema": {
        "$ref": "#/definitions/PlaylistDashboardsSlice"
      }
    },
    "getPlaylistItemsResponse": {
      "description": "",
      "schema": {
        "type": "array",
        "items": {
          "$ref": "#/definitions/PlaylistItemDTO"
        }
      }
    },
    "getPlaylistResponse": {
      "description": "",
      "schema": {
        "$ref": "#/definitions/PlaylistDTO"
      }
    },
    "getPreferencesResponse": {
      "description": "",
      "schema": {
        "$ref": "#/definitions/Prefs"
      }
    },
    "getQueryHistoryDeleteQueryResponse": {
      "description": "",
      "schema": {
        "$ref": "#/definitions/QueryHistoryDeleteQueryResponse"
      }
    },
    "getQueryHistoryMigrationResponse": {
      "description": "",
      "schema": {
        "$ref": "#/definitions/QueryHistoryMigrationResponse"
      }
    },
    "getQueryHistoryResponse": {
      "description": "",
      "schema": {
        "$ref": "#/definitions/QueryHistoryResponse"
      }
    },
    "getQueryHistorySearchResponse": {
      "description": "",
      "schema": {
        "$ref": "#/definitions/QueryHistorySearchResponse"
      }
    },
    "getQuotaResponse": {
      "description": "",
      "schema": {
        "type": "array",
        "items": {
          "$ref": "#/definitions/UserQuotaDTO"
        }
      }
    },
    "getReportResponse": {
      "description": "",
      "schema": {
        "$ref": "#/definitions/ConfigDTO"
      }
    },
    "getReportSettingsResponse": {
      "description": "",
      "schema": {
        "$ref": "#/definitions/SettingsDTO"
      }
    },
    "getReportsResponse": {
      "description": "",
      "schema": {
        "type": "array",
        "items": {
          "$ref": "#/definitions/ConfigDTO"
        }
      }
    },
    "getRoleResponse": {
      "description": "",
      "schema": {
        "$ref": "#/definitions/RoleDTO"
      }
    },
    "getSharingOptionsResponse": {
      "description": "",
      "schema": {
        "type": "object",
        "properties": {
          "externalEnabled": {
            "type": "boolean"
          },
          "externalSnapshotName": {
            "type": "string"
          },
          "externalSnapshotURL": {
            "type": "string"
          }
        }
      }
    },
    "getSignedInUserOrgListResponse": {
      "description": "",
      "schema": {
        "type": "array",
        "items": {
          "$ref": "#/definitions/UserOrgDTO"
        }
      }
    },
    "getSignedInUserTeamListResponse": {
      "description": "",
      "schema": {
        "type": "array",
        "items": {
          "$ref": "#/definitions/TeamDTO"
        }
      }
    },
    "getStatusResponse": {
      "description": ""
    },
    "getSyncStatusResponse": {
      "description": "",
      "schema": {
        "$ref": "#/definitions/ActiveSyncStatusDTO"
      }
    },
    "getTeamByIDResponse": {
      "description": "",
      "schema": {
        "$ref": "#/definitions/TeamDTO"
      }
    },
    "getTeamGroupsApiResponse": {
      "description": "",
      "schema": {
        "type": "array",
        "items": {
          "$ref": "#/definitions/TeamGroupDTO"
        }
      }
    },
    "getTeamMembersResponse": {
      "description": "",
      "schema": {
        "type": "array",
        "items": {
          "$ref": "#/definitions/TeamMemberDTO"
        }
      }
    },
    "getUserAuthTokensResponse": {
      "description": "",
      "schema": {
        "type": "array",
        "items": {
          "$ref": "#/definitions/UserToken"
        }
      }
    },
    "getUserOrgListResponse": {
      "description": "",
      "schema": {
        "type": "array",
        "items": {
          "$ref": "#/definitions/UserOrgDTO"
        }
      }
    },
    "getUserTeamsResponse": {
      "description": "",
      "schema": {
        "type": "array",
        "items": {
          "$ref": "#/definitions/TeamDTO"
        }
      }
    },
    "helpFlagResponse": {
      "description": "",
      "schema": {
        "type": "object",
        "properties": {
          "helpFlags1": {
            "type": "integer",
            "format": "int64"
          },
          "message": {
            "type": "string"
          }
        }
      }
    },
    "importDashboardResponse": {
      "description": "",
      "schema": {
        "$ref": "#/definitions/ImportDashboardResponse"
      }
    },
    "internalServerError": {
      "description": "InternalServerError is a general error indicating something went wrong internally.",
      "schema": {
        "$ref": "#/definitions/ErrorResponseBody"
      }
    },
    "listBuiltinRolesResponse": {
      "description": "",
      "schema": {
        "type": "object",
        "additionalProperties": {
          "type": "array",
          "items": {
            "$ref": "#/definitions/RoleDTO"
          }
        }
      }
    },
    "listRecordingRulesResponse": {
      "description": "",
      "schema": {
        "type": "array",
        "items": {
          "$ref": "#/definitions/RecordingRuleJSON"
        }
      }
    },
    "listRolesResponse": {
      "description": "",
      "schema": {
        "type": "array",
        "items": {
          "$ref": "#/definitions/RoleDTO"
        }
      }
    },
    "listSortOptionsResponse": {
      "description": "",
      "schema": {
        "type": "object",
        "properties": {
          "description": {
            "type": "string"
          },
          "displayName": {
            "type": "string"
          },
          "meta": {
            "type": "string"
          },
          "name": {
            "type": "string"
          }
        }
      }
    },
    "listTokensResponse": {
      "description": "",
      "schema": {
        "$ref": "#/definitions/TokenDTO"
      }
    },
    "notFoundError": {
      "description": "NotFoundError is returned when the requested resource was not found.",
      "schema": {
        "$ref": "#/definitions/ErrorResponseBody"
      }
    },
    "okResponse": {
      "description": "An OKResponse is returned if the request was successful.",
      "schema": {
        "$ref": "#/definitions/SuccessResponseBody"
      }
    },
    "pauseAlertResponse": {
      "description": "",
      "schema": {
        "type": "object",
        "required": ["alertId", "message"],
        "properties": {
          "alertId": {
            "type": "integer",
            "format": "int64"
          },
          "message": {
            "type": "string"
          },
          "state": {
            "description": "Alert result state\nrequired true",
            "type": "string"
          }
        }
      }
    },
    "pauseAlertsResponse": {
      "description": "",
      "schema": {
        "type": "object",
        "required": ["alertsAffected", "message"],
        "properties": {
          "alertsAffected": {
            "description": "AlertsAffected is the number of the affected alerts.",
            "type": "integer",
            "format": "int64"
          },
          "message": {
            "type": "string"
          },
          "state": {
            "description": "Alert result state\nrequired true",
            "type": "string"
          }
        }
      }
    },
    "postAPIkeyResponse": {
      "description": "",
      "schema": {
        "$ref": "#/definitions/NewApiKeyResult"
      }
    },
    "postAnnotationResponse": {
      "description": "",
      "schema": {
        "type": "object",
        "required": ["id", "message"],
        "properties": {
          "id": {
            "description": "ID Identifier of the created annotation.",
            "type": "integer",
            "format": "int64",
            "example": 65
          },
          "message": {
            "description": "Message Message of the created annotation.",
            "type": "string"
          }
        }
      }
    },
    "postDashboardResponse": {
      "description": "",
      "schema": {
        "type": "object",
        "required": ["status", "title", "version", "id", "uid", "url"],
        "properties": {
          "id": {
            "description": "ID The unique identifier (id) of the created/updated dashboard.",
            "type": "string",
            "example": "1"
          },
          "status": {
            "description": "Status status of the response.",
            "type": "string",
            "example": "success"
          },
          "title": {
            "description": "Slug The slug of the dashboard.",
            "type": "string",
            "example": "my-dashboard"
          },
          "uid": {
            "description": "UID The unique identifier (uid) of the created/updated dashboard.",
            "type": "string",
            "example": "nHz3SXiiz"
          },
          "url": {
            "description": "URL The relative URL for accessing the created/updated dashboard.",
            "type": "string",
            "example": "/d/nHz3SXiiz/my-dashboard"
          },
          "version": {
            "description": "Version The version of the dashboard.",
            "type": "integer",
            "format": "int64",
            "example": 2
          }
        }
      }
    },
    "postRenewLicenseTokenResponse": {
      "description": ""
    },
    "preconditionFailedError": {
      "description": "PreconditionFailedError",
      "schema": {
        "$ref": "#/definitions/ErrorResponseBody"
      }
    },
    "queryMetricsWithExpressionsRespons": {
      "description": "",
      "schema": {
        "$ref": "#/definitions/QueryDataResponse"
      }
    },
    "recordingRuleResponse": {
      "description": "",
      "schema": {
        "$ref": "#/definitions/RecordingRuleJSON"
      }
    },
    "recordingRuleWriteTargetResponse": {
      "description": "",
      "schema": {
        "$ref": "#/definitions/PrometheusRemoteWriteTargetJSON"
      }
    },
    "refreshLicenseStatsResponse": {
      "description": "",
      "schema": {
        "$ref": "#/definitions/ActiveUserStats"
      }
    },
    "retrieveServiceAccountResponse": {
      "description": "",
      "schema": {
        "$ref": "#/definitions/ServiceAccountDTO"
      }
    },
    "searchDashboardSnapshotsResponse": {
      "description": "",
      "schema": {
        "type": "array",
        "items": {
          "$ref": "#/definitions/DashboardSnapshotDTO"
        }
      }
    },
    "searchOrgServiceAccountsWithPagingResponse": {
      "description": "",
      "schema": {
        "$ref": "#/definitions/SearchServiceAccountsResult"
      }
    },
    "searchOrgsResponse": {
      "description": "",
      "schema": {
        "type": "array",
        "items": {
          "$ref": "#/definitions/OrgDTO"
        }
      }
    },
    "searchPlaylistsResponse": {
      "description": "",
      "schema": {
        "$ref": "#/definitions/Playlists"
      }
    },
    "searchResponse": {
      "description": "",
      "schema": {
        "$ref": "#/definitions/HitList"
      }
    },
    "searchTeamsResponse": {
      "description": "",
      "schema": {
        "$ref": "#/definitions/SearchTeamQueryResult"
      }
    },
    "searchUsersResponse": {
      "description": "",
      "schema": {
        "$ref": "#/definitions/SearchUserQueryResult"
      }
    },
    "testAlertResponse": {
      "description": "",
      "schema": {
        "$ref": "#/definitions/AlertTestResult"
      }
    },
    "trimDashboardResponse": {
      "description": "",
      "schema": {
        "$ref": "#/definitions/TrimDashboardFullWithMeta"
      }
    },
    "unauthorisedError": {
      "description": "UnauthorizedError is returned when the request is not authenticated.",
      "schema": {
        "$ref": "#/definitions/ErrorResponseBody"
      }
    },
    "unprocessableEntityError": {
      "description": "UnprocessableEntityError",
      "schema": {
        "$ref": "#/definitions/ErrorResponseBody"
      }
    },
    "updateCorrelationResponse": {
      "description": "",
      "schema": {
        "$ref": "#/definitions/UpdateCorrelationResponseBody"
      }
    },
    "updatePlaylistResponse": {
      "description": "",
      "schema": {
        "$ref": "#/definitions/PlaylistDTO"
      }
    },
    "updateServiceAccountResponse": {
      "description": "",
      "schema": {
        "type": "object",
        "properties": {
          "id": {
            "type": "integer",
            "format": "int64"
          },
          "message": {
            "type": "string"
          },
          "name": {
            "type": "string"
          },
          "serviceaccount": {
            "$ref": "#/definitions/ServiceAccountProfileDTO"
          }
        }
      }
    },
    "userResponse": {
      "description": "",
      "schema": {
        "$ref": "#/definitions/UserProfileDTO"
      }
    }
  },
  "securityDefinitions": {
    "api_key": {
      "type": "apiKey",
      "name": "Authorization",
      "in": "header"
    },
    "basic": {
      "type": "basic"
    }
  },
  "security": [
    {
      "basic": []
    },
    {
      "api_key": []
    }
  ],
  "tags": [
    {
      "description": "If you are running Grafana Enterprise and have Fine-grained access control enabled, for some endpoints you would need to have relevant permissions. Refer to specific resources to understand what permissions are required.",
      "name": "datasources"
    },
    {
      "description": "Folders are identified by the identifier (id) and the unique identifier (uid).\nThe identifier (id) of a folder is an auto-incrementing numeric value and is only unique per Grafana install.\nThe unique identifier (uid) of a folder can be used for uniquely identify folders between multiple Grafana installs. It’s automatically generated if not provided when creating a folder. The uid allows having consistent URLs for accessing folders and when syncing folders between multiple Grafana installs. This means that changing the title of a folder will not break any bookmarked links to that folder.\nThe uid can have a maximum length of 40 characters.\n\nThe General folder (id=0) is special and is not part of the Folder API which means that you cannot use this API for retrieving information about the General folder.",
      "name": "folders"
    },
    {
      "description": "Permissions with `folderId=-1` are the default permissions for users with the Viewer and Editor roles. Permissions can be set for a user, a team or a role (Viewer or Editor). Permissions cannot be set for Admins - they always have access to everything.",
      "name": "folder_permissions"
    },
    {
      "description": "The Admin HTTP API does not currently work with an API Token. API Tokens are currently only linked to an organization and an organization role. They cannot be given the permission of server admin, only users can be given that permission. So in order to use these API calls you will have to use Basic Auth and the Grafana user must have the Grafana Admin permission. (The default admin user is called admin and has permission to use this API.)",
      "name": "admin"
    },
    {
      "description": "You can use the Alerting API to get information about legacy dashboard alerts and their states but this API cannot be used to modify the alert. To create new alerts or modify them you need to update the dashboard JSON that contains the alerts.\nThis topic is relevant for the legacy dashboard alerts only.\nYou can find Grafana 8 alerts API specification details [here](https://editor.swagger.io/?url=https://raw.githubusercontent.com/grafana/grafana/main/pkg/services/ngalert/api/tooling/post.json).",
      "name": "legacy_alerts"
    },
    {
      "description": "The identifier (id) of a notification channel is an auto-incrementing numeric value and is only unique per Grafana install.\nThe unique identifier (uid) of a notification channel can be used for uniquely identify a notification channel between multiple Grafana installs. It’s automatically generated if not provided when creating a notification channel. The uid allows having consistent URLs for accessing notification channels and when syncing notification channels between multiple Grafana installations, refer to alert notification channel provisioning.\nThe uid can have a maximum length of 40 characters.",
      "name": "legacy_alerts_notification_channels"
    },
    {
      "description": "Grafana Annotations feature released in Grafana 4.6. Annotations are saved in the Grafana database (sqlite, mysql or postgres). Annotations can be organization annotations that can be shown on any dashboard by configuring an annotation data source - they are filtered by tags. Or they can be tied to a panel on a dashboard and are then only shown on that panel.",
      "name": "annotations"
    },
    {
      "description": "The identifier (ID) of a library element is an auto-incrementing numeric value that is unique per Grafana install.\nThe unique identifier (UID) of a library element uniquely identifies library elements between multiple Grafana installs. It’s automatically generated unless you specify it during library element creation. The UID provides consistent URLs for accessing library elements and when syncing library elements between multiple Grafana installs.\nThe maximum length of a UID is 40 characters.",
      "name": "library_elements"
    },
    {
      "description": "The identifier (ID) of a query in query history is an auto-incrementing numeric value that is unique per Grafana install.\nThe unique identifier (UID) of a query history uniquely identifies queries in query history between multiple Grafana installs. It’s automatically generated. The UID provides consistent URLs for accessing queries in query history.",
      "name": "query_history"
    },
    {
      "description": "The Admin Organizations HTTP API does not currently work with an API Token. API Tokens are currently only linked to an organization and an organization role. They cannot be given the permission of server admin, only users can be given that permission. So in order to use these API calls you will have to use Basic Auth and the Grafana user must have the Grafana Admin permission (The default admin user is called `admin` and has permission to use this API).",
      "name": "orgs"
    },
    {
      "description": "If you are running Grafana Enterprise and have Fine-grained access control enabled, for some endpoints you would need to have relevant permissions. Refer to specific resources to understand what permissions are required.",
      "name": "org"
    },
    {
      "description": "This API can be used to create/update/delete Teams and to add/remove users to Teams. All actions require that the user has the Admin role for the organization.",
      "name": "teams"
    },
    {
      "description": "This API can be used to enable, disable, list, add and remove permissions for a data source.\nPermissions can be set for a user or a team. Permissions cannot be set for Admins - they always have access to everything.\nThis is only available in Grafana Enterprise\nIf you are running Grafana Enterprise and have Fine-grained access control enabled, for some endpoints you would need to have relevant permissions. Refer to specific resources to understand what permissions are required.",
      "name": "datasource_permissions"
    },
    {
      "description": "These are only available in Grafana Enterprise",
      "name": "enterprise"
    },
    {
      "description": "The API can be used to create, update, get and list roles, and create or remove built-in role assignments. To use the API, you would need to enable fine-grained access control.\nThis only available in Grafana Enterprise.\nThe API does not currently work with an API Token. So in order to use these API endpoints you will have to use Basic auth.",
      "name": "access_control"
    },
    {
      "description": "Licensing is only available in Grafana Enterprise. Read more about Grafana Enterprise.\nIf you are running Grafana Enterprise and have Fine-grained access control enabled, for some endpoints you would need to have relevant permissions. Refer to specific resources to understand what permissions are required.",
      "name": "licensing"
    },
    {
      "description": "This API allows you to interact programmatically with the Reporting feature.\nReporting is only available in Grafana Enterprise. Read more about Grafana Enterprise.\nIf you have Fine-grained access Control enabled, for some endpoints you would need to have relevant permissions. Refer to specific resources to understand what permissions are required.",
      "name": "reports"
    },
    {
      "description": "Grafana Alerting Alertmanager-compatible endpoints",
      "name": "alertmanager"
    },
    {
      "description": "Grafana Alerting endpoints for managing rules",
      "name": "ruler"
    },
    {
      "description": "Grafana Alerting testing endpoints",
      "name": "testing"
    },
    {
      "description": "Grafana Alerting Prometheus-compatible endpoints",
      "name": "prometheus"
    },
    {
      "description": "If you are running Grafana Enterprise, for some endpoints you'll need to have specific permissions. Refer to [Role-based access control permissions](https://grafana.com/docs/grafana/latest/administration/roles-and-permissions/access-control/custom-role-actions-scopes/) for more information.",
      "name": "service_accounts"
    }
  ]
}<|MERGE_RESOLUTION|>--- conflicted
+++ resolved
@@ -515,10 +515,6 @@
         "operationId": "addUserRole",
         "parameters": [
           {
-<<<<<<< HEAD
-            "x-go-name": "Body",
-=======
->>>>>>> 82e32447
             "name": "body",
             "in": "body",
             "required": true,
@@ -529,12 +525,7 @@
           {
             "type": "integer",
             "format": "int64",
-<<<<<<< HEAD
-            "x-go-name": "UserID",
-            "name": "user_id",
-=======
             "name": "userId",
->>>>>>> 82e32447
             "in": "path",
             "required": true
           }
@@ -563,38 +554,21 @@
         "operationId": "removeUserRole",
         "parameters": [
           {
-<<<<<<< HEAD
-=======
             "type": "boolean",
             "description": "A flag indicating if the assignment is global or not. If set to false, the default org ID of the authenticated user will be used from the request to remove assignment.",
             "name": "global",
             "in": "query"
           },
           {
->>>>>>> 82e32447
             "type": "string",
             "name": "roleUID",
             "in": "path",
             "required": true
           },
           {
-<<<<<<< HEAD
-            "type": "boolean",
-            "x-go-name": "Global",
-            "description": "A flag indicating if the assignment is global or not. If set to false, the default org ID of the authenticated user will be used from the request to remove assignment.",
-            "name": "global",
-            "in": "query"
-          },
-          {
-            "type": "integer",
-            "format": "int64",
-            "x-go-name": "UserID",
-            "name": "user_id",
-=======
             "type": "integer",
             "format": "int64",
             "name": "userId",
->>>>>>> 82e32447
             "in": "path",
             "required": true
           }
@@ -2208,18 +2182,10 @@
       "get": {
         "tags": ["annotations"],
         "summary": "Get Annotation by Id.",
-<<<<<<< HEAD
-        "operationId": "getAnnotation",
+        "operationId": "getAnnotationByID",
         "parameters": [
           {
             "type": "string",
-            "x-go-name": "AnnotationID",
-=======
-        "operationId": "getAnnotationByID",
-        "parameters": [
-          {
-            "type": "string",
->>>>>>> 82e32447
             "name": "annotation_id",
             "in": "path",
             "required": true
@@ -3595,9 +3561,7 @@
     },
     "/datasources/uid/{sourceUID}/correlations/{correlationUID}": {
       "patch": {
-        "tags": [
-          "correlations"
-        ],
+        "tags": ["correlations"],
         "summary": "Updates a correlation.",
         "operationId": "updateCorrelation",
         "parameters": [
@@ -3866,10 +3830,6 @@
         "parameters": [
           {
             "type": "string",
-<<<<<<< HEAD
-            "x-go-name": "DatasourceID",
-=======
->>>>>>> 82e32447
             "name": "datasourceId",
             "in": "path",
             "required": true
@@ -3906,10 +3866,6 @@
         "parameters": [
           {
             "type": "string",
-<<<<<<< HEAD
-            "x-go-name": "DatasourceID",
-=======
->>>>>>> 82e32447
             "name": "datasourceId",
             "in": "path",
             "required": true
@@ -3946,9 +3902,6 @@
         "parameters": [
           {
             "type": "string",
-<<<<<<< HEAD
-            "x-go-name": "DatasourceID",
-=======
             "name": "datasourceId",
             "in": "path",
             "required": true
@@ -4003,7 +3956,6 @@
           },
           {
             "type": "string",
->>>>>>> 82e32447
             "name": "datasourceId",
             "in": "path",
             "required": true
@@ -4037,10 +3989,6 @@
         "parameters": [
           {
             "type": "string",
-<<<<<<< HEAD
-            "x-go-name": "DatasourceID",
-=======
->>>>>>> 82e32447
             "name": "datasourceId",
             "in": "path",
             "required": true
@@ -6833,25 +6781,6 @@
             "in": "path",
             "required": true
           },
-<<<<<<< HEAD
-          "400": {
-            "$ref": "#/responses/badRequestError"
-          },
-          "404": {
-            "$ref": "#/responses/notFoundError"
-          },
-          "500": {
-            "$ref": "#/responses/internalServerError"
-          }
-        }
-      },
-      "delete": {
-        "tags": ["snapshots"],
-        "summary": "Delete Snapshot by Key.",
-        "operationId": "deleteSnapshotByKey",
-        "parameters": [
-=======
->>>>>>> 82e32447
           {
             "type": "integer",
             "format": "int64",
@@ -7385,9 +7314,6 @@
         }
       }
     },
-<<<<<<< HEAD
-    "/user": {
-=======
     "/serviceaccounts/search": {
       "get": {
         "description": "Required permissions (See note in the [introduction](https://grafana.com/docs/grafana/latest/developers/http_api/serviceaccount/#service-account-api) for an explanation):\naction: `serviceaccounts:read` scope: `serviceaccounts:*`",
@@ -7443,7 +7369,6 @@
       }
     },
     "/serviceaccounts/{serviceAccountId}": {
->>>>>>> 82e32447
       "get": {
         "description": "Required permissions (See note in the [introduction](https://grafana.com/docs/grafana/latest/developers/http_api/serviceaccount/#service-account-api) for an explanation):\naction: `serviceaccounts:read` scope: `serviceaccounts:id:1` (single service account)",
         "tags": ["service_accounts"],
@@ -9102,12 +9027,7 @@
           "$ref": "#/definitions/DsAccess"
         },
         "basicAuth": {
-<<<<<<< HEAD
-          "type": "boolean",
-          "x-go-name": "BasicAuth"
-=======
           "type": "boolean"
->>>>>>> 82e32447
         },
         "basicAuthUser": {
           "type": "string"
@@ -9122,12 +9042,7 @@
           "$ref": "#/definitions/Json"
         },
         "name": {
-<<<<<<< HEAD
-          "type": "string",
-          "x-go-name": "Name"
-=======
-          "type": "string"
->>>>>>> 82e32447
+          "type": "string"
         },
         "secureJsonData": {
           "type": "object",
@@ -10603,36 +10518,13 @@
           "type": "integer",
           "format": "int64"
         }
-<<<<<<< HEAD
-      },
-      "x-go-package": "github.com/grafana/grafana/pkg/models"
-=======
-      }
->>>>>>> 82e32447
+      }
     },
     "DataLink": {
       "description": "DataLink define what",
       "type": "object",
       "properties": {
         "targetBlank": {
-<<<<<<< HEAD
-          "type": "boolean",
-          "x-go-name": "TargetBlank"
-        },
-        "title": {
-          "type": "string",
-          "x-go-name": "Title"
-        },
-        "url": {
-          "type": "string",
-          "x-go-name": "URL"
-        }
-      },
-      "x-go-package": "github.com/grafana/grafana-plugin-sdk-go/data"
-    },
-    "DataResponse": {
-      "description": "A map of RefIDs (unique query identifers) to this type makes up the Responses property of a QueryDataResponse.\nThe Error property is used to allow for partial success responses from the containing QueryDataResponse.",
-=======
           "type": "boolean"
         },
         "title": {
@@ -10645,7 +10537,6 @@
     },
     "DataResponse": {
       "description": "A map of RefIDs (unique query identifiers) to this type makes up the Responses property of a QueryDataResponse.\nThe Error property is used to allow for partial success responses from the containing QueryDataResponse.",
->>>>>>> 82e32447
       "type": "object",
       "title": "DataResponse contains the results from a DataQuery.",
       "properties": {
@@ -10656,12 +10547,7 @@
         "Frames": {
           "$ref": "#/definitions/Frames"
         }
-<<<<<<< HEAD
-      },
-      "x-go-package": "github.com/grafana/grafana-plugin-sdk-go/backend"
-=======
-      }
->>>>>>> 82e32447
+      }
     },
     "DataSource": {
       "type": "object",
@@ -10673,12 +10559,7 @@
           "$ref": "#/definitions/Metadata"
         },
         "basicAuth": {
-<<<<<<< HEAD
-          "type": "boolean",
-          "x-go-name": "BasicAuth"
-=======
           "type": "boolean"
->>>>>>> 82e32447
         },
         "basicAuthUser": {
           "type": "string"
@@ -10701,12 +10582,7 @@
         },
         "orgId": {
           "type": "integer",
-<<<<<<< HEAD
-          "format": "int64",
-          "x-go-name": "OrgId"
-=======
-          "format": "int64"
->>>>>>> 82e32447
+          "format": "int64"
         },
         "readOnly": {
           "type": "boolean"
@@ -10829,17 +10705,11 @@
         "team": {
           "type": "string"
         },
-<<<<<<< HEAD
-        "readOnly": {
-          "type": "boolean",
-          "x-go-name": "ReadOnly"
-=======
         "teamAvatarUrl": {
           "type": "string"
         },
         "teamEmail": {
           "type": "string"
->>>>>>> 82e32447
         },
         "teamId": {
           "type": "integer",
@@ -10864,8 +10734,6 @@
         }
       }
     },
-<<<<<<< HEAD
-=======
     "DataSourcePermissionsDTO": {
       "type": "object",
       "properties": {
@@ -10897,7 +10765,6 @@
         }
       }
     },
->>>>>>> 82e32447
     "DeleteTokenCommand": {
       "type": "object",
       "properties": {
@@ -12869,112 +12736,7 @@
         "starred": {
           "type": "boolean"
         }
-<<<<<<< HEAD
-      },
-      "x-go-package": "github.com/grafana/grafana/pkg/services/preference"
-    },
-    "QueryStat": {
-      "description": "The embedded FieldConfig's display name must be set.\nIt corresponds to the QueryResultMetaStat on the frontend (https://github.com/grafana/grafana/blob/master/packages/grafana-data/src/types/data.ts#L53).",
-      "type": "object",
-      "title": "QueryStat is used for storing arbitrary statistics metadata related to a query and its result, e.g. total request time, data processing time.",
-      "properties": {
-        "color": {
-          "description": "Map values to a display color\nNOTE: this interface is under development in the frontend... so simple map for now",
-          "type": "object",
-          "additionalProperties": {
-            "type": "object"
-          },
-          "x-go-name": "Color"
-        },
-        "custom": {
-          "description": "Panel Specific Values",
-          "type": "object",
-          "additionalProperties": {
-            "type": "object"
-          },
-          "x-go-name": "Custom"
-        },
-        "decimals": {
-          "type": "integer",
-          "format": "uint16",
-          "x-go-name": "Decimals"
-        },
-        "description": {
-          "description": "Description is human readable field metadata",
-          "type": "string",
-          "x-go-name": "Description"
-        },
-        "displayName": {
-          "description": "DisplayName overrides Grafana default naming, should not be used from a data source",
-          "type": "string",
-          "x-go-name": "DisplayName"
-        },
-        "displayNameFromDS": {
-          "description": "DisplayNameFromDS overrides Grafana default naming in a better way that allows users to override it easily.",
-          "type": "string",
-          "x-go-name": "DisplayNameFromDS"
-        },
-        "filterable": {
-          "description": "Filterable indicates if the Field's data can be filtered by additional calls.",
-          "type": "boolean",
-          "x-go-name": "Filterable"
-        },
-        "interval": {
-          "description": "Interval indicates the expected regular step between values in the series.\nWhen an interval exists, consumers can identify \"missing\" values when the expected value is not present.\nThe grafana timeseries visualization will render disconnected values when missing values are found it the time field.\nThe interval uses the same units as the values.  For time.Time, this is defined in milliseconds.",
-          "type": "number",
-          "format": "double",
-          "x-go-name": "Interval"
-        },
-        "links": {
-          "description": "The behavior when clicking on a result",
-          "type": "array",
-          "items": {
-            "$ref": "#/definitions/DataLink"
-          },
-          "x-go-name": "Links"
-        },
-        "mappings": {
-          "$ref": "#/definitions/ValueMappings"
-        },
-        "max": {
-          "$ref": "#/definitions/ConfFloat64"
-        },
-        "min": {
-          "$ref": "#/definitions/ConfFloat64"
-        },
-        "noValue": {
-          "description": "Alternative to empty string",
-          "type": "string",
-          "x-go-name": "NoValue"
-        },
-        "path": {
-          "description": "Path is an explicit path to the field in the datasource. When the frame meta includes a path,\nthis will default to `${frame.meta.path}/${field.name}\n\nWhen defined, this value can be used as an identifier within the datasource scope, and\nmay be used as an identifier to update values in a subsequent request",
-          "type": "string",
-          "x-go-name": "Path"
-        },
-        "thresholds": {
-          "$ref": "#/definitions/ThresholdsConfig"
-        },
-        "unit": {
-          "description": "Numeric Options",
-          "type": "string",
-          "x-go-name": "Unit"
-        },
-        "value": {
-          "type": "number",
-          "format": "double",
-          "x-go-name": "Value"
-        },
-        "writeable": {
-          "description": "Writeable indicates that the datasource knows how to update this value",
-          "type": "boolean",
-          "x-go-name": "Writeable"
-        }
-      },
-      "x-go-package": "github.com/grafana/grafana-plugin-sdk-go/data"
-=======
-      }
->>>>>>> 82e32447
+      }
     },
     "RecordingRuleJSON": {
       "description": "RecordingRuleJSON is the external representation of a recording rule",
@@ -13750,12 +13512,7 @@
           "type": "string"
         },
         "details_url": {
-<<<<<<< HEAD
-          "type": "string",
-          "x-go-name": "DetailsURL"
-=======
-          "type": "string"
->>>>>>> 82e32447
+          "type": "string"
         },
         "exp": {
           "type": "integer",
@@ -13763,32 +13520,17 @@
         },
         "iat": {
           "type": "integer",
-<<<<<<< HEAD
-          "format": "int64",
-          "x-go-name": "Issued"
+          "format": "int64"
         },
         "included_users": {
           "type": "integer",
-          "format": "int64",
-          "x-go-name": "IncludedUsers"
-=======
-          "format": "int64"
-        },
-        "included_users": {
-          "type": "integer",
-          "format": "int64"
->>>>>>> 82e32447
+          "format": "int64"
         },
         "iss": {
           "type": "string"
         },
         "jti": {
-<<<<<<< HEAD
-          "type": "string",
-          "x-go-name": "ID"
-=======
-          "type": "string"
->>>>>>> 82e32447
+          "type": "string"
         },
         "lexp": {
           "type": "integer",
@@ -13799,12 +13541,7 @@
           "format": "int64"
         },
         "lid": {
-<<<<<<< HEAD
-          "type": "string",
-          "x-go-name": "LicenseID"
-=======
-          "type": "string"
->>>>>>> 82e32447
+          "type": "string"
         },
         "limit_by": {
           "type": "string"
@@ -14070,12 +13807,7 @@
           "$ref": "#/definitions/DsAccess"
         },
         "basicAuth": {
-<<<<<<< HEAD
-          "type": "boolean",
-          "x-go-name": "BasicAuth"
-=======
           "type": "boolean"
->>>>>>> 82e32447
         },
         "basicAuthUser": {
           "type": "string"
@@ -14090,12 +13822,7 @@
           "$ref": "#/definitions/Json"
         },
         "name": {
-<<<<<<< HEAD
-          "type": "string",
-          "x-go-name": "Name"
-=======
-          "type": "string"
->>>>>>> 82e32447
+          "type": "string"
         },
         "secureJsonData": {
           "type": "object",
@@ -14558,41 +14285,21 @@
           "type": "integer",
           "format": "int64"
         }
-<<<<<<< HEAD
-      },
-      "x-go-package": "github.com/grafana/grafana/pkg/models"
-    },
-    "ValueMapping": {
-      "description": "ValueMapping allows mapping input values to text and color",
-      "type": "object",
-      "x-go-package": "github.com/grafana/grafana-plugin-sdk-go/data"
-=======
       }
     },
     "ValueMapping": {
       "description": "ValueMapping allows mapping input values to text and color",
       "type": "object"
->>>>>>> 82e32447
     },
     "ValueMappings": {
       "type": "array",
       "items": {
         "$ref": "#/definitions/ValueMapping"
-<<<<<<< HEAD
-      },
-      "x-go-package": "github.com/grafana/grafana-plugin-sdk-go/data"
-    },
-    "VisType": {
-      "type": "string",
-      "title": "VisType is used to indicate how the data should be visualized in explore.",
-      "x-go-package": "github.com/grafana/grafana-plugin-sdk-go/data"
-=======
       }
     },
     "VisType": {
       "type": "string",
       "title": "VisType is used to indicate how the data should be visualized in explore."
->>>>>>> 82e32447
     }
   },
   "responses": {
