import '@testing-library/jest-dom';
import { configure } from '@testing-library/react';
import i18next from 'i18next';
import failOnConsole from 'jest-fail-on-console';
import { initReactI18next } from 'react-i18next';

import { matchers } from './matchers';

if (process.env.CI) {
  failOnConsole({
    shouldFailOnLog: true,
    shouldFailOnDebug: true,
    shouldFailOnInfo: true,
  });
}

expect.extend(matchers);

i18next.use(initReactI18next).init({
  resources: {},
  returnEmptyString: false,
  lng: 'en-US', // this should be the locale of the phrases in our source JSX
});

<<<<<<< HEAD
// Mock out the worker that detects changes in the dashboard
// The mock is needed because JSDOM does not support workers and
// the factory uses import.meta.url so we can't use it in CommonJS modules.
jest.mock('app/features/dashboard-scene/saving/createDetectChangesWorker.ts');
=======
// our tests are heavy in CI due to parallelisation and monaco and kusto
// so we increase the default timeout to 2secs to avoid flakiness
configure({ asyncUtilTimeout: 2000 });
>>>>>>> 6e6b9a62
<|MERGE_RESOLUTION|>--- conflicted
+++ resolved
@@ -22,13 +22,11 @@
   lng: 'en-US', // this should be the locale of the phrases in our source JSX
 });
 
-<<<<<<< HEAD
-// Mock out the worker that detects changes in the dashboard
+// mock out the worker that detects changes in the dashboard
 // The mock is needed because JSDOM does not support workers and
 // the factory uses import.meta.url so we can't use it in CommonJS modules.
 jest.mock('app/features/dashboard-scene/saving/createDetectChangesWorker.ts');
-=======
+
 // our tests are heavy in CI due to parallelisation and monaco and kusto
 // so we increase the default timeout to 2secs to avoid flakiness
-configure({ asyncUtilTimeout: 2000 });
->>>>>>> 6e6b9a62
+configure({ asyncUtilTimeout: 2000 });