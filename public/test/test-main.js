(function() {
  "use strict";

  // Tun on full stack traces in errors to help debugging
  Error.stackTraceLimit=Infinity;

  window.__karma__.loaded = function() {};

  System.config({
    baseURL: '/base/',
    defaultJSExtensions: true,
    paths: {
      'eventemitter3': 'vendor/npm/eventemitter3/index.js',
      'tether': 'vendor/npm/tether/dist/js/tether.js',
      'tether-drop': 'vendor/npm/tether-drop/dist/js/drop.js',
      'moment': 'vendor/moment.js',
      "jquery": "vendor/jquery/dist/jquery.js",
      'lodash-src': 'vendor/lodash.js',
      "lodash": 'app/core/lodash_extended.js',
      "angular": 'vendor/angular/angular.js',
      'angular-mocks': 'vendor/angular-mocks/angular-mocks.js',
      "bootstrap":  "vendor/bootstrap/bootstrap.js",
      'angular-route':          'vendor/angular-route/angular-route.js',
      'angular-sanitize':       'vendor/angular-sanitize/angular-sanitize.js',
      "angular-ui":             "vendor/angular-ui/ui-bootstrap-tpls.js",
      "angular-strap":          "vendor/angular-other/angular-strap.js",
      "angular-dragdrop":       "vendor/angular-native-dragdrop/draganddrop.js",
      "angular-bindonce":       "vendor/angular-bindonce/bindonce.js",
      "spectrum": "vendor/spectrum.js",
      "bootstrap-tagsinput": "vendor/tagsinput/bootstrap-tagsinput.js",
      "jquery.flot": "vendor/flot/jquery.flot",
      "jquery.flot.pie": "vendor/flot/jquery.flot.pie",
      "jquery.flot.selection": "vendor/flot/jquery.flot.selection",
      "jquery.flot.stack": "vendor/flot/jquery.flot.stack",
      "jquery.flot.stackpercent": "vendor/flot/jquery.flot.stackpercent",
      "jquery.flot.time": "vendor/flot/jquery.flot.time",
      "jquery.flot.crosshair": "vendor/flot/jquery.flot.crosshair",
      "jquery.flot.fillbelow": "vendor/flot/jquery.flot.fillbelow",
<<<<<<< HEAD
      'fullcalendar':             'vendor/fullcalendar/dist/fullcalendar.min',
      'ui.calendar':              'vendor/angular-ui-calendar/src/calendar',
      'zh-cn':                    'vendor/fullcalendar/dist/zh-cn',
=======
      "jquery.flot.gauge": "vendor/flot/jquery.flot.gauge"
>>>>>>> 6b467d5b
    },

    packages: {
      app: {
        defaultExtension: 'js',
      },
      vendor: {
        defaultExtension: 'js',
      },
    },

    map: {
    },

    meta: {
      'vendor/angular/angular.js': {
        format: 'global',
        deps: ['jquery'],
        exports: 'angular',
      },
      'vendor/angular-mocks/angular-mocks.js': {
        format: 'global',
        deps: ['angular'],
      },
      'vendor/npm/eventemitter3/index.js': {
        format: 'cjs',
        exports: 'EventEmitter'
      },
    }
  });

  function file2moduleName(filePath) {
    return filePath.replace(/\\/g, '/')
    .replace(/^\/base\//, '')
      .replace(/\.\w*$/, '');
  }

  function onlySpecFiles(path) {
    return /specs.*/.test(path);
  }

  window.grafanaBootData = {settings: {}};

  var modules = ['angular', 'angular-mocks', 'app/app'];
  var promises = modules.map(function(name) {
    return System.import(name);
  });

  Promise.all(promises).then(function(deps) {
    var angular = deps[0];

    angular.module('grafana', ['ngRoute']);
    angular.module('grafana.services', ['ngRoute', '$strap.directives']);
    angular.module('grafana.panels', []);
    angular.module('grafana.controllers', []);
    angular.module('grafana.directives', []);
    angular.module('grafana.filters', []);
    angular.module('grafana.routes', ['ngRoute']);

    // load specs
    return Promise.all(
      Object.keys(window.__karma__.files) // All files served by Karma.
      .filter(onlySpecFiles)
      .map(file2moduleName)
      .map(function(path) {
        // console.log(path);
        return System.import(path);
      }));
  }).then(function()  {
    window.__karma__.start();
  }, function(error) {
    window.__karma__.error(error.stack || error);
  }).catch(function(error) {
    window.__karma__.error(error.stack || error);
  });

})();<|MERGE_RESOLUTION|>--- conflicted
+++ resolved
@@ -36,13 +36,10 @@
       "jquery.flot.time": "vendor/flot/jquery.flot.time",
       "jquery.flot.crosshair": "vendor/flot/jquery.flot.crosshair",
       "jquery.flot.fillbelow": "vendor/flot/jquery.flot.fillbelow",
-<<<<<<< HEAD
       'fullcalendar':             'vendor/fullcalendar/dist/fullcalendar.min',
       'ui.calendar':              'vendor/angular-ui-calendar/src/calendar',
       'zh-cn':                    'vendor/fullcalendar/dist/zh-cn',
-=======
       "jquery.flot.gauge": "vendor/flot/jquery.flot.gauge"
->>>>>>> 6b467d5b
     },
 
     packages: {
