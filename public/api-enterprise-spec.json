--- conflicted
+++ resolved
@@ -2635,67 +2635,6 @@
         }
       }
     },
-    "AnnotationEvent": {
-      "type": "object",
-      "properties": {
-        "color": {
-          "type": "string"
-        },
-        "dashboardId": {
-          "type": "integer",
-          "format": "int64"
-        },
-        "id": {
-          "type": "integer",
-          "format": "int64"
-        },
-        "isRegion": {
-          "type": "boolean"
-        },
-        "panelId": {
-          "type": "integer",
-          "format": "int64"
-        },
-        "source": {
-          "$ref": "#/definitions/AnnotationQuery"
-        },
-        "tags": {
-          "type": "array",
-          "items": {
-            "type": "string"
-          }
-        },
-        "text": {
-          "type": "string"
-        },
-        "time": {
-          "type": "integer",
-          "format": "int64"
-        },
-        "timeEnd": {
-          "type": "integer",
-          "format": "int64"
-        }
-      }
-    },
-    "AnnotationPanelFilter": {
-      "type": "object",
-      "title": "AnnotationPanelFilter defines model for AnnotationPanelFilter.",
-      "properties": {
-        "exclude": {
-          "description": "Should the specified panels be included or excluded",
-          "type": "boolean"
-        },
-        "ids": {
-          "description": "Panel IDs that should be included or excluded",
-          "type": "array",
-          "items": {
-            "type": "integer",
-            "format": "int64"
-          }
-        }
-      }
-    },
     "AnnotationPermission": {
       "type": "object",
       "properties": {
@@ -2704,67 +2643,6 @@
         },
         "organization": {
           "$ref": "#/definitions/AnnotationActions"
-        }
-      }
-    },
-    "AnnotationQuery": {
-      "description": "TODO docs\nFROM: AnnotationQuery in grafana-data/src/types/annotations.ts",
-      "type": "object",
-      "properties": {
-        "datasource": {
-          "$ref": "#/definitions/DataSourceRef"
-        },
-        "enable": {
-          "description": "When enabled the annotation query is issued with every dashboard refresh",
-          "type": "boolean"
-        },
-        "filter": {
-          "$ref": "#/definitions/AnnotationPanelFilter"
-        },
-        "hide": {
-          "description": "Annotation queries can be toggled on or off at the top of the dashboard.\nWhen hide is true, the toggle is not shown in the dashboard.",
-          "type": "boolean"
-        },
-        "iconColor": {
-          "description": "Color to use for the annotation event markers",
-          "type": "string"
-        },
-        "name": {
-          "description": "Name of annotation.",
-          "type": "string"
-        },
-        "target": {
-          "$ref": "#/definitions/AnnotationTarget"
-        },
-        "type": {
-          "description": "TODO -- this should not exist here, it is based on the --grafana-- datasource",
-          "type": "string"
-        }
-      }
-    },
-    "AnnotationTarget": {
-      "description": "TODO: this should be a regular DataQuery that depends on the selected dashboard\nthese match the properties of the \"grafana\" datasouce that is default in most dashboards",
-      "type": "object",
-      "properties": {
-        "limit": {
-          "description": "Only required/valid for the grafana datasource...\nbut code+tests is already depending on it so hard to change",
-          "type": "integer",
-          "format": "int64"
-        },
-        "matchAny": {
-          "description": "Only required/valid for the grafana datasource...\nbut code+tests is already depending on it so hard to change",
-          "type": "boolean"
-        },
-        "tags": {
-          "description": "Only required/valid for the grafana datasource...\nbut code+tests is already depending on it so hard to change",
-          "type": "array",
-          "items": {
-            "type": "string"
-          }
-        },
-        "type": {
-          "description": "Only required/valid for the grafana datasource...\nbut code+tests is already depending on it so hard to change",
-          "type": "string"
         }
       }
     },
@@ -4286,20 +4164,6 @@
         }
       }
     },
-    "DataSourceRef": {
-      "description": "Ref to a DataSource instance",
-      "type": "object",
-      "properties": {
-        "type": {
-          "description": "The plugin type-id",
-          "type": "string"
-        },
-        "uid": {
-          "description": "Specific datasource instance",
-          "type": "string"
-        }
-      }
-    },
     "DataTopic": {
       "description": "nolint:revive",
       "type": "string",
@@ -4341,17 +4205,6 @@
       "description": "A Duration represents the elapsed time between two instants\nas an int64 nanosecond count. The representation limits the\nlargest representable duration to approximately 290 years.",
       "type": "integer",
       "format": "int64"
-    },
-    "EmailDTO": {
-      "type": "object",
-      "properties": {
-        "recipient": {
-          "type": "string"
-        },
-        "uid": {
-          "type": "string"
-        }
-      }
     },
     "EnumFieldConfig": {
       "description": "Enum field config\nVector values are used as lookup keys into the enum fields",
@@ -5103,10 +4956,6 @@
         }
       }
     },
-    "ItemType": {
-      "type": "string",
-      "title": "Type of the item."
-    },
     "JSONWebKey": {
       "type": "object",
       "title": "JSONWebKey represents a public or private key in JWK format.",
@@ -5154,56 +5003,6 @@
         }
       }
     },
-<<<<<<< HEAD
-=======
-    "JSONWebKey": {
-      "type": "object",
-      "title": "JSONWebKey represents a public or private key in JWK format.",
-      "properties": {
-        "Algorithm": {
-          "description": "Key algorithm, parsed from `alg` header.",
-          "type": "string"
-        },
-        "CertificateThumbprintSHA1": {
-          "description": "X.509 certificate thumbprint (SHA-1), parsed from `x5t` header.",
-          "type": "array",
-          "items": {
-            "type": "integer",
-            "format": "uint8"
-          }
-        },
-        "CertificateThumbprintSHA256": {
-          "description": "X.509 certificate thumbprint (SHA-256), parsed from `x5t#S256` header.",
-          "type": "array",
-          "items": {
-            "type": "integer",
-            "format": "uint8"
-          }
-        },
-        "Certificates": {
-          "description": "X.509 certificate chain, parsed from `x5c` header.",
-          "type": "array",
-          "items": {
-            "$ref": "#/definitions/Certificate"
-          }
-        },
-        "CertificatesURL": {
-          "$ref": "#/definitions/URL"
-        },
-        "Key": {
-          "description": "Cryptographic key, can be a symmetric or asymmetric key."
-        },
-        "KeyID": {
-          "description": "Key identifier, parsed from `kid` header.",
-          "type": "string"
-        },
-        "Use": {
-          "description": "Key use, parsed from `use` header.",
-          "type": "string"
-        }
-      }
-    },
->>>>>>> bf554d12
     "Json": {
       "type": "object"
     },
@@ -6129,123 +5928,6 @@
         }
       }
     },
-<<<<<<< HEAD
-    "PublicDashboard": {
-      "type": "object",
-      "properties": {
-        "accessToken": {
-          "type": "string"
-        },
-        "annotationsEnabled": {
-          "type": "boolean"
-        },
-        "createdAt": {
-          "type": "string",
-          "format": "date-time"
-        },
-        "createdBy": {
-          "type": "integer",
-          "format": "int64"
-        },
-        "dashboardUid": {
-          "type": "string"
-        },
-        "isEnabled": {
-          "type": "boolean"
-        },
-        "recipients": {
-          "type": "array",
-          "items": {
-            "$ref": "#/definitions/EmailDTO"
-          }
-        },
-        "share": {
-          "$ref": "#/definitions/ShareType"
-        },
-        "timeSelectionEnabled": {
-          "type": "boolean"
-        },
-        "uid": {
-          "type": "string"
-        },
-        "updatedAt": {
-          "type": "string",
-          "format": "date-time"
-        },
-        "updatedBy": {
-          "type": "integer",
-          "format": "int64"
-        }
-      }
-    },
-    "PublicDashboardDTO": {
-      "type": "object",
-      "properties": {
-        "accessToken": {
-          "type": "string"
-        },
-        "annotationsEnabled": {
-          "type": "boolean"
-        },
-        "isEnabled": {
-          "type": "boolean"
-        },
-        "share": {
-          "$ref": "#/definitions/ShareType"
-        },
-        "timeSelectionEnabled": {
-          "type": "boolean"
-        },
-        "uid": {
-          "type": "string"
-        }
-      }
-    },
-    "PublicDashboardListResponse": {
-      "type": "object",
-      "properties": {
-        "accessToken": {
-          "type": "string"
-        },
-        "dashboardUid": {
-          "type": "string"
-        },
-        "isEnabled": {
-          "type": "boolean"
-        },
-        "title": {
-          "type": "string"
-        },
-        "uid": {
-          "type": "string"
-        }
-      }
-    },
-    "PublicDashboardListResponseWithPagination": {
-      "type": "object",
-      "properties": {
-        "page": {
-          "type": "integer",
-          "format": "int64"
-        },
-        "perPage": {
-          "type": "integer",
-          "format": "int64"
-        },
-        "publicDashboards": {
-          "type": "array",
-          "items": {
-            "$ref": "#/definitions/PublicDashboardListResponse"
-          }
-        },
-        "totalCount": {
-          "type": "integer",
-          "format": "int64"
-        }
-      }
-    },
-=======
->>>>>>> bf554d12
     "PublicKeyAlgorithm": {
       "type": "integer",
       "format": "int64"
@@ -7043,12 +6725,6 @@
         }
       }
     },
-<<<<<<< HEAD
-    "ShareType": {
-      "type": "string"
-    },
-=======
->>>>>>> bf554d12
     "SignatureAlgorithm": {
       "type": "integer",
       "format": "int64"
@@ -8246,34 +7922,6 @@
     "VisType": {
       "type": "string",
       "title": "VisType is used to indicate how the data should be visualized in explore."
-    },
-    "publicError": {
-      "description": "PublicError is derived from Error and only contains information\navailable to the end user.",
-      "type": "object",
-      "required": [
-        "statusCode",
-        "messageId"
-      ],
-      "properties": {
-        "extra": {
-          "description": "Extra Additional information about the error",
-          "type": "object",
-          "additionalProperties": {}
-        },
-        "message": {
-          "description": "Message A human readable message",
-          "type": "string"
-        },
-        "messageId": {
-          "description": "MessageID A unique identifier for the error",
-          "type": "string"
-        },
-        "statusCode": {
-          "description": "StatusCode The HTTP status code returned",
-          "type": "integer",
-          "format": "int64"
-        }
-      }
     }
   },
   "responses": {
@@ -8332,12 +7980,6 @@
       "description": "BadRequestError is returned when the request is invalid and it cannot be processed.",
       "schema": {
         "$ref": "#/definitions/ErrorResponseBody"
-      }
-    },
-    "badRequestPublicError": {
-      "description": "BadRequestPublicError is returned when the request is invalid and it cannot be processed.",
-      "schema": {
-        "$ref": "#/definitions/publicError"
       }
     },
     "calculateDashboardDiffResponse": {
@@ -8461,12 +8103,6 @@
         "$ref": "#/definitions/Playlist"
       }
     },
-    "createPublicDashboardResponse": {
-      "description": "",
-      "schema": {
-        "$ref": "#/definitions/PublicDashboard"
-      }
-    },
     "createReportResponse": {
       "description": "",
       "schema": {
@@ -8657,12 +8293,6 @@
         "$ref": "#/definitions/ErrorResponseBody"
       }
     },
-    "forbiddenPublicError": {
-      "description": "ForbiddenPublicError is returned if the user/token has insufficient permissions to access the requested resource.",
-      "schema": {
-        "$ref": "#/definitions/publicError"
-      }
-    },
     "genericError": {
       "description": "A GenericError is the default error message that is generated.\nFor certain status codes there are more appropriate error structures.",
       "schema": {
@@ -8986,21 +8616,6 @@
         "$ref": "#/definitions/Spec"
       }
     },
-    "getPublicAnnotationsResponse": {
-      "description": "",
-      "schema": {
-        "type": "array",
-        "items": {
-          "$ref": "#/definitions/AnnotationEvent"
-        }
-      }
-    },
-    "getPublicDashboardResponse": {
-      "description": "",
-      "schema": {
-        "$ref": "#/definitions/PublicDashboard"
-      }
-    },
     "getQueryHistoryDeleteQueryResponse": {
       "description": "",
       "schema": {
@@ -9183,15 +8798,6 @@
         "$ref": "#/definitions/ErrorResponseBody"
       }
     },
-<<<<<<< HEAD
-    "internalServerPublicError": {
-      "description": "InternalServerPublicError is a general error indicating something went wrong internally.",
-      "schema": {
-        "$ref": "#/definitions/publicError"
-      }
-    },
-=======
->>>>>>> bf554d12
     "jwksResponse": {
       "description": "",
       "schema": {
@@ -9218,12 +8824,6 @@
         }
       }
     },
-    "listPublicDashboardsResponse": {
-      "description": "",
-      "schema": {
-        "$ref": "#/definitions/PublicDashboardListResponseWithPagination"
-      }
-    },
     "listRecordingRulesResponse": {
       "description": "",
       "schema": {
@@ -9272,12 +8872,6 @@
       "description": "NotFoundError is returned when the requested resource was not found.",
       "schema": {
         "$ref": "#/definitions/ErrorResponseBody"
-      }
-    },
-    "notFoundPublicError": {
-      "description": "NotFoundPublicError is returned when the requested resource was not found.",
-      "schema": {
-        "$ref": "#/definitions/publicError"
       }
     },
     "okResponse": {
@@ -9418,19 +9012,7 @@
         "$ref": "#/definitions/ErrorResponseBody"
       }
     },
-    "publicErrorResponse": {
-      "description": "",
-      "schema": {
-        "$ref": "#/definitions/publicError"
-      }
-    },
     "queryMetricsWithExpressionsRespons": {
-      "description": "",
-      "schema": {
-        "$ref": "#/definitions/QueryDataResponse"
-      }
-    },
-    "queryPublicDashboardResponse": {
       "description": "",
       "schema": {
         "$ref": "#/definitions/QueryDataResponse"
@@ -9553,12 +9135,6 @@
         "$ref": "#/definitions/ErrorResponseBody"
       }
     },
-    "unauthorisedPublicError": {
-      "description": "UnauthorisedPublicError is returned when the request is not authenticated.",
-      "schema": {
-        "$ref": "#/definitions/publicError"
-      }
-    },
     "unprocessableEntityError": {
       "description": "UnprocessableEntityError",
       "schema": {
@@ -9575,12 +9151,6 @@
       "description": "",
       "schema": {
         "$ref": "#/definitions/PlaylistDTO"
-      }
-    },
-    "updatePublicDashboardResponse": {
-      "description": "",
-      "schema": {
-        "$ref": "#/definitions/PublicDashboard"
       }
     },
     "updateServiceAccountResponse": {
@@ -9619,12 +9189,6 @@
         "message": {
           "type": "string"
         }
-      }
-    },
-    "viewPublicDashboardResponse": {
-      "description": "",
-      "schema": {
-        "$ref": "#/definitions/DashboardFullWithMeta"
       }
     }
   },
