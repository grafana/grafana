/***
 * !!! THIS FILE WAS GENERATED AUTOMATICALLY !!!
 *
 * Do not modify this file!
 * - Edit grafana-ui/src/themes/dark.ts to regenerate
 * - Edit grafana-ui/src/themes/_variables.dark.scss.tmpl.ts to update template
 *
 * !!! THIS FILE WAS GENERATED AUTOMATICALLY !!!
 */

// Global values
// --------------------------------------------------

$theme-name: dark;

// New Colors
// -------------------------
$blue-light: #5794f2;
$blue-base: #3274d9;
$blue-shade: #1f60c4;
$red-base: #e02f44;
$red-shade: #c4162a;
$green-base: #299c46;
$green-shade: #23843b;
$orange-dark: #ff780a;

$gray98: #f7f8fa;
$gray95: #e9edf2;
$gray85: #c7d0d9;
$gray70: #9fa7b3;
$gray60: #7b8087;
$gray33: #464c54;
$gray25: #2c3235;
$gray15: #202226;
$gray10: #141619;
$gray05: #0b0c0e;

// Grays
// -------------------------
$black: #000000;
$dark-1: #141414;
$dark-2: #161719;
$dark-3: #1f1f20;
$dark-4: #212124;
$dark-5: #222426;
$dark-6: #262628;
$dark-7: #292a2d;
$dark-8: #2f2f32;
$dark-9: #343436;
$dark-10: #424345;
$gray-1: #555555;
$gray-2: #8e8e8e;
$gray-3: #b3b3b3;
$gray-4: #d8d9da;
$gray-5: #ececec;
$gray-6: #f4f5f8;

$input-black: #0b0c0e;
$white: #ffffff;

$layer0: #111217;
$layer1: #181b1f;
$layer2: #22252b;

$divider: rgba(201, 209, 217, 0.10);

<<<<<<< HEAD
$border0: #181b1f;
=======
$border0: rgba(201, 209, 217, 0.10);
>>>>>>> 025b6711
$border1: rgba(201, 209, 217, 0.15);

// Accent colors
// -------------------------
$blue: #33a2e5;
$red: $red-base;
$yellow: #ecbb13;
$orange: #eb7b18;
$purple: #9933cc;
$variable: #58a6ff;

$brand-primary: #eb7b18;
$brand-success: #299c46;
$brand-warning: #eb7b18;
$brand-danger: #e02f44;

$query-red: #e02f44;
$query-green: #74e680;
$query-purple: #fe85fc;
$query-orange: #eb7b18;

// Status colors
// -------------------------¨
$online: #299c46;
$warn: #f79520;
$critical: #e02f44;

// Scaffolding
// -------------------------
$body-bg: #111217;
$page-bg: #111217;
$dashboard-bg: #111217;

$text-color-strong: #fff;
$text-color: rgb(201, 209, 217);
$text-color-semi-weak: rgba(201, 209, 217, 0.65);
$text-color-weak: rgba(201, 209, 217, 0.65);
$text-color-faint: rgba(201, 209, 217, 0.40);
$text-color-emphasis: #fff;
$text-blue: #58a6ff;

$text-shadow-faint: 1px 1px 4px rgb(45, 45, 45);
$textShadow: none;

// gradients
$brand-gradient-horizontal: linear-gradient(to right, #f05a28 30%, #fbca0a 99%);
$brand-gradient-vertical: linear-gradient(#f05a28 30%, #fbca0a 99%);

// Links
// -------------------------
$link-color: #d8d9da;
$link-color-disabled: #8e8e8e;
$link-hover-color: #ffffff;
$external-link-color: #33a2e5;

// Typography
// -------------------------
$headings-color: rgb(201, 209, 217);
$abbr-border-color: $gray-2 !default;
$text-muted: $text-color-weak;

$hr-border-color: $dark-9;

// Panel
// -------------------------
$panel-bg: #181b1f;
$panel-border: #181b1f;
$panel-header-hover-bg: rgba(201, 209, 217, 0.08);
$panel-box-shadow: 0px 1px 1px -1px rgba(0,0,0,0.2),0px 1px 1px 0px rgba(0,0,0,0.15),0px 1px 3px 0px rgba(0,0,0,0.1);
$panel-corner: $panel-bg;

// page header
$page-header-bg: #111217;
$page-header-shadow: inset 0px -4px 14px $dark-3;
$page-header-border-color: #111217;

$divider-border-color: $gray-1;

// Graphite Target Editor
$tight-form-func-bg: #22252b;
$tight-form-func-highlight-bg: rgb(40, 43, 49);

$modal-backdrop-bg: rgba(201, 209, 217, 0.08);
$code-tag-bg: $dark-1;
$code-tag-border: $dark-9;

// cards
$card-background: #22252b;
$card-background-hover: rgb(40, 43, 49);
$card-shadow: none;

// Lists
$list-item-bg: $card-background;
$list-item-hover-bg: $card-background-hover;
$list-item-shadow: $card-shadow;

$empty-list-cta-bg: #22252b;

// Scrollbars
$scrollbarBackground: #404357;
$scrollbarBackground2: $dark-10;
$scrollbarBorder: black;

// Tables
// -------------------------
$table-bg-accent: #22252b;
$table-border: rgba(201, 209, 217, 0.15);
$table-bg-odd: rgb(28, 31, 35);
$table-bg-hover: rgb(35, 38, 42);

// Buttons
// -------------------------
$btn-primary-bg: $blue-base;
$btn-primary-bg-hl: $blue-shade;

$btn-secondary-bg: $dark-6;
$btn-secondary-bg-hl: lighten($dark-6, 4%);

$btn-success-bg: $green-base;
$btn-success-bg-hl: $green-shade;

$btn-danger-bg: $red-base;
$btn-danger-bg-hl: $red-shade;

$btn-inverse-bg: $dark-6;
$btn-inverse-bg-hl: lighten($dark-6, 4%);
$btn-inverse-text-color: $link-color;
$btn-inverse-text-shadow: 0px 1px 0 rgba(0, 0, 0, 0.1);

$btn-link-color: $gray-3;

$iconContainerBackground: $black;

$btn-divider-left: $dark-9;
$btn-divider-right: $dark-3;

$btn-drag-image: '../img/grab_dark.svg';

$navbar-btn-gicon-brightness: brightness(0.5);

$btn-active-box-shadow: 0px 0px 4px rgba(255, 120, 10, 0.5);

// Forms
// -------------------------
$input-bg: $input-black;
$input-bg-disabled: $dark-6;

$input-color: #c7d0d9;
$input-border-color: rgba(201, 209, 217, 0.15);
$input-box-shadow: none;
$input-border-focus: #5794f2;
$input-box-shadow-focus: $blue-light !default;
$input-color-placeholder: rgba(201, 209, 217, 0.40);
$input-label-bg: #22252b;
$input-color-select-arrow: $white;

// Search
$search-shadow: 0 0 30px 0 $black;

// Typeahead
$typeahead-shadow: 0 5px 10px 0 $black;
$typeahead-selected-bg: $dark-9;
$typeahead-selected-color: $yellow;

// Dropdowns
// -------------------------
$dropdownBackground: #22252b;
$dropdownBorder: rgba(201, 209, 217, 0.10);
$dropdownDividerTop: rgba(201, 209, 217, 0.10);
$dropdownDividerBottom: rgba(201, 209, 217, 0.10);

$dropdownLinkColor: $link-color;
$dropdownLinkColorHover: $white;
$dropdownLinkColorActive: $white;
$dropdownLinkBackgroundHover: $dark-9;

// Horizontal forms & lists
// -------------------------
$horizontalComponentOffset: 180px;

// Navbar
// -------------------------
$navbarHeight: 55px;
$navbarBorder: 1px solid $dark-6;

// Sidemenu
// -------------------------
$side-menu-bg: $panel-bg;
$side-menu-bg-mobile: $panel-bg;
$side-menu-border: none;
$side-menu-item-hover-bg: #22252b;
$side-menu-shadow: 0 0 30px #111;
$side-menu-icon-color: #9fa7b3;
$side-menu-header-color: rgb(201, 209, 217);

// Menu dropdowns
// -------------------------
$menu-dropdown-bg: #22252b;
$menu-dropdown-hover-bg: rgba(201, 209, 217, 0.08);
$menu-dropdown-shadow: 0px 2px 4px -1px rgba(0,0,0,0.2),0px 4px 5px 0px rgba(0,0,0,0.15),0px 1px 10px 0px rgba(0,0,0,0.1);

// Tabs
// -------------------------
$tab-border-color: $dark-9;

// Form states and alerts
// -------------------------
$warning-text-color: $warn;
$error-text-color: #e84d4d;
$success-text-color: #12d95a;

$alert-error-bg: linear-gradient(90deg, $red-base, $red-shade);
$alert-success-bg: linear-gradient(90deg, $green-base, $green-shade);
$alert-warning-bg: linear-gradient(90deg, $red-base, $red-shade);
$alert-info-bg: linear-gradient(100deg, $blue-base, $blue-shade);

// Tooltips and popovers
// -------------------------
$tooltipArrowWidth: 5px;
$tooltipLinkColor: $link-color;
$graph-tooltip-bg: $dark-1;

$tooltipBackground: #22252b;
$tooltipColor: rgb(201, 209, 217);
$tooltipArrowColor: #22252b;
$tooltipBackgroundError: #D10E5C;
$tooltipShadow: 0px 3px 1px -2px rgba(0,0,0,0.2),0px 2px 2px 0px rgba(0,0,0,0.15),0px 1px 5px 0px rgba(0,0,0,0.1);

$popover-bg: #22252b;
$popover-color: rgb(201, 209, 217);
$popover-border-color: rgba(201, 209, 217, 0.15);
$popover-header-bg: #22252b;
$popover-shadow: 0px 5px 5px -3px rgba(0,0,0,0.2),0px 8px 10px 1px rgba(0,0,0,0.15),0px 3px 14px 2px rgba(0,0,0,0.1);

$popover-help-bg: $tooltipBackground;
$popover-help-color: $text-color;
$popover-error-bg: $btn-danger-bg;

$popover-code-bg: $popover-bg;
$popover-code-boxshadow: $tooltipShadow;

// images
$checkboxImageUrl: '../img/checkbox.png';

// info box
$info-box-border-color: $blue-base;

// footer
$footer-link-color: $gray-2;
$footer-link-hover: $gray-4;

// json-explorer
$json-explorer-default-color: $text-color;
$json-explorer-string-color: #23d662;
$json-explorer-number-color: $variable;
$json-explorer-boolean-color: $variable;
$json-explorer-null-color: #eec97d;
$json-explorer-undefined-color: rgb(239, 143, 190);
$json-explorer-function-color: #fd48cb;
$json-explorer-rotate-time: 100ms;
$json-explorer-toggler-opacity: 0.6;
$json-explorer-bracket-color: #9494ff;
$json-explorer-key-color: #23a0db;
$json-explorer-url-color: #027bff;

// Changelog and diff
// -------------------------
$diff-label-bg: rgba(201, 209, 217, 0.08);
$diff-label-fg: $white;

$diff-group-bg: #22252b;
$diff-arrow-color: $white;

$diff-json-bg: #22252b;
$diff-json-fg: rgb(201, 209, 217);

$diff-json-added: $blue-shade;
$diff-json-deleted: $red-shade;

$diff-json-old: #a04338;
$diff-json-new: #457740;

$diff-json-changed-fg: $gray-5;
$diff-json-changed-num: $text-color;

$diff-json-icon: $gray-5;

//Submenu
$variable-option-bg: $dropdownLinkBackgroundHover;

//Switch Slider
// -------------------------
$switch-bg: $input-bg;
$switch-slider-color: $dark-3;
$switch-slider-off-bg: $gray-1;
$switch-slider-on-bg: #5794f2;
$switch-slider-shadow: 0 0 3px black;

//Checkbox
// -------------------------
$checkbox-bg: $dark-1;
$checkbox-border: 1px solid $gray-1;
$checkbox-checked-bg: linear-gradient(0deg, #eb7b18, #d44a3a);
$checkbox-color: $dark-1;

//Panel Edit
// -------------------------
$panel-editor-shadow: 0 0 20px black;
$panel-editor-side-menu-shadow: drop-shadow(0 0 10px $black);
$panel-editor-viz-item-shadow: 0 0 8px $dark-10;
$panel-editor-viz-item-border: 1px solid $dark-10;
$panel-editor-viz-item-shadow-hover: 0 0 4px $blue-light;
$panel-editor-viz-item-border-hover: 1px solid $blue-light;
$panel-editor-viz-item-bg: $input-black;
$panel-editor-tabs-line-color: #e3e3e3;

$panel-editor-viz-item-bg-hover: darken($blue-base, 46%);

$panel-grid-placeholder-bg: darken(#1f60c4, 30%);
$panel-grid-placeholder-shadow: 0 0 4px #3274d9;

// logs
$logs-color-unknown: $gray-2;

// toggle-group
$button-toggle-group-btn-active-bg: linear-gradient(90deg, #eb7b18, #d44a3a);
$button-toggle-group-btn-active-shadow: inset 0 0 4px $black;
$button-toggle-group-btn-separator-border: 1px solid $dark-2;

$vertical-resize-handle-bg: $dark-10;
$vertical-resize-handle-dots: $gray-1;
$vertical-resize-handle-dots-hover: $gray-2;

// Calendar
$calendar-bg-days: $input-bg;
$calendar-bg-now: $dark-10;<|MERGE_RESOLUTION|>--- conflicted
+++ resolved
@@ -64,11 +64,7 @@
 
 $divider: rgba(201, 209, 217, 0.10);
 
-<<<<<<< HEAD
-$border0: #181b1f;
-=======
 $border0: rgba(201, 209, 217, 0.10);
->>>>>>> 025b6711
 $border1: rgba(201, 209, 217, 0.15);
 
 // Accent colors
