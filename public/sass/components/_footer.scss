--- conflicted
+++ resolved
@@ -4,16 +4,10 @@
 
 .footer {
   color: $footer-link-color;
-<<<<<<< HEAD
   padding: 2rem 0 1rem 0;
-  font-size: $font-size-sm;
-  width: 98%;  /* was causing horiz scrollbars - need to examine */
-=======
-  padding: 5rem 0 1rem 0;
   font-size: $font-size-sm;
   position: relative;
   width: 98%; /* was causing horiz scrollbars - need to examine */
->>>>>>> ad15c540
 
   a {
     color: $footer-link-color;
@@ -31,7 +25,7 @@
     display: inline-block;
     padding-right: 2px;
     &::after {
-      content: " | ";
+      content: ' | ';
       padding-left: 2px;
     }
   }
@@ -39,7 +33,7 @@
   li:last-child {
     &::after {
       padding-left: 0;
-      content: "";
+      content: '';
     }
   }
 }
