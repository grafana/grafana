--- conflicted
+++ resolved
@@ -49,12 +49,6 @@
     bottom: 0;
     position: absolute;
     padding: $space-md 0 $space-md 0;
-<<<<<<< HEAD
-    z-index: 1;
-
-    li {
-      line-height: 1.8rem;
-=======
     color: $text-color;
 
     a {
@@ -63,7 +57,6 @@
       &:hover {
         color: $text-color-strong;
       }
->>>>>>> 72cd5931
     }
   }
 }
@@ -71,16 +64,7 @@
 @include media-breakpoint-down(md) {
   .login-page {
     .footer {
-<<<<<<< HEAD
-      bottom: $spacer;
-      padding: 70px 0 $space-md 0;
-
-      li {
-        line-height: $line-height-base;
-      }
-=======
       display: none;
->>>>>>> 72cd5931
     }
   }
 }