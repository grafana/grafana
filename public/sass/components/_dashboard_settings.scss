--- conflicted
+++ resolved
@@ -104,7 +104,10 @@
   }
 }
 
-<<<<<<< HEAD
+.dashboard-settings__json-save-button {
+  margin-top: $spacer;
+}
+
 .dashboard-settings__panels-table {
   td.small {
     width: 5px;
@@ -115,8 +118,4 @@
     padding: 0px;
     margin: 0px;
   }
-=======
-.dashboard-settings__json-save-button {
-  margin-top: $spacer;
->>>>>>> 869d8e6f
 }