@import 'font_awesome';
@import 'grafana_icons';

/* cyrillic-ext */
// @font-face {
//   font-family: 'Roboto';
//   font-style: normal;
//   font-weight: 400;
//   src: local('Roboto'), local('Roboto-Regular'),
//     url(../fonts/roboto/ek4gzZ-GeXAPcSbHtCeQI_esZW2xOQ-xsNqO47m55DA.woff2) format('woff2');
//   unicode-range: U+0460-052f, U+20b4, U+2de0-2dff, U+A640-A69F;
// }

/* cyrillic-ext */
@font-face {
  font-family: 'Inter';
  font-style: normal;
  font-weight: 400;
  font-display: swap;
  src: url(../fonts/inter/UcC73FwrK3iLTeHuS_fvQtMwCp50KnMa2JL7SUc.woff2) format('woff2');
  unicode-range: U+0460-052F, U+1C80-1C88, U+20B4, U+2DE0-2DFF, U+A640-A69F, U+FE2E-FE2F;
}
/* cyrillic */
@font-face {
  font-family: 'Inter';
  font-style: normal;
  font-weight: 400;
  font-display: swap;
<<<<<<< HEAD
  src: url(https://fonts.gstatic.com/s/inter/v3/UcC73FwrK3iLTeHuS_fvQtMwCp50KnMa0ZL7SUc.woff2) format('woff2');
=======
  src: url(../fonts/inter/UcC73FwrK3iLTeHuS_fvQtMwCp50KnMa0ZL7SUc.woff2) format('woff2');
>>>>>>> 63829dfb
  unicode-range: U+0400-045F, U+0490-0491, U+04B0-04B1, U+2116;
}
/* greek-ext */
@font-face {
  font-family: 'Inter';
  font-style: normal;
  font-weight: 400;
  font-display: swap;
<<<<<<< HEAD
  src: url(https://fonts.gstatic.com/s/inter/v3/UcC73FwrK3iLTeHuS_fvQtMwCp50KnMa2ZL7SUc.woff2) format('woff2');
=======
  src: url(../fonts/inter/UcC73FwrK3iLTeHuS_fvQtMwCp50KnMa2ZL7SUc.woff2) format('woff2');
>>>>>>> 63829dfb
  unicode-range: U+1F00-1FFF;
}
/* greek */
@font-face {
  font-family: 'Inter';
  font-style: normal;
  font-weight: 400;
  font-display: swap;
<<<<<<< HEAD
  src: url(https://fonts.gstatic.com/s/inter/v3/UcC73FwrK3iLTeHuS_fvQtMwCp50KnMa1pL7SUc.woff2) format('woff2');
=======
  src: url(../fonts/inter/UcC73FwrK3iLTeHuS_fvQtMwCp50KnMa1pL7SUc.woff2) format('woff2');
>>>>>>> 63829dfb
  unicode-range: U+0370-03FF;
}
/* vietnamese */
@font-face {
  font-family: 'Inter';
  font-style: normal;
  font-weight: 400;
  font-display: swap;
<<<<<<< HEAD
  src: url(https://fonts.gstatic.com/s/inter/v3/UcC73FwrK3iLTeHuS_fvQtMwCp50KnMa2pL7SUc.woff2) format('woff2');
=======
  src: url(../fonts/inter/UcC73FwrK3iLTeHuS_fvQtMwCp50KnMa2pL7SUc.woff2) format('woff2');
>>>>>>> 63829dfb
  unicode-range: U+0102-0103, U+0110-0111, U+0128-0129, U+0168-0169, U+01A0-01A1, U+01AF-01B0, U+1EA0-1EF9, U+20AB;
}
/* latin-ext */
@font-face {
  font-family: 'Inter';
  font-style: normal;
  font-weight: 400;
  font-display: swap;
<<<<<<< HEAD
  src: url(https://fonts.gstatic.com/s/inter/v3/UcC73FwrK3iLTeHuS_fvQtMwCp50KnMa25L7SUc.woff2) format('woff2');
=======
  src: url(../fonts/inter/UcC73FwrK3iLTeHuS_fvQtMwCp50KnMa25L7SUc.woff2) format('woff2');
>>>>>>> 63829dfb
  unicode-range: U+0100-024F, U+0259, U+1E00-1EFF, U+2020, U+20A0-20AB, U+20AD-20CF, U+2113, U+2C60-2C7F, U+A720-A7FF;
}
/* latin */
@font-face {
  font-family: 'Inter';
  font-style: normal;
  font-weight: 400;
  font-display: swap;
  src: url(../fonts/inter/UcC73FwrK3iLTeHuS_fvQtMwCp50KnMa1ZL7.woff2) format('woff2');
  unicode-range: U+0000-00FF, U+0131, U+0152-0153, U+02BB-02BC, U+02C6, U+02DA, U+02DC, U+2000-206F, U+2074, U+20AC,
    U+2122, U+2191, U+2193, U+2212, U+2215, U+FEFF, U+FFFD;
}
/* cyrillic-ext */
@font-face {
  font-family: 'Inter';
  font-style: normal;
  font-weight: 500;
  font-display: swap;
<<<<<<< HEAD
  src: url(https://fonts.gstatic.com/s/inter/v3/UcC73FwrK3iLTeHuS_fvQtMwCp50KnMa2JL7SUc.woff2) format('woff2');
=======
  src: url(../fonts/inter/UcC73FwrK3iLTeHuS_fvQtMwCp50KnMa2JL7SUc.woff2) format('woff2');
>>>>>>> 63829dfb
  unicode-range: U+0460-052F, U+1C80-1C88, U+20B4, U+2DE0-2DFF, U+A640-A69F, U+FE2E-FE2F;
}
/* cyrillic */
@font-face {
  font-family: 'Inter';
  font-style: normal;
  font-weight: 500;
  font-display: swap;
<<<<<<< HEAD
  src: url(https://fonts.gstatic.com/s/inter/v3/UcC73FwrK3iLTeHuS_fvQtMwCp50KnMa0ZL7SUc.woff2) format('woff2');
=======
  src: url(../fonts/inter/UcC73FwrK3iLTeHuS_fvQtMwCp50KnMa0ZL7SUc.woff2) format('woff2');
>>>>>>> 63829dfb
  unicode-range: U+0400-045F, U+0490-0491, U+04B0-04B1, U+2116;
}
/* greek-ext */
@font-face {
  font-family: 'Inter';
  font-style: normal;
  font-weight: 500;
  font-display: swap;
<<<<<<< HEAD
  src: url(https://fonts.gstatic.com/s/inter/v3/UcC73FwrK3iLTeHuS_fvQtMwCp50KnMa2ZL7SUc.woff2) format('woff2');
=======
  src: url(../fonts/inter/UcC73FwrK3iLTeHuS_fvQtMwCp50KnMa2ZL7SUc.woff2) format('woff2');
>>>>>>> 63829dfb
  unicode-range: U+1F00-1FFF;
}
/* greek */
@font-face {
  font-family: 'Inter';
  font-style: normal;
  font-weight: 500;
  font-display: swap;
<<<<<<< HEAD
  src: url(https://fonts.gstatic.com/s/inter/v3/UcC73FwrK3iLTeHuS_fvQtMwCp50KnMa1pL7SUc.woff2) format('woff2');
=======
  src: url(../fonts/inter/UcC73FwrK3iLTeHuS_fvQtMwCp50KnMa1pL7SUc.woff2) format('woff2');
>>>>>>> 63829dfb
  unicode-range: U+0370-03FF;
}
/* vietnamese */
@font-face {
  font-family: 'Inter';
  font-style: normal;
  font-weight: 500;
  font-display: swap;
<<<<<<< HEAD
  src: url(https://fonts.gstatic.com/s/inter/v3/UcC73FwrK3iLTeHuS_fvQtMwCp50KnMa2pL7SUc.woff2) format('woff2');
=======
  src: url(../fonts/inter/UcC73FwrK3iLTeHuS_fvQtMwCp50KnMa2pL7SUc.woff2) format('woff2');
>>>>>>> 63829dfb
  unicode-range: U+0102-0103, U+0110-0111, U+0128-0129, U+0168-0169, U+01A0-01A1, U+01AF-01B0, U+1EA0-1EF9, U+20AB;
}
/* latin-ext */
@font-face {
  font-family: 'Inter';
  font-style: normal;
  font-weight: 500;
  font-display: swap;
<<<<<<< HEAD
  src: url(https://fonts.gstatic.com/s/inter/v3/UcC73FwrK3iLTeHuS_fvQtMwCp50KnMa25L7SUc.woff2) format('woff2');
=======
  src: url(../fonts/inter/UcC73FwrK3iLTeHuS_fvQtMwCp50KnMa25L7SUc.woff2) format('woff2');
>>>>>>> 63829dfb
  unicode-range: U+0100-024F, U+0259, U+1E00-1EFF, U+2020, U+20A0-20AB, U+20AD-20CF, U+2113, U+2C60-2C7F, U+A720-A7FF;
}
/* latin */
@font-face {
  font-family: 'Inter';
  font-style: normal;
  font-weight: 500;
  font-display: swap;
<<<<<<< HEAD
  src: url(https://fonts.gstatic.com/s/inter/v3/UcC73FwrK3iLTeHuS_fvQtMwCp50KnMa1ZL7.woff2) format('woff2');
=======
  src: url(../fonts/inter/UcC73FwrK3iLTeHuS_fvQtMwCp50KnMa1ZL7.woff2) format('woff2');
  unicode-range: U+0000-00FF, U+0131, U+0152-0153, U+02BB-02BC, U+02C6, U+02DA, U+02DC, U+2000-206F, U+2074, U+20AC,
    U+2122, U+2191, U+2193, U+2212, U+2215, U+FEFF, U+FFFD;
}

/* latin */
@font-face {
  font-family: 'Roboto Mono';
  font-style: normal;
  font-weight: 400;
  font-display: swap;
  src: url(https://fonts.gstatic.com/s/robotomono/v13/L0xTDF4xlVMF-BfR8bXMIhJHg45mwgGEFl0_3vrtSM1J-gEPT5Ese6hmHSh0mQ.woff2)
    format('woff2');
  unicode-range: U+0000-00FF, U+0131, U+0152-0153, U+02BB-02BC, U+02C6, U+02DA, U+02DC, U+2000-206F, U+2074, U+20AC,
    U+2122, U+2191, U+2193, U+2212, U+2215, U+FEFF, U+FFFD;
}

/* latin */
@font-face {
  font-family: 'Roboto Mono';
  font-style: normal;
  font-weight: 500;
  font-display: swap;
  src: url(https://fonts.gstatic.com/s/robotomono/v13/L0xTDF4xlVMF-BfR8bXMIhJHg45mwgGEFl0_3vrtSM1J-gEPT5Ese6hmHSh0mQ.woff2)
    format('woff2');
>>>>>>> 63829dfb
  unicode-range: U+0000-00FF, U+0131, U+0152-0153, U+02BB-02BC, U+02C6, U+02DA, U+02DC, U+2000-206F, U+2074, U+20AC,
    U+2122, U+2191, U+2193, U+2212, U+2215, U+FEFF, U+FFFD;
}<|MERGE_RESOLUTION|>--- conflicted
+++ resolved
@@ -1,15 +1,5 @@
 @import 'font_awesome';
 @import 'grafana_icons';
-
-/* cyrillic-ext */
-// @font-face {
-//   font-family: 'Roboto';
-//   font-style: normal;
-//   font-weight: 400;
-//   src: local('Roboto'), local('Roboto-Regular'),
-//     url(../fonts/roboto/ek4gzZ-GeXAPcSbHtCeQI_esZW2xOQ-xsNqO47m55DA.woff2) format('woff2');
-//   unicode-range: U+0460-052f, U+20b4, U+2de0-2dff, U+A640-A69F;
-// }
 
 /* cyrillic-ext */
 @font-face {
@@ -26,11 +16,7 @@
   font-style: normal;
   font-weight: 400;
   font-display: swap;
-<<<<<<< HEAD
-  src: url(https://fonts.gstatic.com/s/inter/v3/UcC73FwrK3iLTeHuS_fvQtMwCp50KnMa0ZL7SUc.woff2) format('woff2');
-=======
   src: url(../fonts/inter/UcC73FwrK3iLTeHuS_fvQtMwCp50KnMa0ZL7SUc.woff2) format('woff2');
->>>>>>> 63829dfb
   unicode-range: U+0400-045F, U+0490-0491, U+04B0-04B1, U+2116;
 }
 /* greek-ext */
@@ -39,11 +25,7 @@
   font-style: normal;
   font-weight: 400;
   font-display: swap;
-<<<<<<< HEAD
-  src: url(https://fonts.gstatic.com/s/inter/v3/UcC73FwrK3iLTeHuS_fvQtMwCp50KnMa2ZL7SUc.woff2) format('woff2');
-=======
   src: url(../fonts/inter/UcC73FwrK3iLTeHuS_fvQtMwCp50KnMa2ZL7SUc.woff2) format('woff2');
->>>>>>> 63829dfb
   unicode-range: U+1F00-1FFF;
 }
 /* greek */
@@ -52,11 +34,7 @@
   font-style: normal;
   font-weight: 400;
   font-display: swap;
-<<<<<<< HEAD
-  src: url(https://fonts.gstatic.com/s/inter/v3/UcC73FwrK3iLTeHuS_fvQtMwCp50KnMa1pL7SUc.woff2) format('woff2');
-=======
   src: url(../fonts/inter/UcC73FwrK3iLTeHuS_fvQtMwCp50KnMa1pL7SUc.woff2) format('woff2');
->>>>>>> 63829dfb
   unicode-range: U+0370-03FF;
 }
 /* vietnamese */
@@ -65,11 +43,7 @@
   font-style: normal;
   font-weight: 400;
   font-display: swap;
-<<<<<<< HEAD
-  src: url(https://fonts.gstatic.com/s/inter/v3/UcC73FwrK3iLTeHuS_fvQtMwCp50KnMa2pL7SUc.woff2) format('woff2');
-=======
   src: url(../fonts/inter/UcC73FwrK3iLTeHuS_fvQtMwCp50KnMa2pL7SUc.woff2) format('woff2');
->>>>>>> 63829dfb
   unicode-range: U+0102-0103, U+0110-0111, U+0128-0129, U+0168-0169, U+01A0-01A1, U+01AF-01B0, U+1EA0-1EF9, U+20AB;
 }
 /* latin-ext */
@@ -78,11 +52,7 @@
   font-style: normal;
   font-weight: 400;
   font-display: swap;
-<<<<<<< HEAD
-  src: url(https://fonts.gstatic.com/s/inter/v3/UcC73FwrK3iLTeHuS_fvQtMwCp50KnMa25L7SUc.woff2) format('woff2');
-=======
   src: url(../fonts/inter/UcC73FwrK3iLTeHuS_fvQtMwCp50KnMa25L7SUc.woff2) format('woff2');
->>>>>>> 63829dfb
   unicode-range: U+0100-024F, U+0259, U+1E00-1EFF, U+2020, U+20A0-20AB, U+20AD-20CF, U+2113, U+2C60-2C7F, U+A720-A7FF;
 }
 /* latin */
@@ -101,11 +71,7 @@
   font-style: normal;
   font-weight: 500;
   font-display: swap;
-<<<<<<< HEAD
-  src: url(https://fonts.gstatic.com/s/inter/v3/UcC73FwrK3iLTeHuS_fvQtMwCp50KnMa2JL7SUc.woff2) format('woff2');
-=======
   src: url(../fonts/inter/UcC73FwrK3iLTeHuS_fvQtMwCp50KnMa2JL7SUc.woff2) format('woff2');
->>>>>>> 63829dfb
   unicode-range: U+0460-052F, U+1C80-1C88, U+20B4, U+2DE0-2DFF, U+A640-A69F, U+FE2E-FE2F;
 }
 /* cyrillic */
@@ -114,11 +80,7 @@
   font-style: normal;
   font-weight: 500;
   font-display: swap;
-<<<<<<< HEAD
-  src: url(https://fonts.gstatic.com/s/inter/v3/UcC73FwrK3iLTeHuS_fvQtMwCp50KnMa0ZL7SUc.woff2) format('woff2');
-=======
   src: url(../fonts/inter/UcC73FwrK3iLTeHuS_fvQtMwCp50KnMa0ZL7SUc.woff2) format('woff2');
->>>>>>> 63829dfb
   unicode-range: U+0400-045F, U+0490-0491, U+04B0-04B1, U+2116;
 }
 /* greek-ext */
@@ -127,11 +89,7 @@
   font-style: normal;
   font-weight: 500;
   font-display: swap;
-<<<<<<< HEAD
-  src: url(https://fonts.gstatic.com/s/inter/v3/UcC73FwrK3iLTeHuS_fvQtMwCp50KnMa2ZL7SUc.woff2) format('woff2');
-=======
   src: url(../fonts/inter/UcC73FwrK3iLTeHuS_fvQtMwCp50KnMa2ZL7SUc.woff2) format('woff2');
->>>>>>> 63829dfb
   unicode-range: U+1F00-1FFF;
 }
 /* greek */
@@ -140,11 +98,7 @@
   font-style: normal;
   font-weight: 500;
   font-display: swap;
-<<<<<<< HEAD
-  src: url(https://fonts.gstatic.com/s/inter/v3/UcC73FwrK3iLTeHuS_fvQtMwCp50KnMa1pL7SUc.woff2) format('woff2');
-=======
   src: url(../fonts/inter/UcC73FwrK3iLTeHuS_fvQtMwCp50KnMa1pL7SUc.woff2) format('woff2');
->>>>>>> 63829dfb
   unicode-range: U+0370-03FF;
 }
 /* vietnamese */
@@ -153,11 +107,7 @@
   font-style: normal;
   font-weight: 500;
   font-display: swap;
-<<<<<<< HEAD
-  src: url(https://fonts.gstatic.com/s/inter/v3/UcC73FwrK3iLTeHuS_fvQtMwCp50KnMa2pL7SUc.woff2) format('woff2');
-=======
   src: url(../fonts/inter/UcC73FwrK3iLTeHuS_fvQtMwCp50KnMa2pL7SUc.woff2) format('woff2');
->>>>>>> 63829dfb
   unicode-range: U+0102-0103, U+0110-0111, U+0128-0129, U+0168-0169, U+01A0-01A1, U+01AF-01B0, U+1EA0-1EF9, U+20AB;
 }
 /* latin-ext */
@@ -166,11 +116,7 @@
   font-style: normal;
   font-weight: 500;
   font-display: swap;
-<<<<<<< HEAD
-  src: url(https://fonts.gstatic.com/s/inter/v3/UcC73FwrK3iLTeHuS_fvQtMwCp50KnMa25L7SUc.woff2) format('woff2');
-=======
   src: url(../fonts/inter/UcC73FwrK3iLTeHuS_fvQtMwCp50KnMa25L7SUc.woff2) format('woff2');
->>>>>>> 63829dfb
   unicode-range: U+0100-024F, U+0259, U+1E00-1EFF, U+2020, U+20A0-20AB, U+20AD-20CF, U+2113, U+2C60-2C7F, U+A720-A7FF;
 }
 /* latin */
@@ -179,9 +125,6 @@
   font-style: normal;
   font-weight: 500;
   font-display: swap;
-<<<<<<< HEAD
-  src: url(https://fonts.gstatic.com/s/inter/v3/UcC73FwrK3iLTeHuS_fvQtMwCp50KnMa1ZL7.woff2) format('woff2');
-=======
   src: url(../fonts/inter/UcC73FwrK3iLTeHuS_fvQtMwCp50KnMa1ZL7.woff2) format('woff2');
   unicode-range: U+0000-00FF, U+0131, U+0152-0153, U+02BB-02BC, U+02C6, U+02DA, U+02DC, U+2000-206F, U+2074, U+20AC,
     U+2122, U+2191, U+2193, U+2212, U+2215, U+FEFF, U+FFFD;
@@ -207,7 +150,6 @@
   font-display: swap;
   src: url(https://fonts.gstatic.com/s/robotomono/v13/L0xTDF4xlVMF-BfR8bXMIhJHg45mwgGEFl0_3vrtSM1J-gEPT5Ese6hmHSh0mQ.woff2)
     format('woff2');
->>>>>>> 63829dfb
   unicode-range: U+0000-00FF, U+0131, U+0152-0153, U+02BB-02BC, U+02C6, U+02DA, U+02DC, U+2000-206F, U+2074, U+20AC,
     U+2122, U+2191, U+2193, U+2212, U+2215, U+FEFF, U+FFFD;
 }