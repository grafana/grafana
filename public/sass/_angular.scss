// these styles are only used by angular components/pages
// once angular is disabled, this file can be deleted

@use 'sass:map';
@use 'sass:color';
@use 'sass:list';

// Gradients
@mixin gradient-vertical($startColor: #555, $endColor: #333) {
  background-color: color.mix($startColor, $endColor, 60%);
  background-image: linear-gradient(to bottom, $startColor, $endColor); // Standard, IE10
  background-repeat: repeat-x;
}

@mixin font-family-monospace() {
  font-family: $font-family-monospace;
}

.edit-tab-content {
  flex-grow: 1;
  min-width: 0;
}

.view-mode--inactive {
  .react-resizable-handle,
  .add-row-panel-hint,
  .dash-row-menu-container,
  .panel-info-corner--info,
  .panel-info-corner--links {
    display: none;
  }
}

.login-form {
  margin-bottom: $space-md;
  width: 100%;
}

[ng\:cloak],
[ng-cloak],
.ng-cloak {
  display: none !important;
}

// <3: https://medium.com/@brunn/detecting-autofilled-fields-in-javascript-aed598d25da7
@keyframes onAutoFillStart {
  from {
    /**/
  }
  to {
    /**/
  }
}
@keyframes onAutoFillCancel {
  from {
    /**/
  }
  to {
    /**/
  }
}
input:-webkit-autofill {
  animation-name: onAutoFillStart;
  transition: transform 1ms;
}
input:not(:-webkit-autofill) {
  animation-name: onAutoFillCancel;
}

input.validation-error,
input.ng-dirty.ng-invalid {
  box-shadow: inset 0 0px 5px $red;
}

input.invalid {
  box-shadow: inset 0 0px 5px $red;
}

.gf-code-editor {
  min-height: 36px;
  min-width: 280px;
  flex-grow: 1;
  margin-right: $space-xs;

  &.ace_editor {
    @include font-family-monospace();
    font-size: $font-size-md;
    min-height: 50px; // Include space for horizontal scrollbar

    border-radius: $input-border-radius;
    border: $border-width solid $input-border-color;
  }

  .ace_content {
    z-index: 0;
  }
}

.ace_editor.ace_autocomplete {
  @include font-family-monospace();
  font-size: $font-size-md;

  // Ace editor adds <style> tag at the end of <head>, after grafana.css, so !important
  // is used for overriding styles with the same CSS specificity.
  background-color: $dropdownBackground !important;
  color: $dropdownLinkColor !important;
  border: 1px solid $dropdownBorder !important;
  width: 550px !important;

  .ace_scroller {
    .ace_selected,
    .ace_active-line,
    .ace_line-hover {
      color: $dropdownLinkColorHover;
      background-color: $dropdownLinkBackgroundHover !important;
    }

    .ace_line-hover {
      border-color: transparent;
    }

    .ace_completion-highlight {
      color: $yellow;
    }

    .ace_rightAlignedText {
      color: $text-muted;
      z-index: 0;
    }
  }
}

$doc-font-size: $font-size-sm;

.ace_tooltip.ace_doc-tooltip {
  @include font-family-monospace();
  font-size: $doc-font-size;

  background-color: $popover-help-bg;
  color: $popover-help-color;
  background-image: none;
  border: 1px solid $dropdownBorder;
  padding: $space-sm $space-md;

  hr {
    background-color: $popover-help-color;
    margin: $space-sm 0;
  }

  code {
    padding: 0px 1px;
    margin: 0px;
  }
}

.ace_tooltip {
  border-radius: 3px;
}

.ace_hidden-cursors .ace_cursor {
  opacity: 0 !important;
}

.graph-panel {
  display: flex;
  flex-direction: column;
  height: 100%;

  &--legend-right {
    @include media-breakpoint-up(sm) {
      flex-direction: row;

      .graph-legend {
        flex: 0 1 10px;
        max-height: 100%;
        overflow-y: initial;
      }

      .graph-legend-series {
        display: block;
        padding-left: 4px;
      }

      .graph-legend-table .graph-legend-series {
        display: table-row;
      }
    }
  }
}

.graph-panel__chart {
  position: relative;
  cursor: crosshair;
  flex-grow: 1;
  min-height: 65%;
}

.datapoints-warning {
  position: absolute;
  top: 50%;
  left: 50%;
  z-index: 10;
  margin-top: -50px;
  margin-left: -100px;
  width: 200px;
  text-align: center;
  cursor: auto;
  padding: 10px;
}

.graph-legend {
  display: flex;
  flex: 0 1 auto;
  flex-wrap: wrap;
  max-height: 35%;
  margin: 0;
  text-align: center;
  overflow-y: auto;
  padding-top: 6px;
  position: relative;

  .popover-content {
    padding: 0;
  }
}

.graph-legend-alias {
  background: transparent;
  border: none;
}

.graph-legend-content {
  position: relative;
}

.graph-legend-icon {
  position: relative;
  padding-right: 4px;
  top: 1px;
}

.graph-legend-icon,
.graph-legend-alias,
.graph-legend-value {
  display: inline;
  white-space: nowrap;
  font-size: 12px;
  text-align: left;
  &.current::before {
    content: 'Current: ';
  }
  &.max::before {
    content: 'Max: ';
  }
  &.min::before {
    content: 'Min: ';
  }
  &.total::before {
    content: 'Total: ';
  }
  &.avg::before {
    content: 'Avg: ';
  }
}

.graph-legend-icon .fa {
  font-size: 135%;
  position: relative;
  top: 1px;
}

.graph-legend-series {
  float: left;
  white-space: nowrap;
  padding-left: 10px;
  display: flex;
  align-items: center;

  &--right-y {
    float: right;
  }
}

// Don't move series to the right if legend is on the right as well
.graph-panel--legend-right .graph-legend-series--right-y {
  float: left;
}

.graph-legend-value {
  padding-left: 6px;
}

.graph-legend-table {
  padding-right: 5px;
  padding-left: 5px;

  .graph-legend-series {
    display: table-row;
    float: none;
    padding-left: 0;
    &--right-y {
      float: none;

      .graph-legend-alias::after {
        content: '(right-y)';
        padding: 0 5px;
        color: $text-color-weak;
      }
    }
  }

  td,
  .graph-legend-alias,
  .graph-legend-icon,
  .graph-legend-value {
    float: none;
    display: table-cell;
    white-space: nowrap;
    padding: 2px;
    text-align: right;
  }

  .graph-legend-icon {
    cursor: pointer;
  }

  .graph-legend-value {
    padding-left: 15px;
  }

  .graph-legend-alias {
    text-align: left;
    max-width: 650px;
    text-overflow: ellipsis;
    overflow: hidden;
  }

  .graph-legend-series:nth-child(even) {
    background: $table-bg-accent;
  }

  .graph-legend-value {
    &.current,
    &.max,
    &.min,
    &.total,
    &.avg {
      &::before {
        content: '';
      }
    }
  }

  th {
    text-align: right;
    padding: 0px 10px 1px 0;
    font-weight: bold;
    color: $blue;
    font-size: 85%;
    white-space: nowrap;
  }
}

.graph-legend-series__table-name {
  display: flex;
  align-items: center;
}

.graph-legend-series-hidden {
  .graph-legend-value,
  .graph-legend-alias {
    color: $link-color-disabled;
  }
}

.graph-legend-popover {
  width: 210px;
  label {
    display: inline-block;
  }
  .btn {
    padding: 1px 3px;
    margin-right: 0px;
    line-height: initial;
  }
}

.annotation-tags {
  color: $purple;
}

.graph-series-override__properties {
  margin-left: $space-md;
}

.graph-tooltip {
  white-space: nowrap;
  font-size: $font-size-sm;
  background-color: $graph-tooltip-bg;
  color: $text-color;

  .graph-tooltip-time {
    text-align: center;
    position: relative;
    top: -3px;
    padding: $space-xxs;
    font-weight: $font-weight-semi-bold;
    color: $text-color;
  }

  .graph-tooltip-list-item {
    display: table-row;

    &--highlight {
      color: $text-color-emphasis;
      font-weight: $font-weight-semi-bold;
    }
  }

  .graph-tooltip-series-name {
    display: table-cell;
    padding: $space-xxs;
    max-width: 650px;
    text-overflow: ellipsis;
    overflow: hidden;
  }

  .graph-tooltip-value {
    display: table-cell;
    font-weight: $font-weight-semi-bold;
    padding-left: 15px;
    text-align: right;
  }
}

.graph-annotation {
  .label-tag {
    margin-right: 4px;
    margin-top: 8px;
  }

  .graph-annotation__header {
    background: $popover-header-bg;
    padding: 4px 8px;
    display: flex;
    flex-wrap: nowrap;
  }

  .graph-annotation__title {
    font-weight: $font-weight-semi-bold;
    padding-right: $spacer;
    overflow: hidden;
    display: inline-block;
    white-space: nowrap;
    text-overflow: ellipsis;
    flex-grow: 1;
  }

  .graph-annotation__edit-icon {
    padding-left: $spacer;
  }

  .graph-annotation__time {
    color: $text-muted;
    font-style: italic;
    font-weight: normal;
    display: inline-block;
    position: relative;
    top: 1px;
  }

  .graph-annotation__body {
    padding: $space-sm;
  }

  .graph-annotation__user {
    img {
      border-radius: 50%;
      width: 16px;
      height: 16px;
    }
  }

  a[href] {
    color: $blue;
    text-decoration: underline;
  }
}

.left-yaxis-label {
  top: 50%;
  left: 8px;
  transform: translateX(-50%) translateY(-50%) rotate(-90deg);
}

.right-yaxis-label {
  top: 50%;
  right: 8px;
  transform: translateX(50%) translateY(-50%) rotate(90deg);
}

.axisLabel {
  display: inline-block;
  color: $text-color;
  font-size: $font-size-sm;
  position: absolute;
  text-align: center;
}

.alert-handle-wrapper {
  position: absolute;
  user-select: none;

  .alert-handle {
    z-index: 10;
    position: relative;
    float: right;
    box-shadow: $card-shadow;
    background: $card-background;
    cursor: move;
    width: 100px;
    font-size: $font-size-sm;
    border-radius: 4px;
    text-align: left;
    color: $text-muted;

    &:hover {
      background-color: $btn-inverse-bg-hl;
    }

    .icon-gf {
      font-size: 14px;
      position: relative;
      top: 0px;
      float: left;
      border-right: 1px solid $btn-divider-left;
      padding: 6px 4px 4px 6px;
    }
  }

  .alert-handle-value {
    border-left: 1px solid $btn-divider-right;
    padding: $space-xs $space-sm;
    padding: 7px;
    line-height: 24px;
    height: 24px;

    .alert-handle-grip {
      background: url($btn-drag-image) no-repeat 50% 50%;
      background-size: 8px;
      float: right;
      width: 16px;
      height: 24px;
      margin-right: 2px;
    }
  }

  &--T1 {
    right: -222px;
    width: 245px;

    .alert-handle-line {
      width: 145px;
    }
  }

  &--T0 {
    right: -104px;
    width: 129px;

    .alert-handle-line {
      width: 28px;
    }
  }

  &--no-value {
    .alert-handle-line {
      display: none;
    }
  }

  .alert-handle-line {
    float: left;
    height: 2px;
    margin-top: 13px;
    z-index: 0;
    position: relative;

    &--critical {
      background-color: rgba(237, 46, 24, 0.6);
    }
    &--warning {
      background-color: rgba(247, 149, 32, 0.6);
    }
  }
}

.thresholds-form-disabled {
  filter: blur(3px);
}

.piechart-panel {
  position: relative;
  display: table;
  width: 100%;
  height: 100%;

  .piechart-container {
    top: 10px;
    margin: auto;

    svg {
      width: 100%;
      height: 100%;
    }
  }

  .piechart-tooltip {
    white-space: nowrap;
    font-size: 12px;
    background-color: #141414;
    color: #d8d9da;
    opacity: 0;
    position: absolute;

    .piechart-tooltip-time {
      text-align: center;
      position: relative;
      padding: $space-xxs;
      font-weight: bold;
      color: #d8d9da;

      .piechart-tooltip-value {
        display: table-cell;
        font-weight: bold;
        padding: 15px;
        text-align: right;
      }
    }
  }
}

// Baron styles
.baron {
  // display: inline-block; // this brakes phantomjs rendering (width becomes 0)
  overflow: hidden;
}

// Fix for side menu on mobile devices
.main-view.baron {
  width: unset;
}

.baron__clipper {
  position: relative;
  overflow: hidden;
}

.baron__scroller {
  overflow-y: scroll;
  -ms-overflow-style: none;
  -moz-box-sizing: border-box;
  box-sizing: border-box;
  margin: 0;
  border: 0;
  padding: 0;
  width: 100%;
  height: 100%;
  -webkit-overflow-scrolling: touch;
  /* remove line to customize scrollbar in iOs */
}

.baron__scroller::-webkit-scrollbar {
  width: 0;
  height: 0;
}

.baron__track {
  display: none;
  position: absolute;
  top: 0;
  right: 0;
  bottom: 0;
}

.baron._scrollbar .baron__track {
  display: block;
}

.baron__free {
  position: absolute;
  top: 0;
  bottom: 0;
  right: 0;
}

.baron__bar {
  display: none;
  position: absolute;
  right: 0;
  z-index: 1;
  // width: 10px;
  background: #999;

  // height: 15px;
  width: 15px;
  transition:
    background-color 0.2s linear,
    opacity 0.2s linear;
  opacity: 0;
}

.baron._scrollbar .baron__bar {
  display: block;

  @include gradient-vertical($scrollbarBackground, $scrollbarBackground2);
  border-radius: 6px;
  width: 6px;
  /* there must be 'right' for ps__thumb-y */
  right: 0px;
  /* please don't change 'position' */
  position: absolute;

  // background-color: transparent;
  // opacity: 0.6;

  &:hover,
  &:focus {
    // background-color: transparent;
    opacity: 0.9;
  }
}

.panel-hover-highlight .baron__track .baron__bar {
  opacity: 0.6;
}

.baron._scrolling > .baron__track .baron__bar {
  opacity: 0.9;
}

.baron__control {
  display: none;
}

.baron.panel-content--scrollable {
  // Width needs to be set to prevent content width issues
  // Set to less than 100% for fixing Firefox issue (white stripe on the right of scrollbar)
  width: calc(100% - 2px);

  .baron__scroller {
    padding-top: 1px;
  }
}

// temp hack
.modal-body {
  .nav-tabs {
    border-bottom: none;
  }

  .nav-tabs > li > a {
    border: none;
    border-radius: 0;
    &:hover,
    &:focus {
      border-bottom: 1px solid $blue;
    }
  }

  .nav-tabs > .active > a,
  .nav-tabs > .active > a:hover,
  .nav-tabs > .active > a:focus {
    border: none;
    border-bottom: 1px solid $blue;
    color: $link-color;
  }
}

.grafana-tooltip {
  position: absolute;
  top: -1000;
  left: 0;
  color: $tooltipColor;
  padding: 10px;
  font-size: 11pt;
  font-weight: 200;
  background-color: $tooltipBackground;
  border-radius: 5px;
  z-index: 9999;
  max-width: 800px;
  max-height: 600px;
  overflow: hidden;
  line-height: 14px;

  a {
    color: $tooltipLinkColor;
  }

  a.external-link {
    color: $tooltipExternalLinkColor;
  }
}

.grafana-tip {
  padding-left: 5px;
}

.table-panel-content {
  padding: 0;

  .panel-title-container {
    padding-bottom: 4px;
  }
}

.table-panel-scroll {
  overflow: auto;
}

.table-panel-container {
  padding-top: 2.2em;
  position: relative;
}

.table-panel-footer {
  text-align: center;
  font-size: 90%;
  line-height: 2px;

  ul {
    position: relative;
    display: inline-block;
    margin-left: 0;
    margin-bottom: 0;
  }

  ul > li {
    display: inline; // Remove list-style and block-level defaults
  }

  ul > li > a {
    float: left; // Collapse white-space
    padding: 4px 12px;
    text-decoration: none;
    border-left-width: 0;

    &:hover {
      background-color: $tight-form-func-bg;
    }

    &.active {
      font-weight: bold;
      color: $blue;
    }
  }
}

.table-panel-table {
  width: 100%;
  border-collapse: collapse;

  th {
    padding: 0;

    &:first-child {
      .table-panel-table-header-inner {
        padding-left: 15px;
      }
    }
  }

  td {
    padding: 0.45em 1.1em;
    border-bottom: 2px solid $body-bg;
    border-right: 2px solid $body-bg;

    &:first-child {
      padding-left: 15px;
    }
    &:last-child {
      border-right: none;
    }

    &.table-panel-cell-pre {
      white-space: pre;
    }

    &.table-panel-cell-link {
      // Expand internal div to cell size (make all cell clickable)
      padding: 0;

      a {
        padding: 0.45em 0 0.45em 1.1em;
        height: 100%;
        display: inline-block;
        text-decoration: underline;
        text-underline-position: under;
      }
    }

    &.cell-highlighted:hover {
      background-color: $tight-form-func-bg;
    }

    &:hover {
      .table-panel-filter-link {
        visibility: visible;
      }
    }
  }
}

.table-panel-filter-link {
  visibility: hidden;
  color: $text-color-weak;
  float: right;
  display: block;
  padding: 0 5px;
}

.table-panel-header-bg {
  background: $list-item-bg;
  border-top: 2px solid $body-bg;
  border-bottom: 2px solid $body-bg;
  height: 2em;
  position: absolute;
  top: 0;
  right: 0;
  left: 0;
}

.table-panel-table-header-inner {
  padding: 0.3em 0 0.45em 1.1em;
  text-align: left;
  color: $blue;
  position: absolute;
  top: 0;
}

.table-panel-width-hack {
  visibility: hidden;
  height: 0px;
  line-height: 0px;
}

.table-panel-color-cell {
  color: white;
  a {
    color: white;
  }
}

.table-panel-color-row {
  color: white;
  a {
    color: white;
  }
}

.editor-row {
  vertical-align: top;
}

.section {
  margin-right: 42px;
  vertical-align: top;
  display: inline-block;
}

div.editor-option {
  vertical-align: top;
  display: inline-block;
  margin-right: 10px;
}

div.editor-option label {
  display: block;
}

@font-face {
  font-family: 'grafana-icons';
  src: url('../fonts/grafana-icons.eot?okx5td');
  src:
    url('../fonts/grafana-icons.eot?okx5td#iefix') format('embedded-opentype'),
    url('../fonts/grafana-icons.ttf?okx5td') format('truetype'),
    url('../fonts/grafana-icons.woff?okx5td') format('woff'),
    url('../fonts/grafana-icons.svg?okx5td#grafana-icons') format('svg');
  font-weight: normal;
  font-style: normal;
}

.icon-gf {
  /* use !important to prevent issues with browser extensions that change fonts */
  font-family: 'grafana-icons' !important;
  speak: none;
  font-style: normal;
  font-weight: normal;
  font-variant: normal;
  text-transform: none;
  line-height: 1;
  display: inline-block;
  vertical-align: middle;

  /* Better Font Rendering =========== */
  -webkit-font-smoothing: antialiased;
  -moz-osx-font-smoothing: grayscale;
}

.icon-gf-fw {
  width: 1.2857142857em;
  text-align: center;
}
.inline-icon-gf {
  vertical-align: middle;
}
.icon-gf-raintank_wordmark:before {
  content: '\e600';
}
.micon-gf-raintank_icn:before {
  content: '\e601';
}
.icon-gf-raintank_r-icn:before {
  content: '\e905';
}
.icon-gf-check-alt:before {
  content: '\e603';
}
.icon-gf-check:before {
  content: '\e604';
}
.icon-gf-collector:before {
  content: '\e605';
}
.icon-gf-dashboard:before {
  content: '\e606';
}
.icon-gf-panel:before {
  content: '\e904';
}
.icon-gf-endpoint-tiny:before {
  content: '\e608';
}
.icon-gf-critical:before {
  content: '\e610';
}
.icon-gf-online:before {
  content: '\e611';
}
.icon-gf-event-error:before {
  content: '\e623';
}
.icon-gf-event:before {
  content: '\e624';
}
.icon-gf-sadface:before {
  content: '\e907';
}
.icon-gf-private-collector:before {
  content: '\e612';
}
.icon-gf-alert:before {
  content: '\e61f';
}
.icon-gf-alert-disabled:before {
  content: '\e621';
}
.icon-gf-refresh:before {
  content: '\e613';
}
.icon-gf-save:before {
  content: '\e614';
}
.icon-gf-share:before {
  content: '\e616';
}
.icon-gf-star:before {
  content: '\e617';
}
.icon-gf-search:before {
  content: '\e618';
}
.icon-gf-settings:before {
  content: '\e615';
}
.icon-gf-add:before {
  content: '\e619';
}
.icon-gf-remove:before {
  content: '\e61a';
}
.icon-gf-video:before {
  content: '\e61b';
}
.icon-gf-bulk_action:before {
  content: '\e61c';
}
.icon-gf-grabber:before {
  content: '\e90b';
}
.icon-gf-users:before {
  content: '\e622';
}
.icon-gf-globe:before {
  content: '\e61d';
}
.icon-gf-snapshot:before {
  content: '\e61e';
}
.icon-gf-play-grafana-icon:before {
  content: '\e629';
}
.icon-gf-grafana-icon:before {
  content: '\e625';
}
.icon-gf-email:before {
  content: '\e628';
}
.icon-gf-stopwatch:before {
  content: '\e626';
}
.icon-gf-skull:before {
  content: '\e900';
}
.icon-gf-probe:before {
  content: '\e901';
}
.icon-gf-apps:before {
  content: '\e902';
}

.bootstrap-tagsinput {
  display: inline-block;
  padding: 0 0 0 6px;
  vertical-align: middle;
  max-width: 100%;
  line-height: 22px;
  background-color: $input-bg;
  border: 1px solid $input-border-color;

  input {
    display: inline-block;
    border: none;
    margin: 0px;
    border-radius: 0;
    padding: 8px 6px;
    height: 100%;
    width: 70px;
    box-sizing: border-box;

    &.gf-form-input--has-help-icon {
      padding-right: $space-xl;
    }
  }

  .tag {
    margin-right: 2px;
    color: $white;

    [data-role='remove'] {
      margin-left: 8px;
      cursor: pointer;

      &::after {
        content: 'x';
        padding: 0px 2px;
      }

      &:hover {
        box-shadow:
          inset 0 1px 0 rgba(255, 255, 255, 0.2),
          0 1px 2px rgba(0, 0, 0, 0.05);

        &:active {
          box-shadow: inset 0 3px 5px rgba(0, 0, 0, 0.125);
        }
      }
    }
  }
}

.page-header {
  margin-top: $space-md;

  .btn {
    float: right;
    margin-left: $space-md;

    // better align icons
    .fa {
      position: relative;
      top: 1px;
    }
  }

  @include media-breakpoint-up(md) {
    margin-top: 0;
  }
}

.page-header__inner {
  flex-grow: 1;
  display: flex;
  padding: $space-lg 0;
}

.page-header__title {
  font-size: $font-size-h2;
  margin-bottom: 1px;
  padding-top: $spacer;
}

.page-header__img {
  position: relative;
  top: 10px;
  height: 50px;
}

.page-header__icon {
  font-size: 50px;
  width: 50px;
  height: 50px;
  position: relative;
  color: $text-color-weak;

  &.fa {
    top: 10px;
  }

  &.gicon {
    top: 10px;
  }

  &.icon-gf {
    top: 3px;
  }
}

.page-header__logo {
  margin: -1px $spacer -1px 0;
  color: $text-color-weak;
}

.page-header__sub-title {
  color: $text-muted;
}

.page-header-stamps-type {
  color: $link-color-disabled;
  text-transform: uppercase;
}

.page-header__select-nav {
  margin-bottom: 10px;
  max-width: 100%;

  @include media-breakpoint-up(lg) {
    display: none;
  }
}

.page-header__link {
  color: $text-color;
  text-decoration: underline;
}

.page-header__tabs {
  display: none;
  @include media-breakpoint-up(lg) {
    display: block;
  }
}

.page-breadcrumbs {
  display: flex;
  padding: 10px 0;
  line-height: 0.5;
}

.breadcrumb {
  display: inline-block;
  box-shadow: 0 0 15px 1px rgba(0, 0, 0, 0.35);
  overflow: hidden;
  border-radius: 5px;
  counter-reset: flag;
}

gf-form-switch[disabled] {
  .gf-form-switch,
  .gf-form-switch-container {
    cursor: default;
    pointer-events: none !important;
    .gf-form-label {
      color: $text-color-weak;
    }
  }
}

.gf-form-switch-container {
  display: flex;
  cursor: pointer;
  margin-right: $space-xs;
}

.gf-form-switch {
  display: flex;
  position: relative;
  width: 56px;
  height: $input-height;
  background: $switch-bg;
  border: 1px solid $input-border-color;
  border-radius: $input-border-radius;
  align-items: center;
  justify-content: center;
  input {
    opacity: 0;
    width: 0;
    height: 0;
  }

  &--transparent {
    background: transparent;
    border: 0;
    width: 40px;
  }
}

.gf-form-switch__slider {
  background: $switch-slider-off-bg;
  border-radius: 8px;
  height: 16px;
  width: 32px;
  display: block;
  position: relative;

  &::before {
    position: absolute;
    content: '';
    height: 12px;
    width: 12px;
    left: 2px;
    top: 2px;
    background: $switch-slider-color;
    transition: 0.4s;
    border-radius: 50%;
    box-shadow: $switch-slider-shadow;
  }
}

input:checked + .gf-form-switch__slider {
  background: $switch-slider-on-bg;
}

input:checked + .gf-form-switch__slider::before {
  transform: translateX(16px);
}

.gf-form-checkbox {
  position: relative;
  display: flex;
  width: 50px;
  height: $input-height;
  background: $switch-bg;
  border: 1px solid $input-border-color;
  border-left: none;
  border-radius: $input-border-radius;
  align-items: center;
  justify-content: center;

  input {
    opacity: 0;
    width: 0;
    height: 0;
    appearance: none;
  }

  &--transparent {
    background: transparent;
    border: none;
    width: 23px;
    height: auto;
    position: relative;
    padding-left: 8px;
  }

  &--table-cell {
    width: 20px;
    background: transparent;
    height: auto;
    border: none;
    position: relative;
    top: -5px;
  }
}

.gf-form-switch__checkbox {
  height: 16px;
  width: 16px;
  border-radius: 3px;
  border: $checkbox-border;
  background: $checkbox-bg;
  display: flex;
  align-items: center;
  justify-content: center;
}

input:checked + .gf-form-switch__checkbox::before {
  font-family: 'FontAwesome';
  content: '\f00c';
  color: $checkbox-color;
}

input:checked + .gf-form-switch__checkbox {
  background: $checkbox-checked-bg;
  border: none;
}

@keyframes spin-clockwise {
  0% {
    transform: rotate(0deg) scaleX(-1); // scaleX flips the `sync` icon so arrows point the correct way
  }
  100% {
    transform: rotate(359deg) scaleX(-1);
  }
}

.spin-clockwise {
  animation: spin-clockwise 3s infinite linear;
}

@mixin drop-theme($themeName, $theme-bg, $theme-color, $border-color: $theme-bg) {
  .drop-element.drop-#{$themeName} {
    max-width: 100%;
    max-height: 100%;

    .drop-content {
      border-radius: $border-radius-lg;
      position: relative;
      font-weight: $font-weight-semi-bold;
      background: $theme-bg;
      color: $theme-color;
      padding: $space-sm;
      word-wrap: break-word;
      max-width: 280px;
      border: 1px solid $border-color;

      &:before {
        content: '';
        display: block;
        position: absolute;
        width: 0;
        height: 0;
        border-color: transparent;
        border-width: $popover-arrow-size;
        border-style: solid;
        pointer-events: null;
      }
    }

    &.drop-wide {
      .drop-content {
        max-width: 560px;
      }
    }

    // Centers and middles

    &.drop-element-attached-bottom.drop-element-attached-center .drop-content {
      margin-bottom: $popover-arrow-size;

      &:before {
        top: 100%;
        left: 50%;
        margin-left: -$popover-arrow-size;
        border-top-color: $border-color;
      }
    }

    &.drop-element-attached-top.drop-element-attached-center .drop-content {
      margin-top: $popover-arrow-size;

      &:before {
        bottom: 100%;
        left: 50%;
        margin-left: -$popover-arrow-size;
        border-bottom-color: $border-color;
      }
    }

    &.drop-element-attached-right.drop-element-attached-middle .drop-content {
      margin-right: $popover-arrow-size;

      &:before {
        left: 100%;
        top: 50%;
        margin-top: -$popover-arrow-size;
        border-left-color: $border-color;
      }
    }

    &.drop-element-attached-left.drop-element-attached-middle .drop-content {
      margin-left: $popover-arrow-size;

      &:before {
        right: 100%;
        top: 50%;
        margin-top: -$popover-arrow-size;
        border-right-color: $border-color;
      }
    }

    // Target middle/center, element corner
    &.drop-element-attached-left.drop-target-attached-center .drop-content {
      left: -$popover-arrow-size * 2;
    }

    &.drop-element-attached-right.drop-target-attached-center .drop-content {
      left: $popover-arrow-size * 2;
    }

    &.drop-element-attached-top.drop-element-attached-left.drop-target-attached-middle .drop-content {
      margin-top: $popover-arrow-size;

      &:before {
        bottom: 100%;
        left: $popover-arrow-size;
        border-bottom-color: $border-color;
      }
    }

    &.drop-element-attached-top.drop-element-attached-right.drop-target-attached-middle .drop-content {
      margin-top: $popover-arrow-size;

      &:before {
        bottom: 100%;
        right: $popover-arrow-size;
        border-bottom-color: $border-color;
      }
    }

    &.drop-element-attached-bottom.drop-element-attached-left.drop-target-attached-middle .drop-content {
      margin-bottom: $popover-arrow-size;

      &:before {
        top: 100%;
        left: $popover-arrow-size;
        border-top-color: $border-color;
      }
    }

    &.drop-element-attached-bottom.drop-element-attached-right.drop-target-attached-middle .drop-content {
      margin-bottom: $popover-arrow-size;

      &:before {
        top: 100%;
        right: $popover-arrow-size;
        border-top-color: $border-color;
      }
    }

    // Top and bottom corners
    &.drop-element-attached-top.drop-element-attached-left.drop-target-attached-bottom .drop-content {
      margin-top: $popover-arrow-size;

      &:before {
        bottom: 100%;
        left: $popover-arrow-size;
        border-bottom-color: $border-color;
      }
    }

    &.drop-element-attached-top.drop-element-attached-right.drop-target-attached-bottom .drop-content {
      margin-top: $popover-arrow-size;

      &:before {
        bottom: 100%;
        right: $popover-arrow-size;
        border-bottom-color: $border-color;
      }
    }

    &.drop-element-attached-bottom.drop-element-attached-left.drop-target-attached-top .drop-content {
      margin-bottom: $popover-arrow-size;

      &:before {
        top: 100%;
        left: $popover-arrow-size;
        border-top-color: $border-color;
      }
    }

    &.drop-element-attached-bottom.drop-element-attached-right.drop-target-attached-top .drop-content {
      margin-bottom: $popover-arrow-size;

      &:before {
        top: 100%;
        right: $popover-arrow-size;
        border-top-color: $border-color;
      }
    }

    // Side corners
    &.drop-element-attached-top.drop-element-attached-right.drop-target-attached-left .drop-content {
      margin-right: $popover-arrow-size;

      &:before {
        top: $popover-arrow-size;
        left: 100%;
        border-left-color: $border-color;
      }
    }

    &.drop-element-attached-top.drop-element-attached-left.drop-target-attached-right .drop-content {
      margin-left: $popover-arrow-size;

      &:before {
        top: $popover-arrow-size;
        right: 100%;
        border-right-color: $border-color;
      }
    }

    &.drop-element-attached-bottom.drop-element-attached-right.drop-target-attached-left .drop-content {
      margin-right: $popover-arrow-size;

      &:before {
        bottom: $popover-arrow-size;
        left: 100%;
        border-left-color: $border-color;
      }
    }

    &.drop-element-attached-bottom.drop-element-attached-left.drop-target-attached-right .drop-content {
      margin-left: $popover-arrow-size;

      &:before {
        bottom: $popover-arrow-size;
        right: 100%;
        border-right-color: $border-color;
      }
    }
  }
}

@mixin drop-animation-scale($themePrefix: 'drop', $themeName: 'default', $attachmentOffset: 0, $easing: 'linear') {
  .#{$themePrefix}-element.#{$themePrefix}-#{$themeName} {
    transform: translateZ(0);
    transition: opacity 100ms;
    opacity: 0;
    .#{$themePrefix}-content {
      transition: transform 0.2s $easing;
      transform: scale(0.8) translateZ(0);
    }
    &.#{$themePrefix}-open {
      display: none;
    }
    &.#{$themePrefix}-open-transitionend {
      display: block;
    }
    &.#{$themePrefix}-after-open {
      transition: none;
      opacity: 1;
      .#{$themePrefix}-content {
        transform: scale(1) translateZ(0);
      }
    }
    // Centers and middles
    &.#{$themePrefix}-element-attached-bottom.#{$themePrefix}-element-attached-center .#{$themePrefix}-content {
      transform-origin: 50% calc(100% + #{$attachmentOffset});
    }
    &.#{$themePrefix}-element-attached-top.#{$themePrefix}-element-attached-center .#{$themePrefix}-content {
      transform-origin: 50% (-$attachmentOffset);
    }
    &.#{$themePrefix}-element-attached-right.#{$themePrefix}-element-attached-middle .#{$themePrefix}-content {
      transform-origin: calc(100% + #{$attachmentOffset}) 50%;
    }
    &.#{$themePrefix}-element-attached-left.#{$themePrefix}-element-attached-middle .#{$themePrefix}-content {
      transform-origin: -($attachmentOffset 50%);
    }
    // Top and bottom corners
    &.#{$themePrefix}-element-attached-top.#{$themePrefix}-element-attached-left.#{$themePrefix}-target-attached-bottom
      .#{$themePrefix}-content {
      transform-origin: 0 (-$attachmentOffset);
    }
    &.#{$themePrefix}-element-attached-top.#{$themePrefix}-element-attached-right.#{$themePrefix}-target-attached-bottom
      .#{$themePrefix}-content {
      transform-origin: 100% (-$attachmentOffset);
    }
    &.#{$themePrefix}-element-attached-bottom.#{$themePrefix}-element-attached-left.#{$themePrefix}-target-attached-top
      .#{$themePrefix}-content {
      transform-origin: 0 calc(100% + #{$attachmentOffset});
    }
    &.#{$themePrefix}-element-attached-bottom.#{$themePrefix}-element-attached-right.#{$themePrefix}-target-attached-top
      .#{$themePrefix}-content {
      transform-origin: 100% calc(100% + #{$attachmentOffset});
    }
    // Side corners
    &.#{$themePrefix}-element-attached-top.#{$themePrefix}-element-attached-right.#{$themePrefix}-target-attached-left
      .#{$themePrefix}-content {
      transform-origin: calc(100% + #{$attachmentOffset}) 0;
    }
    &.#{$themePrefix}-element-attached-top.#{$themePrefix}-element-attached-left.#{$themePrefix}-target-attached-right
      .#{$themePrefix}-content {
      transform-origin: (-$attachmentOffset) 0;
    }
    &.#{$themePrefix}-element-attached-bottom.#{$themePrefix}-element-attached-right.#{$themePrefix}-target-attached-left
      .#{$themePrefix}-content {
      transform-origin: calc(100% + #{$attachmentOffset}) 100%;
    }
    &.#{$themePrefix}-element-attached-bottom.#{$themePrefix}-element-attached-left.#{$themePrefix}-target-attached-right
      .#{$themePrefix}-content {
      transform-origin: (-$attachmentOffset) 100%;
    }
  }
}

$popover-arrow-size: 10px;
$color: inherit;
$color: $text-color;
$useDropShadow: false;
$attachmentOffset: 0%;
$easing: cubic-bezier(0, 0, 0.265, 1);

@include drop-theme('error', $popover-error-bg, $white);
@include drop-theme('popover', $popover-bg, $popover-color, $popover-border-color);
@include drop-theme('help', $popover-help-bg, $popover-help-color);

@include drop-animation-scale('drop', 'help', $attachmentOffset: $attachmentOffset, $easing: $easing);
@include drop-animation-scale('drop', 'error', $attachmentOffset: $attachmentOffset, $easing: $easing);
@include drop-animation-scale('drop', 'popover', $attachmentOffset: $attachmentOffset, $easing: $easing);

.drop-element {
  z-index: 10000;
  position: absolute;
  display: none;
  opacity: 0;

  &.drop-open {
    display: block;
  }
}

.drop-element,
.drop-element * {
  box-sizing: border-box;
}

.drop-popover-close {
  position: absolute;
  top: -5px;
  right: 0;
  font-size: $font-size-lg;
}

.drop-help {
  a {
    color: $gray-6;

    &:hover {
      color: $white;
    }
  }
}

.drop-hide-out-of-bounds {
  &.drop-open.drop-help.drop-out-of-bounds,
  &.drop-open-transitionend.drop-help.drop-out-of-bounds {
    display: none;
  }
}

.drop-element.drop-popover {
  .drop-content {
    box-shadow: $popover-shadow;
  }
}

.drop-element.drop-popover--form {
  .drop-content {
    max-width: none;
    padding: 0;
  }
}

.drop-element.drop-popover--annotation {
  .drop-content {
    padding: 0;
  }
}

.drop-popover.gf-color-picker {
  .drop-content {
    width: 210px;
  }
}

// TODO: Remove. This is a temporary solution until color picker popovers are used
// with Drop.js.
.drop-popover.drop-popover--transparent {
  .drop-content {
    border: none;
    background: none;
    padding: 0;
    max-width: none;

    &:before {
      display: none;
    }
  }
}

.section-heading {
  font-size: $font-size-md;
  margin-bottom: $space-sm;
}

@each $prop, $abbrev in (margin: m, padding: p) {
  @each $size, $lengths in $spacers {
    $length-x: map.get($lengths, x);
    $length-y: map.get($lengths, y);

    .#{$abbrev}-a-#{$size} {
      #{$prop}: $length-y $length-x !important;
    } // a = All sides
    .#{$abbrev}-t-#{$size} {
      #{$prop}-top: $length-y !important;
    }
    .#{$abbrev}-r-#{$size} {
      #{$prop}-right: $length-x !important;
    }
    .#{$abbrev}-b-#{$size} {
      #{$prop}-bottom: $length-y !important;
    }
    .#{$abbrev}-l-#{$size} {
      #{$prop}-left: $length-x !important;
    }

    // Axes
    .#{$abbrev}-x-#{$size} {
      #{$prop}-right: $length-x !important;
      #{$prop}-left: $length-x !important;
    }
    .#{$abbrev}-y-#{$size} {
      #{$prop}-top: $length-y !important;
      #{$prop}-bottom: $length-y !important;
    }
  }
}

.pull-right {
  float: right;
}
.pull-left {
  float: left;
}

/* makes the font 33% larger relative to the icon container */
.fa-lg {
  font-size: calc(4em / 3);
  line-height: calc(3em / 4);
  vertical-align: -15%;
}

.cheat-sheet-item {
  margin: $space-lg 0;
}

.cheat-sheet-item__title {
  font-size: $font-size-h3;
}

.cheat-sheet-item__example {
  margin: $space-xs 0;
  // element is interactive, clear button styles
  text-align: left;
  border: none;
  background: transparent;
  display: block;
}

.add-data-source-item {
  padding: $space-md;
  display: flex;
  align-items: center;
  cursor: pointer;
  background: $card-background;
  border-radius: 3px;
  margin-bottom: $space-xxs;

  &:hover {
    background: $card-background-hover;

    .add-data-source-item-actions {
      opacity: 1;
      transition: 0.15s opacity ease-in-out;
    }
  }
}

.add-data-source-item-text-wrapper {
  display: flex;
  flex-direction: column;
  flex-grow: 1;
}

.add-data-source-item-logo {
  margin-right: $space-lg;
  margin-left: $space-sm;
  width: 55px;
  max-height: 55px;
}

.add-data-source-item-desc {
  font-size: $font-size-sm;
  color: $text-color-weak;
}

.add-data-source-item-actions {
  opacity: 0;
  padding-left: $space-md;
  display: flex;
  align-items: center;

  > button {
    margin-left: $space-md;
    cursor: pointer;
  }
}

.add-data-source-item-badge {
  margin-top: 6px;
}

.add-data-source-item-text {
  font-size: $font-size-h5;
}

.panel-empty {
  display: flex;
  align-items: center;
  height: 100%;
  width: 100%;

  p {
    text-align: center;
    color: $text-muted;
    font-size: $font-size-lg;
    width: 100%;
  }
}

// Base classes
.label,
.badge {
  display: inline-block;
  padding: 2px 4px;
  font-size: $font-size-base * 0.846;
  font-weight: $font-weight-semi-bold;
  line-height: 14px; // ensure proper line-height if floated
  color: $white;
  vertical-align: baseline;
  white-space: nowrap;
  text-shadow: 0 -1px 0 rgba(0, 0, 0, 0.25);
  background-color: $gray-1;
}

// Labels & Badges
.label-tag {
  background-color: $purple;
  color: color.adjust($white, $lightness: -5%);
  white-space: nowrap;
  border-radius: 3px;
  text-shadow: none;
  font-size: 12px;
  padding: 0px 6px;
  line-height: 20px;
  height: 20px;

  svg {
    margin-bottom: 0;
  }

  &:hover {
    opacity: 0.85;
    background-color: color.adjust($purple, $lightness: -10%);
  }
}

.query-part__link {
  cursor: pointer;

  &--no-value {
    color: $text-muted;
  }
}

.grafana-info-box {
  position: relative;
  padding: $space-lg;
  background-color: $empty-list-cta-bg;
  border-left: 3px solid $info-box-border-color;
  margin-bottom: $space-md;
  margin-right: $space-xs;
  box-shadow: $card-shadow;
  flex-grow: 1;

  h5 {
    margin-bottom: $spacer;
  }
  ul {
    padding-left: $spacer * 1.5;
  }

  code {
    @include font-family-monospace();
    font-size: $font-size-base - 2;
    background-color: $code-tag-bg;
    color: $text-color;
    border: 1px solid $code-tag-border;
    border-radius: 4px;
  }

  p:last-child {
    margin-bottom: 0;
  }

  a {
    @extend .external-link;
  }

  &--max-lg {
    max-width: map.get($grid-breakpoints, 'lg');
  }
}

.grafana-info-box__close {
  text-align: center;
  display: block;
  color: $link-color !important;
  height: 0;
  position: relative;
  top: -9px;
}

//
// Alerts
// --------------------------------------------------

// Base styles
// -------------------------

.alert {
  padding: 15px 20px;
  margin-bottom: $space-xs;
  border-left: 3px solid $alert-error-bg;
  background: $layer2;
  position: relative;
  border-radius: $border-radius;
  display: flex;
  flex-direction: row;
  align-items: center;
}

// Alternate styles
// -------------------------

.alert-success {
  border-color: $alert-success-bg;
}

.alert-danger,
.alert-error {
  border-color: $alert-error-bg;
}

.alert-info {
  border-color: $alert-info-bg;
}

.alert-warning {
  border-color: $alert-warning-bg;
}

.alert-title {
  font-weight: $font-weight-semi-bold;
}

.alert-icon {
  padding: 0 $space-md 0 0;
  display: flex;
  align-items: center;
  justify-content: center;
  width: 35px;

  .fa {
    font-size: 21px;
  }
}

.alert-body {
  overflow-wrap: break-word;
  word-break: break-word;
  flex-grow: 1;
}

// Alert List
.alert-rule-item__body {
  display: flex;
  flex-direction: column;
  flex-grow: 1;
  justify-content: center;
  overflow: hidden;
}

.alert-rule-item__header {
  display: flex;
  flex-direction: column;
  justify-content: space-between;
}

.alert-rule-item__name {
  font-size: $font-size-base;
  margin: 0;
  font-weight: $font-weight-semi-bold;
}

.alert-rule-item__text {
  font-weight: bold;
  font-size: $font-size-sm;
  margin: 0;
}

.alert-rule-item__time {
  color: $text-color-weak;
  font-weight: normal;
  white-space: nowrap;
}

.alert-rule-item__info {
  //color: $text-color;
  font-weight: normal;
  flex-grow: 2;
  display: flex;
  align-items: flex-end;
}

.grafana-metric-options {
  margin-top: 25px;
}

.drop-element.drop-popover.drop-function-def .drop-content {
  max-width: 416px;
}

.panel-height-helper {
  display: block;
  height: 100%;
}

.panel-content {
  padding: $panel-padding;
  width: 100%;
  flex-grow: 1;
  contain: size layout;
  height: calc(100% - #{$panel-header-height});

  &--no-padding {
    padding: 0;
  }
}

div.flot-text {
  color: $text-color !important;
}

<<<<<<< HEAD
.gf-form-dropdown-typeahead {
  position: relative;

  &::after {
    position: absolute;
    top: 35%;
    right: $space-sm;
    background-color: transparent;
    color: $input-color;
    font: normal normal normal list.slash($font-size-sm, 1) FontAwesome;
    content: '\f0d7';
    pointer-events: none;
    font-size: 11px;
  }
}

.gf-form-help-icon {
  flex-grow: 0;
  color: $text-color-weak;

  &--bold {
    color: $text-color-emphasis;
    padding-left: 0;
  }

  &--right-absolute {
    position: absolute;
    right: $spacer;
    top: 6px;
  }

  &--right-normal {
    float: right;
  }

  &--header {
    margin-bottom: $space-xxs;
  }

  &--small-padding {
    padding-left: 4px;
  }

  &:hover {
    color: $text-color;
=======
.modal-header {
  background: $page-header-bg;
  box-shadow: $page-header-shadow;
  border-bottom: 1px solid $page-header-border-color;
  display: flex;
  align-items: center;
  justify-content: space-between;
}

.modal-header-close {
  float: right;
  padding: 9px $spacer;
}

// Body (where all modal content resides)
.modal-body {
  position: relative;
}

.modal-content {
  padding: $spacer * 2;

  &--has-scroll {
    max-height: calc(100vh - 400px);
    position: relative;
  }
}

// Footer (for actions)
.modal-footer {
  padding: 14px 15px 15px;
  border-top: 1px solid $panel-bg;
  background-color: $panel-bg;
  text-align: right; // right align buttons
  // clear it in case folks use .pull-* classes on buttons
  &::after {
    content: '';
    display: table;
    clear: both;
  }
}

.confirm-modal {
  max-width: 500px;

  .confirm-modal-icon {
    padding-top: 41px;
    font-size: 280%;
    color: $green-base;
    padding-bottom: 20px;
  }

  .confirm-modal-text {
    font-size: $font-size-h4;
    color: $link-color;
    margin-bottom: $spacer * 2;
    padding-top: $spacer;
  }

  .confirm-modal-text2 {
    font-size: $font-size-base;
    padding-top: $spacer;
  }

  .confirm-modal-buttons {
    margin-bottom: $spacer;
    button {
      margin-right: calc($spacer/2);
    }
  }

  .modal-content-confirm-text {
    margin-bottom: $space-xl;
    span {
      text-align: center;
    }
>>>>>>> 78f78753
  }
}<|MERGE_RESOLUTION|>--- conflicted
+++ resolved
@@ -2173,53 +2173,6 @@
   color: $text-color !important;
 }
 
-<<<<<<< HEAD
-.gf-form-dropdown-typeahead {
-  position: relative;
-
-  &::after {
-    position: absolute;
-    top: 35%;
-    right: $space-sm;
-    background-color: transparent;
-    color: $input-color;
-    font: normal normal normal list.slash($font-size-sm, 1) FontAwesome;
-    content: '\f0d7';
-    pointer-events: none;
-    font-size: 11px;
-  }
-}
-
-.gf-form-help-icon {
-  flex-grow: 0;
-  color: $text-color-weak;
-
-  &--bold {
-    color: $text-color-emphasis;
-    padding-left: 0;
-  }
-
-  &--right-absolute {
-    position: absolute;
-    right: $spacer;
-    top: 6px;
-  }
-
-  &--right-normal {
-    float: right;
-  }
-
-  &--header {
-    margin-bottom: $space-xxs;
-  }
-
-  &--small-padding {
-    padding-left: 4px;
-  }
-
-  &:hover {
-    color: $text-color;
-=======
 .modal-header {
   background: $page-header-bg;
   box-shadow: $page-header-shadow;
@@ -2296,6 +2249,53 @@
     span {
       text-align: center;
     }
->>>>>>> 78f78753
+  }
+}
+
+.gf-form-dropdown-typeahead {
+  position: relative;
+
+  &::after {
+    position: absolute;
+    top: 35%;
+    right: $space-sm;
+    background-color: transparent;
+    color: $input-color;
+    font: normal normal normal list.slash($font-size-sm, 1) FontAwesome;
+    content: '\f0d7';
+    pointer-events: none;
+    font-size: 11px;
+  }
+}
+
+.gf-form-help-icon {
+  flex-grow: 0;
+  color: $text-color-weak;
+
+  &--bold {
+    color: $text-color-emphasis;
+    padding-left: 0;
+  }
+
+  &--right-absolute {
+    position: absolute;
+    right: $spacer;
+    top: 6px;
+  }
+
+  &--right-normal {
+    float: right;
+  }
+
+  &--header {
+    margin-bottom: $space-xxs;
+  }
+
+  &--small-padding {
+    padding-left: 4px;
+  }
+
+  &:hover {
+    color: $text-color;
   }
 }