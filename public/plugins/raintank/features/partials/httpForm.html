--- conflicted
+++ resolved
@@ -129,15 +129,6 @@
             </div>
           </div>
 -->
-<<<<<<< HEAD
-          <div class="rt-box-footer-config" ng-show="showHTTP">
-              <div class="rt-box-interior-content rt-interior-update">
-                <div class="editor-row" ng-show="endpoint.id">
-                <button type="submit" ng-show="endpoint.id" class="secondaryCTA ButtonTall" ng-click="updateMonitor(monitors['http'])">Update HTTP Settings</button>
-                <!-- Im sure this can be refactored to be handled more cleanly -->
-                </div>
-              </div>              
-=======
           <div ng-show="endpoint.id">
             <div class="rt-box-footer-config" ng-show="showHTTP">
                 <div class="rt-box-interior-content rt-interior-update">
@@ -147,7 +138,6 @@
                   </div>
                 </div>              
             </div>
->>>>>>> c4542885
           </div>          
         </div>
         <!-- End HTTP Section -->