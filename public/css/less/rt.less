--- conflicted
+++ resolved
@@ -1536,15 +1536,8 @@
      color: #EEE;
      min-height: 85px;
 }
-<<<<<<< HEAD
 
 .rt-dashboard-icons {
   color: @rt-primary;
   font-size: 85px;
 }
-=======
-.rt-dashboard-icons {
-  color: @rt-primary;
-  font-size: 85px;
-}
->>>>>>> 2bed2eae
