--- conflicted
+++ resolved
@@ -53,17 +53,11 @@
   top: 47px;
   min-width: 150px;
   max-height: 400px;
-<<<<<<< HEAD
-  background: @grafanaPanelBackground;
-  box-shadow: 0 0 25px 0 rgba(0,0,0,0.4);
-  border: 1px solid @grafanaTargetFuncBackground;
-=======
   min-height: 150px;
   overflow-y: auto;
   overflow-x: hidden;
   background-color: @dropdownBackground;
   box-shadow: 0 0 25px 0 rgba(0,0,0,0.4);
->>>>>>> 2266ef68
   z-index: 1000;
   font-size: @baseFontSize;
   border-radius: 3px 3px 0 0;
