.gf-box {
  margin: 15px;
  background-color: @grafanaPanelBackground;
  position: relative;
  border: 1px solid @grafanaTargetFuncBackground;
}

.gf-box-no-margin {
  margin: 0;
}

.gf-box-header-close-btn {
  float: right;
  padding: 0;
  margin: 0;
  background-color: transparent;
  border: none;
  padding: 8px;
  i {
    font-size: 120%;
  }
  color: @textColor;
  &:hover {
    color: @white;
  }
}

.gf-box-body {
  padding: 20px;
  min-height: 150px;
}

.gf-box-footer {
  overflow: hidden;
}

.gf-box-header {
  border-bottom: 1px solid @grafanaTargetFuncBackground;
  overflow: hidden;
  background-color: @grafanaTargetBackground;
  .tabs {
    float: left;
  }
  .nav {
    margin: 0;
  }
}

.gf-box-title {
  padding-right: 20px;
  padding-left: 10px;
  float: left;
  color: @linkColor;
  font-size: 18px;
  font-weight: normal;
  line-height: 38px;
  margin: 0;
  .fa {
    padding: 0 8px 0 5px;
    color: @textColor;
  }
}

.page-container {
  margin: 15px;
  background: @grafanaPanelBackground;
  position: relative;
<<<<<<< HEAD
  border: @grafanaPanelBorder;
=======
  border: 1px solid @pageContainerBorderColor;
>>>>>>> be0f5507
  padding: 20px 20px 60px 49px;
}

.page {
  max-width: 653px;
}

.admin-page {
  max-width: 800px;
  margin-left: 10px;
  .gf-box {
    margin-top: 0;
  }
  .gf-box-body {
    min-height: 0;
  }
  h2 {
    margin-left: 15px;
    margin-bottom: 0px;
    font-size: @fontSizeLarge;
    color: @textColor;
    i {
      padding-right: 6px;
    }
  }
}

<|MERGE_RESOLUTION|>--- conflicted
+++ resolved
@@ -65,11 +65,7 @@
   margin: 15px;
   background: @grafanaPanelBackground;
   position: relative;
-<<<<<<< HEAD
   border: @grafanaPanelBorder;
-=======
-  border: 1px solid @pageContainerBorderColor;
->>>>>>> be0f5507
   padding: 20px 20px 60px 49px;
 }
 
