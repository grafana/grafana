--- conflicted
+++ resolved
@@ -1103,15 +1103,6 @@
       "placeholder": "Buscar paneles de control"
     }
   },
-<<<<<<< HEAD
-=======
-  "search-view": {
-    "no-results": {
-      "clear": "Borrar la búsqueda y los filtros",
-      "text": "No se ha encontrado ningún resultado para su consulta."
-    }
-  },
->>>>>>> 97c8b2d1
   "share-modal": {
     "dashboard": {
       "title": "Compartir"
