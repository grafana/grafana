{
  "_comment": "此文件是英文字符串的真实来源。编辑此文件可更改用户界面的复数形式和其他短语。",
  "access-control": {
    "add-permission": {
      "role-label": "角色",
      "serviceaccount-label": "服务帐户",
      "team-label": "团队",
      "title": "添加权限：",
      "user-label": "用户"
    },
    "add-permissions": {
      "save": "保存"
    },
    "permission-list": {
      "permission": "权限"
    },
    "permissions": {
      "add-label": "添加权限",
      "no-permissions": "没有任何权限",
      "permissions-change-warning": "这将更改此文件夹及其所有子文件夹的权限。总体而言，这将影响：",
      "role": "角色",
      "serviceaccount": "服务帐户",
      "team": "团队",
      "title": "权限",
      "user": "用户"
    }
  },
  "browse-dashboards": {
    "action": {
      "cancel-button": "取消",
      "cannot-move-folders": "文件夹无法移动",
      "delete-button": "删除",
      "delete-modal-invalid-text": "一个或多个文件夹包含库面板或警报规则。请首先删除这些以便继续。",
      "delete-modal-invalid-title": "无法删除文件夹",
      "delete-modal-text": "此操作将删除以下内容：",
      "delete-modal-title": "删除",
      "deleting": "正在删除...",
      "manage-permissions-button": "管理权限",
      "move-button": "移动",
      "move-modal-alert": "移动此项目可能会改变其权限。",
      "move-modal-field-label": "文件夹名称",
      "move-modal-text": "此操作将移动以下内容：",
      "move-modal-title": "移动",
      "moving": "正在移动...",
      "new-folder-name-required-phrase": "文件夹名称是必需项。"
    },
    "counts": {
      "alertRule_other": "{{count}} 条警告规则",
      "dashboard_other": "{{count}} 个仪表板",
      "folder_other": "{{count}} 个文件夹",
      "libraryPanel_other": "{{count}} 个库面板",
      "total_other": "{{count}} 个项目"
    },
    "dashboards-tree": {
      "collapse-folder-button": "折叠文件夹 {{title}}",
      "expand-folder-button": "展开文件夹 {{title}}",
      "name-column": "名称",
      "select-all-header-checkbox": "全选",
      "select-checkbox": "选择",
      "tags-column": "标签"
    },
    "folder-actions-button": {
      "delete": "删除",
      "folder-actions": "文件夹操作",
      "manage-permissions": "管理权限",
      "move": "移动"
    },
    "folder-picker": {
      "accessible-label": "选择文件夹：{{ label }} 当前已选择",
      "button-label": "选择文件夹",
      "empty-message": "未找到文件夹",
      "error-title": "加载文件夹时出错",
      "search-placeholder": "搜索文件夹",
      "unknown-error": "未知错误"
    },
    "manage-folder-nav": {
      "alert-rules": "警报规则",
      "dashboards": "仪表板",
      "panels": "面板"
    },
    "new-folder-form": {
      "cancel-label": "取消",
      "create-label": "创建",
      "name-label": "文件夹名称"
    },
    "no-results": {
      "clear": "清除搜索和筛选条件",
      "text": "您的查询未找到结果。"
    }
  },
  "clipboard-button": {
    "inline-toast": {
      "success": "已复制"
    }
  },
  "command-palette": {
    "action": {
      "change-theme": "更改主题...",
      "dark-theme": "深色",
      "light-theme": "浅色"
    },
    "search-box": {
      "placeholder": "搜索或跳转至..."
    },
    "section": {
      "actions": "操作",
      "dashboard-search-results": "仪表板",
      "folder-search-results": "文件夹",
      "pages": "页面",
      "preferences": "首选项",
      "recent-dashboards": "最近的仪表板"
    }
  },
  "common": {
    "locale": {
      "default": "默认"
    },
    "save": "保存"
  },
  "connections": {
    "connect-data": {
      "category-header-label": "数据源"
    },
    "search": {
      "placeholder": "搜索全部"
    }
  },
  "correlations": {
    "add-new": "添加新的",
    "alert": {
      "error-message": "获取关联数据时发生未知错误。请重试。",
      "title": "获取关联数据时出错"
    },
    "basic-info-form": {
      "description-description": "可选描述，包含关于链接的更多信息",
      "description-label": "描述",
      "label-description": "此名称将被用作关联的标签。这将显示为按钮文本、菜单项或在链接上悬停文本。",
      "label-label": "标签",
      "label-placeholder": "例如：Tempo traces",
      "label-required": "此字段是必填字段。",
      "sub-text": "<0>定义将会描述关联的文本。</0>",
      "title": "定义关联标签（第 1 步，共 3 步）"
    },
    "list": {
      "delete": "删除关联",
      "label": "标签",
      "loading": "正在加载...",
      "read-only": "只读",
      "source": "源",
      "target": "目标"
    },
    "navigation-form": {
      "add-button": "添加",
      "back-button": "上一步",
      "next-button": "下一步",
      "save-button": "保存"
    },
    "page-content": "要启用 Correlations，请将其在 Grafana 配置中添加：",
    "page-heading": "Correlations 已禁用",
    "query-editor": {
      "control-rules": "选定的目标数据源必须导出查询编辑器。",
      "data-source-text": "请首先选择目标数据源。",
      "data-source-title": "没有选择数据源",
      "error-text": "无法加载所选的数据源。",
      "error-title": "加载数据源时出错",
      "loading": "正在加载查询编辑器...",
      "query-description": "定义点击链接时运行的查询。您可以使用<2>变量</2>访问特定的字段值。",
      "query-editor-title": "数据源未导出查询编辑器。",
      "query-label": "查询"
    },
    "source-form": {
      "control-required": "此字段是必填字段。",
      "description": "您在目标查询中使用了以下变量：<1></1><2></2>数据点需要为所有变量提供作为字段或转换输出的值，以使关联按钮出现在可视化中。 <4></4>注意：并非每个变量都需要在下面明确定义。<7>logfmt</7> 等变换将为每个键/值对创建变量。",
      "heading": "目标查询中使用的变量",
      "results-description": "此链接将显示在此字段的值旁边",
      "results-label": "结果字段",
      "results-required": "此字段是必填字段。",
      "source-description": "所选源数据源得到的结果有在面板中显示的链接",
      "source-label": "源",
      "sub-text": "<0>定义哪些数据源将显示关联，以及哪些数据将取代先前定义的变量。</0>",
      "title": "配置将链接到 {{dataSourceName}} 的数据源（第 3 步，共 3 步）。"
    },
    "sub-title": "定义不同数据源中存在的数据如何相互关联。详细信息请参阅<2>文档<1></1></2>。",
    "target-form": {
      "control-rules": "此字段是必填字段。",
      "sub-text": "<0>定义关联将链接到哪个数据源，以及点击关联时将会运行什么查询。</0>",
      "target-description": "指定点击链接时查询哪个数据源",
      "target-label": "目标",
      "title": "设置关联的目标（第 2 步，共 3 步）"
    },
    "trans-details": {
      "logfmt-description": "使用 logfmt 解析提供的字段以获取变量",
      "logfmt-label": "Logfmt",
      "regex-description": "字段将使用正则表达式解析。请使用命名捕获组以返回多个变量，或使用单个未命名捕获组将变量添加到命名映射值。正则表达式不区分大小写。",
      "regex-expression": "使用捕获组来提取部分字段。",
      "regex-label": "正则表达式",
      "regex-map-values": "定义捕获组未命名时变量的名称。"
    },
    "transform": {
      "add-button": "添加转换",
      "heading": "转换",
      "no-transform": "未定义转换。"
    },
    "transform-row": {
      "expression-label": "表达式",
      "expression-required": "请定义表达式",
      "expression-tooltip": "正则表达式所必需。这是转换将使用的表达式。Logfmt 不使用其他规范。",
      "field-input": "字段",
      "field-label": "字段",
      "field-tooltip": "可选。要转换的字段。如果未指定，转换将应用于结果字段。",
      "map-value-label": "映射值",
      "map-value-tooltip": "可选。定义变量的名称。目前仅适用于单个未命名捕获组的正则表达式。",
      "remove-button": "删除",
      "remove-tooltip": "删除转换",
      "transform-required": "请选择转换类型",
      "type-label": "类型",
      "type-tooltip": "将应用于源数据的转换类型。"
    }
  },
  "dashboard": {
    "add-menu": {
      "import": "从库导入",
      "paste-panel": "粘贴面板",
      "row": "行",
      "visualization": "可视化",
      "widget": "小部件"
    },
    "empty": {
      "add-library-panel-body": "添加与其他仪表板共享的可视化。",
      "add-library-panel-button": "添加库面板",
      "add-library-panel-header": "添加一个库面板",
      "add-visualization-body": "选择一个数据源，然后用图表、统计信息和表格查询您的数据以及将其可视化，或创建列表、Markdown 和其他小部件。",
      "add-visualization-button": "添加可视化",
      "add-visualization-header": "通过添加可视化开始您的新仪表板",
      "add-widget-body": "创建列表、Markdown 和其他小部件",
      "add-widget-button": "添加小部件",
      "add-widget-header": "添加一个小部件",
      "import-a-dashboard-body": "从文件或 <1>grafana.com/</1> 导入仪表板。",
      "import-a-dashboard-header": "导入仪表板",
      "import-dashboard-button": "导入仪表板"
    },
    "inspect": {
      "data-tab": "数据",
      "error-tab": "错误",
      "json-tab": "JSON",
      "meta-tab": "元数据",
      "query-tab": "查询",
      "stats-tab": "统计信息",
      "subtitle": " {{queryCount}} 次查询，总查询时间为 {{formatted}}",
      "title": "检查：{{panelTitle}}"
    },
    "inspect-data": {
      "data-options": "数据选项",
      "dataframe-aria-label": "选择 dataframe",
      "dataframe-label": "显示数据框",
      "download-csv": "下载 CSV",
      "download-excel-description": "向 CSV 中添加页眉，以便在 Excel 中使用",
      "download-excel-label": "下载 Excel 版本",
      "download-logs": "下载日志",
      "download-service": "下载服务图表",
      "download-traces": "下载跟踪",
      "excel-header": "Excel 页眉",
      "formatted": "格式化数据",
      "formatted-data-description": "按照\"字段\"和\"覆盖\"选项卡中定义的选项将表格数据格式化。",
      "formatted-data-label": "格式化数据",
      "panel-transforms": "面板转换",
      "series-to-columns": "按时间拼接的系列",
      "transformation": "按时间拼接的系列",
      "transformations-description": "显示的表格数据包含在面板转换选项卡中定义的转换。",
      "transformations-label": "应用面板转换"
    },
    "inspect-json": {
      "dataframe-description": "未应用转换和字段配置的原始数据。",
      "dataframe-label": "DataFrame JSON （来自查询）",
      "panel-data-description": "发送至面板可视化的原始模型",
      "panel-data-label": "面板数据",
      "panel-json-description": "保存在仪表板 JSON 中的模型，用于配置整体运作方式。",
      "panel-json-label": "面板 JSON",
      "select-source": "选择源",
      "unknown": "未知对象：{{show}}"
    },
    "inspect-meta": {
      "no-inspector": "没有元数据检查器"
    },
    "inspect-stats": {
      "data-title": "数据源统计信息",
      "data-traceids": "轨迹 ID",
      "processing-time": "数据处理时间",
      "queries": "查询数",
      "request-time": "总请求时间",
      "rows": "总行数",
      "table-title": "统计信息"
    },
    "toolbar": {
      "add": "添加",
      "add-panel": "添加面板",
      "mark-favorite": "标记为收藏",
      "open-original": "打开原始仪表板",
      "playlist-next": "前往下一个仪表板",
      "playlist-previous": "前往上一个仪表板",
      "playlist-stop": "停止播放列表",
      "refresh": "刷新仪表板",
      "save": "保存仪表板",
      "settings": "仪表板设置",
      "share": "分享仪表板或面板",
      "unmark-favorite": "取消标记为收藏"
    },
    "validation": {
      "invalid-dashboard-id": "找不到有效的 Grafana.com ID",
      "invalid-json": "无有效的 JSON",
      "tags-expected-array": "标签预期数组",
      "tags-expected-strings": "标签预期字符串数组"
    }
  },
  "dashboard-import": {
    "file-dropzone": {
      "primary-text": "上传仪表板 JSON 文件",
      "secondary-text": "拖放到此处或点击浏览"
    },
    "form-actions": {
      "cancel": "取消",
      "load": "加载"
    },
    "gcom-field": {
      "label": "在<1></1>查找并导入常见应用程序的仪表板",
      "load-button": "加载",
      "placeholder": "Grafana.com 仪表板网址或 ID",
      "validation-required": "Grafana 仪表板网址或 ID 是必需项"
    },
    "json-field": {
      "label": "通过仪表板 JSON 模型导入",
      "validation-required": "需要一个仪表板 JSON 模型"
    }
  },
  "dashboard-settings": {
    "annotations": {
      "title": "注释"
    },
    "dashboard-delete-button": "删除仪表板",
    "general": {
      "auto-refresh-description": "定义自动刷新列表中可用的自动刷新间隔。",
      "auto-refresh-label": "自动刷新",
      "description-label": "描述",
      "editable-description": "设置为只读以禁用所有编辑。重新加载仪表板以使更改生效",
      "editable-label": "可编辑",
      "folder-label": "文件夹",
      "panel-options-graph-tooltip-description": "控制不同面板上的工具提示和悬停高亮行为。重新加载仪表板以使更改生效",
      "panel-options-graph-tooltip-label": "图表工具提示",
      "panel-options-label": "面板选项",
      "tags-label": "标签",
      "title": "概况",
      "title-label": "标题"
    },
    "json-editor": {
      "save-button": "保存更改",
      "subtitle": "下面的 JSON 模型是定义仪表板的数据结构。这包括仪表板设置、面板设置、布局和查询等等。",
      "title": "JSON 模型"
    },
    "links": {
      "title": "链接"
    },
    "permissions": {
      "title": "权限"
    },
    "settings": {
      "title": "设置"
    },
    "time-picker": {
      "hide-time-picker": "隐藏时间选择器",
      "now-delay-description": "排除可能不完整的最近数据。",
      "now-delay-label": "现在延迟",
      "refresh-live-dashboards-description": "连续重新绘制在其中时间范围引用“现在”的面板。",
      "refresh-live-dashboards-label": "刷新直播仪表板",
      "time-options-label": "时间选项",
      "time-zone-label": "时区",
      "week-start-label": "每周开始日"
    },
    "variables": {
      "title": "变量"
    },
    "versions": {
      "title": "版本"
    }
  },
  "data-source-picker": {
    "add-new-data-source": "配置新数据源",
    "built-in-list": {
      "description-dashboard": "重新使用其他可视化得到的查询结果",
      "description-grafana": "探索使用模拟数据的可视化",
      "description-mixed": "使用多个数据源"
    },
    "list": {
      "no-data-source-message": "未找到数据源"
    },
    "modal": {
      "configure-new-data-source": "打开新标选项卡并配置数据源",
      "input-placeholder": "选择数据源",
      "title": "选择数据源"
    },
    "open-advanced-button": "打开高级数据源选择器"
  },
  "data-sources": {
    "datasource-add-button": {
      "label": "添加新数据源"
    }
  },
  "explore": {
    "add-to-dashboard": "添加到仪表板",
    "rich-history": {
      "close-tooltip": "关闭查询历史记录",
      "datasource-a-z": "数据源 A-Z",
      "datasource-z-a": "数据源 Z-A",
      "newest-first": "最新在前",
      "oldest-first": "最早在前",
      "query-history": "查询历史记录",
      "settings": "设置",
      "starred": "已加星标"
    },
    "rich-history-card": {
      "add-comment-form": "添加备注表单",
      "add-comment-tooltip": "添加备注",
      "cancel": "取消",
      "confirm-delete": "删除",
      "copy-query-tooltip": "将查询复制到剪贴板",
      "copy-shortened-link-tooltip": "将短链接复制到剪贴板",
      "datasource-icon-label": "数据源图标",
      "datasource-name-label": "数据源名称",
      "datasource-not-exist": "数据源不再存在",
      "delete-query-confirmation-title": "删除",
      "delete-query-title": "删除查询",
      "delete-query-tooltip": "删除查询",
      "delete-starred-query-confirmation-text": "您是否确定要永久删除您的星标查询？",
      "edit-comment-tooltip": "编辑备注",
      "loading-text": "正在加载...",
      "optional-description": "查询所完成操作的可选描述。",
      "query-comment-label": "查询备注",
      "query-text-label": "查询文本",
      "run-query-button": "运行查询",
      "save-comment": "保存备注",
      "star-query-tooltip": "星标查询",
      "switch-datasource-button": "切换数据源并运行查询",
      "unstar-query-tooltip": "取消星标查询",
      "update-comment-form": "更新备注表单"
    },
    "rich-history-container": {
      "loading": "加载中..."
    },
    "rich-history-notification": {
      "query-copied": "查询已复制到剪贴板",
      "query-deleted": "查询已删除"
    },
    "rich-history-queries-tab": {
      "displaying-partial-queries": "显示 {{ count }} 条查询",
      "displaying-queries": "{{ count }} 条查询",
      "filter-aria-label": "数据源筛选查询",
      "filter-history": "筛选历史记录",
      "filter-placeholder": "数据源筛选查询",
      "history-local": "历史记录为您的浏览器本地，不与他人共享。",
      "loading": "加载中...",
      "loading-results": "正在加载结果...",
      "search-placeholder": "搜索查询",
      "showing-queries": "显示 {{ shown }}/{{ total }} <0>了解更多</0>",
      "sort-aria-label": "排序查询",
      "sort-placeholder": "查询排序方式："
    },
    "rich-history-settings-tab": {
      "alert-info": "Grafana 将最多保留 {{optionLabel}} 的条目。标有星标的条目不会被删除。",
      "change-default-tab": "将默认活动选项卡从“查询历史记录”更改为“星标”",
      "clear-history-info": "永久删除您所有的查询历史记录。",
      "clear-query-history": "清除查询历史记录",
      "clear-query-history-button": "清除查询历史记录",
      "delete-confirm": "删除",
      "delete-confirm-text": "您确定是否要永久删除您的查询历史记录？",
      "delete-title": "删除",
      "history-time-span": "历史记录时间范围",
      "history-time-span-description": "选择 Grafana 将保存您查询历史记录的时间段。将存储最多 {{MAX_HISTORY_ITEMS}} 个条目。",
      "only-show-active-datasource": "只显示当前在 Explore 中活动状态数据源的查询",
      "query-history-deleted": "查询历史记录已删除",
      "retention-period": {
        "1-week": "1 周",
        "2-days": "2 天",
        "2-weeks": "2 周",
        "5-days": "5 天"
      }
    },
    "rich-history-starred-tab": {
      "filter-queries-aria-label": "数据源筛选查询",
      "filter-queries-placeholder": "数据源筛选查询",
      "loading": "加载中...",
      "loading-results": "正在加载结果...",
      "local-history-message": "历史记录为您的浏览器本地，不与他人共享。",
      "search-queries-placeholder": "搜索查询",
      "showing-queries": "显示 {{ shown }}/{{ total }} <0>了解更多</0>",
      "sort-queries-aria-label": "排序查询",
      "sort-queries-placeholder": "查询排序方式："
    },
    "rich-history-utils": {
      "a-week-ago": "一周前",
      "days-ago": "{{num}} 天前",
      "default-from": "现在-1 小时",
      "default-to": "现在",
      "today": "今天",
      "two-weeks-ago": "两周前",
      "yesterday": "昨天"
    },
    "rich-history-utils-notification": {
      "saving-failed": "保存 Rich History 失败",
      "update-failed": "Rich History 更新失败"
    },
    "secondary-actions": {
      "query-add-button": "添加查询",
      "query-add-button-aria-label": "添加查询",
      "query-history-button": "查询历史记录",
      "query-history-button-aria-label": "查询历史记录",
      "query-inspector-button": "查询检查器",
      "query-inspector-button-aria-label": "查询检查器"
    },
    "table": {
      "no-data": "返回了 0 个序列",
      "title": "表格",
      "title-with-name": "表格 - {{name}}"
    },
    "toolbar": {
<<<<<<< HEAD
      "aria-label": "浏览工具栏",
      "copy-link": "",
      "copy-link-abs-time": "",
=======
      "aria-label": "Explore 工具栏",
>>>>>>> 5fc68312
      "copy-shortened-link": "复制短链接",
      "copy-shortened-link-abs-time": "",
      "copy-shortened-link-menu": "",
      "refresh-picker-cancel": "取消",
      "refresh-picker-run": "运行查询",
      "split-close": "关闭",
      "split-close-tooltip": "关闭拆分窗格",
      "split-narrow": "窄窗格",
      "split-title": "拆分",
      "split-tooltip": "拆分窗格",
      "split-widen": "宽窗格"
    }
  },
  "folder-picker": {
    "loading": "正在加载文件夹..."
  },
  "grafana-ui": {
    "modal": {
      "close-tooltip": "关闭"
    },
    "segment-async": {
      "error": "加载选项失败",
      "loading": "正在加载选项...",
      "no-options": "未找到选项"
    },
    "select": {
      "no-options-label": "未找到选项",
      "placeholder": "选择"
    }
  },
  "graph": {
    "container": {
      "content": "在单个面板中呈现太多系列可能会影响性能并使数据更难读取。请考虑完善您的查询。",
      "show-all-series": "显示全部 {{length}}",
      "show-only-series": "仅显示 {{MAX_NUMBER_OF_TIME_SERIES}} 序列",
      "title": "图表"
    }
  },
  "help-modal": {
    "shortcuts-category": {
      "dashboard": "仪表板",
      "focused-panel": "聚焦面板",
      "global": "全局",
      "time-range": "时间范围"
    },
    "shortcuts-description": {
      "change-theme": "更改主题",
      "collapse-all-rows": "折叠所有行",
      "dashboard-settings": "仪表板设置",
      "duplicate-panel": "复制面板",
      "exit-edit/setting-views": "退出编辑/设置视图",
      "expand-all-rows": "展开所有行",
      "go-to-dashboards": "转到仪表板",
      "go-to-explore": "转到 Explore",
      "go-to-home-dashboard": "转到主仪表板",
      "go-to-profile": "转到个人资料",
      "make-time-range-permanent": "使时间范围成为绝对/永久",
      "move-time-range-back": "向后移动时间范围",
      "move-time-range-forward": "向前移动时间范围",
      "open-search": "打开搜索",
      "open-shared-modal": "打开面板分享模式",
      "refresh-all-panels": "刷新所有面板",
      "remove-panel": "删除面板",
      "save-dashboard": "保存仪表板",
      "show-all-shortcuts": "显示所有快捷键",
      "toggle-active-mode": "切换非活动/视图模式",
      "toggle-all-panel-legends": "切换所有面板图例",
      "toggle-auto-fit": "切换自动适合面板（实验性功能）",
      "toggle-exemplars": "切换所有面板中的示例",
      "toggle-graph-crosshair": "切换分享的图形交叉点",
      "toggle-kiosk": "切换 kiosk 模式（隐藏顶部导航）",
      "toggle-panel-edit": "切换面板编辑视图",
      "toggle-panel-fullscreen": "切换面板全屏视图",
      "toggle-panel-legend": "切换面板图例",
      "zoom-out-time-range": "缩放时间范围"
    },
    "title": "快捷键"
  },
  "inspector": {
    "query": {
      "collapse-all": "折叠全部",
      "copy-to-clipboard": "复制到剪贴板",
      "description": "查询查看器允许您查看原始请求和响应。要收集此数据，Grafana 需要发布新查询。请点击下面的刷新按钮触发一个新查询。",
      "expand-all": "展开全部",
      "no-data": "尚未收集任何请求和响应。请点击刷新按钮",
      "refresh": "刷新"
    }
  },
  "library-panel": {
    "add-modal": {
      "cancel": "取消",
      "create": "创建库面板",
      "error": "库面板名称已存在",
      "folder": "保存在文件夹中",
      "folder-description": "库面板权限沿用自文件夹权限",
      "name": "库面板名称"
    },
    "add-widget": {
      "title": "从面板库中添加面板"
    }
  },
  "library-panels": {
    "modal": {
      "body_other": "此面板在 {{count}} 个仪表板中使用。请选择要在哪个仪表板中查看此面板：",
      "button-cancel": "<0>取消</0>",
      "button-view-panel1": "在 {{label}} 中查看面板...",
      "button-view-panel2": "在仪表板中查看面板...",
      "panel-not-linked": "面板没有链接到仪表板。请将面板添加到仪表板，然后重试。",
      "select-no-options-message": "未找到仪表板",
      "select-placeholder": "开始输入以搜索仪表板",
      "title": "在仪表板中查看面板"
    },
    "save": {
      "error": "保存库面板时出错：\"{{errorMsg}}\"",
      "success": "库面板已保存"
    }
  },
  "login": {
    "error": {
      "blocked": "您已超过此用户的登录尝试次数。请稍后再试。",
      "invalid-user-or-password": "用户名或密码无效",
      "title": "登录失败",
      "unknown": "发生了未知错误"
    }
  },
  "nav": {
    "add-new-connections": {
      "title": "添加新连接"
    },
    "admin": {
      "subtitle": "管理整个服务器范围的设置，以及对组织、用户和许可证等资源的访问权限",
      "title": "服务器管理员"
    },
    "alerting": {
      "subtitle": "在系统发生问题后立即获悉",
      "title": "警报"
    },
    "alerting-admin": {
      "title": "管理员"
    },
    "alerting-am-routes": {
      "subtitle": "确定警报如何路由到联络点",
      "title": "通知策略"
    },
    "alerting-channels": {
      "title": "通知渠道"
    },
    "alerting-groups": {
      "subtitle": "查看来自 Alertmanager（警报管理器）实例的分组警报",
      "title": "组"
    },
    "alerting-home": {
      "title": "首页"
    },
    "alerting-legacy": {
      "title": "警报（遗留）"
    },
    "alerting-list": {
      "subtitle": "确定是否触发警报的规则",
      "title": "警报规则"
    },
    "alerting-receivers": {
      "subtitle": "选择当警报实例触发时如何通知联系人",
      "title": "联络点"
    },
    "alerting-silences": {
      "subtitle": "停止来自一个或多个警报规则的通知",
      "title": "静默"
    },
    "alerts-and-incidents": {
      "subtitle": "警报和事件管理应用",
      "title": "警报和 IRM"
    },
    "api-keys": {
      "subtitle": "管理和创建用于与 Grafana HTTP API 交互的 API 密钥",
      "title": "API 密钥"
    },
    "application": {
      "title": "应用程序"
    },
    "apps": {
      "subtitle": "扩展 Grafana 体验的应用插件",
      "title": "应用"
    },
    "authentication": {
      "title": "身份验证"
    },
    "config": {
      "title": "管理"
    },
    "config-access": {
      "subtitle": "配置个人用户、团队和服务帐户的访问权限",
      "title": "用户和访问权限"
    },
    "config-general": {
      "subtitle": "管理 Grafana 上的默认首选项和设置",
      "title": "概况"
    },
    "config-plugins": {
      "subtitle": "安装插件并定义数据之间的关系",
      "title": "插件和数据"
    },
    "connect-data": {
      "title": "连接数据"
    },
    "connections": {
      "subtitle": "浏览和创建新连接",
      "title": "连接"
    },
    "correlations": {
      "subtitle": "添加并配置相关性",
      "title": "相关性"
    },
    "create": {
      "title": "创建"
    },
    "create-alert": {
      "title": "创建警报规则"
    },
    "create-dashboard": {
      "title": "仪表板"
    },
    "create-folder": {
      "title": "文件夹"
    },
    "create-import": {
      "title": "导入仪表板"
    },
    "dashboards": {
      "subtitle": "创建并管理仪表板，以将您的数据可视化",
      "title": "仪表板"
    },
    "data-sources": {
      "subtitle": "查看和管理您已连接的数据源连接",
      "title": "数据源"
    },
    "datasources": {
      "subtitle": "添加并配置数据源",
      "title": "数据源"
    },
    "detect": {
      "title": "检测"
    },
    "explore": {
      "title": "探索"
    },
    "frontend": {
      "title": "前端"
    },
    "global-orgs": {
      "subtitle": "在同一服务器上运行的 Grafana 的孤立实例",
      "title": "组织"
    },
    "global-users": {
      "subtitle": "在 Grafana 中管理用户",
      "title": "用户"
    },
    "grafana-quaderno": {
      "title": "Grafana Quaderno"
    },
    "help": {
      "title": "帮助"
    },
    "help/community": "社区",
    "help/documentation": "文档",
    "help/keyboard-shortcuts": "快捷键",
    "help/support": "支持",
    "home": {
      "title": "首页"
    },
    "incidents": {
      "title": "事件"
    },
    "infrastructure": {
      "title": "集成"
    },
    "kubernetes": {
      "title": "Kubernetes"
    },
    "library-panels": {
      "subtitle": "可重复使用的面板，可以添加到多个仪表板",
      "title": "库面板"
    },
    "machine-learning": {
      "title": "机器学习"
    },
    "manage-folder": {
      "subtitle": "管理文件夹仪表板和权限"
    },
    "monitoring": {
      "subtitle": "监控和基础设施应用",
      "title": "可观测性"
    },
    "new": {
      "title": "新建"
    },
    "new-dashboard": {
      "title": "新建仪表板"
    },
    "new-folder": {
      "title": "新建文件夹"
    },
    "observability": {
      "title": "可观测性"
    },
    "oncall": {
      "title": "OnCall"
    },
    "org-settings": {
      "subtitle": "管理整个组织的首选项",
      "title": "默认首选项"
    },
    "performance-testing": {
      "title": "性能测试"
    },
    "playlists": {
      "subtitle": "以序列显示的仪表板组",
      "title": "播放列表"
    },
    "plugins": {
      "subtitle": "使用插件扩展 Grafana 体验",
      "title": "插件"
    },
    "profile/notifications": {
      "title": "通知历史记录"
    },
    "profile/password": {
      "title": "更改密码"
    },
    "profile/settings": {
      "title": "个人资料"
    },
    "profiles": {
      "title": "个人资料"
    },
    "public": {
      "title": "公共仪表板"
    },
    "recorded-queries": {
      "title": "已记录查询"
    },
    "reporting": {
      "title": "正在报告"
    },
    "scenes": {
      "title": "场景"
    },
    "search": {
      "placeholderCommandPalette": "搜索或跳转至..."
    },
    "search-dashboards": {
      "title": "搜索仪表板"
    },
    "server-settings": {
      "subtitle": "查看 Grafana 配置中定义的设置",
      "title": "设置"
    },
    "service-accounts": {
      "subtitle": "使用服务帐户在 Grafana 中运行自动化工作负载",
      "title": "服务帐户"
    },
    "sign-out": {
      "title": "退出登录"
    },
    "slo": {
      "title": "SLO"
    },
    "snapshots": {
      "subtitle": "交互式、可公开获取的仪表板时间点表示",
      "title": "快照"
    },
    "starred": {
      "title": "已加星标"
    },
    "starred-empty": {
      "title": "您已加星标的仪表板将显示在这里"
    },
    "statistics-and-licensing": {
      "title": "统计信息和许可"
    },
    "storage": {
      "subtitle": "管理文件存储",
      "title": "存储"
    },
    "support-bundles": {
      "subtitle": "下载支持包",
      "title": "支持包"
    },
    "synthetics": {
      "title": "合成"
    },
    "teams": {
      "subtitle": "具有共同仪表板和权限需求的用户组",
      "title": "团队"
    },
    "upgrading": {
      "title": "统计信息和许可证"
    },
    "users": {
      "subtitle": "邀请用户并向其分配角色",
      "title": "用户"
    }
  },
  "navigation": {
    "kiosk": {
      "tv-alert": "按 ESC 退出 kiosk 模式"
    },
    "megamenu": {
      "close": "关闭菜单",
      "dock": "停靠菜单",
      "undock": ""
    },
    "toolbar": {
      "close-menu": "关闭菜单",
      "enable-kiosk": "启用 kiosk 模式",
      "open-menu": "打开菜单",
      "toggle-search-bar": "切换顶部搜索栏"
    }
  },
  "news": {
    "title": "最新博客"
  },
  "notifications": {
    "starred-dashboard": "仪表盘已加星标",
    "unstarred-dashboard": "仪表板未加星标"
  },
  "panel": {
    "header-menu": {
      "copy": "复制",
      "create-library-panel": "创建库面板",
      "duplicate": "复制",
      "edit": "编辑",
      "explore": "探索",
      "get-help": "获得帮助",
      "hide-legend": "隐藏图例",
      "inspect": "检查",
      "inspect-data": "数据",
      "inspect-json": "面板 JSON",
      "more": "更多...",
      "new-alert-rule": "新建警报规则",
      "query": "查询",
      "remove": "删除",
      "share": "分享",
      "show-legend": "显示图例",
      "unlink-library-panel": "取消链接库面板",
      "view": "查看"
    }
  },
  "playlist-edit": {
    "error-prefix": "加载播放列表时发生错误：",
    "form": {
      "add-tag-label": "按标签添加",
      "add-tag-placeholder": "选择一个标签",
      "add-title-label": "按标题添加",
      "cancel": "取消",
      "heading": "添加仪表板",
      "interval-label": "间隔",
      "interval-placeholder": "5m",
      "interval-required": "间隔是必需项",
      "name-label": "名称",
      "name-placeholder": "名称",
      "name-required": "姓名是必填项",
      "save": "保存",
      "table-delete": "删除播放列表项",
      "table-drag": "拖放以重新排序",
      "table-empty": "播放列表为空。请在下方添加仪表板。",
      "table-heading": "仪表板"
    },
    "sub-title": "播放列表循环播放预先选择的仪表板列表。播放列表可能是建立情景意识的极好方式，或者只是向您的团队或访客展示您的指标。",
    "title": "编辑播放列表"
  },
  "playlist-page": {
    "card": {
      "delete": "删除播放列表",
      "edit": "编辑播放列表",
      "start": "启动播放列表",
      "tooltip": "分享播放列表"
    },
    "create-button": {
      "title": "新建播放列表"
    },
    "delete-modal": {
      "body": "您是否确定要删除 {{name}} 播放列表？",
      "confirm-text": "删除"
    },
    "empty": {
      "button": "创建播放列表",
      "pro-tip": "您可以使用播放列表来循环电视上的仪表板而不受用户控制",
      "pro-tip-link-title": "了解更多",
      "title": "尚未创建播放列表"
    }
  },
  "profile": {
    "change-password": {
      "cancel-button": "取消",
      "cannot-change-password-message": "密码不能在这里更改。",
      "change-password-button": "更改密码",
      "confirm-password-label": "确认密码",
      "confirm-password-required": "新密码确认是必需项",
      "ldap-auth-proxy-message": "使用 LDAP 或身份验证代理登录时无法更改密码。",
      "new-password-label": "新密码",
      "new-password-required": "新密码是必需项",
      "new-password-same-as-old": "新密码不能和旧密码相同。",
      "old-password-label": "旧密码",
      "old-password-required": "旧密码是必需项",
      "passwords-must-match": "密码必须一致"
    }
  },
  "query-operation": {
    "header": {
      "collapse-row": "折叠查询行",
      "datasource-help": "显示数据源帮助",
      "disable-query": "禁用查询",
      "drag-and-drop": "拖放以重新排序",
      "duplicate-query": "复制查询",
      "expand-row": "展开查询行",
      "remove-query": "删除查询",
      "toggle-edit-mode": "切换文本编辑模式"
    },
    "query-editor-not-exported": "数据源插件不导出任何查询编辑器组件"
  },
  "refresh-picker": {
    "aria-label": {
      "choose-interval": "自动刷新已关闭。选择刷新时间间隔",
      "duration-selected": "以当前所选间隔 {{durationAriaLabel}} 选择刷新时间间隔"
    },
    "auto-option": {
      "aria-label": "",
      "label": ""
    },
    "live-option": {
      "aria-label": "开启直播流",
      "label": "直播"
    },
    "off-option": {
      "aria-label": "关闭自动刷新",
      "label": "关"
    },
    "tooltip": {
      "interval-selected": "设置自动刷新间隔",
      "turned-off": "自动刷新关闭"
    }
  },
  "search": {
    "actions": {
      "include-panels": "包括面板",
      "remove-datasource-filter": "数据源：{{datasource}}",
      "sort-placeholder": "排序",
      "starred": "已加星标",
      "view-as-folders": "按文件夹查看",
      "view-as-list": "以列表形式查看"
    },
    "dashboard-actions": {
      "import": "导入",
      "new": "新建",
      "new-dashboard": "新建仪表板",
      "new-folder": "新建文件夹"
    },
    "results-table": {
      "datasource-header": "数据源",
      "location-header": "位置",
      "name-header": "名称",
      "tags-header": "标签",
      "type-dashboard": "仪表板",
      "type-folder": "文件夹",
      "type-header": "类型"
    },
    "search-input": {
      "include-panels-placeholder": "搜索仪表板和面板",
      "placeholder": "搜索仪表板"
    }
  },
  "share-modal": {
    "dashboard": {
      "title": "分享"
    },
    "embed": {
      "copy": "复制到剪贴板",
      "html": "嵌入 HTML",
      "html-description": "可将以下 HTML 代码粘贴并纳入另一网页。除非启用了匿名访问，否则查看该页面的用户需要登录 Grafana 才能加载图表。",
      "info": "生成用于对此面板嵌入 iframe 的 HTML。",
      "time-range": "当前时间范围",
      "time-range-description": "将当前相对时间范围转换为绝对时间范围"
    },
    "export": {
      "back-button": "返回到导出配置",
      "cancel-button": "取消",
      "info-text": "导出此仪表板。",
      "save-button": "保存至文件",
      "share-externally-label": "导出以供外部分享",
      "view-button": "查看 JSON"
    },
    "library": {
      "info": "创建库面板。"
    },
    "link": {
      "copy-link-button": "复制",
      "info-text": "创建指向此仪表板或面板的直接链接，通过以下选项自定义。",
      "link-url": "链接网址",
      "render-alert": "未安装图像渲染器插件",
      "render-instructions": "要渲染面板图像，需要安装 <1>Grafana 图像渲染器插件</1>。请联系您的 Grafana 管理员安装此插件。",
      "rendered-image": "直接链接至渲染后的图像",
      "save-alert": "仪表板未保存",
      "save-dashboard": "要渲染面板图像，需要先保存仪表板。",
      "shorten-url": "缩短网址",
      "time-range-description": "将当前相对时间范围转换为绝对时间范围",
      "time-range-label": "锁定时间范围"
    },
    "panel": {
      "title": "分享面板"
    },
    "snapshot": {
      "cancel-button": "取消",
      "copy-link-button": "复制",
      "delete-button": "删除快照。",
      "deleted-message": "快照已删除。如果您已经访问过它，则可能需要等待一小时，才能将其从浏览器缓存或 CDN 缓存中删除。",
      "expire": "失效期限",
      "expire-day": "1 天",
      "expire-hour": "1 小时",
      "expire-never": "从不",
      "expire-week": "7 天",
      "info-text-1": "可通过快照即时、公开地分享交互式仪表板。创建后，我们会剥离敏感数据，如查询（指标、模板和注释）和面板链接，仅将可见指标数据和系列名称嵌入到仪表板中。",
      "info-text-2": "请注意，知晓该链接并能够访问该网址的<1>任何人都可以</1>查看您的快照。分享需谨慎。",
      "local-button": "本地快照",
      "mistake-message": "是不是弄错了什么？",
      "name": "快照名称",
      "timeout": "超时（秒）",
      "timeout-description": "如果需要很长时间才能收集仪表板指标，则可能需要配置超时值。",
      "url-label": "网址快照"
    },
    "tab-title": {
      "embed": "嵌入",
      "export": "导出",
      "library-panel": "库面板",
      "link": "链接",
      "panel-embed": "嵌入",
      "public-dashboard": "公共仪表板",
      "snapshot": "快照"
    },
    "theme-picker": {
      "current": "当前",
      "dark": "深色",
      "field-name": "主题",
      "light": "浅色"
    },
    "view-json": {
      "copy-button": "复制到剪贴板"
    }
  },
  "share-playlist": {
    "checkbox-description": "将调整面板高度以适应屏幕大小",
    "checkbox-label": "自动调整",
    "copy-link-button": "复制",
    "link-url-label": "链接网址",
    "mode": "模式",
    "mode-kiosk": "Kiosk",
    "mode-normal": "正常",
    "mode-tv": "电视",
    "title": "共享播放列表"
  },
  "shared": {
    "preferences": {
      "theme": {
        "dark-label": "深色",
        "light-label": "浅色",
        "system-label": "系统首选项"
      }
    }
  },
  "shared-dashboard": {
    "fields": {
      "timezone-label": "时区"
    }
  },
  "shared-preferences": {
    "fields": {
      "home-dashboard-label": "主页仪表板",
      "home-dashboard-placeholder": "默认仪表板",
      "locale-label": "语言",
      "locale-placeholder": "选择语言",
      "theme-label": "UI 主题",
      "week-start-label": "每周开始日"
    },
    "theme": {
      "default-label": "默认"
    },
    "title": "首选项"
  },
  "snapshot": {
    "external-badge": "外部",
    "name-column-header": "名称",
    "url-column-header": "快照网址",
    "view-button": "查看"
  },
  "tag-filter": {
    "loading": "加载中...",
    "no-tags": "未找到标签",
    "placeholder": "按标签筛选"
  },
  "time-picker": {
    "absolute": {
      "recent-title": "最近使用的绝对范围",
      "title": "绝对时间范围"
    },
    "calendar": {
      "apply-button": "应用时间范围",
      "cancel-button": "取消",
      "close": "",
      "select-time": "选择时间范围"
    },
    "content": {
      "empty-recent-list-docs": "<0><0>阅读文档</0><1>，了解如何输入自定义时间范围的更多信息。</1></0>",
      "empty-recent-list-info": "看起来您之前没有使用过这个时间选择器。一旦您输入了某些时间间隔，最近使用的间隔就会出现在此处。",
      "filter-placeholder": "搜索快速范围"
    },
    "footer": {
      "change-settings-button": "更改时间设置",
      "fiscal-year-option": "财政年度",
      "fiscal-year-start": "财政年度起始月",
      "time-zone-option": "时区",
      "time-zone-selection": "时区选择"
    },
    "range-content": {
      "apply-button": "应用时间范围",
      "default-error": "请输入一个过去的日期或\"现在\"",
      "fiscal-year": "财政年度",
      "from-input": "发件人",
      "open-input-calendar": "",
      "range-error": "“发件人”不能在“收件人”之后",
      "to-input": "结束"
    },
    "range-picker": {
      "backwards-time-aria-label": "向后移动时间范围",
      "current-time-selected": "选择的时间范围：{{currentTimeRange}}",
      "forwards-time-aria-label": "向前移动时间范围",
      "to": "至",
      "zoom-out-button": "缩放时间范围",
      "zoom-out-tooltip": "时间范围缩放 <1></1> CTRL+Z"
    },
    "time-range": {
      "aria-role": "时间范围选择",
      "default-title": "时间范围",
      "example-title": "示例时间范围",
      "specify": "指定时间范围 <1></1>"
    },
    "zone": {
      "select-aria-label": "时区选择器",
      "select-search-input": "输入以搜索(国家、城市、缩写)"
    }
  },
  "user-orgs": {
    "current-org-button": "当前",
    "name-column": "姓名",
    "role-column": "角色",
    "select-org-button": "选择组织",
    "title": "组织"
  },
  "user-profile": {
    "fields": {
      "email-error": "电子邮箱是必填项",
      "email-label": "电子邮箱",
      "name-error": "姓名是必填项",
      "name-label": "姓名",
      "username-label": "用户名"
    }
  },
  "user-session": {
    "browser-column": "浏览器和操作系统",
    "created-at-column": "已登录",
    "ip-column": "IP 地址",
    "revoke": "注销用户会话",
    "seen-at-column": "最后上线时间"
  },
  "user-sessions": {
    "loading": "正在加载会话..."
  },
  "variable": {
    "adhoc": {
      "placeholder": "选择值"
    },
    "dropdown": {
      "placeholder": "输入变量值"
    },
    "picker": {
      "link-all": "全部",
      "option-all": "全部",
      "option-selected-values": "已选择",
      "option-tooltip": "清除选择"
    },
    "textbox": {
      "placeholder": "输入变量值"
    }
  }
}<|MERGE_RESOLUTION|>--- conflicted
+++ resolved
@@ -521,16 +521,8 @@
       "title-with-name": "表格 - {{name}}"
     },
     "toolbar": {
-<<<<<<< HEAD
-      "aria-label": "浏览工具栏",
-      "copy-link": "",
-      "copy-link-abs-time": "",
-=======
       "aria-label": "Explore 工具栏",
->>>>>>> 5fc68312
       "copy-shortened-link": "复制短链接",
-      "copy-shortened-link-abs-time": "",
-      "copy-shortened-link-menu": "",
       "refresh-picker-cancel": "取消",
       "refresh-picker-run": "运行查询",
       "split-close": "关闭",
