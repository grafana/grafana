--- conflicted
+++ resolved
@@ -76,13 +76,7 @@
     "manage-folder-nav": {
       "alert-rules": "警报规则",
       "dashboards": "仪表板",
-<<<<<<< HEAD
-      "panels": ""
-=======
-      "panels": "面板",
-      "permissions": "权限",
-      "settings": "设置"
->>>>>>> 97c8b2d1
+      "panels": "面板"
     },
     "new-folder-form": {
       "cancel-label": "取消",
@@ -1097,15 +1091,6 @@
       "placeholder": "搜索仪表板"
     }
   },
-<<<<<<< HEAD
-=======
-  "search-view": {
-    "no-results": {
-      "clear": "清除搜索和筛选条件",
-      "text": "您的查询未找到结果。"
-    }
-  },
->>>>>>> 97c8b2d1
   "share-modal": {
     "dashboard": {
       "title": "分享"
