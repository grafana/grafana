{
  "_comment": "",
  "access-control": {
    "add-permission": {
      "role-label": "",
      "team-label": "",
      "title": "",
      "user-label": ""
    },
    "add-permissions": {
      "save": ""
    },
    "permission-list": {
      "permission": ""
    },
    "permissions": {
      "add-label": "",
      "no-permissions": "",
      "permissions-change-warning": "",
      "role": "",
      "team": "",
      "title": "",
      "user": ""
    }
  },
  "browse-dashboards": {
    "action": {
      "cancel-button": "",
      "cannot-move-folders": "",
      "delete-button": "",
      "delete-modal-invalid-text": "",
      "delete-modal-invalid-title": "",
      "delete-modal-text": "",
      "delete-modal-title": "",
      "deleting": "",
      "manage-permissions-button": "",
      "move-button": "",
      "move-modal-alert": "",
      "move-modal-field-label": "",
      "move-modal-text": "",
      "move-modal-title": "",
      "moving": "",
      "new-folder-name-required-phrase": ""
    },
    "counts": {
      "alertRule__one": "",
      "alertRule__many": "",
      "alertRule__other": "",
      "dashboard__one": "",
      "dashboard__many": "",
      "dashboard__other": "",
      "folder__one": "",
      "folder__many": "",
      "folder__other": "",
      "libraryPanel__one": "",
      "libraryPanel__many": "",
      "libraryPanel__other": "",
      "total__one": "",
      "total__many": "",
      "total__other": ""
    },
    "dashboards-tree": {
      "name-column": "",
      "tags-column": ""
    },
    "folder-actions-button": {
      "delete": "",
      "folder-actions": "",
      "manage-permissions": "",
      "move": ""
    },
    "folder-picker": {
      "accessible-label": "",
      "button-label": "",
      "empty-message": "",
      "error-title": "",
      "search-placeholder": "",
      "unknown-error": ""
    },
    "manage-folder-nav": {
      "alert-rules": "",
      "dashboards": "",
      "panels": "",
      "permissions": "",
      "settings": ""
    },
    "new-folder-form": {
      "cancel-label": "",
      "create-label": "",
      "name-label": ""
    },
    "no-results": {
      "clear": "",
      "text": ""
    }
  },
  "clipboard-button": {
    "inline-toast": {
      "success": "Copié"
    }
  },
  "command-palette": {
    "action": {
      "change-theme": "Modifier le thème...",
      "dark-theme": "Sombre",
      "light-theme": "Clair"
    },
    "search-box": {
      "placeholder": "Rechercher ou aller à..."
    },
    "section": {
      "actions": "Actions",
      "dashboard-search-results": "Tableaux de bord",
      "folder-search-results": "Dossiers",
      "pages": "Pages",
      "preferences": "Préférences",
      "recent-dashboards": "Tableaux de bord récents"
    }
  },
  "common": {
    "locale": {
      "default": "Par défaut"
    },
    "save": "Enregistrer"
  },
  "connections": {
    "connect-data": {
      "category-header-label": ""
    },
    "search": {
      "placeholder": ""
    }
  },
  "dashboard": {
    "add-menu": {
      "import": "Importer depuis la bibliothèque",
      "paste-panel": "Coller le panneau",
      "row": "Ligne",
      "visualization": "Visualisation",
      "widget": ""
    },
    "empty": {
      "add-library-panel-body": "",
      "add-library-panel-button": "",
      "add-library-panel-header": "",
      "add-visualization-body": "Sélectionnez une source de données, puis examinez et visualisez vos données avec des graphiques, des statistiques et des tableaux ou créez des listes, des markdowns et d'autres widgets.",
      "add-visualization-button": "Ajouter une visualisation",
      "add-visualization-header": "Commencez votre nouveau tableau de bord en ajoutant une visualisation",
      "add-widget-body": "",
      "add-widget-button": "",
      "add-widget-header": "",
      "import-a-dashboard-body": "",
      "import-a-dashboard-header": "",
      "import-dashboard-button": ""
    },
    "inspect": {
      "data-tab": "Données",
      "error-tab": "Erreur",
      "json-tab": "JSON",
      "meta-tab": "Métadonnées",
      "query-tab": "Requête",
      "stats-tab": "Statistiques",
      "subtitle": "{{queryCount}} requêtes avec un délai total de requête de {{formatted}}",
      "title": "Inspecter\u00a0: {{panelTitle}}"
    },
    "inspect-data": {
      "data-options": "Options de données",
      "dataframe-aria-label": "Sélectionner la dataframe",
      "dataframe-label": "Afficher la dataframe",
      "download-csv": "Télécharger en format CSV",
      "download-excel-description": "Ajoute l'en-tête au fichier CSV pour une utilisation dans Excel",
      "download-excel-label": "Télécharger pour Excel",
      "download-logs": "Télécharger les journaux",
      "download-service": "Télécharger le graphique de service",
      "download-traces": "Télécharger les traces",
      "excel-header": "En-tête Excel",
      "formatted": "Données formatées",
      "formatted-data-description": "Les données du tableau sont formatées avec les options définies dans les onglets Champ et Remplacer.",
      "formatted-data-label": "Données formatées",
      "panel-transforms": "Transformations du panneau",
      "series-to-columns": "Séries jointes par une chronologie",
      "transformation": "Séries jointes par une chronologie",
      "transformations-description": "Les données du tableau sont affichées avec les transformations définies dans l'onglet Transformations du panneau.",
      "transformations-label": "Appliquer les transformations du panneau"
    },
    "inspect-json": {
      "dataframe-description": "Données brutes sans transformations et configuration de champ appliquée. ",
      "dataframe-label": "DataFrame JSON (à partir de Requête)",
      "panel-data-description": "Le modèle brut passé à la visualisation du panneau",
      "panel-data-label": "Données du panneau",
      "panel-json-description": "Le modèle enregistré dans le tableau de bord JSON qui configure comment tout fonctionne.",
      "panel-json-label": "Panneau JSON",
      "select-source": "Sélectionner la source",
      "unknown": "Objet inconnu\u00a0: {{show}}"
    },
    "inspect-meta": {
      "no-inspector": "Pas d'inspecteur de métadonnées"
    },
    "inspect-stats": {
      "data-title": "Statistiques de source de données",
      "data-traceids": "ID de suivi",
      "processing-time": "Durée de traitement des données",
      "queries": "Nombre de requêtes",
      "request-time": "Durée totale de la requête",
      "rows": "Nombre total de lignes",
      "table-title": "Statistiques"
    },
    "toolbar": {
      "add": "Ajouter",
      "add-panel": "Ajouter un panneau",
      "mark-favorite": "Marquer comme favori",
      "open-original": "Ouvrir le tableau de bord d'origine",
      "playlist-next": "Accéder au tableau de bord suivant",
      "playlist-previous": "Accéder au tableau de bord précédent",
      "playlist-stop": "Arrêter la liste de lecture",
      "refresh": "Actualiser le tableau de bord",
      "save": "Enregistrer le tableau de bord",
      "settings": "Paramètres du tableau de bord",
      "share": "Partager le tableau de bord ou le panneau",
      "unmark-favorite": "Supprimer des favoris"
    }
  },
  "dashboard-settings": {
    "json-editor": {
      "save-button": "",
      "subtitle": ""
    }
  },
  "data-source-picker": {
    "open-advanced-button": ""
  },
  "data-sources": {
    "datasource-add-button": {
      "label": ""
    }
  },
  "explore": {
    "add-to-dashboard": "",
    "table": {
      "no-data": "",
      "title": "",
      "title-with-name": ""
    },
    "toolbar": {
      "aria-label": "",
      "copy-shortened-link": "",
      "refresh-picker-cancel": "",
      "refresh-picker-run": "",
      "split-close": "",
      "split-close-tooltip": "",
      "split-narrow": "",
      "split-title": "",
      "split-tooltip": "",
      "split-widen": ""
    }
  },
  "folder-picker": {
    "loading": "Chargement des dossiers..."
  },
  "grafana-ui": {
    "modal": {
      "close-tooltip": ""
    },
    "segment-async": {
      "error": "Échec du chargement des options",
      "loading": "Chargement des options...",
      "no-options": "Aucune option trouvée"
    },
    "select": {
      "no-options-label": "",
      "placeholder": ""
    }
  },
  "help-modal": {
    "shortcuts-category": {
      "dashboard": "",
      "focused-panel": "",
      "global": "",
      "time-range": ""
    },
    "shortcuts-description": {
      "change-theme": "",
      "collapse-all-rows": "",
      "dashboard-settings": "",
      "duplicate-panel": "",
      "exit-edit/setting-views": "",
      "expand-all-rows": "",
      "go-to-dashboards": "",
      "go-to-explore": "",
      "go-to-home-dashboard": "",
      "go-to-profile": "",
      "make-time-range-permanent": "",
      "move-time-range-back": "",
      "move-time-range-forward": "",
      "open-search": "",
      "open-shared-modal": "",
      "refresh-all-panels": "",
      "remove-panel": "",
      "save-dashboard": "",
      "show-all-shortcuts": "",
      "toggle-active-mode": "",
      "toggle-all-panel-legends": "",
      "toggle-auto-fit": "",
      "toggle-exemplars": "",
      "toggle-graph-crosshair": "",
      "toggle-kiosk": "",
      "toggle-panel-edit": "",
      "toggle-panel-fullscreen": "",
      "toggle-panel-legend": "",
      "zoom-out-time-range": ""
    },
    "title": ""
  },
  "library-panel": {
    "add-modal": {
      "cancel": "Annuler",
      "create": "Créer un panneau de bibliothèque",
      "error": "Un panneau de bibliothèque avec ce nom existe déjà",
      "folder": "Enregistrer dans le dossier",
      "folder-description": "Les autorisations du panneau de bibliothèque sont dérivées des autorisations du dossier",
      "name": "Nom du panneau de bibliothèque"
    },
    "add-widget": {
      "title": "Ajouter un panneau depuis la bibliothèque de panneau"
    }
  },
  "library-panels": {
    "save": {
      "error": "Erreur lors de l'enregistrement du panneau de bibliothèque\u00a0: \"{{errorMsg}}\"",
      "success": "Panneau de bibliothèque enregistré"
    }
  },
  "login": {
    "error": {
      "blocked": "",
      "invalid-user-or-password": "",
      "title": "",
      "unknown": ""
    }
  },
  "nav": {
    "add-new-connections": {
      "title": ""
    },
    "admin": {
      "subtitle": "Gérer les paramètres à l'échelle du serveur et l'accès aux ressources telles que les organisations, les utilisateurs et les licences",
      "title": "Administrateur de serveur"
    },
    "alerting": {
      "subtitle": "En savoir plus sur les problèmes dans vos systèmes quelques instants après qu'ils se produisent",
      "title": "Alertes"
    },
    "alerting-admin": {
      "title": "Administrateur"
    },
    "alerting-am-routes": {
      "subtitle": "Déterminer comment les alertes sont acheminées vers les points de contact",
      "title": "Règles de notification"
    },
    "alerting-channels": {
      "title": "Canaux de notification"
    },
    "alerting-groups": {
      "subtitle": "Consulter les alertes groupées d'une instance Alertmanager",
      "title": "Groupes"
    },
    "alerting-home": {
      "title": "Accueil"
    },
    "alerting-legacy": {
      "title": "Alerte (existante)"
    },
    "alerting-list": {
      "subtitle": "Règles qui déterminent si une alerte va être déclenchée",
      "title": "Règles d'alerte"
    },
    "alerting-receivers": {
      "subtitle": "Choisissez comment informer vos points de contact quand une instance d'alerte se déclenche",
      "title": "Points de contact"
    },
    "alerting-silences": {
      "subtitle": "Arrêter les notifications résultant d'une ou plusieurs règles d'alerte",
      "title": "Silences"
    },
    "alerts-and-incidents": {
      "subtitle": "Applications de gestion des incidents et des alertes",
      "title": "Alertes et IRM"
    },
    "api-keys": {
      "subtitle": "Gérer et créer des clés API utilisées pour interagir avec les API HTTP de Grafana",
      "title": "Clés API"
    },
    "application": {
      "title": ""
    },
    "apps": {
      "subtitle": "Plugins d'application qui prolongent l'expérience Grafana",
      "title": "Applications"
    },
    "authentication": {
      "title": ""
    },
    "config": {
      "title": "Administration"
    },
    "connect-data": {
      "title": ""
    },
    "connections": {
      "subtitle": "",
      "title": ""
    },
    "correlations": {
      "subtitle": "Ajouter et configurer des corrélations",
      "title": "Corrélations"
    },
    "create": {
      "title": "Créer"
    },
    "create-alert": {
      "title": "Créer une règle d’alerte"
    },
    "create-dashboard": {
      "title": "Tableau de bord"
    },
    "create-folder": {
      "title": "Dossier"
    },
    "create-import": {
      "title": "Importer un tableau de bord"
    },
    "dashboards": {
      "subtitle": "Créer et gérer des tableaux de bord pour visualiser vos données",
      "title": "Tableaux de bord"
    },
    "data-sources": {
      "subtitle": "",
      "title": ""
    },
    "datasources": {
      "subtitle": "Ajouter et configurer des sources de données",
      "title": "Sources de données"
    },
    "detect": {
      "title": ""
    },
    "explore": {
      "title": "Explorer"
    },
    "frontend": {
      "title": ""
    },
    "global-orgs": {
      "subtitle": "Instances isolées de Grafana exécutées sur le même serveur",
      "title": "Organisations"
    },
    "global-users": {
      "subtitle": "Gérer les utilisateurs dans Grafana",
      "title": "Utilisateurs"
    },
    "grafana-quaderno": {
      "title": ""
    },
    "help": {
      "title": "Aide"
    },
    "help/community": "Communauté",
    "help/documentation": "Documentation",
    "help/keyboard-shortcuts": "Raccourcis clavier",
    "help/support": "Assistance",
    "home": {
      "title": "Accueil"
    },
    "incidents": {
      "title": ""
    },
    "infrastructure": {
      "title": ""
    },
    "kubernetes": {
      "title": ""
    },
    "library-panels": {
      "subtitle": "Panneaux réutilisables pouvant être ajoutés à plusieurs tableaux de bord",
      "title": "Panneaux de bibliothèque"
    },
    "machine-learning": {
      "title": ""
    },
    "manage-folder": {
      "subtitle": "Gérer les tableaux de bord et les autorisations des dossiers"
    },
    "monitoring": {
      "subtitle": "Applications de suivi et d'infrastructure",
      "title": "Observabilité"
    },
    "new": {
      "title": "Nouveau"
    },
    "new-dashboard": {
      "title": "Nouveau tableau de bord"
    },
    "new-folder": {
      "title": "Nouveau dossier"
    },
    "observability": {
      "title": ""
    },
    "oncall": {
      "title": ""
    },
    "org-settings": {
      "subtitle": "Gérer les préférences au sein d'une organisation",
      "title": "Préférences par défaut"
    },
    "performance-testing": {
      "title": ""
    },
    "playlists": {
      "subtitle": "Groupes de tableaux de bord affichés dans une séquence",
      "title": "Listes de lecture"
    },
    "plugins": {
      "subtitle": "Prolonger l'expérience Grafana avec des plug-ins",
      "title": "Plug-ins"
    },
    "profile/notifications": {
      "title": "Historique des notifications"
    },
    "profile/password": {
      "title": "Modifier le mot de passe"
    },
    "profile/settings": {
      "title": "Profil"
    },
    "profiles": {
      "title": ""
    },
    "public": {
      "title": "Tableaux de bord publics"
    },
    "recorded-queries": {
      "title": ""
    },
    "reporting": {
      "title": ""
    },
    "scenes": {
      "title": "Scènes"
    },
    "search": {
      "placeholderCommandPalette": "Rechercher ou aller à..."
    },
    "search-dashboards": {
      "title": "Rechercher dans les tableaux de bord"
    },
    "server-settings": {
      "subtitle": "Afficher les paramètres définis dans votre configuration Grafana",
      "title": "Paramètres"
    },
    "service-accounts": {
      "subtitle": "Utiliser des comptes de service pour exécuter des charges de travail automatisées dans Grafana",
      "title": "Comptes de service"
    },
    "sign-out": {
      "title": "Se déconnecter"
    },
    "slo": {
      "title": ""
    },
    "snapshots": {
      "subtitle": "Représentations interactives, accessibles au public et ponctuelles des tableaux de bord",
      "title": "Instantanés"
    },
    "starred": {
      "title": "Favoris"
    },
    "starred-empty": {
      "title": "Vos tableaux de bord favoris apparaîtront ici"
    },
    "statistics-and-licensing": {
      "title": ""
    },
    "storage": {
      "subtitle": "Gérer le stockage de fichiers",
      "title": "Stockage"
    },
    "support-bundles": {
      "subtitle": "Télécharger les packs d’assistance",
      "title": "Packs d’assistance"
    },
    "synthetics": {
      "title": ""
    },
    "teams": {
      "subtitle": "Groupes d'utilisateurs ayant des besoins communs en matière de tableau de bord et d'autorisations",
      "title": "Équipes"
    },
    "upgrading": {
      "title": "Statistiques et licence"
    },
    "users": {
      "subtitle": "Inviter des utilisateurs et leur attribuer des rôles",
      "title": "Utilisateurs"
    }
  },
  "navigation": {
    "kiosk": {
      "tv-alert": "Appuyez sur ESC pour quitter le mode kiosque"
    },
    "toolbar": {
      "enable-kiosk": "Activer le mode kiosque",
      "toggle-menu": "Afficher/Masquer le menu",
      "toggle-search-bar": "Afficher/Masquer la barre de recherche"
    }
  },
  "news": {
    "title": "Dernières nouvelles sur le blog"
  },
  "notifications": {
    "starred-dashboard": "Tableau de bord favori",
    "unstarred-dashboard": "Tableau de bord non favori"
  },
  "panel": {
    "header-menu": {
      "copy": "Copier",
      "create-library-panel": "Créer un panneau Bibliothèque",
      "duplicate": "Dupliquer",
      "edit": "Modifier",
      "explore": "Explorer",
      "get-help": "Obtenir de l’aide",
      "hide-legend": "Masquer la légende",
      "inspect": "Inspecter",
      "inspect-data": "Données",
      "inspect-json": "Panneau JSON",
      "more": "Plus...",
      "query": "Requête",
      "remove": "Supprimer",
      "share": "Partager",
      "show-legend": "Afficher la légende",
      "unlink-library-panel": "Dissocier le panneau Bibliothèque",
      "view": "Afficher"
    }
  },
<<<<<<< HEAD
  "profile": {
    "change-password": {
      "cancel-button": "",
      "cannot-change-password-message": "",
      "change-password-button": "",
      "confirm-password-label": "",
      "confirm-password-required": "",
      "ldap-auth-proxy-message": "",
      "new-password-label": "",
      "new-password-required": "",
      "new-password-same-as-old": "",
      "old-password-label": "",
      "old-password-required": "",
      "passwords-must-match": ""
=======
  "playlist-edit": {
    "error-prefix": "",
    "form": {
      "add-tag-label": "",
      "add-tag-placeholder": "",
      "add-title-label": "",
      "cancel": "",
      "heading": "",
      "interval-label": "",
      "interval-placeholder": "",
      "interval-required": "",
      "name-label": "",
      "name-placeholder": "",
      "name-required": "",
      "save": "",
      "table-delete": "",
      "table-drag": "",
      "table-empty": "",
      "table-heading": ""
    },
    "sub-title": "",
    "title": ""
  },
  "playlist-page": {
    "card": {
      "delete": "",
      "edit": "",
      "start": "",
      "tooltip": ""
    },
    "create-button": {
      "title": ""
    },
    "delete-modal": {
      "body": "",
      "confirm-text": ""
    },
    "empty": {
      "button": "",
      "pro-tip": "",
      "pro-tip-link-title": "",
      "title": ""
>>>>>>> 4a692fc8
    }
  },
  "refresh-picker": {
    "aria-label": {
      "choose-interval": "Actualisation automatique désactivée. Choisir un intervalle de temps d'actualisation",
      "duration-selected": "Choisir l'intervalle de temps d'actualisation avec l'intervalle actuel {{durationAriaLabel}} sélectionné"
    },
    "auto-option": {
      "aria-label": "",
      "label": ""
    },
    "live-option": {
      "aria-label": "Activer la diffusion en direct",
      "label": "En direct"
    },
    "off-option": {
      "aria-label": "Désactiver l'actualisation automatique",
      "label": "Désactivé"
    },
    "tooltip": {
      "interval-selected": "",
      "turned-off": ""
    }
  },
  "search": {
    "actions": {
      "include-panels": "Inclure des panneaux",
      "remove-datasource-filter": "Source de données : {{datasource}}",
      "sort-placeholder": "Trier",
      "starred": "Favoris",
      "view-as-folders": "Voir par dossier",
      "view-as-list": "Voir en tant que liste"
    },
    "dashboard-actions": {
      "import": "Importer",
      "new": "Nouveau",
      "new-dashboard": "Nouveau tableau de bord",
      "new-folder": "Nouveau dossier"
    },
    "folder-view": {
      "go-to-folder": "Aller dans le dossier",
      "select-folder": "Sélectionner un dossier"
    },
    "result-kind": {
      "dashboard": "Tableau de bord",
      "folder": "Dossier",
      "panel": "Panneau"
    },
    "results-table": {
      "datasource-header": "Source de données",
      "location-header": "Emplacement",
      "name-header": "Nom",
      "tags-header": "Étiquettes",
      "type-dashboard": "Tableau de bord",
      "type-folder": "Dossier",
      "type-header": "Type"
    },
    "search-input": {
      "include-panels-placeholder": "Rechercher des tableaux de bord et des panneaux",
      "placeholder": "Rechercher des tableaux de bord"
    }
  },
  "search-view": {
    "no-results": {
      "clear": "",
      "text": ""
    }
  },
  "share-modal": {
    "dashboard": {
      "title": "Partager"
    },
    "embed": {
      "copy": "Copier dans le presse-papiers",
      "html": "Intégrer du HTML",
      "html-description": "Le code HTML ci-dessous peut être copié et inclus dans une autre page Web. Sauf si l'accès anonyme est activé, l'utilisateur qui consulte cette page doit être connecté à Grafana pour que le graphique charge.",
      "info": "Générer du HTML pour intégrer un iframe avec ce panneau.",
      "time-range": "Période temporelle actuelle",
      "time-range-description": "Transforme la période temporelle relative actuelle en une période temporelle absolue"
    },
    "export": {
      "back-button": "",
      "cancel-button": "Annuler",
      "info-text": "Exporter ce tableau de bord.",
      "save-button": "Enregistrer dans un fichier",
      "share-default-label": "Exporter avec les valeurs par défaut supprimées",
      "share-externally-label": "Exporter pour un partage externe",
      "view-button": "Afficher au format JSON"
    },
    "library": {
      "info": "Créer un panneau de bibliothèque."
    },
    "link": {
      "copy-link-button": "Copier",
      "info-text": "Créez un lien direct vers ce tableau de bord ou ce panneau, personnalisé avec les options ci-dessous.",
      "link-url": "Lien URL",
      "render-alert": "Plug-in de rendu d'image non installé",
      "render-instructions": "Pour améliorer le rendu d'une image de panneau, vous devez installer le <1>plug-in de rendu d'image Grafana</1>. Veuillez contacter votre administrateur Grafana pour installer le plug-in.",
      "rendered-image": "Lien direct vers l'image dont il faut améliorer le rendu",
      "save-alert": "Le tableau de bord n'est pas enregistré",
      "save-dashboard": "Pour améliorer le rendu d'une image de panneau, vous devez d'abord enregistrer le tableau de bord.",
      "shorten-url": "Raccourcir l'URL",
      "time-range-description": "Transforme la période temporelle relative actuelle en une période temporelle absolue",
      "time-range-label": "Verrouiller la période temporelle"
    },
    "panel": {
      "title": "Partager le panneau"
    },
    "snapshot": {
      "cancel-button": "Annuler",
      "copy-link-button": "Copier",
      "delete-button": "Supprimer l'instantané.",
      "deleted-message": "L'instantané a été supprimé. Si vous y avez déjà accédé une fois, cela peut prendre jusqu'à une heure avant qu'il ne soit supprimé des caches du navigateur ou des caches CDN.",
      "expire": "Expiration",
      "expire-day": "1 jour",
      "expire-hour": "1 heure",
      "expire-never": "Jamais",
      "expire-week": "7 jours",
      "info-text-1": "Un instantané est un moyen instantané de partager publiquement un tableau de bord interactif. Lors de la création, nous supprimons les données sensibles telles que les requêtes (métrique, modèle et annotation) et les liens du panneau, pour ne laisser que les métriques visibles et les noms de séries intégrés dans votre tableau de bord.",
      "info-text-2": "N'oubliez pas que votre instantané <1>peut être consulté par une personne</1> qui dispose du lien et qui peut accéder à l'URL. Partagez judicieusement.",
      "local-button": "Instantané local",
      "mistake-message": "Avez-vous commis une erreur\u00a0? ",
      "name": "Nom de l'instantané",
      "timeout": "Délai d’expiration (secondes)",
      "timeout-description": "Vous devrez peut-être configurer la valeur du délai d'expiration si la collecte des métriques de votre tableau de bord prend beaucoup de temps.",
      "url-label": "Capturer l'URL"
    },
    "tab-title": {
      "embed": "Intégrer",
      "export": "Exporter",
      "library-panel": "Panneau de bibliothèque",
      "link": "Lien",
      "snapshot": "Instantané"
    },
    "theme-picker": {
      "current": "Actuel",
      "dark": "Sombre",
      "field-name": "Thème",
      "light": "Clair"
    },
    "view-json": {
      "copy-button": "Copier dans le presse-papiers"
    }
  },
  "share-playlist": {
    "checkbox-description": "",
    "checkbox-label": "",
    "copy-link-button": "",
    "link-url-label": "",
    "mode": "",
    "mode-kiosk": "",
    "mode-normal": "",
    "mode-tv": "",
    "title": ""
  },
  "shared": {
    "preferences": {
      "theme": {
        "dark-label": "",
        "light-label": "",
        "system-label": ""
      }
    }
  },
  "shared-dashboard": {
    "fields": {
      "timezone-label": "Fuseau horaire"
    }
  },
  "shared-preferences": {
    "fields": {
      "home-dashboard-label": "Tableau de bord d'accueil",
      "home-dashboard-placeholder": "Tableau de bord par défaut",
      "locale-label": "Langue",
      "locale-placeholder": "Choisir une langue",
      "theme-label": "Thème de l'interface utilisateur",
      "week-start-label": "Début de la semaine"
    },
    "theme": {
      "default-label": "Par défaut"
    },
    "title": "Préférences"
  },
  "tag-filter": {
    "loading": "Chargement en cours...",
    "no-tags": "Aucune étiquette trouvée",
    "placeholder": "Filtrer par étiquette"
  },
  "time-picker": {
    "absolute": {
      "recent-title": "Périodes absolues récemment utilisées",
      "title": "Période temporelle absolue"
    },
    "calendar": {
      "apply-button": "Appliquer la plage de temps",
      "cancel-button": "Annuler",
      "select-time": "Sélectionner une plage de temps"
    },
    "content": {
      "empty-recent-list-docs": "<0><0>Lisez la documentation</0><1> pour savoir comment entrer des plages de temps personnalisées.</1></0>",
      "empty-recent-list-info": "Il semble que vous n'ayez jamais utilisé ce sélecteur de temps dans le passé. Lorsque vous commencerez à utiliser des plages de temps, celles récemment utilisées apparaîtront ici.",
      "filter-placeholder": "Rechercher dans les plages rapides"
    },
    "footer": {
      "change-settings-button": "Modifier les paramètres de l'heure",
      "fiscal-year-option": "Exercice fiscal",
      "fiscal-year-start": "Mois de début de l'exercice fiscal",
      "time-zone-option": "Fuseau horaire",
      "time-zone-selection": "Sélection du fuseau horaire"
    },
    "range-content": {
      "apply-button": "Appliquer la plage de temps",
      "default-error": "Entrez une date dans le passé ou « maintenant »",
      "fiscal-year": "Exercice fiscal",
      "from-input": "De",
      "range-error": "« De » ne peut pas être ultérieur à « À »",
      "to-input": "À"
    },
    "range-picker": {
      "backwards-time-aria-label": "Reculer la plage de temps",
      "current-time-selected": "Plage de temps sélectionnée : {{currentTimeRange}}",
      "forwards-time-aria-label": "Avancer la plage de temps",
      "to": "à",
      "zoom-out-button": "Dézoomer la plage de temps",
      "zoom-out-tooltip": "Dézoomer la plage de temps <1></1> CTRL+Z"
    },
    "time-range": {
      "aria-role": "Sélection de la plage de temps",
      "default-title": "Plages de temps",
      "example-title": "Exemple de plages de temps",
      "specify": "Spécifiez la plage de temps <1></1>"
    },
    "zone": {
      "select-aria-label": "Outil de sélection du fuseau horaire",
      "select-search-input": "Tapez pour rechercher (pays, ville, abréviation)"
    }
  },
  "user-orgs": {
    "current-org-button": "Actuel",
    "name-column": "Nom",
    "role-column": "Rôle",
    "select-org-button": "Sélectionner une organisation",
    "title": "Organisations"
  },
  "user-profile": {
    "fields": {
      "email-error": "Une adresse e-mail est obligatoire",
      "email-label": "Adresse e-mail",
      "name-error": "Un nom est obligatoire",
      "name-label": "Nom",
      "username-label": "Nom d’utilisateur"
    }
  },
  "user-session": {
    "browser-column": "Navigateur et système d'exploitation",
    "created-at-column": "Connexion active",
    "ip-column": "Adresse IP",
    "revoke": "Annuler la session utilisateur",
    "seen-at-column": "Dernière consultation"
  },
  "user-sessions": {
    "loading": "Chargement des sessions..."
  },
  "variable": {
    "adhoc": {
      "placeholder": "Sélectionner une valeur"
    },
    "dropdown": {
      "placeholder": "Entrer la valeur de la variable"
    },
    "picker": {
      "link-all": "Tout",
      "option-all": "Tout",
      "option-selected-values": "Sélection",
      "option-tooltip": "Effacer les sélections"
    },
    "textbox": {
      "placeholder": "Entrer la valeur de la variable"
    }
  }
}<|MERGE_RESOLUTION|>--- conflicted
+++ resolved
@@ -642,22 +642,6 @@
       "view": "Afficher"
     }
   },
-<<<<<<< HEAD
-  "profile": {
-    "change-password": {
-      "cancel-button": "",
-      "cannot-change-password-message": "",
-      "change-password-button": "",
-      "confirm-password-label": "",
-      "confirm-password-required": "",
-      "ldap-auth-proxy-message": "",
-      "new-password-label": "",
-      "new-password-required": "",
-      "new-password-same-as-old": "",
-      "old-password-label": "",
-      "old-password-required": "",
-      "passwords-must-match": ""
-=======
   "playlist-edit": {
     "error-prefix": "",
     "form": {
@@ -700,7 +684,22 @@
       "pro-tip": "",
       "pro-tip-link-title": "",
       "title": ""
->>>>>>> 4a692fc8
+    }
+  },
+  "profile": {
+    "change-password": {
+      "cancel-button": "",
+      "cannot-change-password-message": "",
+      "change-password-button": "",
+      "confirm-password-label": "",
+      "confirm-password-required": "",
+      "ldap-auth-proxy-message": "",
+      "new-password-label": "",
+      "new-password-required": "",
+      "new-password-same-as-old": "",
+      "old-password-label": "",
+      "old-password-required": "",
+      "passwords-must-match": ""
     }
   },
   "refresh-picker": {
