--- conflicted
+++ resolved
@@ -412,18 +412,14 @@
       "recent-title": "Périodes absolues récemment utilisées",
       "title": "Période temporelle absolue"
     },
-<<<<<<< HEAD
+    "calendar": {
+      "select-time": ""
+    },
     "time-range": {
       "aria-role": "",
-      "default-title": ""
-=======
-    "calendar": {
-      "select-time": ""
-    },
-    "time-range": {
+      "default-title": "",
       "example-title": "",
       "specify": ""
->>>>>>> b799be30
     }
   },
   "user-orgs": {
@@ -439,7 +435,7 @@
       "email-label": "Adresse e-mail",
       "name-error": "Un nom est obligatoire",
       "name-label": "Nom",
-      "username-label": "Nom d’utilisateur"
+      "username-label": "Nom d´utilisateur"
     },
     "title": "Modifier le profil"
   },
