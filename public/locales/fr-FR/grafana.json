{
  "_comment": "Ce fichier est la source de référence pour les chaînes en anglais. Modifiez-le pour changer les pluriels et les autres expressions pour l'interface utilisateur.",
  "access-control": {
    "add-permission": {
      "role-label": "Rôle",
      "serviceaccount-label": "Compte de service",
      "team-label": "Équipe",
      "title": "Ajouter une autorisation pour",
      "user-label": "Utilisateur"
    },
    "add-permissions": {
      "save": "Enregistrer"
    },
    "permission-list": {
      "permission": "Autorisation"
    },
    "permissions": {
      "add-label": "Ajouter une autorisation",
      "no-permissions": "Il n'y a aucune autorisation",
      "permissions-change-warning": "Cette action modifiera les autorisations pour ce dossier et tous ses descendants. Au total, elle affectera :",
      "role": "Rôle",
      "serviceaccount": "Compte de service",
      "team": "Équipe",
      "title": "Autorisations",
      "user": "Utilisateur"
    }
  },
  "browse-dashboards": {
    "action": {
      "cancel-button": "Annuler",
      "cannot-move-folders": "Les dossiers ne peuvent pas être déplacés",
      "delete-button": "Supprimer",
      "delete-modal-invalid-text": "Un ou plusieurs dossiers contiennent des panneaux Bibliothèque ou des règles d'alerte. Vous devez d'abord les supprimer.",
      "delete-modal-invalid-title": "Impossible de supprimer le dossier",
      "delete-modal-text": "Cette action supprimera le contenu suivant :",
      "delete-modal-title": "Supprimer",
      "deleting": "Suppression...",
      "manage-permissions-button": "Gérer les autorisations",
      "move-button": "Déplacer",
      "move-modal-alert": "Le déplacement de cet élément peut modifier ses permissions.",
      "move-modal-field-label": "Nom du dossier",
      "move-modal-text": "Cette action déplacera le contenu suivant :",
      "move-modal-title": "Déplacer",
      "moving": "Déplacement...",
      "new-folder-name-required-phrase": "Vous devez saisir le nom du dossier."
    },
    "counts": {
      "alertRule_one": "{{count}}\u00a0règle d'alerte",
      "alertRule_many": "",
      "alertRule_other": "{{count}}\u00a0règles d'alerte",
      "dashboard_one": "{{count}}\u00a0tableau de bord",
      "dashboard_many": "",
      "dashboard_other": "{{count}}\u00a0tableaux de bord",
      "folder_one": "{{count}}\u00a0dossier",
      "folder_many": "",
      "folder_other": "{{count}}\u00a0dossiers",
      "libraryPanel_one": "{{count}}\u00a0panneau Bibliothèque",
      "libraryPanel_many": "",
      "libraryPanel_other": "{{count}}\u00a0panneaux Bibliothèque",
      "total_one": "{{count}}\u00a0objet",
      "total_many": "",
      "total_other": "{{count}}\u00a0objets"
    },
    "dashboards-tree": {
      "collapse-folder-button": "Réduire le dossier {{title}}",
      "expand-folder-button": "Développer le dossier {{title}}",
      "name-column": "Nom",
      "select-all-header-checkbox": "Tout sélectionner",
      "select-checkbox": "Sélectionner",
      "tags-column": "Étiquettes"
    },
    "folder-actions-button": {
      "delete": "Supprimer",
      "folder-actions": "Actions sur le dossier",
      "manage-permissions": "Gérer les autorisations",
      "move": "Déplacer"
    },
    "folder-picker": {
      "accessible-label": "Sélectionnez un dossier : {{ label }} est sélectionné actuellement",
      "button-label": "Sélectionner un dossier",
      "empty-message": "Aucun dossier trouvé",
      "error-title": "Impossible de charger les dossiers",
      "search-placeholder": "Rechercher dans les dossiers",
      "unknown-error": "Erreur inconnue"
    },
    "manage-folder-nav": {
      "alert-rules": "Règles d'alerte",
      "dashboards": "Tableaux de bord",
<<<<<<< HEAD
      "panels": ""
=======
      "panels": "Panneaux",
      "permissions": "Permissions",
      "settings": "Paramètres"
>>>>>>> 1f49d0b6
    },
    "new-folder-form": {
      "cancel-label": "Annuler",
      "create-label": "Créer",
      "name-label": "Nom du dossier"
    },
    "no-results": {
      "clear": "Effacer la recherche et les filtres",
      "text": "Aucun résultat trouvé pour votre requête."
    }
  },
  "clipboard-button": {
    "inline-toast": {
      "success": "Copié"
    }
  },
  "command-palette": {
    "action": {
      "change-theme": "Modifier le thème...",
      "dark-theme": "Sombre",
      "light-theme": "Clair"
    },
    "search-box": {
      "placeholder": "Rechercher ou aller à..."
    },
    "section": {
      "actions": "Actions",
      "dashboard-search-results": "Tableaux de bord",
      "folder-search-results": "Dossiers",
      "pages": "Pages",
      "preferences": "Préférences",
      "recent-dashboards": "Tableaux de bord récents"
    }
  },
  "common": {
    "locale": {
      "default": "Par défaut"
    },
    "save": "Enregistrer"
  },
  "connections": {
    "connect-data": {
      "category-header-label": "Sources de données"
    },
    "search": {
      "placeholder": "Rechercher tout"
    }
  },
  "correlations": {
    "add-new": "Ajouter un nouveau",
    "alert": {
      "error-message": "Une erreur inconnue s'est produite lors de la récupération des données de corrélation. Veuillez réessayer.",
      "title": "Erreur lors de la récupération des données de corrélation"
    },
    "basic-info-form": {
      "description-description": "Description facultative avec plus d'informations sur le lien",
      "description-label": "Description",
      "label-description": "Ce nom sera utilisé comme étiquette pour la corrélation. Il s'affichera comme texte de bouton, élément de menu ou info-bulle quand on survole un lien.",
      "label-label": "Étiquette",
      "label-placeholder": "par exemple les traces Tempo",
      "label-required": "Ce champ est obligatoire.",
      "sub-text": "<0>Définissez le texte qui décrira la corrélation.</0>",
      "title": "Définir l'étiquette de corrélation (Étape 1 sur 3)"
    },
    "list": {
      "delete": "supprimer la corrélation",
      "label": "Étiquette",
      "loading": "chargement...",
      "read-only": "Lecture seule",
      "source": "Source",
      "target": "Cible"
    },
    "navigation-form": {
      "add-button": "Ajouter",
      "back-button": "Précédent",
      "next-button": "Suivant",
      "save-button": "Enregistrer"
    },
    "page-content": "Pour activer les corrélations, ajoutez-les dans la configuration Grafana :",
    "page-heading": "Les corrélations sont désactivées",
    "query-editor": {
      "control-rules": "La source de données cible sélectionnée doit exporter un éditeur de requête.",
      "data-source-text": "Vous devez d'abord sélectionner une source de données cible.",
      "data-source-title": "Aucune source de données sélectionnée",
      "error-text": "La source de données sélectionnée n'a pas pu être chargée.",
      "error-title": "Erreur lors du chargement de la source de données",
      "loading": "Chargement de l'éditeur de requête...",
      "query-description": "Définissez la requête à exécuter lorsqu'on clique sur le lien. Vous pouvez utiliser des <2>variables</2> pour accéder à des valeurs de champs spécifiques.",
      "query-editor-title": "La source de données n'exporte pas un éditeur de requête.",
      "query-label": "Requête"
    },
    "source-form": {
      "control-required": "Ce champ est obligatoire.",
      "description": "Vous avez utilisé les variables suivantes dans la requête cible: : <1></1><2></2>Un point de données doit fournir des valeurs à toutes les variables en tant que champs ou en tant que résultat de transformations pour faire apparaître le bouton de corrélation dans la visualisation. <4></4>Remarque : toutes les variables ne doivent pas être explicitement définies ci-dessous. Une transformation telle que <7>logfmt</7> créera des variables pour chaque paire clé/valeur.",
      "heading": "Variables utilisées dans la requête cible",
      "results-description": "Le lien apparaîtra à côté de la valeur de ce champ",
      "results-label": "Champ résultats",
      "results-required": "Ce champ est obligatoire.",
      "source-description": "Les résultats de la source de données source sélectionnée ont des liens affichés dans le panneau",
      "source-label": "Source",
      "sub-text": "<0>Définissez quelle source de données affichera la corrélation et quelles données remplaceront les variables précédemment définies.</0>",
      "title": "Configurer la source de données qui sera liée à {{dataSourceName}} (Étape 3 sur 3)"
    },
    "sub-title": "Définissez comment les données provenant de différentes sources de données se rapportent l’une à l’autre. En savoir plus dans la <2>documentation<1></1></2>",
    "target-form": {
      "control-rules": "Ce champ est obligatoire.",
      "sub-text": "<0>Définissez la source de données vers laquelle la corrélation renverra, et la requête qui sera exécutée en cliquant sur la corrélation.</0>",
      "target-description": "Spécifiez quelle source de données est interrogée lorsqu'on clique sur le lien",
      "target-label": "Cible",
      "title": "Configurez la cible pour la corrélation (Étape 2 sur 3)"
    },
    "trans-details": {
      "logfmt-description": "Analyser le champ fourni avec logfmt pour récupérer les variables",
      "logfmt-label": "Logfmt",
      "regex-description": "Le champ sera analysé avec regex. Utilisez des groupes de capture nommés pour retourner plusieurs variables, ou un seul groupe de capture sans nom pour ajouter une variable à la valeur de la carte nommée. Regex est insensible à la casse.",
      "regex-expression": "Utilisez des groupes de capture pour extraire une partie du champ.",
      "regex-label": "Expression régulière",
      "regex-map-values": "Définit le nom de la variable si le groupe de capture n'est pas nommé."
    },
    "transform": {
      "add-button": "Ajouter une transformation",
      "heading": "Transformations",
      "no-transform": "Aucune transformation définie."
    },
    "transform-row": {
      "expression-label": "Expression",
      "expression-required": "Vous devez définir une expression",
      "expression-tooltip": "Requis pour l'expression régulière. L'expression que la transformation utilisera. Logfmt n'utilise pas d'autres spécifications.",
      "field-input": "champ",
      "field-label": "Champ",
      "field-tooltip": "Facultatif. Le champ à transformer. Sans autre spécification, la transformation sera appliquée au champ de résultats.",
      "map-value-label": "Valeur de la carte",
      "map-value-tooltip": "Facultatif. Définit le nom de la variable. Actuellement valide uniquement pour les expressions régulières avec un groupe de capture unique sans nom.",
      "remove-button": "Supprimer",
      "remove-tooltip": "Supprimer la transformation",
      "transform-required": "Sélectionnez un type de transformation",
      "type-label": "Type",
      "type-tooltip": "Le type de transformation qui sera appliqué aux données source."
    }
  },
  "dashboard": {
    "add-menu": {
      "import": "Importer depuis la bibliothèque",
      "paste-panel": "Coller le panneau",
      "row": "Ligne",
      "visualization": "Visualisation",
      "widget": "Widget"
    },
    "empty": {
      "add-library-panel-body": "Ajoutez des visualisations partagées avec d'autres tableaux de bord.",
      "add-library-panel-button": "Ajouter un panneau Bibliothèque",
      "add-library-panel-header": "Ajouter un panneau Bibliothèque",
      "add-visualization-body": "Sélectionnez une source de données, puis examinez et visualisez vos données avec des graphiques, des statistiques et des tableaux ou créez des listes, des markdowns et d'autres widgets.",
      "add-visualization-button": "Ajouter une visualisation",
      "add-visualization-header": "Commencez votre nouveau tableau de bord en ajoutant une visualisation",
      "add-widget-body": "Créez des listes, des markdowns et d'autres widgets",
      "add-widget-button": "Ajouter un widget",
      "add-widget-header": "Ajouter un widget",
      "import-a-dashboard-body": "Importer un tableau de bord depuis un fichier ou <1>grafana.com</1>.",
      "import-a-dashboard-header": "Importer un tableau de bord",
      "import-dashboard-button": "Importer un tableau de bord"
    },
    "inspect": {
      "data-tab": "Données",
      "error-tab": "Erreur",
      "json-tab": "JSON",
      "meta-tab": "Métadonnées",
      "query-tab": "Requête",
      "stats-tab": "Statistiques",
      "subtitle": "{{queryCount}} requêtes avec un délai total de requête de {{formatted}}",
      "title": "Inspecter\u00a0: {{panelTitle}}"
    },
    "inspect-data": {
      "data-options": "Options de données",
      "dataframe-aria-label": "Sélectionner la dataframe",
      "dataframe-label": "Afficher la dataframe",
      "download-csv": "Télécharger en format CSV",
      "download-excel-description": "Ajoute l'en-tête au fichier CSV pour une utilisation dans Excel",
      "download-excel-label": "Télécharger pour Excel",
      "download-logs": "Télécharger les journaux",
      "download-service": "Télécharger le graphique de service",
      "download-traces": "Télécharger les traces",
      "excel-header": "En-tête Excel",
      "formatted": "Données formatées",
      "formatted-data-description": "Les données du tableau sont formatées avec les options définies dans les onglets Champ et Remplacer.",
      "formatted-data-label": "Données formatées",
      "panel-transforms": "Transformations du panneau",
      "series-to-columns": "Séries jointes par une chronologie",
      "transformation": "Séries jointes par une chronologie",
      "transformations-description": "Les données du tableau sont affichées avec les transformations définies dans l'onglet Transformations du panneau.",
      "transformations-label": "Appliquer les transformations du panneau"
    },
    "inspect-json": {
      "dataframe-description": "Données brutes sans transformations et configuration de champ appliquée. ",
      "dataframe-label": "DataFrame JSON (à partir de Requête)",
      "panel-data-description": "Le modèle brut passé à la visualisation du panneau",
      "panel-data-label": "Données du panneau",
      "panel-json-description": "Le modèle enregistré dans le tableau de bord JSON qui configure comment tout fonctionne.",
      "panel-json-label": "Panneau JSON",
      "select-source": "Sélectionner la source",
      "unknown": "Objet inconnu\u00a0: {{show}}"
    },
    "inspect-meta": {
      "no-inspector": "Pas d'inspecteur de métadonnées"
    },
    "inspect-stats": {
      "data-title": "Statistiques de source de données",
      "data-traceids": "ID de suivi",
      "processing-time": "Durée de traitement des données",
      "queries": "Nombre de requêtes",
      "request-time": "Durée totale de la requête",
      "rows": "Nombre total de lignes",
      "table-title": "Statistiques"
    },
    "toolbar": {
      "add": "Ajouter",
      "add-panel": "Ajouter un panneau",
      "mark-favorite": "Marquer comme favori",
      "open-original": "Ouvrir le tableau de bord d'origine",
      "playlist-next": "Accéder au tableau de bord suivant",
      "playlist-previous": "Accéder au tableau de bord précédent",
      "playlist-stop": "Arrêter la liste de lecture",
      "refresh": "Actualiser le tableau de bord",
      "save": "Enregistrer le tableau de bord",
      "settings": "Paramètres du tableau de bord",
      "share": "Partager le tableau de bord ou le panneau",
      "unmark-favorite": "Supprimer des favoris"
    },
    "validation": {
      "invalid-dashboard-id": "Impossible de trouver un ID Grafana.com valide",
      "invalid-json": "JSON non valide",
      "tags-expected-array": "étiquettes attendues tableau",
      "tags-expected-strings": "étiquettes attendues tableau de chaînes"
    }
  },
  "dashboard-import": {
    "file-dropzone": {
      "primary-text": "Importer le fichier JSON du tableau de bord",
      "secondary-text": "Glissez et déposez ici ou cliquez pour parcourir"
    },
    "form-actions": {
      "cancel": "Annuler",
      "load": "Charger"
    },
    "gcom-field": {
      "label": "Trouvez et importez des tableaux de bord pour les applications courantes sur <1></1>",
      "load-button": "Charger",
      "placeholder": "URL ou ID du tableau de bord Grafana.com",
      "validation-required": "Vous devez renseigner une URL ou un ID de tableau de bord Grafana"
    },
    "json-field": {
      "label": "Importer via le modèle JSON du tableau de bord",
      "validation-required": "Nécessite un modèle JSON de tableau de bord"
    }
  },
  "dashboard-settings": {
    "annotations": {
      "title": "Annotations"
    },
    "dashboard-delete-button": "Supprimer le tableau de bord",
    "general": {
      "auto-refresh-description": "Définir les intervalles de mise à jour automatique qui seront disponibles dans la liste de mise à jour automatique.",
      "auto-refresh-label": "Actualisation automatique",
      "description-label": "Description",
      "editable-description": "Définissez en lecture seule pour désactiver toutes les modifications. Les modifications seront appliquées au prochain chargement du tableau de bord",
      "editable-label": "Modifiable",
      "folder-label": "Dossier",
      "panel-options-graph-tooltip-description": "Contrôle le comportement des infobulles et surbrillances sur différents panneaux. Les modifications seront appliquées au prochain chargement du tableau de bord",
      "panel-options-graph-tooltip-label": "Info-bulle graphique",
      "panel-options-label": "Options du panneau",
      "tags-label": "Étiquettes",
      "title": "Général",
      "title-label": "Titre"
    },
    "json-editor": {
      "save-button": "Enregistrer les modifications",
      "subtitle": "Le modèle JSON ci-dessous est la structure de données qui définit le tableau de bord. Il inclut les paramètres du tableau de bord, les paramètres du panneau, la mise en page, les requêtes, etc.",
      "title": "Modèle JSON"
    },
    "links": {
      "title": "Liens"
    },
    "permissions": {
      "title": "Autorisations"
    },
    "settings": {
      "title": "Paramètres"
    },
    "time-picker": {
      "hide-time-picker": "Cacher le sélecteur de temps",
      "now-delay-description": "Exclure les données récentes qui peuvent être incomplètes.",
      "now-delay-label": "Délai actuel",
      "refresh-live-dashboards-description": "Redessiner en continu les panneaux où la plage de temps indique «\u00a0maintenant\u00a0»",
      "refresh-live-dashboards-label": "Actualiser les tableaux de bord en direct",
      "time-options-label": "Options de temps",
      "time-zone-label": "Fuseau horaire",
      "week-start-label": "Début de la semaine"
    },
    "variables": {
      "title": "Variables"
    },
    "versions": {
      "title": "Versions"
    }
  },
  "data-source-picker": {
    "add-new-data-source": "Configurer une nouvelle source de données",
    "built-in-list": {
      "description-dashboard": "Réutiliser les résultats de requête d'autres visualisations",
      "description-grafana": "Découvrez les visualisations à l'aide de données fictives",
      "description-mixed": "Utiliser plusieurs sources de données"
    },
    "list": {
      "no-data-source-message": "Aucune source de données trouvée"
    },
    "modal": {
      "configure-new-data-source": "Ouvrir un nouvel onglet et configurer une source de données",
      "input-placeholder": "Sélectionner la source de données",
      "title": "Sélectionner la source de données"
    },
    "open-advanced-button": "Ouvrir le sélecteur de données avancé"
  },
  "data-sources": {
    "datasource-add-button": {
      "label": "Ajouter une nouvelle source de données"
    }
  },
  "explore": {
    "add-to-dashboard": "Ajouter au tableau de bord",
    "rich-history": {
      "close-tooltip": "Fermer l'historique des requêtes",
      "datasource-a-z": "Source de données A-Z",
      "datasource-z-a": "Source de données Z-A",
      "newest-first": "Plus récent en premier",
      "oldest-first": "Plus ancien en premier",
      "query-history": "Historique des requêtes",
      "settings": "Paramètres",
      "starred": "Favoris"
    },
    "rich-history-card": {
      "add-comment-form": "Ajouter un formulaire de commentaire",
      "add-comment-tooltip": "Ajouter un commentaire",
      "cancel": "Annuler",
      "confirm-delete": "Supprimer",
      "copy-query-tooltip": "Copier la requête dans le presse-papiers",
      "copy-shortened-link-tooltip": "Copier le lien raccourci dans le presse-papiers",
      "datasource-icon-label": "Icône de la source de données",
      "datasource-name-label": "Nom de la source de données",
      "datasource-not-exist": "La source de données n'existe plus",
      "delete-query-confirmation-title": "Supprimer",
      "delete-query-title": "Supprimer la requête",
      "delete-query-tooltip": "Supprimer la requête",
      "delete-starred-query-confirmation-text": "Souhaitez-vous vraiment supprimer définitivement votre requête favorite\u00a0?",
      "edit-comment-tooltip": "Modifier le commentaire",
      "loading-text": "chargement...",
      "optional-description": "Une description facultative de l'action de la requête.",
      "query-comment-label": "Commentaire sur la requête",
      "query-text-label": "Texte de la requête",
      "run-query-button": "Exécuter la requête",
      "save-comment": "Enregistrer le commentaire",
      "star-query-tooltip": "Mettre la requête en favori",
      "switch-datasource-button": "Changer de source de données et exécuter la requête",
      "unstar-query-tooltip": "Retirer la requête des favoris",
      "update-comment-form": "Modifier le formulaire de commentaire"
    },
    "rich-history-container": {
      "loading": "Chargement en cours..."
    },
    "rich-history-notification": {
      "query-copied": "Requête copiée dans le presse-papiers",
      "query-deleted": "Requête supprimée"
    },
    "rich-history-queries-tab": {
      "displaying-partial-queries": "Affichage de {{ count }} requêtes",
      "displaying-queries": "{{ count }} requêtes",
      "filter-aria-label": "Filtrer les requêtes pour la ou les sources de données",
      "filter-history": "Filtrer l'historique",
      "filter-placeholder": "Filtrer les requêtes pour la ou les sources de données",
      "history-local": "L'historique est local à votre navigateur et n'est pas partagé avec d'autres personnes.",
      "loading": "Chargement en cours...",
      "loading-results": "Chargement des résultats...",
      "search-placeholder": "Rechercher des requêtes",
      "showing-queries": "Affichage de {{ shown }} sur {{ total }} <0>Charger plus</0>",
      "sort-aria-label": "Trier les requêtes",
      "sort-placeholder": "Trier les requêtes par"
    },
    "rich-history-settings-tab": {
      "alert-info": "Grafana gardera les entrées jusqu'à {{optionLabel}}. Les entrées en favori ne seront pas supprimées.",
      "change-default-tab": "Changer l'onglet actif par défaut « Historique des requêtes » en « Favorites »",
      "clear-history-info": "Supprimer définitivement tout votre historique des requêtes.",
      "clear-query-history": "Effacer l'historique des requêtes",
      "clear-query-history-button": "Effacer l'historique des requêtes",
      "delete-confirm": "Supprimer",
      "delete-confirm-text": "Souhaitez-vous vraiment supprimer définitivement votre historique des requêtes ?",
      "delete-title": "Supprimer",
      "history-time-span": "Période de l'historique",
      "history-time-span-description": "Sélectionnez la période de temps pendant laquelle Grafana enregistrera votre historique des requêtes. Un maximum de {{MAX_HISTORY_ITEMS}}\u00a0entrées pourront être sauvegarées.",
      "only-show-active-datasource": "Afficher uniquement les requêtes pour la source de données actuellement active dans Explorer",
      "query-history-deleted": "L'historique des requêtes a été supprimé",
      "retention-period": {
        "1-week": "1 semaine",
        "2-days": "2 jours",
        "2-weeks": "2 semaines",
        "5-days": "5 jours"
      }
    },
    "rich-history-starred-tab": {
      "filter-queries-aria-label": "Filtrer les requêtes pour la ou les sources de données",
      "filter-queries-placeholder": "Filtrer les requêtes pour la ou les sources de données",
      "loading": "Chargement en cours...",
      "loading-results": "Chargement des résultats...",
      "local-history-message": "L'historique est local à votre navigateur et n'est pas partagé avec d'autres personnes.",
      "search-queries-placeholder": "Rechercher des requêtes",
      "showing-queries": "Affichage de {{ shown }} sur {{ total }} <0>Charger plus</0>",
      "sort-queries-aria-label": "Trier les requêtes",
      "sort-queries-placeholder": "Trier les requêtes par"
    },
    "rich-history-utils": {
      "a-week-ago": "il y a une semaine",
      "days-ago": "il y a {{num}} jours",
      "default-from": "il y a 1 h",
      "default-to": "maintenant",
      "today": "aujourd'hui",
      "two-weeks-ago": "il y a deux semaines",
      "yesterday": "hier"
    },
    "rich-history-utils-notification": {
      "saving-failed": "L'enregistrement de l'historique riche a échoué",
      "update-failed": "La mise à jour de l'historique riche a échoué"
    },
    "secondary-actions": {
      "query-add-button": "Ajouter une requête",
      "query-add-button-aria-label": "Ajouter une requête",
      "query-history-button": "Historique des requêtes",
      "query-history-button-aria-label": "Historique des requêtes",
      "query-inspector-button": "Inspecteur de requête",
      "query-inspector-button-aria-label": "Inspecteur de requête"
    },
    "table": {
      "no-data": "0 série retournée",
      "title": "Tableau",
      "title-with-name": "Tableau – {{name}}"
    },
    "toolbar": {
      "aria-label": "Explorer la barre d'outils",
      "copy-shortened-link": "Copier le lien raccourci",
      "refresh-picker-cancel": "Annuler",
      "refresh-picker-run": "Exécuter la requête",
      "split-close": "Fermer",
      "split-close-tooltip": "Fermer le panneau scindé",
      "split-narrow": "Panneau étroit",
      "split-title": "Scinder",
      "split-tooltip": "Scinder le panneau",
      "split-widen": "Élargir le panneau"
    }
  },
  "folder-picker": {
    "loading": "Chargement des dossiers..."
  },
  "grafana-ui": {
    "modal": {
      "close-tooltip": "Fermer"
    },
    "segment-async": {
      "error": "Échec du chargement des options",
      "loading": "Chargement des options...",
      "no-options": "Aucune option trouvée"
    },
    "select": {
      "no-options-label": "Aucune option trouvée",
      "placeholder": "Choisir"
    }
  },
  "graph": {
    "container": {
      "content": "L'affichage de trop nombreuses séries dans un seul panneau peut affecter les performances et compliquer la lecture des données. Pensez à affiner vos requêtes.",
      "show-all-series": "Afficher tous les {{length}}",
      "show-only-series": "Affichage de {{MAX_NUMBER_OF_TIME_SERIES}} seulement",
      "title": "Graphique"
    }
  },
  "help-modal": {
    "shortcuts-category": {
      "dashboard": "Tableau de bord",
      "focused-panel": "Panneau ciblé",
      "global": "Global",
      "time-range": "Période"
    },
    "shortcuts-description": {
      "change-theme": "Modifier le thème",
      "collapse-all-rows": "Réduire toutes les lignes",
      "dashboard-settings": "Paramètres du tableau de bord",
      "duplicate-panel": "Dupliquer le panneau",
      "exit-edit/setting-views": "Quitter les affichages de modification/configuration",
      "expand-all-rows": "Développer toutes les lignes",
      "go-to-dashboards": "Aller aux tableaux de bord",
      "go-to-explore": "Aller à Explorer",
      "go-to-home-dashboard": "Aller au tableau de bord d'accueil",
      "go-to-profile": "Aller au profil",
      "make-time-range-permanent": "Rendre l'intervalle de temps absolu/permanent",
      "move-time-range-back": "Reculer la plage de temps",
      "move-time-range-forward": "Avancer la plage de temps",
      "open-search": "Ouvrir la recherche",
      "open-shared-modal": "Ouvrir le panneau de partage modal",
      "refresh-all-panels": "Actualiser tous les panneaux",
      "remove-panel": "Retirer le panneau",
      "save-dashboard": "Enregistrer le tableau de bord",
      "show-all-shortcuts": "Afficher tous les raccourcis clavier",
      "toggle-active-mode": "Activer le mode actif / affichage",
      "toggle-all-panel-legends": "Activer/Désactiver toutes les légendes du panneau",
      "toggle-auto-fit": "Activer/Désactiver les panneaux d'ajustement automatique (fonctionnalité expérimentale)",
      "toggle-exemplars": "Activer/désactiver les exemples dans tous les panneaux",
      "toggle-graph-crosshair": "Activer/désactiver le curseur de forme de croix du graphique partagé",
      "toggle-kiosk": "Activer/Désactiver le mode kiosque (masque la navigation supérieure)",
      "toggle-panel-edit": "Activer/Désactiver la vue Édition du panneau",
      "toggle-panel-fullscreen": "Activer/Désactiver la vue Plein écran",
      "toggle-panel-legend": "Activer/désactiver la légende du panneau",
      "zoom-out-time-range": "Dézoomer la plage de temps"
    },
    "title": "Raccourcis"
  },
  "inspector": {
    "query": {
      "collapse-all": "Tout réduire",
      "copy-to-clipboard": "Copier dans le presse-papiers",
      "description": "L'inspecteur de requêtes vous permet de consulter la requête brute et la réponse. Pour collecter ces données, Grafana a besoin de lancer une nouvelle requête. Cliquez sur le bouton Actualiser ci-dessous pour déclencher une nouvelle requête.",
      "expand-all": "Développer tout",
      "no-data": "Aucune requête et réponse n'a encore été collectée. Appuyez sur le bouton Actualiser",
      "refresh": "Actualiser"
    }
  },
  "library-panel": {
    "add-modal": {
      "cancel": "Annuler",
      "create": "Créer un panneau de bibliothèque",
      "error": "Un panneau de bibliothèque avec ce nom existe déjà",
      "folder": "Enregistrer dans le dossier",
      "folder-description": "Les autorisations du panneau de bibliothèque sont dérivées des autorisations du dossier",
      "name": "Nom du panneau de bibliothèque"
    },
    "add-widget": {
      "title": "Ajouter un panneau depuis la bibliothèque de panneau"
    }
  },
  "library-panels": {
    "modal": {
      "body_one": "Ce panneau est utilisé dans {{count}} tableau de bord. Choisissez dans quel tableau de bord le panneau sera affiché :",
      "body_many": "",
      "body_other": "Ce panneau est utilisé dans {{count}} tableaux de bord. Choisissez dans quel tableau de bord le panneau sera affiché :",
      "button-cancel": "<0>Annuler</0>",
      "button-view-panel1": "Voir le panneau dans {{label}}...",
      "button-view-panel2": "Voir le panneau dans le tableau de bord...",
      "panel-not-linked": "Le panneau n'est pas lié à un tableau de bord. Ajoutez le panneau à un tableau de bord et réessayez.",
      "select-no-options-message": "Aucun tableau de bord trouvé",
      "select-placeholder": "Commencez à taper pour rechercher le tableau de bord",
      "title": "Voir le panneau dans le tableau de bord"
    },
    "save": {
      "error": "Erreur lors de l'enregistrement du panneau de bibliothèque\u00a0: \"{{errorMsg}}\"",
      "success": "Panneau de bibliothèque enregistré"
    }
  },
  "login": {
    "error": {
      "blocked": "Vous avez dépassé le nombre de tentatives de connexion pour cet utilisateur. Veuillez réessayer plus tard.",
      "invalid-user-or-password": "Nom d'utilisateur ou mot de passe invalide",
      "title": "Échec de la connexion",
      "unknown": "Une erreur inconnue est survenue"
    }
  },
  "nav": {
    "add-new-connections": {
      "title": "Ajouter une nouvelle connexion"
    },
    "admin": {
      "subtitle": "Gérer les paramètres à l'échelle du serveur et l'accès aux ressources telles que les organisations, les utilisateurs et les licences",
      "title": "Administrateur de serveur"
    },
    "alerting": {
      "subtitle": "En savoir plus sur les problèmes dans vos systèmes quelques instants après qu'ils se produisent",
      "title": "Alertes"
    },
    "alerting-admin": {
      "title": "Administrateur"
    },
    "alerting-am-routes": {
      "subtitle": "Déterminer comment les alertes sont acheminées vers les points de contact",
      "title": "Règles de notification"
    },
    "alerting-channels": {
      "title": "Canaux de notification"
    },
    "alerting-groups": {
      "subtitle": "Consulter les alertes groupées d'une instance Alertmanager",
      "title": "Groupes"
    },
    "alerting-home": {
      "title": "Accueil"
    },
    "alerting-legacy": {
      "title": "Alerte (existante)"
    },
    "alerting-list": {
      "subtitle": "Règles qui déterminent si une alerte va être déclenchée",
      "title": "Règles d'alerte"
    },
    "alerting-receivers": {
      "subtitle": "Choisissez comment informer vos points de contact quand une instance d'alerte se déclenche",
      "title": "Points de contact"
    },
    "alerting-silences": {
      "subtitle": "Arrêter les notifications résultant d'une ou plusieurs règles d'alerte",
      "title": "Silences"
    },
    "alerts-and-incidents": {
      "subtitle": "Applications de gestion des incidents et des alertes",
      "title": "Alertes et IRM"
    },
    "api-keys": {
      "subtitle": "Gérer et créer des clés API utilisées pour interagir avec les API HTTP de Grafana",
      "title": "Clés API"
    },
    "application": {
      "title": "Application"
    },
    "apps": {
      "subtitle": "Plugins d'application qui prolongent l'expérience Grafana",
      "title": "Applications"
    },
    "authentication": {
      "title": "Authentification"
    },
    "config": {
      "title": "Administration"
    },
    "config-access": {
      "subtitle": "Configurer l'accès pour les utilisateurs, les équipes et les comptes de service individuels",
      "title": "Utilisateurs et droits d'accès"
    },
    "config-general": {
      "subtitle": "Gérer les préférences et paramètres par défaut dans Grafana",
      "title": "Général"
    },
    "config-plugins": {
      "subtitle": "Installer des plugins et définir les relations entre les données",
      "title": "Modules complémentaires et données"
    },
    "connect-data": {
      "title": "Connecter les données"
    },
    "connections": {
      "subtitle": "Parcourir et créer de nouvelles connexions",
      "title": "Connexions"
    },
    "correlations": {
      "subtitle": "Ajouter et configurer des corrélations",
      "title": "Corrélations"
    },
    "create": {
      "title": "Créer"
    },
    "create-alert": {
      "title": "Créer une règle d’alerte"
    },
    "create-dashboard": {
      "title": "Tableau de bord"
    },
    "create-folder": {
      "title": "Dossier"
    },
    "create-import": {
      "title": "Importer un tableau de bord"
    },
    "dashboards": {
      "subtitle": "Créer et gérer des tableaux de bord pour visualiser vos données",
      "title": "Tableaux de bord"
    },
    "data-sources": {
      "subtitle": "Voir et gérer vos connexions de sources de données connectées",
      "title": "Sources de données"
    },
    "datasources": {
      "subtitle": "Ajouter et configurer des sources de données",
      "title": "Sources de données"
    },
    "detect": {
      "title": "Détecter"
    },
    "explore": {
      "title": "Explorer"
    },
    "frontend": {
      "title": "Frontend"
    },
    "global-orgs": {
      "subtitle": "Instances isolées de Grafana exécutées sur le même serveur",
      "title": "Organisations"
    },
    "global-users": {
      "subtitle": "Gérer les utilisateurs dans Grafana",
      "title": "Utilisateurs"
    },
    "grafana-quaderno": {
      "title": "Grafana Quaderno"
    },
    "help": {
      "title": "Aide"
    },
    "help/community": "Communauté",
    "help/documentation": "Documentation",
    "help/keyboard-shortcuts": "Raccourcis clavier",
    "help/support": "Assistance",
    "home": {
      "title": "Accueil"
    },
    "incidents": {
      "title": "Incidents"
    },
    "infrastructure": {
      "title": "Intégrations"
    },
    "kubernetes": {
      "title": "Kubernetes"
    },
    "library-panels": {
      "subtitle": "Panneaux réutilisables pouvant être ajoutés à plusieurs tableaux de bord",
      "title": "Panneaux de bibliothèque"
    },
    "machine-learning": {
      "title": "Apprentissage automatique"
    },
    "manage-folder": {
      "subtitle": "Gérer les tableaux de bord et les autorisations des dossiers"
    },
    "monitoring": {
      "subtitle": "Applications de suivi et d'infrastructure",
      "title": "Observabilité"
    },
    "new": {
      "title": "Nouveau"
    },
    "new-dashboard": {
      "title": "Nouveau tableau de bord"
    },
    "new-folder": {
      "title": "Nouveau dossier"
    },
    "observability": {
      "title": "Observabilité"
    },
    "oncall": {
      "title": "OnCall"
    },
    "org-settings": {
      "subtitle": "Gérer les préférences au sein d'une organisation",
      "title": "Préférences par défaut"
    },
    "performance-testing": {
      "title": "Tests de performance"
    },
    "playlists": {
      "subtitle": "Groupes de tableaux de bord affichés dans une séquence",
      "title": "Listes de lecture"
    },
    "plugins": {
      "subtitle": "Prolonger l'expérience Grafana avec des plug-ins",
      "title": "Plug-ins"
    },
    "profile/notifications": {
      "title": "Historique des notifications"
    },
    "profile/password": {
      "title": "Modifier le mot de passe"
    },
    "profile/settings": {
      "title": "Profil"
    },
    "profiles": {
      "title": "Profils"
    },
    "public": {
      "title": "Tableaux de bord publics"
    },
    "recorded-queries": {
      "title": "Requêtes enregistrées"
    },
    "reporting": {
      "title": "Rapports"
    },
    "scenes": {
      "title": "Scènes"
    },
    "search": {
      "placeholderCommandPalette": "Rechercher ou aller à..."
    },
    "search-dashboards": {
      "title": "Rechercher dans les tableaux de bord"
    },
    "server-settings": {
      "subtitle": "Afficher les paramètres définis dans votre configuration Grafana",
      "title": "Paramètres"
    },
    "service-accounts": {
      "subtitle": "Utiliser des comptes de service pour exécuter des charges de travail automatisées dans Grafana",
      "title": "Comptes de service"
    },
    "sign-out": {
      "title": "Se déconnecter"
    },
    "slo": {
      "title": "SLO"
    },
    "snapshots": {
      "subtitle": "Représentations interactives, accessibles au public et ponctuelles des tableaux de bord",
      "title": "Instantanés"
    },
    "starred": {
      "title": "Favoris"
    },
    "starred-empty": {
      "title": "Vos tableaux de bord favoris apparaîtront ici"
    },
    "statistics-and-licensing": {
      "title": "Statistiques et licences"
    },
    "storage": {
      "subtitle": "Gérer le stockage de fichiers",
      "title": "Stockage"
    },
    "support-bundles": {
      "subtitle": "Télécharger les packs d’assistance",
      "title": "Packs d’assistance"
    },
    "synthetics": {
      "title": "Synthèses"
    },
    "teams": {
      "subtitle": "Groupes d'utilisateurs ayant des besoins communs en matière de tableau de bord et d'autorisations",
      "title": "Équipes"
    },
    "upgrading": {
      "title": "Statistiques et licence"
    },
    "users": {
      "subtitle": "Inviter des utilisateurs et leur attribuer des rôles",
      "title": "Utilisateurs"
    }
  },
  "navigation": {
    "kiosk": {
      "tv-alert": "Appuyez sur ESC pour quitter le mode kiosque"
    },
    "megamenu": {
      "close": "Fermer le menu",
      "dock": "Ancrer le menu"
    },
    "toolbar": {
      "close-menu": "Fermer le menu",
      "enable-kiosk": "Activer le mode kiosque",
      "open-menu": "Ouvrir le menu",
      "toggle-search-bar": "Afficher/Masquer la barre de recherche"
    }
  },
  "news": {
    "title": "Dernières nouvelles sur le blog"
  },
  "notifications": {
    "starred-dashboard": "Tableau de bord favori",
    "unstarred-dashboard": "Tableau de bord non favori"
  },
  "panel": {
    "header-menu": {
      "copy": "Copier",
      "create-library-panel": "Créer un panneau Bibliothèque",
      "duplicate": "Dupliquer",
      "edit": "Modifier",
      "explore": "Explorer",
      "get-help": "Obtenir de l’aide",
      "hide-legend": "Masquer la légende",
      "inspect": "Inspecter",
      "inspect-data": "Données",
      "inspect-json": "Panneau JSON",
      "more": "Plus...",
      "new-alert-rule": "Nouvelle règle d'alerte",
      "query": "Requête",
      "remove": "Supprimer",
      "share": "Partager",
      "show-legend": "Afficher la légende",
      "unlink-library-panel": "Dissocier le panneau Bibliothèque",
      "view": "Afficher"
    }
  },
  "playlist-edit": {
    "error-prefix": "Erreur lors du chargement de la playlist :",
    "form": {
      "add-tag-label": "Ajouter par étiquette",
      "add-tag-placeholder": "Sélectionner une étiquette",
      "add-title-label": "Ajouter par titre",
      "cancel": "Annuler",
      "heading": "Ajouter des tableaux de bord",
      "interval-label": "Intervalle",
      "interval-placeholder": "5m",
      "interval-required": "Vous devez saisir un intervalle",
      "name-label": "Nom",
      "name-placeholder": "Nom",
      "name-required": "Un nom est obligatoire",
      "save": "Enregistrer",
      "table-delete": "Supprimer l'élément de la playlist",
      "table-drag": "Glisser et déposer pour réorganiser",
      "table-empty": "La playlist est vide. Ajoutez des tableaux de bord ci-dessous.",
      "table-heading": "Tableaux de bord"
    },
    "sub-title": "Une playlist tourne en boucle dans une liste présélectionnée de tableaux de bord. Une playlist peut être un excellent moyen de sensibiliser votre équipe à la situation ou de montrer fièrement vos résultats à votre équipe ou à vos visiteurs.",
    "title": "Modifier la playlist"
  },
  "playlist-page": {
    "card": {
      "delete": "Supprimer la playlist",
      "edit": "Modifier la playlist",
      "start": "Lancer la playlist",
      "tooltip": "Partager la playlist"
    },
    "create-button": {
      "title": "Nouvelle playlist"
    },
    "delete-modal": {
      "body": "Souhaitez-vous vraiment supprimer la playlist {{name}}\u00a0?",
      "confirm-text": "Supprimer"
    },
    "empty": {
      "button": "Créer une playlist",
      "pro-tip": "Vous pouvez utiliser des playlists pour faire défiler des tableaux de bord sur des téléviseurs sans contrôle utilisateur",
      "pro-tip-link-title": "En savoir plus",
      "title": "Il n'y a aucune playlist créée"
    }
  },
  "profile": {
    "change-password": {
      "cancel-button": "Annuler",
      "cannot-change-password-message": "Le mot de passe ne peut pas être modifié ici.",
      "change-password-button": "Modifier le mot de passe",
      "confirm-password-label": "Confirmer le mot de passe",
      "confirm-password-required": "Vous devez confirmer le nouveau mot de passe",
      "ldap-auth-proxy-message": "Vous ne pouvez pas modifier le mot de passe lorsque vous êtes connecté avec un proxy LDAP ou authentifié.",
      "new-password-label": "Nouveau mot de passe",
      "new-password-required": "Vous devez saisir un nouveau mot de passe",
      "new-password-same-as-old": "Le nouveau mot de passe ne peut pas être le même que l'ancien.",
      "old-password-label": "Ancien mot de passe",
      "old-password-required": "Vous devez saisir l'ancien mot de passe",
      "passwords-must-match": "Les mots de passe doivent être identiques"
    }
  },
  "query-operation": {
    "header": {
      "collapse-row": "Réduire la ligne de requête",
      "datasource-help": "Afficher l'aide de la source de données",
      "disable-query": "Désactiver la requête",
      "drag-and-drop": "Glisser et déposer pour réorganiser",
      "duplicate-query": "Dupliquer la requête",
      "expand-row": "Développer la ligne de requête",
      "remove-query": "Supprimer la requête",
      "toggle-edit-mode": "Activer/désactiver le mode édition de texte"
    },
    "query-editor-not-exported": "Le plugin source de données n'exporte aucun composant de l'éditeur de requête"
  },
  "refresh-picker": {
    "aria-label": {
      "choose-interval": "Actualisation automatique désactivée. Choisir un intervalle de temps d'actualisation",
      "duration-selected": "Choisir l'intervalle de temps d'actualisation avec l'intervalle actuel {{durationAriaLabel}} sélectionné"
    },
    "auto-option": {
      "aria-label": "",
      "label": ""
    },
    "live-option": {
      "aria-label": "Activer la diffusion en direct",
      "label": "En direct"
    },
    "off-option": {
      "aria-label": "Désactiver l'actualisation automatique",
      "label": "Désactivé"
    },
    "tooltip": {
      "interval-selected": "Définir l'intervalle d'actualisation automatique",
      "turned-off": "Actualisation automatique désactivée"
    }
  },
  "search": {
    "actions": {
      "include-panels": "Inclure des panneaux",
      "remove-datasource-filter": "Source de données : {{datasource}}",
      "sort-placeholder": "Trier",
      "starred": "Favoris",
      "view-as-folders": "Voir par dossier",
      "view-as-list": "Voir en tant que liste"
    },
    "dashboard-actions": {
      "import": "Importer",
      "new": "Nouveau",
      "new-dashboard": "Nouveau tableau de bord",
      "new-folder": "Nouveau dossier"
    },
    "results-table": {
      "datasource-header": "Source de données",
      "location-header": "Emplacement",
      "name-header": "Nom",
      "tags-header": "Étiquettes",
      "type-dashboard": "Tableau de bord",
      "type-folder": "Dossier",
      "type-header": "Type"
    },
    "search-input": {
      "include-panels-placeholder": "Rechercher des tableaux de bord et des panneaux",
      "placeholder": "Rechercher des tableaux de bord"
    }
  },
<<<<<<< HEAD
=======
  "search-view": {
    "no-results": {
      "clear": "Effacer la recherche et les filtres",
      "text": "Aucun résultat trouvé pour votre requête."
    }
  },
>>>>>>> 1f49d0b6
  "share-modal": {
    "dashboard": {
      "title": "Partager"
    },
    "embed": {
      "copy": "Copier dans le presse-papiers",
      "html": "Intégrer du HTML",
      "html-description": "Le code HTML ci-dessous peut être copié et inclus dans une autre page Web. Sauf si l'accès anonyme est activé, l'utilisateur qui consulte cette page doit être connecté à Grafana pour que le graphique charge.",
      "info": "Générer du HTML pour intégrer un iframe avec ce panneau.",
      "time-range": "Période temporelle actuelle",
      "time-range-description": "Transforme la période temporelle relative actuelle en une période temporelle absolue"
    },
    "export": {
      "back-button": "Retour à la configuration de l'exportation",
      "cancel-button": "Annuler",
      "info-text": "Exporter ce tableau de bord.",
      "save-button": "Enregistrer dans un fichier",
      "share-externally-label": "Exporter pour un partage externe",
      "view-button": "Afficher au format JSON"
    },
    "library": {
      "info": "Créer un panneau de bibliothèque."
    },
    "link": {
      "copy-link-button": "Copier",
      "info-text": "Créez un lien direct vers ce tableau de bord ou ce panneau, personnalisé avec les options ci-dessous.",
      "link-url": "Lien URL",
      "render-alert": "Plug-in de rendu d'image non installé",
      "render-instructions": "Pour améliorer le rendu d'une image de panneau, vous devez installer le <1>plug-in de rendu d'image Grafana</1>. Veuillez contacter votre administrateur Grafana pour installer le plug-in.",
      "rendered-image": "Lien direct vers l'image dont il faut améliorer le rendu",
      "save-alert": "Le tableau de bord n'est pas enregistré",
      "save-dashboard": "Pour améliorer le rendu d'une image de panneau, vous devez d'abord enregistrer le tableau de bord.",
      "shorten-url": "Raccourcir l'URL",
      "time-range-description": "Transforme la période temporelle relative actuelle en une période temporelle absolue",
      "time-range-label": "Verrouiller la période temporelle"
    },
    "panel": {
      "title": "Partager le panneau"
    },
    "snapshot": {
      "cancel-button": "Annuler",
      "copy-link-button": "Copier",
      "delete-button": "Supprimer l'instantané.",
      "deleted-message": "L'instantané a été supprimé. Si vous y avez déjà accédé une fois, cela peut prendre jusqu'à une heure avant qu'il ne soit supprimé des caches du navigateur ou des caches CDN.",
      "expire": "Expiration",
      "expire-day": "1 jour",
      "expire-hour": "1 heure",
      "expire-never": "Jamais",
      "expire-week": "7 jours",
      "info-text-1": "Un instantané est un moyen instantané de partager publiquement un tableau de bord interactif. Lors de la création, nous supprimons les données sensibles telles que les requêtes (métrique, modèle et annotation) et les liens du panneau, pour ne laisser que les métriques visibles et les noms de séries intégrés dans votre tableau de bord.",
      "info-text-2": "N'oubliez pas que votre instantané <1>peut être consulté par une personne</1> qui dispose du lien et qui peut accéder à l'URL. Partagez judicieusement.",
      "local-button": "Instantané local",
      "mistake-message": "Avez-vous commis une erreur\u00a0? ",
      "name": "Nom de l'instantané",
      "timeout": "Délai d’expiration (secondes)",
      "timeout-description": "Vous devrez peut-être configurer la valeur du délai d'expiration si la collecte des métriques de votre tableau de bord prend beaucoup de temps.",
      "url-label": "Capturer l'URL"
    },
    "tab-title": {
      "embed": "Intégrer",
      "export": "Exporter",
      "library-panel": "Panneau de bibliothèque",
      "link": "Lien",
      "panel-embed": "Intégrer",
      "public-dashboard": "Tableau de bord public",
      "snapshot": "Instantané"
    },
    "theme-picker": {
      "current": "Actuel",
      "dark": "Sombre",
      "field-name": "Thème",
      "light": "Clair"
    },
    "view-json": {
      "copy-button": "Copier dans le presse-papiers"
    }
  },
  "share-playlist": {
    "checkbox-description": "Les hauteurs du panneau seront ajustées à la taille de l'écran",
    "checkbox-label": "Ajustement automatique",
    "copy-link-button": "Copier",
    "link-url-label": "Lien URL",
    "mode": "Mode",
    "mode-kiosk": "Kiosque",
    "mode-normal": "Normal",
    "mode-tv": "Téléviseur",
    "title": "Partager la playlist"
  },
  "shared": {
    "preferences": {
      "theme": {
        "dark-label": "Sombre",
        "light-label": "Clair",
        "system-label": "Préférences du système"
      }
    }
  },
  "shared-dashboard": {
    "fields": {
      "timezone-label": "Fuseau horaire"
    }
  },
  "shared-preferences": {
    "fields": {
      "home-dashboard-label": "Tableau de bord d'accueil",
      "home-dashboard-placeholder": "Tableau de bord par défaut",
      "locale-label": "Langue",
      "locale-placeholder": "Choisir une langue",
      "theme-label": "Thème de l'interface utilisateur",
      "week-start-label": "Début de la semaine"
    },
    "theme": {
      "default-label": "Par défaut"
    },
    "title": "Préférences"
  },
  "snapshot": {
    "external-badge": "Externe",
    "name-column-header": "Nom",
    "url-column-header": "URL de l'instantané",
    "view-button": "Afficher"
  },
  "tag-filter": {
    "loading": "Chargement en cours...",
    "no-tags": "Aucune étiquette trouvée",
    "placeholder": "Filtrer par étiquette"
  },
  "time-picker": {
    "absolute": {
      "recent-title": "Périodes absolues récemment utilisées",
      "title": "Période temporelle absolue"
    },
    "calendar": {
      "apply-button": "Appliquer la plage de temps",
      "cancel-button": "Annuler",
      "select-time": "Sélectionner une plage de temps"
    },
    "content": {
      "empty-recent-list-docs": "<0><0>Lisez la documentation</0><1> pour savoir comment entrer des plages de temps personnalisées.</1></0>",
      "empty-recent-list-info": "Il semble que vous n'ayez jamais utilisé ce sélecteur de temps dans le passé. Lorsque vous commencerez à utiliser des plages de temps, celles récemment utilisées apparaîtront ici.",
      "filter-placeholder": "Rechercher dans les plages rapides"
    },
    "footer": {
      "change-settings-button": "Modifier les paramètres de l'heure",
      "fiscal-year-option": "Exercice fiscal",
      "fiscal-year-start": "Mois de début de l'exercice fiscal",
      "time-zone-option": "Fuseau horaire",
      "time-zone-selection": "Sélection du fuseau horaire"
    },
    "range-content": {
      "apply-button": "Appliquer la plage de temps",
      "default-error": "Entrez une date dans le passé ou « maintenant »",
      "fiscal-year": "Exercice fiscal",
      "from-input": "De",
      "range-error": "« De » ne peut pas être ultérieur à « À »",
      "to-input": "À"
    },
    "range-picker": {
      "backwards-time-aria-label": "Reculer la plage de temps",
      "current-time-selected": "Plage de temps sélectionnée : {{currentTimeRange}}",
      "forwards-time-aria-label": "Avancer la plage de temps",
      "to": "à",
      "zoom-out-button": "Dézoomer la plage de temps",
      "zoom-out-tooltip": "Dézoomer la plage de temps <1></1> CTRL+Z"
    },
    "time-range": {
      "aria-role": "Sélection de la plage de temps",
      "default-title": "Plages de temps",
      "example-title": "Exemple de plages de temps",
      "specify": "Spécifiez la plage de temps <1></1>"
    },
    "zone": {
      "select-aria-label": "Outil de sélection du fuseau horaire",
      "select-search-input": "Tapez pour rechercher (pays, ville, abréviation)"
    }
  },
  "user-orgs": {
    "current-org-button": "Actuel",
    "name-column": "Nom",
    "role-column": "Rôle",
    "select-org-button": "Sélectionner une organisation",
    "title": "Organisations"
  },
  "user-profile": {
    "fields": {
      "email-error": "Une adresse e-mail est obligatoire",
      "email-label": "Adresse e-mail",
      "name-error": "Un nom est obligatoire",
      "name-label": "Nom",
      "username-label": "Nom d’utilisateur"
    }
  },
  "user-session": {
    "browser-column": "Navigateur et système d'exploitation",
    "created-at-column": "Connexion active",
    "ip-column": "Adresse IP",
    "revoke": "Annuler la session utilisateur",
    "seen-at-column": "Dernière consultation"
  },
  "user-sessions": {
    "loading": "Chargement des sessions..."
  },
  "variable": {
    "adhoc": {
      "placeholder": "Sélectionner une valeur"
    },
    "dropdown": {
      "placeholder": "Entrer la valeur de la variable"
    },
    "picker": {
      "link-all": "Tout",
      "option-all": "Tout",
      "option-selected-values": "Sélection",
      "option-tooltip": "Effacer les sélections"
    },
    "textbox": {
      "placeholder": "Entrer la valeur de la variable"
    }
  }
}<|MERGE_RESOLUTION|>--- conflicted
+++ resolved
@@ -86,13 +86,7 @@
     "manage-folder-nav": {
       "alert-rules": "Règles d'alerte",
       "dashboards": "Tableaux de bord",
-<<<<<<< HEAD
-      "panels": ""
-=======
-      "panels": "Panneaux",
-      "permissions": "Permissions",
-      "settings": "Paramètres"
->>>>>>> 1f49d0b6
+      "panels": "Panneaux"
     },
     "new-folder-form": {
       "cancel-label": "Annuler",
@@ -1109,15 +1103,6 @@
       "placeholder": "Rechercher des tableaux de bord"
     }
   },
-<<<<<<< HEAD
-=======
-  "search-view": {
-    "no-results": {
-      "clear": "Effacer la recherche et les filtres",
-      "text": "Aucun résultat trouvé pour votre requête."
-    }
-  },
->>>>>>> 1f49d0b6
   "share-modal": {
     "dashboard": {
       "title": "Partager"
