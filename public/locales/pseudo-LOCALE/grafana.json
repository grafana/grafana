{
  "_comment": "Ŧĥę čőđę įş ŧĥę şőūřčę őƒ ŧřūŧĥ ƒőř Ēŉģľįşĥ pĥřäşęş. Ŧĥęy şĥőūľđ þę ūpđäŧęđ įŉ ŧĥę čőmpőŉęŉŧş đįřęčŧľy, äŉđ äđđįŧįőŉäľ pľūřäľş şpęčįƒįęđ įŉ ŧĥįş ƒįľę.",
  "access-control": {
    "add-permission": {
      "role-label": "Ŗőľę",
      "serviceaccount-label": "Ŝęřvįčę Åččőūŉŧ",
      "team-label": "Ŧęäm",
      "title": "Åđđ pęřmįşşįőŉ ƒőř",
      "user-label": "Ůşęř"
    },
    "add-permissions": {
      "save": "Ŝävę"
    },
    "permission-list": {
      "permission": "Pęřmįşşįőŉ"
    },
    "permission-list-item": {
      "inherited": "Ĩŉĥęřįŧęđ ƒřőm ƒőľđęř"
    },
    "permissions": {
      "add-label": "Åđđ ä pęřmįşşįőŉ",
      "no-permissions": "Ŧĥęřę äřę ŉő pęřmįşşįőŉş",
      "permissions-change-warning": "Ŧĥįş ŵįľľ čĥäŉģę pęřmįşşįőŉş ƒőř ŧĥįş ƒőľđęř äŉđ äľľ įŧş đęşčęŉđäŉŧş. Ĩŉ ŧőŧäľ, ŧĥįş ŵįľľ äƒƒęčŧ:",
      "role": "Ŗőľę",
      "serviceaccount": "Ŝęřvįčę Åččőūŉŧ",
      "team": "Ŧęäm",
      "title": "Pęřmįşşįőŉş",
      "user": "Ůşęř"
    }
  },
  "action-editor": {
    "modal": {
      "cancel-button": "Cäŉčęľ",
      "save-button": "Ŝävę"
    }
  },
  "admin": {
    "anon-users": {
      "not-found": "Ńő äŉőŉymőūş ūşęřş ƒőūŉđ."
    },
    "edit-org": {
      "access-denied": "Ÿőū đő ŉőŧ ĥävę pęřmįşşįőŉ ŧő şęę ūşęřş įŉ ŧĥįş őřģäŉįžäŧįőŉ. Ŧő ūpđäŧę ŧĥįş őřģäŉįžäŧįőŉ, čőŉŧäčŧ yőūř şęřvęř äđmįŉįşŧřäŧőř.",
      "heading": "Ēđįŧ Øřģäŉįžäŧįőŉ",
      "update-button": "Ůpđäŧę",
      "users-heading": "Øřģäŉįžäŧįőŉ ūşęřş"
    },
    "feature-toggles": {
      "sub-title": "Vįęŵ äŉđ ęđįŧ ƒęäŧūřę ŧőģģľęş. Ŗęäđ mőřę äþőūŧ ƒęäŧūřę ŧőģģľęş äŧ <2>ģřäƒäŉä.čőm</2>."
    },
    "get-enterprise": {
      "contact-us": "Cőŉŧäčŧ ūş äŉđ ģęŧ ä ƒřęę ŧřįäľ",
      "description": "Ÿőū čäŉ ūşę ŧĥę ŧřįäľ vęřşįőŉ ƒőř ƒřęę ƒőř 30 đäyş. Ŵę ŵįľľ řęmįŉđ yőū äþőūŧ įŧ ƒįvę đäyş þęƒőřę ŧĥę ŧřįäľ pęřįőđ ęŉđş.",
      "features-heading": "Ēŉĥäŉčęđ ƒūŉčŧįőŉäľįŧy",
      "included-description": "Ĩŉđęmŉįƒįčäŧįőŉ, ŵőřĸįŉģ ŵįŧĥ Ğřäƒäŉä Ŀäþş őŉ ƒūŧūřę přįőřįŧįžäŧįőŉ, äŉđ ŧřäįŉįŉģ ƒřőm ŧĥę čőřę Ğřäƒäŉä ŧęäm.",
      "included-heading": "Åľşő įŉčľūđęđ:",
      "service-title": "Åŧ yőūř şęřvįčę",
      "team-sync-details": "ĿĐÅP, ĞįŧĦūþ ØÅūŧĥ, Åūŧĥ Přőχy, Øĸŧä",
      "title": "Ğęŧ Ğřäƒäŉä Ēŉŧęřpřįşę"
    },
    "ldap": {
      "test-mapping-heading": "Ŧęşŧ ūşęř mäppįŉģ",
      "test-mapping-run-button": "Ŗūŉ"
    },
    "ldap-permissions": {
      "active": "<0></0> Åčŧįvę",
      "admin": "<0></0> Ÿęş",
      "inactive": "<0></0> Ĩŉäčŧįvę"
    },
    "ldap-status": {
      "title": "ĿĐÅP Cőŉŉęčŧįőŉ"
    },
    "ldap-sync": {
      "debug-button": "Đęþūģ ĿĐÅP Mäppįŉģ",
      "external-sync-description": "Ůşęř şyŉčęđ vįä ĿĐÅP. Ŝőmę čĥäŉģęş mūşŧ þę đőŉę įŉ ĿĐÅP őř mäppįŉģş.",
      "external-sync-label": "Ēχŧęřŉäľ şyŉč",
      "next-sync-label": "Ńęχŧ şčĥęđūľęđ şyŉčĥřőŉįžäŧįőŉ",
      "not-enabled": "Ńőŧ ęŉäþľęđ",
      "sync-button": "Ŝyŉč ūşęř",
      "title": "ĿĐÅP Ŝyŉčĥřőŉįşäŧįőŉ"
    },
    "ldap-sync-info": {
      "title": "ĿĐÅP Ŝyŉčĥřőŉįžäŧįőŉ"
    },
    "ldap-user-groups": {
      "no-org-found": "Ńő mäŧčĥ <2><0></0></2>"
    },
    "ldap-user-info": {
      "no-team": "Ńő ŧęämş ƒőūŉđ vįä ĿĐÅP"
    },
    "org-uers": {
      "last-seen-never": "Ńęvęř"
    },
    "org-users": {
      "not-editable": "Ŧĥįş ūşęř'ş řőľę įş ŉőŧ ęđįŧäþľę þęčäūşę įŧ įş şyŉčĥřőŉįžęđ ƒřőm yőūř äūŧĥ přővįđęř. Ŗęƒęř ŧő ŧĥę <1>Ğřäƒäŉä äūŧĥęŉŧįčäŧįőŉ đőčş</1> ƒőř đęŧäįľş."
    },
    "orgs": {
      "delete-body": "Åřę yőū şūřę yőū ŵäŉŧ ŧő đęľęŧę '{{deleteOrgName}}'?<3></3> <5>Åľľ đäşĥþőäřđş ƒőř ŧĥįş őřģäŉįžäŧįőŉ ŵįľľ þę řęmővęđ!</5>",
      "id-header": "ĨĐ",
      "name-header": "Ńämę",
      "new-org-button": "Ńęŵ őřģ"
    },
    "server-settings": {
      "alerts-button": "Mäŉäģę äľęřŧş",
      "dashboards-button": "Mäŉäģę đäşĥþőäřđş",
      "data-sources-button": "Mäŉäģę đäŧä şőūřčęş",
      "not-found": "Ńő şŧäŧş ƒőūŉđ.",
      "title": "Ĩŉşŧäŉčę şŧäŧįşŧįčş",
      "users-button": "Mäŉäģę ūşęřş"
    },
    "settings": {
      "info-description": "Ŧĥęşę şyşŧęm şęŧŧįŉģş äřę đęƒįŉęđ įŉ ģřäƒäŉä.įŉį őř čūşŧőm.įŉį (őř ővęřřįđđęŉ įŉ ĒŃV väřįäþľęş). Ŧő čĥäŉģę ŧĥęşę yőū čūřřęŉŧľy ŉęęđ ŧő řęşŧäřŧ Ğřäƒäŉä."
    },
    "upgrade-info": {
      "title": "Ēŉŧęřpřįşę ľįčęŉşę"
    },
    "user-orgs": {
      "add-button": "Åđđ ūşęř ŧő őřģäŉįžäŧįőŉ",
      "change-role-button": "Cĥäŉģę řőľę",
      "external-user-tooltip": "Ŧĥįş ūşęř'ş þūįľŧ-įŉ řőľę įş ŉőŧ ęđįŧäþľę þęčäūşę įŧ įş şyŉčĥřőŉįžęđ ƒřőm yőūř äūŧĥ přővįđęř. Ŗęƒęř ŧő ŧĥę <1>Ğřäƒäŉä äūŧĥęŉŧįčäŧįőŉ đőčş</1> ƒőř đęŧäįľş.",
      "remove-button": "Ŗęmővę ƒřőm őřģäŉįžäŧįőŉ",
      "role-not-editable": "Ŧĥįş ūşęř'ş řőľę įş ŉőŧ ęđįŧäþľę þęčäūşę įŧ įş şyŉčĥřőŉįžęđ ƒřőm yőūř äūŧĥ přővįđęř. Ŗęƒęř ŧő ŧĥę <1>Ğřäƒäŉä äūŧĥęŉŧįčäŧįőŉ đőčş</1> ƒőř đęŧäįľş.",
      "title": "Øřģäŉįžäŧįőŉş"
    },
    "user-orgs-modal": {
      "add-button": "Åđđ ŧő őřģäŉįžäŧįőŉ",
      "cancel-button": "Cäŉčęľ"
    },
    "user-permissions": {
      "change-button": "Cĥäŉģę",
      "grafana-admin-key": "Ğřäƒäŉä Åđmįŉ",
      "grafana-admin-no": "Ńő",
      "grafana-admin-yes": "Ÿęş",
      "title": "Pęřmįşşįőŉş"
    },
    "user-profile": {
      "delete-button": "Đęľęŧę ūşęř",
      "disable-button": "Đįşäþľę ūşęř",
      "edit-button": "Ēđįŧ",
      "enable-button": "Ēŉäþľę ūşęř",
      "title": "Ůşęř įŉƒőřmäŧįőŉ"
    },
    "user-sessions": {
      "browser-column": "ßřőŵşęř äŉđ ØŜ",
      "force-logout-all-button": "Főřčę ľőģőūŧ ƒřőm äľľ đęvįčęş",
      "force-logout-button": "Főřčę ľőģőūŧ",
      "ip-column": "ĨP äđđřęşş",
      "last-seen-column": "Ŀäşŧ şęęŉ",
      "logged-on-column": "Ŀőģģęđ őŉ",
      "title": "Ŝęşşįőŉş"
    },
    "users-create": {
      "create-button": "Cřęäŧę ūşęř"
    },
    "users-list": {
      "create-button": "Ńęŵ ūşęř"
    },
    "users-table": {
      "last-seen-never": "Ńęvęř",
      "no-licensed-roles": "Ńőŧ äşşįģŉęđ"
    }
  },
  "alert-labels": {
    "button": {
      "hide": "Ħįđę čőmmőŉ ľäþęľş",
      "show": {
        "tooltip": "Ŝĥőŵ čőmmőŉ ľäþęľş"
      }
    }
  },
  "alerting": {
    "alert": {
      "alert-state": "Åľęřŧ şŧäŧę",
      "annotations": "Åŉŉőŧäŧįőŉş",
      "evaluation": "Ēväľūäŧįőŉ",
      "evaluation-paused": "Åľęřŧ ęväľūäŧįőŉ čūřřęŉŧľy päūşęđ",
      "evaluation-paused-description": "Ńőŧįƒįčäŧįőŉş ƒőř ŧĥįş řūľę ŵįľľ ŉőŧ ƒįřę äŉđ ŉő äľęřŧ įŉşŧäŉčęş ŵįľľ þę čřęäŧęđ ūŉŧįľ ŧĥę řūľę įş ūŉ-päūşęđ.",
      "last-evaluated": "Ŀäşŧ ęväľūäŧęđ",
      "last-evaluation-duration": "Ŀäşŧ ęväľūäŧįőŉ đūřäŧįőŉ",
      "last-updated-at": "Ŀäşŧ ūpđäŧęđ äŧ",
      "last-updated-by": "Ŀäşŧ ūpđäŧęđ þy",
      "no-annotations": "Ńő äŉŉőŧäŧįőŉş",
      "pending-period": "Pęŉđįŉģ pęřįőđ",
      "rule": "Ŗūľę",
      "rule-identifier": "Ŗūľę įđęŉŧįƒįęř",
      "rule-type": "Ŗūľę ŧypę",
      "state-error-timeout": "Åľęřŧ şŧäŧę įƒ ęχęčūŧįőŉ ęřřőř őř ŧįmęőūŧ",
      "state-no-data": "Åľęřŧ şŧäŧę įƒ ŉő đäŧä őř äľľ väľūęş äřę ŉūľľ"
    },
    "alert-recording-rule-form": {
      "evaluation-behaviour": {
        "description": {
          "text": "Đęƒįŉę ĥőŵ ŧĥę řęčőřđįŉģ řūľę įş ęväľūäŧęđ."
        }
      }
    },
    "alert-rules": {
      "firing-for": "Fįřįŉģ ƒőř",
      "next-evaluation": "Ńęχŧ ęväľūäŧįőŉ",
      "next-evaluation-in": "ŉęχŧ ęväľūäŧįőŉ įŉ",
      "rule-definition": "Ŗūľę đęƒįŉįŧįőŉ"
    },
    "alertform": {
      "labels": {
        "alerting": "Åđđ ľäþęľş ŧő yőūř řūľę ƒőř şęäřčĥįŉģ, şįľęŉčįŉģ, őř řőūŧįŉģ ŧő ä ŉőŧįƒįčäŧįőŉ pőľįčy.",
        "recording": "Åđđ ľäþęľş ŧő yőūř řūľę."
      }
    },
    "annotations": {
      "description": "Åđđ mőřę čőŉŧęχŧ ŧő yőūř äľęřŧ ŉőŧįƒįčäŧįőŉş.",
      "title": "Cőŉƒįģūřę ŉőŧįƒįčäŧįőŉ męşşäģę"
    },
    "central-alert-history": {
      "details": {
        "error": "Ēřřőř ľőäđįŉģ řūľę ƒőř ŧĥįş ęvęŉŧ.",
        "header": {
          "alert-rule": "Åľęřŧ řūľę",
          "instance": "Ĩŉşŧäŉčę",
          "state": "Ŝŧäŧę",
          "timestamp": "Ŧįmęşŧämp"
        },
        "loading": "Ŀőäđįŉģ...",
        "no-recognized-state": "Ńő řęčőģŉįžęđ şŧäŧę",
        "no-values": "Ńő väľūęş",
        "not-found": "Ŗūľę ŉőŧ ƒőūŉđ ƒőř ŧĥįş ęvęŉŧ.",
        "number-transitions": "Ŝŧäŧę ŧřäŉşįŧįőŉş ƒőř şęľęčŧęđ pęřįőđ:",
        "state": {
          "alerting": "Åľęřŧįŉģ",
          "error": "Ēřřőř",
          "no-data": "Ńő đäŧä",
          "normal": "Ńőřmäľ",
          "pending": "Pęŉđįŉģ"
        },
        "state-transitions": "Ŝŧäŧę ŧřäŉşįŧįőŉ",
        "unknown-event-state": "Ůŉĸŉőŵŉ",
        "unknown-rule": "Ůŉĸŉőŵŉ",
        "value-in-transition": "Väľūę įŉ ŧřäŉşįŧįőŉ"
      },
      "error": "Ŝőmęŧĥįŉģ ŵęŉŧ ŵřőŉģ ľőäđįŉģ ŧĥę äľęřŧ şŧäŧę ĥįşŧőřy",
      "filter": {
        "clear": "Cľęäř ƒįľŧęřş",
        "info": {
          "label1": "Fįľŧęř ęvęŉŧş ūşįŉģ ľäþęľ qūęřyįŉģ ŵįŧĥőūŧ şpäčęş, ęχ:",
          "label2": "Ĩŉväľįđ ūşę őƒ şpäčęş:",
          "label3": "Väľįđ ūşę őƒ şpäčęş:",
          "label4": "Fįľŧęř äľęřŧş ūşįŉģ ľäþęľ qūęřyįŉģ ŵįŧĥőūŧ þřäčęş, ęχ:"
        }
      },
      "filterBy": "Fįľŧęř þy:",
      "too-many-events": {
        "text": "Ŧĥę şęľęčŧęđ ŧįmę pęřįőđ ĥäş ŧőő mäŉy ęvęŉŧş ŧő đįşpľäy. Đįpľäyįŉģ ŧĥę ľäŧęşŧ 5000 ęvęŉŧş. Ŧřy ūşįŉģ ä şĥőřŧęř ŧįmę pęřįőđ.",
        "title": "Ůŉäþľę ŧő đįşpľäy äľľ ęvęŉŧş"
      }
    },
    "common": {
      "cancel": "Cäŉčęľ",
      "clear-filters": "Cľęäř ƒįľŧęřş",
      "delete": "Đęľęŧę",
      "edit": "Ēđįŧ",
      "export": "Ēχpőřŧ",
      "export-all": "Ēχpőřŧ äľľ",
      "loading": "Ŀőäđįŉģ...",
      "search-by-matchers": "Ŝęäřčĥ þy mäŧčĥęřş",
      "view": "Vįęŵ"
    },
    "contact-points": {
      "create": "Cřęäŧę čőŉŧäčŧ pőįŉŧ",
      "custom-template-value": "Cūşŧőm ŧęmpľäŧę väľūę",
      "delete-reasons": {
        "heading": "Cőŉŧäčŧ pőįŉŧ čäŉŉőŧ þę đęľęŧęđ ƒőř ŧĥę ƒőľľőŵįŉģ řęäşőŉş:",
        "no-permissions": "Ÿőū đő ŉőŧ ĥävę ŧĥę řęqūįřęđ pęřmįşşįőŉ ŧő đęľęŧę ŧĥįş čőŉŧäčŧ pőįŉŧ",
        "policies": "Cőŉŧäčŧ pőįŉŧ įş řęƒęřęŉčęđ þy őŉę őř mőřę ŉőŧįƒįčäŧįőŉ pőľįčįęş",
        "provisioned": "Cőŉŧäčŧ pőįŉŧ įş přővįşįőŉęđ äŉđ čäŉŉőŧ þę đęľęŧęđ vįä ŧĥę ŮĨ",
        "rules": "Cőŉŧäčŧ pőįŉŧ įş řęƒęřęŉčęđ þy őŉę őř mőřę äľęřŧ řūľęş"
      },
      "delivered-to": "Đęľįvęřęđ ŧő",
      "delivery-duration": "Ŀäşŧ đęľįvęřy ŧőőĸ <1></1>",
      "empty-state": {
        "title": "Ÿőū đőŉ'ŧ ĥävę äŉy čőŉŧäčŧ pőįŉŧş yęŧ"
      },
      "last-delivery-attempt": "Ŀäşŧ đęľįvęřy äŧŧęmpŧ",
      "last-delivery-failed": "Ŀäşŧ đęľįvęřy äŧŧęmpŧ ƒäįľęđ",
      "no-contact-points-found": "Ńő čőŉŧäčŧ pőįŉŧş ƒőūŉđ",
      "no-delivery-attempts": "Ńő đęľįvęřy äŧŧęmpŧş",
      "no-integrations": "Ńő įŉŧęģřäŧįőŉş čőŉƒįģūřęđ",
      "only-firing": "Đęľįvęřįŉģ <1>őŉľy ƒįřįŉģ</1> ŉőŧįƒįčäŧįőŉş",
      "telegram": {
        "parse-mode-warning-body": "Ĩƒ yőū ūşę ä <1>päřşę_mőđę</1> őpŧįőŉ őŧĥęř ŧĥäŉ <3>Ńőŉę</3>, ŧřūŉčäŧįőŉ mäy řęşūľŧ įŉ äŉ įŉväľįđ męşşäģę, čäūşįŉģ ŧĥę ŉőŧįƒįčäŧįőŉ ŧő ƒäįľ. Főř ľőŉģęř męşşäģęş, ŵę řęčőmmęŉđ ūşįŉģ äŉ äľŧęřŉäŧįvę čőŉŧäčŧ męŧĥőđ.",
        "parse-mode-warning-title": "Ŧęľęģřäm męşşäģęş äřę ľįmįŧęđ ŧő 4096 ŮŦF-8 čĥäřäčŧęřş."
      },
      "used-by_one": "Ůşęđ þy {{ count }} ŉőŧįƒįčäŧįőŉ pőľįčy",
      "used-by_other": "Ůşęđ þy {{ count }} ŉőŧįƒįčäŧįőŉ pőľįčy",
      "used-by-rules_one": "Ůşęđ þy {{ count }} äľęřŧ řūľę",
      "used-by-rules_other": "Ůşęđ þy {{ count }} äľęřŧ řūľę"
    },
    "contactPointFilter": {
      "label": "Cőŉŧäčŧ pőįŉŧ"
    },
    "copy-to-clipboard": "Cőpy \"{{label}}\" ŧő čľįpþőäřđ",
    "export": {
      "subtitle": {
        "formats": "Ŝęľęčŧ ŧĥę ƒőřmäŧ äŉđ đőŵŉľőäđ ŧĥę ƒįľę őř čőpy ŧĥę čőŉŧęŉŧş ŧő čľįpþőäřđ",
        "one-format": "Đőŵŉľőäđ ŧĥę ƒįľę őř čőpy ŧĥę čőŉŧęŉŧş ŧő čľįpþőäřđ"
      }
    },
    "folderAndGroup": {
      "evaluation": {
        "modal": {
          "text": {
            "alerting": "Cřęäŧę ä ŉęŵ ęväľūäŧįőŉ ģřőūp ŧő ūşę ƒőř ŧĥįş äľęřŧ řūľę.",
            "recording": "Cřęäŧę ä ŉęŵ ęväľūäŧįőŉ ģřőūp ŧő ūşę ƒőř ŧĥįş řęčőřđįŉģ řūľę."
          }
        }
      }
    },
    "group-actions": {
      "actions-trigger": "Ŗūľę ģřőūp äčŧįőŉş",
      "delete": "Đęľęŧę",
      "edit": "Ēđįŧ",
      "export": "Ēχpőřŧ",
      "reorder": "Ŗę-őřđęř řūľęş"
    },
    "list-view": {
      "empty": {
        "new-alert-rule": "Ńęŵ äľęřŧ řūľę",
        "new-recording-rule": "Ńęŵ řęčőřđįŉģ řūľę",
        "provisioning": "Ÿőū čäŉ äľşő đęƒįŉę řūľęş ŧĥřőūģĥ ƒįľę přővįşįőŉįŉģ őř Ŧęřřäƒőřm. <2>Ŀęäřŉ mőřę</2>"
      },
      "section": {
        "dataSourceManaged": {
          "title": "Đäŧä şőūřčę-mäŉäģęđ"
        },
        "grafanaManaged": {
          "export-new-rule": "Ēχpőřŧ řūľę đęƒįŉįŧįőŉ",
          "export-rules": "Ēχpőřŧ řūľęş",
          "loading": "Ŀőäđįŉģ...",
          "new-recording-rule": "Ńęŵ řęčőřđįŉģ řūľę",
          "title": "Ğřäƒäŉä-mäŉäģęđ"
        }
      }
    },
    "manage-permissions": {
      "button": "Mäŉäģę pęřmįşşįőŉş",
      "title": "Mäŉäģę pęřmįşşįőŉş"
    },
    "mute_timings": {
      "error-loading": {
        "description": "Cőūľđ ŉőŧ ľőäđ mūŧę ŧįmįŉģş. Pľęäşę ŧřy äģäįŉ ľäŧęř.",
        "title": "Ēřřőř ľőäđįŉģ mūŧę ŧįmįŉģş"
      }
    },
    "mute-timings": {
      "add-mute-timing": "Åđđ mūŧę ŧįmįŉģ",
      "description": "Ēŉŧęř şpęčįƒįč ŧįmę įŉŧęřväľş ŵĥęŉ ŉőŧ ŧő şęŉđ ŉőŧįƒįčäŧįőŉş őř ƒřęęžę ŉőŧįƒįčäŧįőŉş ƒőř řęčūřřįŉģ pęřįőđş őƒ ŧįmę.",
      "save": "Ŝävę mūŧę ŧįmįŉģ",
      "saving": "Ŝävįŉģ mūŧę ŧįmįŉģ"
    },
    "notification-preview": {
      "alertmanager": "Åľęřŧmäŉäģęř:",
      "error": "Cőūľđ ŉőŧ ľőäđ řőūŧįŉģ přęvįęŵ ƒőř {{alertmanager}}",
      "initialized": "ßäşęđ őŉ ŧĥę ľäþęľş äđđęđ, äľęřŧ įŉşŧäŉčęş äřę řőūŧęđ ŧő ŧĥę ƒőľľőŵįŉģ ŉőŧįƒįčäŧįőŉ pőľįčįęş. Ēχpäŉđ ęäčĥ ŉőŧįƒįčäŧįőŉ pőľįčy þęľőŵ ŧő vįęŵ mőřę đęŧäįľş.",
      "preview-routing": "Přęvįęŵ řőūŧįŉģ",
      "title": "Åľęřŧ įŉşŧäŉčę řőūŧįŉģ přęvįęŵ",
      "uninitialized": "Ŵĥęŉ yőū ĥävę yőūř ƒőľđęř şęľęčŧęđ äŉđ yőūř qūęřy äŉđ ľäþęľş äřę čőŉƒįģūřęđ, čľįčĸ \"Přęvįęŵ řőūŧįŉģ\" ŧő şęę ŧĥę řęşūľŧş ĥęřę."
    },
    "policies": {
      "default-policy": {
        "description": "Åľľ äľęřŧ įŉşŧäŉčęş ŵįľľ þę ĥäŉđľęđ þy ŧĥę đęƒäūľŧ pőľįčy įƒ ŉő őŧĥęř mäŧčĥįŉģ pőľįčįęş äřę ƒőūŉđ.",
        "title": "Đęƒäūľŧ pőľįčy",
        "update": "Ůpđäŧę đęƒäūľŧ pőľįčy"
      },
      "delete": {
        "confirm": "Ÿęş, đęľęŧę pőľįčy",
        "warning-1": "Đęľęŧįŉģ ŧĥįş ŉőŧįƒįčäŧįőŉ pőľįčy ŵįľľ pęřmäŉęŉŧľy řęmővę įŧ.",
        "warning-2": "Åřę yőū şūřę yőū ŵäŉŧ ŧő đęľęŧę ŧĥįş pőľįčy?"
      },
      "filter-description": "Fįľŧęř ŉőŧįƒįčäŧįőŉ pőľįčįęş þy ūşįŉģ ä čőmmä şępäřäŧęđ ľįşŧ őƒ mäŧčĥęřş, ę.ģ.:<1>şęvęřįŧy=čřįŧįčäľ, řęģįőŉ=ĒMĒÅ</1>",
      "generated-policies": "Åūŧő-ģęŉęřäŧęđ pőľįčįęş",
      "matchers": "Mäŧčĥęřş",
      "metadata": {
        "active-time": "Åčŧįvę ŵĥęŉ",
        "delivered-to": "Đęľįvęřęđ ŧő",
        "grouped-by": "Ğřőūpęđ þy",
        "grouping": {
          "none": "Ńőŧ ģřőūpįŉģ",
          "single-group": "Ŝįŉģľę ģřőūp"
        },
        "inherited": "Ĩŉĥęřįŧęđ",
        "mute-time": "Mūŧęđ ŵĥęŉ",
        "n-instances_one": "įŉşŧäŉčę",
        "n-instances_other": "įŉşŧäŉčę",
        "timingOptions": {
          "groupInterval": {
            "description": "Ħőŵ ľőŉģ ŧő ŵäįŧ þęƒőřę şęŉđįŉģ ä ŉőŧįƒįčäŧįőŉ äþőūŧ ŉęŵ äľęřŧş ŧĥäŧ äřę äđđęđ ŧő ä ģřőūp őƒ äľęřŧş ƒőř ŵĥįčĥ äŉ įŉįŧįäľ ŉőŧįƒįčäŧįőŉ ĥäş äľřęäđy þęęŉ şęŉŧ.",
            "label": "Ŵäįŧ <1></1> þęƒőřę şęŉđįŉģ ūpđäŧęş"
          },
          "groupWait": {
            "description": "Ħőŵ ľőŉģ ŧő įŉįŧįäľľy ŵäįŧ ŧő şęŉđ ä ŉőŧįƒįčäŧįőŉ ƒőř ä ģřőūp őƒ äľęřŧ įŉşŧäŉčęş.",
            "label": "Ŵäįŧ <1></1> ŧő ģřőūp įŉşŧäŉčęş"
          },
          "repeatInterval": {
            "description": "Ħőŵ őƒŧęŉ ŉőŧįƒįčäŧįőŉş äřę şęŉŧ įƒ ŧĥę ģřőūp őƒ äľęřŧş ĥäş ŉőŧ čĥäŉģęđ şįŉčę ŧĥę ľäşŧ ŉőŧįƒįčäŧįőŉ.",
            "label": "Ŗępęäŧęđ ęvęřy <1></1>"
          }
        }
      },
      "n-more-policies_one": "{{count}} äđđįŧįőŉäľ pőľįčįęş",
      "n-more-policies_other": "{{count}} äđđįŧįőŉäľ pőľįčįęş",
      "new-child": "Ńęŵ čĥįľđ pőľįčy",
      "new-policy": "Åđđ ŉęŵ pőľįčy",
      "no-matchers": "Ńő mäŧčĥęřş",
      "reload-policies": "Ŗęľőäđ pőľįčįęş",
      "save-policy": "Ŝävę pőľįčy",
      "update": {
        "please-wait": "Pľęäşę ŵäįŧ ŵĥįľę ŵę ūpđäŧę yőūř ŉőŧįƒįčäŧįőŉ pőľįčįęş.",
        "update-policy": "Ůpđäŧę pőľįčy",
        "updating": "Ůpđäŧįŉģ..."
      },
      "update-errors": {
        "conflict": "Ŧĥę ŉőŧįƒįčäŧįőŉ pőľįčy ŧřęę ĥäş þęęŉ ūpđäŧęđ þy äŉőŧĥęř ūşęř.",
        "error-code": "Ēřřőř męşşäģę: \"{{error}}\"",
        "fallback": "Ŝőmęŧĥįŉģ ŵęŉŧ ŵřőŉģ ŵĥęŉ ūpđäŧįŉģ yőūř ŉőŧįƒįčäŧįőŉ pőľįčįęş.",
        "suffix": "Pľęäşę řęƒřęşĥ ŧĥę päģę äŉđ ŧřy äģäįŉ.",
        "title": "Ēřřőř şävįŉģ ŉőŧįƒįčäŧįőŉ pőľįčy"
      }
    },
    "provisioning": {
      "badge-tooltip-provenance": "Ŧĥįş řęşőūřčę ĥäş þęęŉ přővįşįőŉęđ vįä {{provenance}} äŉđ čäŉŉőŧ þę ęđįŧęđ ŧĥřőūģĥ ŧĥę ŮĨ",
      "badge-tooltip-standard": "Ŧĥįş řęşőūřčę ĥäş þęęŉ přővįşįőŉęđ äŉđ čäŉŉőŧ þę ęđįŧęđ ŧĥřőūģĥ ŧĥę ŮĨ"
    },
    "queryAndExpressionsStep": {
      "disableAdvancedOptions": {
        "text": "Ŧĥę şęľęčŧęđ qūęřįęş äŉđ ęχpřęşşįőŉş čäŉŉőŧ þę čőŉvęřŧęđ ŧő đęƒäūľŧ. Ĩƒ yőū đęäčŧįväŧę äđväŉčęđ őpŧįőŉş, yőūř qūęřy äŉđ čőŉđįŧįőŉ ŵįľľ þę řęşęŧ ŧő đęƒäūľŧ şęŧŧįŉģş."
      },
      "preview": "Přęvįęŵ",
      "previewCondition": "Přęvįęŵ äľęřŧ řūľę čőŉđįŧįőŉ"
    },
    "rule-form": {
      "evaluation": {
        "evaluation-group-and-interval": "Ēväľūäŧįőŉ ģřőūp äŉđ įŉŧęřväľ",
        "group": {
          "cancel": "Cäŉčęľ",
          "create": "Cřęäŧę",
          "interval": "Ēväľūäŧįőŉ įŉŧęřväľ"
        },
        "group-name": "Ēväľūäŧįőŉ ģřőūp ŉämę",
        "group-text": "Åľľ řūľęş įŉ ŧĥę şęľęčŧęđ ģřőūp äřę ęväľūäŧęđ ęvęřy {{evaluateEvery}}.",
        "new-group": "Ńęŵ ęväľūäŧįőŉ ģřőūp",
        "pause": {
          "alerting": "Ŧūřŉ őŉ ŧő päūşę ęväľūäŧįőŉ ƒőř ŧĥįş äľęřŧ řūľę.",
          "recording": "Ŧūřŉ őŉ ŧő päūşę ęväľūäŧįőŉ ƒőř ŧĥįş řęčőřđįŉģ řūľę."
        },
        "select-folder-before": "Ŝęľęčŧ ä ƒőľđęř þęƒőřę şęŧŧįŉģ ęväľūäŧįőŉ ģřőūp äŉđ įŉŧęřväľ"
      },
      "evaluation-behaviour": {
        "description": {
          "text": "Đęƒįŉę ĥőŵ ŧĥę äľęřŧ řūľę įş ęväľūäŧęđ."
        },
        "info-help": {
          "text": "Đęƒįŉę ŧĥę äľęřŧ þęĥävįőř ŵĥęŉ ŧĥę ęväľūäŧįőŉ ƒäįľş őř ŧĥę qūęřy řęŧūřŉş ŉő đäŧä."
        },
        "pending-period": "Pęŉđįŉģ pęřįőđ"
      },
      "evaluation-behaviour-description1": "Ēväľūäŧįőŉ ģřőūpş äřę čőŉŧäįŉęřş ƒőř ęväľūäŧįŉģ äľęřŧ äŉđ řęčőřđįŉģ řūľęş.",
      "evaluation-behaviour-description2": "Åŉ ęväľūäŧįőŉ ģřőūp đęƒįŉęş äŉ ęväľūäŧįőŉ įŉŧęřväľ - ĥőŵ őƒŧęŉ ä řūľę įş ęväľūäŧęđ. Åľęřŧ řūľęş ŵįŧĥįŉ ŧĥę şämę ęväľūäŧįőŉ ģřőūp äřę ęväľūäŧęđ ővęř ŧĥę şämę ęväľūäŧįőŉ įŉŧęřväľ.",
      "evaluation-behaviour-description3": "Pęŉđįŉģ pęřįőđ şpęčįƒįęş ĥőŵ ľőŉģ ŧĥę ŧĥřęşĥőľđ čőŉđįŧįőŉ mūşŧ þę męŧ þęƒőřę ŧĥę äľęřŧ şŧäřŧş ƒįřįŉģ. Ŧĥįş őpŧįőŉ ĥęľpş přęvęŉŧ äľęřŧş ƒřőm þęįŉģ ŧřįģģęřęđ þy ŧęmpőřäřy įşşūęş.",
      "evaluation-behaviour-for": {
        "error-parsing": "Fäįľęđ ŧő päřşę đūřäŧįőŉ",
        "validation": "Pęŉđįŉģ pęřįőđ mūşŧ þę ģřęäŧęř ŧĥäŉ őř ęqūäľ ŧő ŧĥę ęväľūäŧįőŉ įŉŧęřväľ."
      },
      "folder": {
        "cancel": "Cäŉčęľ",
        "create": "Cřęäŧę",
        "create-folder": "Cřęäŧę ä ŉęŵ ƒőľđęř ŧő şŧőřę yőūř äľęřŧ řūľę įŉ.",
        "creating-new-folder": "Cřęäŧįŉģ ŉęŵ ƒőľđęř",
        "label": "Főľđęř",
        "name": "Főľđęř ŉämę",
        "new-folder": "Ńęŵ ƒőľđęř",
        "new-folder-or": "őř"
      },
      "folder-and-labels": "Øřģäŉįžę yőūř äľęřŧ řūľę ŵįŧĥ ä ƒőľđęř äŉđ şęŧ őƒ ľäþęľş.",
      "folders": {
        "help-info": "Főľđęřş äřę ūşęđ ƒőř şŧőřįŉģ äľęřŧ řūľęş. Ÿőū čäŉ ęχŧęŉđ ŧĥę äččęşş přővįđęđ þy ä řőľę ŧő äľęřŧ řūľęş äŉđ äşşįģŉ pęřmįşşįőŉş ŧő įŉđįvįđūäľ ƒőľđęřş."
      },
      "labels": {
        "help-info": "Ŀäþęľş äřę ūşęđ ŧő đįƒƒęřęŉŧįäŧę äŉ äľęřŧ ƒřőm äľľ őŧĥęř äľęřŧş.Ÿőū čäŉ ūşę ŧĥęm ƒőř şęäřčĥįŉģ, şįľęŉčįŉģ, äŉđ řőūŧįŉģ ŉőŧįƒįčäŧįőŉş."
      },
      "pause": {
        "label": "Päūşę ęväľūäŧįőŉ"
      }
    },
    "rule-groups": {
      "delete": {
        "success": "Ŝūččęşşƒūľľy đęľęŧęđ řūľę ģřőūp"
      },
      "move": {
        "success": "Ŝūččęşşƒūľľy mővęđ řūľę ģřőūp"
      },
      "rename": {
        "success": "Ŝūččęşşƒūľľy řęŉämęđ řūľę ģřőūp"
      },
      "update": {
        "success": "Ŝūččęşşƒūľľy ūpđäŧęđ řūľę ģřőūp"
      }
    },
    "rule-list": {
      "configure-datasource": "Cőŉƒįģūřę",
      "ds-error-boundary": {
        "description": "Cĥęčĸ ŧĥę đäŧä şőūřčę čőŉƒįģūřäŧįőŉ. Đőęş ŧĥę đäŧä şőūřčę şūppőřŧ Přőmęŧĥęūş ÅPĨ?",
        "title": "Ůŉäþľę ŧő ľőäđ řūľęş ƒřőm ŧĥįş đäŧä şőūřčę"
      },
      "filter-view": {
        "no-more-results": "Ńő mőřę řęşūľŧş – şĥőŵįŉģ {{numberOfRules}} řūľęş",
        "no-rules-found": "Ńő äľęřŧ őř řęčőřđįŉģ řūľęş mäŧčĥęđ yőūř čūřřęŉŧ şęŧ őƒ ƒįľŧęřş."
      },
      "new-alert-rule": "Ńęŵ äľęřŧ řūľę",
      "pagination": {
        "next-page": "ŉęχŧ päģę",
        "previous-page": "přęvįőūş päģę"
      },
      "return-button": {
        "title": "Åľęřŧ řūľęş"
      },
      "rulerrule-loading-error": "Fäįľęđ ŧő ľőäđ ŧĥę řūľę"
    },
    "rule-state": {
      "creating": "Cřęäŧįŉģ",
      "deleting": "Đęľęŧįŉģ",
      "paused": "Päūşęđ",
      "recording-rule": "Ŗęčőřđįŉģ řūľę"
    },
    "rule-viewer": {
      "prometheus-consistency-check": {
        "alert-message": "Åľęřŧ řūľę ĥäş þęęŉ ūpđäŧęđ. Cĥäŉģęş mäy ŧäĸę ūp ŧő ä mįŉūŧę ŧő äppęäř őŉ ŧĥę Åľęřŧ řūľęş ľįşŧ vįęŵ.",
        "alert-title": "Ůpđäŧę įŉ přőģřęşş"
      }
    },
    "rules": {
      "add-rule": {
        "success": "Ŗūľę äđđęđ şūččęşşƒūľľy"
      },
      "delete-rule": {
        "success": "Ŗūľę şūččęşşƒūľľy đęľęŧęđ"
      },
      "pause-rule": {
        "success": "Ŗūľę ęväľūäŧįőŉ päūşęđ"
      },
      "resume-rule": {
        "success": "Ŗūľę ęväľūäŧįőŉ řęşūmęđ"
      },
      "update-rule": {
        "success": "Ŗūľę ūpđäŧęđ şūččęşşƒūľľy"
      }
    },
    "search": {
      "property": {
        "data-source": "Đäŧä şőūřčę",
        "evaluation-group": "Ēväľūäŧįőŉ ģřőūp",
        "labels": "Ŀäþęľş",
        "namespace": "Főľđęř / Ńämęşpäčę",
        "rule-health": "Ħęäľŧĥ",
        "rule-name": "Åľęřŧįŉģ řūľę ŉämę",
        "rule-type": "Ŧypę",
        "state": "Ŝŧäŧę"
      },
      "save-query": "Ŝävę čūřřęŉŧ şęäřčĥ"
    },
    "silences": {
      "affected-instances": "Åƒƒęčŧęđ äľęřŧ įŉşŧäŉčęş",
      "only-firing-instances": "Øŉľy äľęřŧ įŉşŧäŉčęş įŉ ŧĥę ƒįřįŉģ şŧäŧę äřę đįşpľäyęđ.",
      "preview-affected-instances": "Přęvįęŵ ŧĥę äľęřŧ įŉşŧäŉčęş äƒƒęčŧęđ þy ŧĥįş şįľęŉčę."
    },
    "simpleCondition": {
      "alertCondition": "Åľęřŧ čőŉđįŧįőŉ"
    },
    "templates": {
      "editor": {
        "add-example": "Åđđ ęχämpľę",
        "auto-complete": "Főř äūŧő-čőmpľęŧįőŉ őƒ čőmmőŉ ŧęmpľäŧįŉģ čőđę, ŧypę ŧĥę ƒőľľőŵįŉģ ĸęyŵőřđş įŉ ŧĥę čőŉŧęŉŧ ęđįŧőř:",
        "goto-docs": "Ńőŧįƒįčäŧįőŉ ŧęmpľäŧęş đőčūmęŉŧäŧįőŉ"
      },
      "help": {
        "intro": "Ńőŧįƒįčäŧįőŉ ŧęmpľäŧęş ūşę Ğő ŧęmpľäŧįŉģ ľäŉģūäģę ŧő čřęäŧę ŉőŧįƒįčäŧįőŉ męşşäģęş.\n\nĨŉ Ğřäƒäŉä, ä ŧęmpľäŧę ģřőūp čäŉ đęƒįŉę mūľŧįpľę ŉőŧįƒįčäŧįőŉ ŧęmpľäŧęş ūşįŉģ {{ define \"<NAME>\" }}.\nŦĥęşę ŧęmpľäŧęş čäŉ ŧĥęŉ þę ūşęđ įŉ čőŉŧäčŧ pőįŉŧş äŉđ ŵįŧĥįŉ őŧĥęř ŉőŧįƒįčäŧįőŉ ŧęmpľäŧęş þy čäľľįŉģ {{ template \"<NAME>\" }}.\nFőř đęŧäįľęđ įŉƒőřmäŧįőŉ äþőūŧ ŉőŧįƒįčäŧįőŉ ŧęmpľäŧęş, řęƒęř ŧő őūř đőčūmęŉŧäŧįőŉ."
      },
      "misconfigured-badge-text": "Mįşčőŉƒįģūřęđ",
      "misconfigured-warning": "Ŧĥįş ŧęmpľäŧę įş mįşčőŉƒįģūřęđ.",
      "misconfigured-warning-details": "Ŧęmpľäŧęş mūşŧ þę đęƒįŉęđ įŉ þőŧĥ ŧĥę <1></1> äŉđ <4></4> şęčŧįőŉş őƒ yőūř äľęřŧmäŉäģęř čőŉƒįģūřäŧįőŉ."
    },
    "threshold": {
      "to": "ŦØ"
    }
  },
  "annotations": {
    "empty-state": {
      "button-title": "Åđđ äŉŉőŧäŧįőŉ qūęřy",
      "info-box-content": "<0>Åŉŉőŧäŧįőŉş přővįđę ä ŵäy ŧő įŉŧęģřäŧę ęvęŉŧ đäŧä įŉŧő yőūř ģřäpĥş. Ŧĥęy äřę vįşūäľįžęđ äş vęřŧįčäľ ľįŉęş äŉđ įčőŉş őŉ äľľ ģřäpĥ päŉęľş. Ŵĥęŉ yőū ĥővęř ővęř äŉ äŉŉőŧäŧįőŉ įčőŉ yőū čäŉ ģęŧ ęvęŉŧ ŧęχŧ & ŧäģş ƒőř ŧĥę ęvęŉŧ. Ÿőū čäŉ äđđ äŉŉőŧäŧįőŉ ęvęŉŧş đįřęčŧľy ƒřőm ģřäƒäŉä þy ĥőľđįŉģ CŦŖĿ őř CMĐ + čľįčĸ őŉ ģřäpĥ (őř đřäģ řęģįőŉ). Ŧĥęşę ŵįľľ þę şŧőřęđ įŉ Ğřäƒäŉä'ş äŉŉőŧäŧįőŉ đäŧäþäşę.</0>",
      "info-box-content-2": "Cĥęčĸőūŧ ŧĥę <2>Åŉŉőŧäŧįőŉş đőčūmęŉŧäŧįőŉ</2> ƒőř mőřę įŉƒőřmäŧįőŉ.",
      "title": "Ŧĥęřę äřę ŉő čūşŧőm äŉŉőŧäŧįőŉ qūęřįęş äđđęđ yęŧ"
    }
  },
  "api-keys": {
    "empty-state": {
      "message": "Ńő ÅPĨ ĸęyş ƒőūŉđ"
    }
  },
  "app-chrome": {
    "skip-content-button": "Ŝĸįp ŧő mäįŉ čőŉŧęŉŧ",
    "top-bar": {
      "sign-in": "Ŝįģŉ įŉ"
    }
  },
  "app-notification": {
    "item": {
      "trace-id": "Ŧřäčę ĨĐ: {{traceId}}"
    }
  },
  "bookmarks-page": {
    "empty": {
      "message": "Ĩŧ ľőőĸş ľįĸę yőū ĥävęŉ’ŧ čřęäŧęđ äŉy þőőĸmäřĸş yęŧ",
      "tip": "Ħővęř ővęř äŉy įŧęm įŉ ŧĥę ŉäv męŉū äŉđ čľįčĸ őŉ ŧĥę þőőĸmäřĸ įčőŉ ŧő äđđ įŧ ĥęřę."
    }
  },
  "bouncing-loader": {
    "label": "Ŀőäđįŉģ"
  },
  "browse-dashboards": {
    "action": {
      "cancel-button": "Cäŉčęľ",
      "cannot-move-folders": "Főľđęřş čäŉŉőŧ þę mővęđ",
      "confirmation-text": "Đęľęŧę",
      "delete-button": "Đęľęŧę",
      "delete-modal-invalid-text": "Øŉę őř mőřę ƒőľđęřş čőŉŧäįŉ ľįþřäřy päŉęľş őř äľęřŧ řūľęş. Đęľęŧę ŧĥęşę ƒįřşŧ įŉ őřđęř ŧő přőčęęđ.",
      "delete-modal-invalid-title": "Cäŉŉőŧ đęľęŧę ƒőľđęř",
      "delete-modal-restore-dashboards-text": "Ŧĥįş äčŧįőŉ ŵįľľ đęľęŧę ŧĥę şęľęčŧęđ ƒőľđęřş įmmęđįäŧęľy þūŧ ŧĥę şęľęčŧęđ đäşĥþőäřđş ŵįľľ þę mäřĸęđ ƒőř đęľęŧįőŉ įŉ 30 đäyş. Ÿőūř őřģäŉįžäŧįőŉ äđmįŉįşŧřäŧőř čäŉ řęşŧőřę ŧĥę đäşĥþőäřđş äŉyŧįmę þęƒőřę ŧĥę 30 đäyş ęχpįřę. Főľđęřş čäŉŉőŧ þę řęşŧőřęđ.",
      "delete-modal-text": "Ŧĥįş äčŧįőŉ ŵįľľ đęľęŧę ŧĥę ƒőľľőŵįŉģ čőŉŧęŉŧ:",
      "delete-modal-title": "Đęľęŧę",
      "deleting": "Đęľęŧįŉģ...",
      "manage-permissions-button": "Mäŉäģę pęřmįşşįőŉş",
      "move-button": "Mővę",
      "move-modal-alert": "Mővįŉģ ŧĥįş įŧęm mäy čĥäŉģę įŧş pęřmįşşįőŉş.",
      "move-modal-field-label": "Főľđęř ŉämę",
      "move-modal-text": "Ŧĥįş äčŧįőŉ ŵįľľ mővę ŧĥę ƒőľľőŵįŉģ čőŉŧęŉŧ:",
      "move-modal-title": "Mővę",
      "moving": "Mővįŉģ...",
      "new-folder-name-required-phrase": "Főľđęř ŉämę įş řęqūįřęđ."
    },
    "actions": {
      "button-to-recently-deleted": "Ŗęčęŉŧľy đęľęŧęđ"
    },
    "counts": {
      "alertRule_one": "{{count}} äľęřŧ řūľę",
      "alertRule_other": "{{count}} äľęřŧ řūľę",
      "dashboard_one": "{{count}} đäşĥþőäřđ",
      "dashboard_other": "{{count}} đäşĥþőäřđ",
      "folder_one": "{{count}} ƒőľđęř",
      "folder_other": "{{count}} ƒőľđęř",
      "libraryPanel_one": "{{count}} ľįþřäřy päŉęľ",
      "libraryPanel_other": "{{count}} ľįþřäřy päŉęľ",
      "total_one": "{{count}} įŧęm",
      "total_other": "{{count}} įŧęm"
    },
    "dashboards-tree": {
      "collapse-folder-button": "Cőľľäpşę ƒőľđęř {{title}}",
      "expand-folder-button": "Ēχpäŉđ ƒőľđęř {{title}}",
      "name-column": "Ńämę",
      "select-all-header-checkbox": "Ŝęľęčŧ äľľ",
      "select-checkbox": "Ŝęľęčŧ",
      "tags-column": "Ŧäģş"
    },
    "empty-state": {
      "button-title": "Cřęäŧę đäşĥþőäřđ",
      "pro-tip": "Åđđ/mővę đäşĥþőäřđş ŧő yőūř ƒőľđęř äŧ <2>ßřőŵşę đäşĥþőäřđş</2>",
      "title": "Ÿőū ĥävęŉ'ŧ čřęäŧęđ äŉy đäşĥþőäřđş yęŧ",
      "title-folder": "Ŧĥįş ƒőľđęř đőęşŉ'ŧ ĥävę äŉy đäşĥþőäřđş yęŧ"
    },
    "folder-actions-button": {
      "delete": "Đęľęŧę",
      "folder-actions": "Főľđęř äčŧįőŉş",
      "manage-permissions": "Mäŉäģę pęřmįşşįőŉş",
      "move": "Mővę"
    },
    "folder-picker": {
      "accessible-label": "Ŝęľęčŧ ƒőľđęř: {{ label }} čūřřęŉŧľy şęľęčŧęđ",
      "button-label": "Ŝęľęčŧ ƒőľđęř",
      "clear-selection": "Cľęäř şęľęčŧįőŉ",
      "empty-message": "Ńő ƒőľđęřş ƒőūŉđ",
      "error-title": "Ēřřőř ľőäđįŉģ ƒőľđęřş",
      "non-folder-item": "Ńőŉ-ƒőľđęř {{itemKind}} {{itemUID}}",
      "search-placeholder": "Ŝęäřčĥ ƒőľđęřş",
      "unknown-error": "Ůŉĸŉőŵŉ ęřřőř"
    },
    "hard-delete": {
      "success": "Đäşĥþőäřđ {{name}} đęľęŧęđ"
    },
    "manage-folder-nav": {
      "alert-rules": "Åľęřŧ řūľęş",
      "dashboards": "Đäşĥþőäřđş",
      "panels": "Päŉęľş"
    },
    "new-folder-form": {
      "cancel-label": "Cäŉčęľ",
      "create-label": "Cřęäŧę",
      "name-label": "Főľđęř ŉämę"
    },
    "no-results": {
      "clear": "Cľęäř şęäřčĥ äŉđ ƒįľŧęřş",
      "text": "Ńő řęşūľŧş ƒőūŉđ ƒőř yőūř qūęřy"
    },
    "soft-delete": {
      "success": "Đäşĥþőäřđ {{name}} mővęđ ŧő Ŗęčęŉŧľy đęľęŧęđ"
    }
  },
  "clipboard-button": {
    "inline-toast": {
      "success": "Cőpįęđ"
    }
  },
  "combobox": {
    "async": {
      "error": "Åŉ ęřřőř őččūřřęđ ŵĥįľę ľőäđįŉģ őpŧįőŉş."
    },
    "clear": {
      "title": "Cľęäř väľūę"
    },
    "custom-value": {
      "description": "Ůşę čūşŧőm väľūę"
    },
    "options": {
      "no-found": "Ńő őpŧįőŉş ƒőūŉđ."
    }
  },
  "command-palette": {
    "action": {
      "change-theme": "Cĥäŉģę ŧĥęmę...",
      "dark-theme": "Đäřĸ",
      "light-theme": "Ŀįģĥŧ"
    },
    "empty-state": {
      "message": "Ńő řęşūľŧş ƒőūŉđ"
    },
    "search-box": {
      "placeholder": "Ŝęäřčĥ őř ĵūmp ŧő..."
    },
    "section": {
      "actions": "Åčŧįőŉş",
      "dashboard-search-results": "Đäşĥþőäřđş",
      "folder-search-results": "Főľđęřş",
      "pages": "Päģęş",
      "preferences": "Přęƒęřęŉčęş",
      "recent-dashboards": "Ŗęčęŉŧ đäşĥþőäřđş"
    }
  },
  "common": {
    "apply": "Åppľy",
    "cancel": "Cäŉčęľ",
    "clear": "Cľęäř",
    "close": "Cľőşę",
    "collapse": "Cőľľäpşę",
    "edit": "Ēđįŧ",
    "help": "Ħęľp",
    "locale": {
      "default": "Đęƒäūľŧ"
    },
    "save": "Ŝävę",
    "search": "Ŝęäřčĥ",
    "view": "Vįęŵ"
  },
  "configuration-tracker": {
    "config-card": {
      "complete": "čőmpľęŧę"
    }
  },
  "connections": {
    "connect-data": {
      "category-header-label": "Đäŧä şőūřčęş",
      "empty-message": "Ńő řęşūľŧş mäŧčĥįŉģ yőūř qūęřy ŵęřę ƒőūŉđ",
      "request-data-source": "Ŗęqūęşŧ ä ŉęŵ đäŧä şőūřčę",
      "roadmap": "Vįęŵ řőäđmäp"
    },
    "search": {
      "placeholder": "Ŝęäřčĥ äľľ"
    }
  },
  "correlations": {
    "add-new": "Åđđ ŉęŵ",
    "alert": {
      "error-message": "Åŉ ūŉĸŉőŵŉ ęřřőř őččūřřęđ ŵĥįľę ƒęŧčĥįŉģ čőřřęľäŧįőŉ đäŧä. Pľęäşę ŧřy äģäįŉ.",
      "title": "Ēřřőř ƒęŧčĥįŉģ čőřřęľäŧįőŉ đäŧä"
    },
    "basic-info-form": {
      "description-description": "Øpŧįőŉäľ đęşčřįpŧįőŉ ŵįŧĥ mőřę įŉƒőřmäŧįőŉ äþőūŧ ŧĥę ľįŉĸ",
      "description-label": "Đęşčřįpŧįőŉ",
      "label-description": "Ŧĥįş ŉämę ŵįľľ þę ūşęđ äş ŧĥę ľäþęľ ƒőř ŧĥę čőřřęľäŧįőŉ. Ŧĥįş ŵįľľ şĥőŵ äş þūŧŧőŉ ŧęχŧ, ä męŉū įŧęm, őř ĥővęř ŧęχŧ őŉ ä ľįŉĸ.",
      "label-label": "Ŀäþęľ",
      "label-placeholder": "ę.ģ. Ŧęmpő ŧřäčęş",
      "label-required": "Ŧĥįş ƒįęľđ įş řęqūįřęđ.",
      "sub-text": "<0>Đęƒįŉę ŧęχŧ ŧĥäŧ ŵįľľ đęşčřįþę ŧĥę čőřřęľäŧįőŉ.</0>",
      "title": "Đęƒįŉę čőřřęľäŧįőŉ ľäþęľ (Ŝŧęp 1 őƒ 3)"
    },
    "empty-state": {
      "button-title": "Åđđ čőřřęľäŧįőŉ",
      "pro-tip": "Ÿőū čäŉ äľşő đęƒįŉę čőřřęľäŧįőŉş vįä đäŧäşőūřčę přővįşįőŉįŉģ",
      "title": "Ÿőū ĥävęŉ'ŧ đęƒįŉęđ äŉy čőřřęľäŧįőŉş yęŧ"
    },
    "list": {
      "delete": "đęľęŧę čőřřęľäŧįőŉ",
      "label": "Ŀäþęľ",
      "loading": "ľőäđįŉģ...",
      "read-only": "Ŗęäđ őŉľy",
      "source": "Ŝőūřčę",
      "target": "Ŧäřģęŧ"
    },
    "navigation-form": {
      "add-button": "Åđđ",
      "back-button": "ßäčĸ",
      "next-button": "Ńęχŧ",
      "save-button": "Ŝävę"
    },
    "page-content": "Ŧő ęŉäþľę Cőřřęľäŧįőŉş, äđđ įŧ įŉ ŧĥę Ğřäƒäŉä čőŉƒįģ:",
    "page-heading": "Cőřřęľäŧįőŉş äřę đįşäþľęđ",
    "query-editor": {
      "control-rules": "Ŧĥę şęľęčŧęđ ŧäřģęŧ đäŧä şőūřčę mūşŧ ęχpőřŧ ä qūęřy ęđįŧőř.",
      "data-source-text": "Pľęäşę şęľęčŧ ä ŧäřģęŧ đäŧä şőūřčę ƒįřşŧ.",
      "data-source-title": "Ńő đäŧä şőūřčę şęľęčŧęđ",
      "error-text": "Ŧĥę şęľęčŧęđ đäŧä şőūřčę čőūľđ ŉőŧ þę ľőäđęđ.",
      "error-title": "Ēřřőř ľőäđįŉģ đäŧä şőūřčę",
      "loading": "Ŀőäđįŉģ qūęřy ęđįŧőř...",
      "query-description": "Đęƒįŉę ŧĥę qūęřy ŧĥäŧ įş řūŉ ŵĥęŉ ŧĥę ľįŉĸ įş čľįčĸęđ. Ÿőū čäŉ ūşę <2>väřįäþľęş</2> ŧő äččęşş şpęčįƒįč ƒįęľđ väľūęş.",
      "query-editor-title": "Đäŧä şőūřčę đőęş ŉőŧ ęχpőřŧ ä qūęřy ęđįŧőř.",
      "query-label": "Qūęřy"
    },
    "source-form": {
      "control-required": "Ŧĥįş ƒįęľđ įş řęqūįřęđ.",
      "description": "Å đäŧä pőįŉŧ ŉęęđş ŧő přővįđę väľūęş ŧő äľľ väřįäþľęş äş ƒįęľđş őř äş ŧřäŉşƒőřmäŧįőŉş őūŧpūŧ ŧő mäĸę ŧĥę čőřřęľäŧįőŉ þūŧŧőŉ äppęäř įŉ ŧĥę vįşūäľįžäŧįőŉ.<1></1>Ńőŧę: Ńőŧ ęvęřy väřįäþľę ŉęęđş ŧő þę ęχpľįčįŧľy đęƒįŉęđ þęľőŵ. Å ŧřäŉşƒőřmäŧįőŉ şūčĥ äş <4>ľőģƒmŧ</4> ŵįľľ čřęäŧę väřįäþľęş ƒőř ęvęřy ĸęy/väľūę päįř.",
      "description-external-pre": "Ÿőū ĥävę ūşęđ ƒőľľőŵįŉģ väřįäþľęş įŉ ŧĥę ŧäřģęŧ ŮŖĿ:",
      "description-query-pre": "Ÿőū ĥävę ūşęđ ƒőľľőŵįŉģ väřįäþľęş įŉ ŧĥę ŧäřģęŧ qūęřy:",
      "external-title": "Cőŉƒįģūřę ŧĥę đäŧä şőūřčę ŧĥäŧ ŵįľľ ūşę ŧĥę ŮŖĿ (Ŝŧęp 3 őƒ 3)",
      "heading-external": "Väřįäþľęş ūşęđ įŉ ŧĥę ŧäřģęŧ ŮŖĿ",
      "heading-query": "Väřįäþľęş ūşęđ įŉ ŧĥę ŧäřģęŧ qūęřy",
      "query-title": "Cőŉƒįģūřę ŧĥę đäŧä şőūřčę ŧĥäŧ ŵįľľ ľįŉĸ ŧő {{dataSourceName}} (Ŝŧęp 3 őƒ 3)",
      "results-description": "Ŧĥę ľįŉĸ ŵįľľ þę şĥőŵŉ ŉęχŧ ŧő ŧĥę väľūę őƒ ŧĥįş ƒįęľđ",
      "results-label": "Ŗęşūľŧş ƒįęľđ",
      "results-required": "Ŧĥįş ƒįęľđ įş řęqūįřęđ.",
      "source-description": "Ŗęşūľŧş ƒřőm şęľęčŧęđ şőūřčę đäŧä şőūřčę ĥävę ľįŉĸş đįşpľäyęđ įŉ ŧĥę päŉęľ",
      "source-label": "Ŝőūřčę",
      "sub-text": "<0>Đęƒįŉę ŵĥäŧ đäŧä şőūřčę ŵįľľ đįşpľäy ŧĥę čőřřęľäŧįőŉ, äŉđ ŵĥäŧ đäŧä ŵįľľ řępľäčę přęvįőūşľy đęƒįŉęđ väřįäþľęş.</0>"
    },
    "sub-title": "Đęƒįŉę ĥőŵ đäŧä ľįvįŉģ įŉ đįƒƒęřęŉŧ đäŧä şőūřčęş řęľäŧęş ŧő ęäčĥ őŧĥęř. Ŗęäđ mőřę įŉ ŧĥę <2>đőčūmęŉŧäŧįőŉ<1></1></2>",
    "target-form": {
      "control-rules": "Ŧĥįş ƒįęľđ įş řęqūįřęđ.",
      "sub-text": "<0>Đęƒįŉę ŵĥäŧ ŧĥę čőřřęľäŧįőŉ ŵįľľ ľįŉĸ ŧő. Ŵįŧĥ ŧĥę qūęřy ŧypę, ä qūęřy ŵįľľ řūŉ ŵĥęŉ ŧĥę čőřřęľäŧįőŉ įş čľįčĸęđ. Ŵįŧĥ ŧĥę ęχŧęřŉäľ ŧypę, čľįčĸįŉģ ŧĥę čőřřęľäŧįőŉ ŵįľľ őpęŉ ä ŮŖĿ.</0>",
      "target-description-external": "Ŝpęčįƒy ŧĥę ŮŖĿ ŧĥäŧ ŵįľľ őpęŉ ŵĥęŉ ŧĥę ľįŉĸ įş čľįčĸęđ",
      "target-description-query": "Ŝpęčįƒy ŵĥįčĥ đäŧä şőūřčę įş qūęřįęđ ŵĥęŉ ŧĥę ľįŉĸ įş čľįčĸęđ",
      "target-label": "Ŧäřģęŧ",
      "target-type-description": "Ŝpęčįƒy ŧĥę ŧypę őƒ čőřřęľäŧįőŉ",
      "title": "Ŝęŧūp ŧĥę ŧäřģęŧ ƒőř ŧĥę čőřřęľäŧįőŉ (Ŝŧęp 2 őƒ 3)",
      "type-label": "Ŧypę"
    },
    "trans-details": {
      "logfmt-description": "Päřşę přővįđęđ ƒįęľđ ŵįŧĥ ľőģƒmŧ ŧő ģęŧ väřįäþľęş",
      "logfmt-label": "Ŀőģƒmŧ",
      "regex-description": "Fįęľđ ŵįľľ þę päřşęđ ŵįŧĥ řęģęχ. Ůşę ŉämęđ čäpŧūřę ģřőūpş ŧő řęŧūřŉ mūľŧįpľę väřįäþľęş, őř ä şįŉģľę ūŉŉämęđ čäpŧūřę ģřőūp ŧő äđđ väřįäþľę ŧő ŉämęđ mäp väľūę. Ŗęģęχ įş čäşę įŉşęŉşįŧįvę.",
      "regex-expression": "Ůşę čäpŧūřę ģřőūpş ŧő ęχŧřäčŧ ä pőřŧįőŉ őƒ ŧĥę ƒįęľđ.",
      "regex-label": "Ŗęģūľäř ęχpřęşşįőŉ",
      "regex-map-values": "Đęƒįŉęş ŧĥę ŉämę őƒ ŧĥę väřįäþľę įƒ ŧĥę čäpŧūřę ģřőūp įş ŉőŧ ŉämęđ."
    },
    "transform": {
      "add-button": "Åđđ ŧřäŉşƒőřmäŧįőŉ",
      "heading": "Ŧřäŉşƒőřmäŧįőŉş",
      "no-transform": "Ńő ŧřäŉşƒőřmäŧįőŉş đęƒįŉęđ."
    },
    "transform-row": {
      "expression-label": "Ēχpřęşşįőŉ",
      "expression-required": "Pľęäşę đęƒįŉę äŉ ęχpřęşşįőŉ",
      "expression-tooltip": "Ŗęqūįřęđ ƒőř řęģūľäř ęχpřęşşįőŉ. Ŧĥę ęχpřęşşįőŉ ŧĥę ŧřäŉşƒőřmäŧįőŉ ŵįľľ ūşę. Ŀőģƒmŧ đőęş ŉőŧ ūşę ƒūřŧĥęř şpęčįƒįčäŧįőŉş.",
      "field-input": "ƒįęľđ",
      "field-label": "Fįęľđ",
      "field-tooltip": "Øpŧįőŉäľ. Ŧĥę ƒįęľđ ŧő ŧřäŉşƒőřm. Ĩƒ ŉőŧ şpęčįƒįęđ, ŧĥę ŧřäŉşƒőřmäŧįőŉ ŵįľľ þę äppľįęđ ŧő ŧĥę řęşūľŧş ƒįęľđ.",
      "map-value-label": "Mäp väľūę",
      "map-value-tooltip": "Øpŧįőŉäľ. Đęƒįŉęş ŧĥę ŉämę őƒ ŧĥę väřįäþľę. Ŧĥįş įş čūřřęŉŧľy őŉľy väľįđ ƒőř řęģūľäř ęχpřęşşįőŉş ŵįŧĥ ä şįŉģľę, ūŉŉämęđ čäpŧūřę ģřőūp.",
      "remove-button": "Ŗęmővę",
      "remove-tooltip": "Ŗęmővę ŧřäŉşƒőřmäŧįőŉ",
      "transform-required": "Pľęäşę şęľęčŧ ä ŧřäŉşƒőřmäŧįőŉ ŧypę",
      "type-label": "Ŧypę",
      "type-tooltip": "Ŧĥę ŧypę őƒ ŧřäŉşƒőřmäŧįőŉ ŧĥäŧ ŵįľľ þę äppľįęđ ŧő ŧĥę şőūřčę đäŧä."
    }
  },
  "dashboard": {
    "add-menu": {
      "import": "Ĩmpőřŧ ƒřőm ľįþřäřy",
      "paste-panel": "Päşŧę päŉęľ",
      "row": "Ŗőŵ",
      "visualization": "Vįşūäľįžäŧįőŉ"
    },
    "alert-rules-drawer": {
      "redirect-link": "Ŀįşŧ įŉ Ğřäƒäŉä Åľęřŧįŉģ",
      "subtitle": "Åľęřŧ řūľęş řęľäŧęđ ŧő ŧĥįş đäşĥþőäřđ"
    },
    "default-layout": {
      "description": "Ŧĥę đęƒäūľŧ ģřįđ ľäyőūŧ",
      "item-options": {
        "repeat": {
          "direction": {
            "horizontal": "Ħőřįžőŉŧäľ",
            "title": "Ŗępęäŧ đįřęčŧįőŉ",
            "vertical": "Vęřŧįčäľ"
          },
          "max": "Mäχ pęř řőŵ",
          "title": "Ŗępęäŧ őpŧįőŉş",
          "variable": {
            "description": "Ŗępęäŧ ŧĥįş päŉęľ ƒőř ęäčĥ väľūę įŉ ŧĥę şęľęčŧęđ väřįäþľę. Ŧĥįş įş ŉőŧ vįşįþľę ŵĥįľę įŉ ęđįŧ mőđę. Ÿőū ŉęęđ ŧő ģő þäčĸ ŧő đäşĥþőäřđ äŉđ ŧĥęŉ ūpđäŧę ŧĥę väřįäþľę őř řęľőäđ ŧĥę đäşĥþőäřđ.",
            "title": "Ŗępęäŧ þy väřįäþľę"
          }
        }
      },
      "name": "Đęƒäūľŧ ģřįđ",
      "row-actions": {
        "delete": "Đęľęŧę řőŵ",
        "modal": {
          "alt-action": "Đęľęŧę řőŵ őŉľy",
          "text": "Åřę yőū şūřę yőū ŵäŉŧ ŧő řęmővę ŧĥįş řőŵ äŉđ äľľ įŧş päŉęľş?",
          "title": "Đęľęŧę řőŵ"
        }
      },
      "row-options": {
        "button": {
          "label": "Ŗőŵ őpŧįőŉş"
        },
        "form": {
          "cancel": "Cäŉčęľ",
          "repeat-for": {
            "label": "Ŗępęäŧ ƒőř",
            "learn-more": "Ŀęäřŉ mőřę",
            "warning": {
              "text": "Päŉęľş įŉ ŧĥįş řőŵ ūşę ŧĥę {{SHARED_DASHBOARD_QUERY}} đäŧä şőūřčę. Ŧĥęşę päŉęľş ŵįľľ řęƒęřęŉčę ŧĥę päŉęľ įŉ ŧĥę őřįģįŉäľ řőŵ, ŉőŧ ŧĥę őŉęş įŉ ŧĥę řępęäŧęđ řőŵş."
            }
          },
          "title": "Ŧįŧľę",
          "update": "Ůpđäŧę"
        },
        "modal": {
          "title": "Ŗőŵ őpŧįőŉş"
        }
      }
    },
    "edit-pane": {
      "objects": {
        "multi-select": {
          "selection-number": "Ńő. őƒ őþĵęčŧş şęľęčŧęđ: {{length}}"
        }
      },
      "open": "Øpęŉ őpŧįőŉş päŉę",
      "panels": {
        "multi-select": {
          "selection-number": "Ńő. őƒ päŉęľş şęľęčŧęđ: {{length}}"
        }
      },
      "row": {
        "header": {
          "hide": "Ħįđę",
          "title": "Ŗőŵ ĥęäđęř"
        },
        "multi-select": {
          "options-header": "Mūľŧį-şęľęčŧęđ Ŗőŵ őpŧįőŉş",
          "selection-number": "Ńő. őƒ řőŵş şęľęčŧęđ: {{length}}"
        }
      },
      "tab": {
        "multi-select": {
          "options-header": "Mūľŧį-şęľęčŧęđ Ŧäþ őpŧįőŉş",
          "selection-number": "Ńő. őƒ ŧäþş şęľęčŧęđ: "
        }
      }
    },
    "empty": {
      "add-library-panel-body": "Åđđ vįşūäľįžäŧįőŉş ŧĥäŧ äřę şĥäřęđ ŵįŧĥ őŧĥęř đäşĥþőäřđş.",
      "add-library-panel-button": "Åđđ ľįþřäřy päŉęľ",
      "add-library-panel-header": "Ĩmpőřŧ päŉęľ",
      "add-visualization-body": "Ŝęľęčŧ ä đäŧä şőūřčę äŉđ ŧĥęŉ qūęřy äŉđ vįşūäľįžę yőūř đäŧä ŵįŧĥ čĥäřŧş, şŧäŧş äŉđ ŧäþľęş őř čřęäŧę ľįşŧş, mäřĸđőŵŉş äŉđ őŧĥęř ŵįđģęŧş.",
      "add-visualization-button": "Åđđ vįşūäľįžäŧįőŉ",
      "add-visualization-header": "Ŝŧäřŧ yőūř ŉęŵ đäşĥþőäřđ þy äđđįŉģ ä vįşūäľįžäŧįőŉ",
      "import-a-dashboard-body": "Ĩmpőřŧ đäşĥþőäřđş ƒřőm ƒįľęş őř <1>ģřäƒäŉä.čőm</1>.",
      "import-a-dashboard-header": "Ĩmpőřŧ ä đäşĥþőäřđ",
      "import-dashboard-button": "Ĩmpőřŧ đäşĥþőäřđ"
    },
    "errors": {
      "failed-to-load": "Fäįľęđ ŧő ľőäđ đäşĥþőäřđ"
    },
    "inspect": {
      "data-tab": "Đäŧä",
      "error-tab": "Ēřřőř",
      "json-tab": "ĴŜØŃ",
      "meta-tab": "Męŧä đäŧä",
      "query-tab": "Qūęřy",
      "stats-tab": "Ŝŧäŧş",
      "subtitle": "{{queryCount}} qūęřįęş ŵįŧĥ ŧőŧäľ qūęřy ŧįmę őƒ {{formatted}}",
      "title": "Ĩŉşpęčŧ: {{panelTitle}}"
    },
    "inspect-data": {
      "data-options": "Đäŧä őpŧįőŉş",
      "dataframe-aria-label": "Ŝęľęčŧ đäŧäƒřämę",
      "dataframe-label": "Ŝĥőŵ đäŧä ƒřämę",
      "download-csv": "Đőŵŉľőäđ CŜV",
      "download-excel-description": "Åđđş ĥęäđęř ŧő CŜV ƒőř ūşę ŵįŧĥ Ēχčęľ",
      "download-excel-label": "Đőŵŉľőäđ ƒőř Ēχčęľ",
      "download-logs": "Đőŵŉľőäđ ľőģş",
      "download-service": "Đőŵŉľőäđ şęřvįčę ģřäpĥ",
      "download-traces": "Đőŵŉľőäđ ŧřäčęş",
      "excel-header": "Ēχčęľ ĥęäđęř",
      "formatted": "Főřmäŧŧęđ đäŧä",
      "formatted-data-description": "Ŧäþľę đäŧä įş ƒőřmäŧŧęđ ŵįŧĥ őpŧįőŉş đęƒįŉęđ įŉ ŧĥę Fįęľđ äŉđ Øvęřřįđę ŧäþş.",
      "formatted-data-label": "Főřmäŧŧęđ đäŧä",
      "panel-transforms": "Päŉęľ ŧřäŉşƒőřmş",
      "series-to-columns": "Ŝęřįęş ĵőįŉęđ þy ŧįmę",
      "transformation": "Ŝęřįęş ĵőįŉęđ þy ŧįmę",
      "transformations-description": "Ŧäþľę đäŧä įş đįşpľäyęđ ŵįŧĥ ŧřäŉşƒőřmäŧįőŉş đęƒįŉęđ įŉ ŧĥę päŉęľ Ŧřäŉşƒőřm ŧäþ.",
      "transformations-label": "Åppľy päŉęľ ŧřäŉşƒőřmäŧįőŉş"
    },
    "inspect-json": {
      "dataframe-description": "Ŗäŵ đäŧä ŵįŧĥőūŧ ŧřäŉşƒőřmäŧįőŉş äŉđ ƒįęľđ čőŉƒįģ äppľįęđ. ",
      "dataframe-label": "ĐäŧäFřämę ĴŜØŃ (ƒřőm Qūęřy)",
      "panel-data-description": "Ŧĥę řäŵ mőđęľ päşşęđ ŧő ŧĥę päŉęľ vįşūäľįžäŧįőŉ",
      "panel-data-label": "Päŉęľ đäŧä",
      "panel-json-description": "Ŧĥę mőđęľ şävęđ įŉ ŧĥę đäşĥþőäřđ ĴŜØŃ ŧĥäŧ čőŉƒįģūřęş ĥőŵ ęvęřyŧĥįŉģ ŵőřĸş.",
      "panel-json-label": "Päŉęľ ĴŜØŃ",
      "select-source": "Ŝęľęčŧ şőūřčę",
      "unknown": "Ůŉĸŉőŵŉ Øþĵęčŧ: {{show}}"
    },
    "inspect-meta": {
      "no-inspector": "Ńő Męŧäđäŧä Ĩŉşpęčŧőř"
    },
    "inspect-stats": {
      "data-title": "Đäŧä şőūřčę şŧäŧş",
      "data-traceids": "Ŧřäčę ĨĐş",
      "processing-time": "Đäŧä přőčęşşįŉģ ŧįmę",
      "queries": "Ńūmþęř őƒ qūęřįęş",
      "request-time": "Ŧőŧäľ řęqūęşŧ ŧįmę",
      "rows": "Ŧőŧäľ ŉūmþęř řőŵş",
      "table-title": "Ŝŧäŧş"
    },
    "options": {
      "description": "Đęşčřįpŧįőŉ",
      "title": "Đäşĥþőäřđ őpŧįőŉş",
      "title-option": "Ŧįŧľę"
    },
    "panel-edit": {
      "alerting-tab": {
        "dashboard-not-saved": "Đäşĥþőäřđ mūşŧ þę şävęđ þęƒőřę äľęřŧş čäŉ þę äđđęđ.",
        "no-rules": "Ŧĥęřę äřę ŉő äľęřŧ řūľęş ľįŉĸęđ ŧő ŧĥįş päŉęľ."
      }
    },
    "responsive-layout": {
      "description": "CŜŜ ľäyőūŧ ŧĥäŧ äđĵūşŧş ŧő ŧĥę äväįľäþľę şpäčę",
      "item-options": {
        "hide-no-data": "Ħįđę ŵĥęŉ ŉő đäŧä",
        "title": "Ŀäyőūŧ őpŧįőŉş"
      },
      "name": "Ŗęşpőŉşįvę ģřįđ",
      "options": {
        "columns": "Cőľūmŉş",
        "fixed": "Fįχęđ: {{size}}pχ",
        "min": "Mįŉ: {{size}}pχ",
        "one-column": "1 čőľūmŉ",
        "rows": "Ŗőŵş",
        "three-columns": "3 čőľūmŉş",
        "two-columns": "2 čőľūmŉş"
      }
    },
    "rows-layout": {
      "description": "Ŗőŵş ľäyőūŧ",
      "name": "Ŗőŵş",
      "row": {
        "collapse": "Cőľľäpşę řőŵ",
        "expand": "Ēχpäŉđ řőŵ",
        "new": "Ńęŵ řőŵ",
        "repeat": {
          "learn-more": "Ŀęäřŉ mőřę",
          "warning": "Päŉęľş įŉ ŧĥįş řőŵ ūşę ŧĥę {{SHARED_DASHBOARD_QUERY}} đäŧä şőūřčę. Ŧĥęşę päŉęľş ŵįľľ řęƒęřęŉčę ŧĥę päŉęľ įŉ ŧĥę őřįģįŉäľ řőŵ, ŉőŧ ŧĥę őŉęş įŉ ŧĥę řępęäŧęđ řőŵş."
        }
      },
      "row-options": {
        "height": {
          "expand": "Ēχpäŉđ",
          "hide-row-header": "Ħįđę řőŵ ĥęäđęř",
          "min": "Mįŉ",
          "title": "Ħęįģĥŧ"
        },
        "repeat": {
          "title": "Ŗępęäŧ őpŧįőŉş",
          "variable": {
            "title": "Väřįäþľę"
          }
        },
        "title": "Ŗőŵ őpŧįőŉş",
        "title-option": "Ŧįŧľę"
      }
    },
    "tabs-layout": {
      "description": "Ŧäþş ľäyőūŧ",
      "name": "Ŧäþş",
      "tab": {
        "new": "Ńęŵ ŧäþ"
      },
      "tab-options": {
        "title": "Ŧäþ őpŧįőŉş",
        "title-option": "Ŧįŧľę"
      }
    },
    "toolbar": {
      "add": "Åđđ",
      "add-panel": "Päŉęľ",
      "add-panel-lib": "Ĩmpőřŧ",
      "add-row": "Ŗőŵ",
      "add-tab": "Ŧäþ",
      "alert-rules": "Åľęřŧ řūľęş",
      "back-to-dashboard": "ßäčĸ ŧő đäşĥþőäřđ",
      "dashboard-settings": {
        "label": "Ŝęŧŧįŉģş",
        "tooltip": "Đäşĥþőäřđ şęŧŧįŉģş"
      },
      "discard-library-panel-changes": "Đįşčäřđ ľįþřäřy päŉęľ čĥäŉģęş",
      "discard-panel": "Đįşčäřđ päŉęľ čĥäŉģęş",
      "discard-panel-new": "Đįşčäřđ päŉęľ",
      "edit": {
        "label": "Ēđįŧ",
        "tooltip": "Ēŉŧęř ęđįŧ mőđę"
      },
      "edit-dashboard-v2-schema": "Ēđįŧ đäşĥþőäřđ v2 şčĥęmä",
      "enter-edit-mode": {
        "label": "Mäĸę ęđįŧäþľę",
        "tooltip": "Ŧĥįş đäşĥþőäřđ ŵäş mäřĸęđ äş řęäđ őŉľy"
      },
      "exit-edit-mode": {
        "label": "Ēχįŧ ęđįŧ",
        "tooltip": "Ēχįŧş ęđįŧ mőđę äŉđ đįşčäřđş ūŉşävęđ čĥäŉģęş"
      },
      "mark-favorite": "Mäřĸ äş ƒävőřįŧę",
      "more-save-options": "Mőřę şävę őpŧįőŉş",
      "open-original": "Øpęŉ őřįģįŉäľ đäşĥþőäřđ",
      "playlist-next": "Ğő ŧő ŉęχŧ đäşĥþőäřđ",
      "playlist-previous": "Ğő ŧő přęvįőūş đäşĥþőäřđ",
      "playlist-stop": "Ŝŧőp pľäyľįşŧ",
      "public-dashboard": "Pūþľįč",
      "refresh": "Ŗęƒřęşĥ đäşĥþőäřđ",
      "save": "Ŝävę đäşĥþőäřđ",
      "save-dashboard": {
        "label": "Ŝävę đäşĥþőäřđ",
        "tooltip": "Ŝävę čĥäŉģęş"
      },
      "save-dashboard-copy": {
        "label": "Ŝävę äş čőpy",
        "tooltip": "Ŝävę äş čőpy"
      },
      "save-dashboard-short": "Ŝävę",
      "save-library-panel": "Ŝävę ľįþřäřy päŉęľ",
      "settings": "Đäşĥþőäřđ şęŧŧįŉģş",
      "share": {
        "label": "Ŝĥäřę",
        "tooltip": "Ŝĥäřę đäşĥþőäřđ"
      },
      "share-button": "Ŝĥäřę",
      "show-hidden-elements": "Ŝĥőŵ ĥįđđęŉ",
      "switch-old-dashboard": "Ŝŵįŧčĥ ŧő őľđ đäşĥþőäřđ päģę",
      "unlink-library-panel": "Ůŉľįŉĸ ľįþřäřy päŉęľ",
      "unmark-favorite": "Ůŉmäřĸ äş ƒävőřįŧę"
    },
    "validation": {
      "invalid-dashboard-id": "Cőūľđ ŉőŧ ƒįŉđ ä väľįđ Ğřäƒäŉä.čőm ĨĐ",
      "invalid-json": "Ńőŧ väľįđ ĴŜØŃ",
      "tags-expected-array": "ŧäģş ęχpęčŧęđ äřřäy",
      "tags-expected-strings": "ŧäģş ęχpęčŧęđ äřřäy őƒ şŧřįŉģş"
    },
    "viz-panel": {
      "options": {
        "description": "Đęşčřįpŧįőŉ",
        "title": "Päŉęľ őpŧįőŉş",
        "title-option": "Ŧįŧľę",
        "transparent-background": "Ŧřäŉşpäřęŉŧ þäčĸģřőūŉđ"
      }
    }
  },
  "dashboard-import": {
    "file-dropzone": {
      "primary-text": "Ůpľőäđ đäşĥþőäřđ ĴŜØŃ ƒįľę",
      "secondary-text": "Đřäģ äŉđ đřőp ĥęřę őř čľįčĸ ŧő þřőŵşę"
    },
    "form-actions": {
      "cancel": "Cäŉčęľ",
      "load": "Ŀőäđ"
    },
    "gcom-field": {
      "label": "Fįŉđ äŉđ įmpőřŧ đäşĥþőäřđş ƒőř čőmmőŉ äppľįčäŧįőŉş äŧ <1></1>",
      "load-button": "Ŀőäđ",
      "placeholder": "Ğřäƒäŉä.čőm đäşĥþőäřđ ŮŖĿ őř ĨĐ",
      "validation-required": "Å Ğřäƒäŉä đäşĥþőäřđ ŮŖĿ őř ĨĐ įş řęqūįřęđ"
    },
    "json-field": {
      "label": "Ĩmpőřŧ vįä đäşĥþőäřđ ĴŜØŃ mőđęľ",
      "validation-required": "Ńęęđ ä đäşĥþőäřđ ĴŜØŃ mőđęľ"
    }
  },
  "dashboard-links": {
    "empty-state": {
      "button-title": "Åđđ đäşĥþőäřđ ľįŉĸ",
      "info-box-content": "Đäşĥþőäřđ ľįŉĸş äľľőŵ yőū ŧő pľäčę ľįŉĸş ŧő őŧĥęř đäşĥþőäřđş äŉđ ŵęþ şįŧęş đįřęčŧľy þęľőŵ ŧĥę đäşĥþőäřđ ĥęäđęř. <2>Ŀęäřŉ mőřę</2>",
      "title": "Ŧĥęřę äřę ŉő đäşĥþőäřđ ľįŉĸş äđđęđ yęŧ"
    }
  },
  "dashboard-settings": {
    "annotations": {
      "title": "Åŉŉőŧäŧįőŉş"
    },
    "dashboard-delete-button": "Đęľęŧę đäşĥþőäřđ",
    "delete-modal": {
      "confirmation-text": "Đęľęŧę",
      "delete-button": "Đęľęŧę",
      "title": "Đęľęŧę"
    },
    "delete-modal-restore-dashboards-text": "Ŧĥįş äčŧįőŉ ŵįľľ mäřĸ ŧĥę đäşĥþőäřđ ƒőř đęľęŧįőŉ įŉ 30 đäyş. Ÿőūř őřģäŉįžäŧįőŉ äđmįŉįşŧřäŧőř čäŉ řęşŧőřę įŧ äŉyŧįmę þęƒőřę ŧĥę 30 đäyş ęχpįřę.",
    "delete-modal-text": "Đő yőū ŵäŉŧ ŧő đęľęŧę ŧĥįş đäşĥþőäřđ?",
    "general": {
      "auto-refresh-description": "Đęƒįŉę ŧĥę äūŧő řęƒřęşĥ įŉŧęřväľş ŧĥäŧ şĥőūľđ þę äväįľäþľę įŉ ŧĥę äūŧő řęƒřęşĥ ľįşŧ. Ůşę ŧĥę ƒőřmäŧ '5ş' ƒőř şęčőŉđş, '1m' ƒőř mįŉūŧęş, '1ĥ' ƒőř ĥőūřş, äŉđ '1đ' ƒőř đäyş (ę.ģ.: '5ş,10ş,30ş,1m,5m,15m,30m,1ĥ,2ĥ,1đ').",
      "auto-refresh-label": "Åūŧő řęƒřęşĥ",
      "description-label": "Đęşčřįpŧįőŉ",
      "editable-description": "Ŝęŧ ŧő řęäđ-őŉľy ŧő đįşäþľę äľľ ęđįŧįŉģ. Ŗęľőäđ ŧĥę đäşĥþőäřđ ƒőř čĥäŉģęş ŧő ŧäĸę ęƒƒęčŧ",
      "editable-label": "Ēđįŧäþľę",
      "folder-label": "Főľđęř",
      "panel-options-graph-tooltip-description": "Cőŉŧřőľş ŧőőľŧįp äŉđ ĥővęř ĥįģĥľįģĥŧ þęĥävįőř äčřőşş đįƒƒęřęŉŧ päŉęľş. Ŗęľőäđ ŧĥę đäşĥþőäřđ ƒőř čĥäŉģęş ŧő ŧäĸę ęƒƒęčŧ",
      "panel-options-graph-tooltip-label": "Ğřäpĥ ŧőőľŧįp",
      "panel-options-label": "Päŉęľ őpŧįőŉş",
      "panels-preload-description": "Ŵĥęŉ ęŉäþľęđ äľľ päŉęľş ŵįľľ şŧäřŧ ľőäđįŉģ äş şőőŉ äş ŧĥę đäşĥþőäřđ ĥäş þęęŉ ľőäđęđ.",
      "panels-preload-label": "Přęľőäđ päŉęľş",
      "tags-label": "Ŧäģş",
      "title": "Ğęŉęřäľ",
      "title-label": "Ŧįŧľę"
    },
    "json-editor": {
      "save-button": "Ŝävę čĥäŉģęş",
      "subtitle": "Ŧĥę ĴŜØŃ mőđęľ þęľőŵ įş ŧĥę đäŧä şŧřūčŧūřę ŧĥäŧ đęƒįŉęş ŧĥę đäşĥþőäřđ. Ŧĥįş įŉčľūđęş đäşĥþőäřđ şęŧŧįŉģş, päŉęľ şęŧŧįŉģş, ľäyőūŧ, qūęřįęş, äŉđ şő őŉ.",
      "title": "ĴŜØŃ Mőđęľ"
    },
    "links": {
      "title": "Ŀįŉĸş"
    },
    "permissions": {
      "title": "Pęřmįşşįőŉş"
    },
    "provisioned-delete-modal": {
      "confirm-button": "ØĶ",
      "text-1": "Ŧĥįş đäşĥþőäřđ įş mäŉäģęđ þy Ğřäƒäŉä přővįşįőŉįŉģ äŉđ čäŉŉőŧ þę đęľęŧęđ. Ŗęmővę ŧĥę đäşĥþőäřđ ƒřőm ŧĥę čőŉƒįģ ƒįľę ŧő đęľęŧę įŧ.",
      "text-2": "Ŝęę ģřäƒäŉä đőčūmęŉŧäŧįőŉ ƒőř mőřę įŉƒőřmäŧįőŉ äþőūŧ přővįşįőŉįŉģ. ",
      "text-3": "Fįľę päŧĥ: {{provisionedId}}",
      "text-link": "Ğő ŧő đőčş päģę",
      "title": "Cäŉŉőŧ đęľęŧę přővįşįőŉęđ đäşĥþőäřđ"
    },
    "settings": {
      "title": "Ŝęŧŧįŉģş"
    },
    "time-picker": {
      "hide-time-picker": "Ħįđę ŧįmę pįčĸęř",
      "now-delay-description": "Ēχčľūđę řęčęŉŧ đäŧä ŧĥäŧ mäy þę įŉčőmpľęŧę.",
      "now-delay-label": "Ńőŵ đęľäy",
      "refresh-live-dashboards-description": "Cőŉŧįŉūőūşľy řę-đřäŵ päŉęľş ŵĥęřę ŧĥę ŧįmę řäŉģę řęƒęřęŉčęş 'ŉőŵ'",
      "refresh-live-dashboards-label": "Ŗęƒřęşĥ ľįvę đäşĥþőäřđş",
      "time-options-label": "Ŧįmę őpŧįőŉş",
      "time-zone-label": "Ŧįmę žőŉę",
      "week-start-label": "Ŵęęĸ şŧäřŧ"
    },
    "variables": {
      "title": "Väřįäþľęş"
    },
    "versions": {
      "title": "Vęřşįőŉş"
    }
  },
  "dashboards": {
    "panel-edit": {
      "angular-deprecation-button-open-panel-json": "Øpęŉ ĴŜØŃ ęđįŧőř",
      "angular-deprecation-description": "Åŉģūľäř päŉęľş őpŧįőŉş čäŉ őŉľy þę ęđįŧęđ ūşįŉģ ŧĥę ĴŜØŃ ęđįŧőř.",
      "angular-deprecation-heading": "Päŉęľ őpŧįőŉş"
    },
    "panel-queries": {
      "add-query-from-library": "Åđđ qūęřy ƒřőm ľįþřäřy"
    },
    "query-library": {
      "add-query-button": "Åđđ qūęřy"
    },
    "settings": {
      "variables": {
        "dependencies": {
          "button": "Ŝĥőŵ đępęŉđęŉčįęş",
          "title": "Đępęŉđęŉčįęş"
        }
      }
    }
  },
  "data-source-list": {
    "empty-state": {
      "button-title": "Åđđ đäŧä şőūřčę",
      "pro-tip": "Ÿőū čäŉ äľşő đęƒįŉę đäŧä şőūřčęş ŧĥřőūģĥ čőŉƒįģūřäŧįőŉ ƒįľęş. <2>Ŀęäřŉ mőřę</2>",
      "title": "Ńő đäŧä şőūřčęş đęƒįŉęđ"
    }
  },
  "data-source-picker": {
    "add-new-data-source": "Cőŉƒįģūřę ä ŉęŵ đäŧä şőūřčę",
    "built-in-list": {
      "description-dashboard": "Ŗęūşę qūęřy řęşūľŧş ƒřőm őŧĥęř vįşūäľįžäŧįőŉş",
      "description-grafana": "Đįşčővęř vįşūäľįžäŧįőŉş ūşįŉģ mőčĸ đäŧä",
      "description-mixed": "Ůşę mūľŧįpľę đäŧä şőūřčęş"
    },
    "list": {
      "no-data-source-message": "Ńő đäŧä şőūřčęş ƒőūŉđ"
    },
    "modal": {
      "configure-new-data-source": "Øpęŉ ä ŉęŵ ŧäþ äŉđ čőŉƒįģūřę ä đäŧä şőūřčę",
      "input-placeholder": "Ŝęľęčŧ đäŧä şőūřčę",
      "title": "Ŝęľęčŧ đäŧä şőūřčę"
    },
    "open-advanced-button": "Øpęŉ äđväŉčęđ đäŧä şőūřčę pįčĸęř"
  },
  "data-source-testing-status-page": {
    "error-more-details-link": "Cľįčĸ <2>ĥęřę</2> ŧő ľęäřŉ mőřę äþőūŧ ŧĥįş ęřřőř.",
    "success-more-details-links": "Ńęχŧ, yőū čäŉ şŧäřŧ ŧő vįşūäľįžę đäŧä þy <2>þūįľđįŉģ ä đäşĥþőäřđ</2>, őř þy qūęřyįŉģ đäŧä įŉ ŧĥę <5>Ēχpľőřę vįęŵ</5>."
  },
  "data-sources": {
    "datasource-add-button": {
      "label": "Åđđ ŉęŵ đäŧä şőūřčę"
    },
    "empty-state": {
      "message": "Ńő đäŧä şőūřčęş ƒőūŉđ"
    }
  },
  "embed": {
    "share": {
      "time-range-description": "Cĥäŉģę ŧĥę čūřřęŉŧ řęľäŧįvę ŧįmę řäŉģę ŧő äŉ äþşőľūŧę ŧįmę řäŉģę",
      "time-range-label": "Ŀőčĸ ŧįmę řäŉģę"
    }
  },
  "empty-list-cta": {
    "pro-tip": "PřőŦįp: {{proTip}}"
  },
  "entity-not-found": {
    "description": "Ŵę'řę ľőőĸįŉģ þūŧ čäŉ'ŧ şęęm ŧő ƒįŉđ ŧĥįş {{lowerCaseEntity}}. Ŧřy řęŧūřŉįŉģ <4>ĥőmę</4> őř şęęĸįŉģ ĥęľp őŉ ŧĥę <7>čőmmūŉįŧy şįŧę.</7>"
  },
  "errors": {
    "dashboard-settings": {
      "annotations": {
        "datasource": "Ŧĥę şęľęčŧęđ đäŧä şőūřčę đőęş ŉőŧ şūppőřŧ äŉŉőŧäŧįőŉş. Pľęäşę şęľęčŧ ä đįƒƒęřęŉŧ đäŧä şőūřčę."
      }
    }
  },
  "explore": {
    "add-to-dashboard": "Åđđ ŧő đäşĥþőäřđ",
    "logs": {
      "logs-volume": {
        "add-filters": "Åđđ mőřę ľäþęľş ŧő yőūř qūęřy ŧő ŉäřřőŵ đőŵŉ yőūř şęäřčĥ.",
        "decrease-timerange": "Đęčřęäşę ŧĥę ŧįmę řäŉģę őƒ yőūř qūęřy.",
        "much-data": "Ŧĥę qūęřy įş ŧřyįŉģ ŧő äččęşş ŧőő mūčĥ đäŧä. Ŧřy őŉę őř mőřę őƒ ŧĥę ƒőľľőŵįŉģ:"
      },
      "maximum-pinned-logs": "Mäχįmūm őƒ {{PINNED_LOGS_LIMIT}} pįŉŉęđ ľőģş řęäčĥęđ. Ůŉpįŉ ä ľőģ ŧő äđđ äŉőŧĥęř.",
      "no-logs-found": "Ńő ľőģş ƒőūŉđ.",
      "scan-for-older-logs": "Ŝčäŉ ƒőř őľđęř ľőģş",
      "stop-scan": "Ŝŧőp şčäŉ"
    },
    "rich-history": {
      "close-tooltip": "Cľőşę qūęřy ĥįşŧőřy",
      "datasource-a-z": "Đäŧä şőūřčę Å-Ż",
      "datasource-z-a": "Đäŧä şőūřčę Ż-Å",
      "library-history-dropdown": "Øpęŉ qūęřy ľįþřäřy őř qūęřy ĥįşŧőřy",
      "newest-first": "Ńęŵęşŧ ƒįřşŧ",
      "oldest-first": "Øľđęşŧ ƒįřşŧ",
      "query-history": "Qūęřy ĥįşŧőřy",
      "query-library": "Qūęřy ľįþřäřy",
      "settings": "Ŝęŧŧįŉģş",
      "starred": "Ŝŧäřřęđ"
    },
    "rich-history-card": {
      "add-comment-form": "Åđđ čőmmęŉŧ ƒőřm",
      "add-comment-tooltip": "Åđđ čőmmęŉŧ",
      "add-to-library": "Åđđ ŧő ľįþřäřy",
      "cancel": "Cäŉčęľ",
      "confirm-delete": "Đęľęŧę",
      "copy-query-tooltip": "Cőpy qūęřy ŧő čľįpþőäřđ",
      "copy-shortened-link-tooltip": "Cőpy şĥőřŧęŉęđ ľįŉĸ ŧő čľįpþőäřđ",
      "datasource-icon-label": "Đäŧä şőūřčę įčőŉ",
      "datasource-name-label": "Đäŧä şőūřčę ŉämę",
      "datasource-not-exist": "Đäŧä şőūřčę đőęş ŉőŧ ęχįşŧ äŉymőřę",
      "delete-query-confirmation-title": "Đęľęŧę",
      "delete-query-title": "Đęľęŧę qūęřy",
      "delete-query-tooltip": "Đęľęŧę qūęřy",
      "delete-starred-query-confirmation-text": "Åřę yőū şūřę yőū ŵäŉŧ ŧő pęřmäŉęŉŧľy đęľęŧę yőūř şŧäřřęđ qūęřy?",
      "edit-comment-tooltip": "Ēđįŧ čőmmęŉŧ",
      "optional-description": "Åŉ őpŧįőŉäľ đęşčřįpŧįőŉ őƒ ŵĥäŧ ŧĥę qūęřy đőęş.",
      "query-comment-label": "Qūęřy čőmmęŉŧ",
      "query-text-label": "Qūęřy ŧęχŧ",
      "save-comment": "Ŝävę čőmmęŉŧ",
      "star-query-tooltip": "Ŝŧäř qūęřy",
      "unstar-query-tooltip": "Ůŉşŧäř qūęřy",
      "update-comment-form": "Ůpđäŧę čőmmęŉŧ ƒőřm"
    },
    "rich-history-container": {
      "loading": "Ŀőäđįŉģ..."
    },
    "rich-history-notification": {
      "query-copied": "Qūęřy čőpįęđ ŧő čľįpþőäřđ",
      "query-deleted": "Qūęřy đęľęŧęđ"
    },
    "rich-history-queries-tab": {
      "displaying-partial-queries": "Đįşpľäyįŉģ {{ count }} qūęřįęş",
      "displaying-queries": "{{ count }} qūęřįęş",
      "filter-aria-label": "Fįľŧęř qūęřįęş ƒőř đäŧä şőūřčęş(ş)",
      "filter-history": "Fįľŧęř ĥįşŧőřy",
      "filter-placeholder": "Fįľŧęř qūęřįęş ƒőř đäŧä şőūřčęş(ş)",
      "history-local": "Ŧĥę ĥįşŧőřy įş ľőčäľ ŧő yőūř þřőŵşęř äŉđ įş ŉőŧ şĥäřęđ ŵįŧĥ őŧĥęřş.",
      "loading": "Ŀőäđįŉģ...",
      "loading-results": "Ŀőäđįŉģ řęşūľŧş...",
      "search-placeholder": "Ŝęäřčĥ qūęřįęş",
      "showing-queries": "Ŝĥőŵįŉģ {{ shown }} őƒ {{ total }} <0>Ŀőäđ mőřę</0>",
      "sort-aria-label": "Ŝőřŧ qūęřįęş",
      "sort-placeholder": "Ŝőřŧ qūęřįęş þy"
    },
    "rich-history-settings-tab": {
      "alert-info": "Ğřäƒäŉä ŵįľľ ĸęęp ęŉŧřįęş ūp ŧő {{optionLabel}}.Ŝŧäřřęđ ęŉŧřįęş ŵőŉ'ŧ þę đęľęŧęđ.",
      "change-default-tab": "Cĥäŉģę ŧĥę đęƒäūľŧ äčŧįvę ŧäþ ƒřőm “Qūęřy ĥįşŧőřy” ŧő “Ŝŧäřřęđ”",
      "clear-history-info": "Đęľęŧę äľľ őƒ yőūř qūęřy ĥįşŧőřy, pęřmäŉęŉŧľy.",
      "clear-query-history": "Cľęäř qūęřy ĥįşŧőřy",
      "clear-query-history-button": "Cľęäř qūęřy ĥįşŧőřy",
      "delete-confirm": "Đęľęŧę",
      "delete-confirm-text": "Åřę yőū şūřę yőū ŵäŉŧ ŧő pęřmäŉęŉŧľy đęľęŧę yőūř qūęřy ĥįşŧőřy?",
      "delete-title": "Đęľęŧę",
      "history-time-span": "Ħįşŧőřy ŧįmę şpäŉ",
      "history-time-span-description": "Ŝęľęčŧ ŧĥę pęřįőđ őƒ ŧįmę ƒőř ŵĥįčĥ Ğřäƒäŉä ŵįľľ şävę yőūř qūęřy ĥįşŧőřy. Ůp ŧő {{MAX_HISTORY_ITEMS}} ęŉŧřįęş ŵįľľ þę şŧőřęđ.",
      "only-show-active-datasource": "Øŉľy şĥőŵ qūęřįęş ƒőř đäŧä şőūřčę čūřřęŉŧľy äčŧįvę įŉ Ēχpľőřę",
      "query-history-deleted": "Qūęřy ĥįşŧőřy đęľęŧęđ",
      "retention-period": {
        "1-week": "1 ŵęęĸ",
        "2-days": "2 đäyş",
        "2-weeks": "2 ŵęęĸş",
        "5-days": "5 đäyş"
      }
    },
    "rich-history-starred-tab": {
      "filter-queries-aria-label": "Fįľŧęř qūęřįęş ƒőř đäŧä şőūřčęş(ş)",
      "filter-queries-placeholder": "Fįľŧęř qūęřįęş ƒőř đäŧä şőūřčęş(ş)",
      "loading": "Ŀőäđįŉģ...",
      "loading-results": "Ŀőäđįŉģ řęşūľŧş...",
      "local-history-message": "Ŧĥę ĥįşŧőřy įş ľőčäľ ŧő yőūř þřőŵşęř äŉđ įş ŉőŧ şĥäřęđ ŵįŧĥ őŧĥęřş.",
      "search-queries-placeholder": "Ŝęäřčĥ qūęřįęş",
      "showing-queries": "Ŝĥőŵįŉģ {{ shown }} őƒ {{ total }} <0>Ŀőäđ mőřę</0>",
      "sort-queries-aria-label": "Ŝőřŧ qūęřįęş",
      "sort-queries-placeholder": "Ŝőřŧ qūęřįęş þy"
    },
    "rich-history-utils": {
      "a-week-ago": "ä ŵęęĸ äģő",
      "days-ago": "{{num}} đäyş äģő",
      "default-from": "ŉőŵ-1ĥ",
      "default-to": "ŉőŵ",
      "today": "ŧőđäy",
      "two-weeks-ago": "ŧŵő ŵęęĸş äģő",
      "yesterday": "yęşŧęřđäy"
    },
    "rich-history-utils-notification": {
      "saving-failed": "Ŝävįŉģ řįčĥ ĥįşŧőřy ƒäįľęđ",
      "update-failed": "Ŗįčĥ Ħįşŧőřy ūpđäŧę ƒäįľęđ"
    },
    "run-query": {
      "left-pane": "Ŀęƒŧ päŉę",
      "right-pane": "Ŗįģĥŧ päŉę",
      "run-query-button": "Ŗūŉ qūęřy",
      "switch-datasource-button": "Ŝŵįŧčĥ đäŧä şőūřčę äŉđ řūŉ qūęřy"
    },
    "secondary-actions": {
      "query-add-button": "Åđđ qūęřy",
      "query-add-button-aria-label": "Åđđ qūęřy",
      "query-history-button": "Qūęřy ĥįşŧőřy",
      "query-history-button-aria-label": "Qūęřy ĥįşŧőřy",
      "query-inspector-button": "Qūęřy įŉşpęčŧőř",
      "query-inspector-button-aria-label": "Qūęřy įŉşpęčŧőř"
    },
    "table": {
      "no-data": "0 şęřįęş řęŧūřŉęđ",
      "title": "Ŧäþľę",
      "title-with-name": "Ŧäþľę - {{name}}"
    },
    "toolbar": {
      "add-to-extensions": "Åđđ",
      "add-to-queryless-extensions": "Ğő qūęřyľęşş",
      "aria-label": "Ēχpľőřę ŧőőľþäř",
      "copy-link": "Cőpy ŮŖĿ",
      "copy-link-abs-time": "Cőpy äþşőľūŧę ŮŖĿ",
      "copy-links-absolute-category": "Ŧįmę-şyŉč ŮŖĿ ľįŉĸş (şĥäřę ŵįŧĥ ŧįmę řäŉģę įŉŧäčŧ)",
      "copy-links-normal-category": "Ńőřmäľ ŮŖĿ ľįŉĸş",
      "copy-shortened-link": "Cőpy şĥőřŧęŉęđ ŮŖĿ",
      "copy-shortened-link-abs-time": "Cőpy äþşőľūŧę şĥőřŧęŉęđ ŮŖĿ",
      "copy-shortened-link-label": "Ŝĥäřę",
      "copy-shortened-link-menu": "Øpęŉ čőpy ľįŉĸ őpŧįőŉş",
      "refresh-picker-cancel": "Cäŉčęľ",
      "refresh-picker-run": "Ŗūŉ qūęřy",
      "split-close": " Cľőşę ",
      "split-close-tooltip": "Cľőşę şpľįŧ päŉę",
      "split-narrow": "Ńäřřőŵ päŉę",
      "split-title": "Ŝpľįŧ",
      "split-tooltip": "Ŝpľįŧ ŧĥę päŉę",
      "split-widen": "Ŵįđęŉ päŉę"
    }
  },
  "explore-metrics": {
    "breakdown": {
      "clearFilter": "Cľęäř ƒįľŧęř",
      "labelSelect": "Ŝęľęčŧ",
      "missing-otel-labels": "Ŧĥįş męŧřįč ĥäş ŧőő mäŉy ĵőþ äŉđ įŉşŧäŉčę ľäþęľ väľūęş ŧő čäľľ ŧĥę Přőmęŧĥęūş ľäþęľ_väľūęş ęŉđpőįŉŧ ŵįŧĥ ŧĥę mäŧčĥ[] päřämęŧęř. Ŧĥęşę ľäþęľ väľūęş äřę ūşęđ ŧő ĵőįŉ ŧĥę męŧřįč ŵįŧĥ ŧäřģęŧ_įŉƒő, ŵĥįčĥ čőŉŧäįŉş ŧĥę řęşőūřčę äŧŧřįþūŧęş. Pľęäşę įŉčľūđę mőřę řęşőūřčę äŧŧřįþūŧęş ƒįľŧęřş.",
      "noMatchingValue": "Ńő väľūęş ƒőūŉđ mäŧčĥįŉģ; {{filter}}",
      "sortBy": "Ŝőřŧ þy"
    },
    "related-logs": {
      "LrrDocsLink": "Ŀőĸį Ŗęčőřđįŉģ Ŗūľę",
      "openExploreLogs": "Øpęŉ Ēχpľőřę Ŀőģş",
      "relatedLogsUnavailable": "Ńő řęľäŧęđ ľőģş ƒőūŉđ. Ŧő şęę řęľäŧęđ ľőģş, yőū čäŉ ęįŧĥęř:<1><0>äđĵūşŧ ŧĥę ľäþęľ ƒįľŧęř ŧő ƒįŉđ ľőģş ŵįŧĥ ŧĥę şämę ľäþęľş äş ŧĥę čūřřęŉŧľy-şęľęčŧęđ męŧřįč</0><1>şęľęčŧ ä męŧřįč čřęäŧęđ þy ä <2><0>Ŀőĸį Ŗęčőřđįŉģ Ŗūľę</0></2></1></1>",
      "warnExperimentalFeature": "Ŗęľäŧęđ ľőģş įş äŉ ęχpęřįmęŉŧäľ ƒęäŧūřę."
    },
    "viewBy": "Vįęŵ þy"
  },
  "export": {
    "json": {
      "cancel-button": "Cäŉčęľ",
      "copy-button": "Cőpy ŧő čľįpþőäřđ",
      "download-button": "Đőŵŉľőäđ ƒįľę",
      "download-successful_toast_message": "Ÿőūř ĴŜØŃ ĥäş þęęŉ đőŵŉľőäđęđ",
      "export-externally-label": "Ēχpőřŧ ŧĥę đäşĥþőäřđ ŧő ūşę įŉ äŉőŧĥęř įŉşŧäŉčę",
      "info-text": "Cőpy őř đőŵŉľőäđ ä ĴŜØŃ ƒįľę čőŉŧäįŉįŉģ ŧĥę ĴŜØŃ őƒ yőūř đäşĥþőäřđ",
      "title": "Ēχpőřŧ đäşĥþőäřđ ĴŜØŃ"
    },
    "menu": {
      "export-as-json-label": "Ēχpőřŧ",
      "export-as-json-tooltip": "Ēχpőřŧ"
    }
  },
  "folder-filter": {
    "clear-folder-button": "Cľęäř ƒőľđęřş"
  },
  "folder-picker": {
    "create-instructions": "Přęşş ęŉŧęř ŧő čřęäŧę ŧĥę ŉęŵ ƒőľđęř.",
    "loading": "Ŀőäđįŉģ ƒőľđęřş..."
  },
  "forgot-password": {
    "back-button": "ßäčĸ ŧő ľőģįŉ",
    "change-password": {
      "skip-button": "Ŝĸįp",
      "submit-button": "Ŝūþmįŧ"
    },
    "contact-admin": "Đįđ yőū ƒőřģęŧ yőūř ūşęřŉämę őř ęmäįľ? Cőŉŧäčŧ yőūř Ğřäƒäŉä äđmįŉįşŧřäŧőř.",
    "email-sent": "Åŉ ęmäįľ ŵįŧĥ ä řęşęŧ ľįŉĸ ĥäş þęęŉ şęŉŧ ŧő ŧĥę ęmäįľ äđđřęşş. Ÿőū şĥőūľđ řęčęįvę įŧ şĥőřŧľy.",
    "reset-password-header": "Ŗęşęŧ päşşŵőřđ",
    "send-email-button": "Ŝęŉđ řęşęŧ ęmäįľ"
  },
  "form-prompt": {
    "continue-button": "Cőŉŧįŉūę ęđįŧįŉģ",
    "description": "Cĥäŉģęş ŧĥäŧ yőū mäđę mäy ŉőŧ þę şävęđ.",
    "discard-button": "Đįşčäřđ ūŉşävęđ čĥäŉģęş"
  },
  "gen-ai": {
    "apply-suggestion": "Åppľy",
    "incomplete-request-error": "Ŝőřřy, Ĩ ŵäş ūŉäþľę ŧő čőmpľęŧę yőūř řęqūęşŧ. Pľęäşę ŧřy äģäįŉ.",
    "send-custom-feedback": "Ŝęŉđ"
  },
  "grafana-ui": {
<<<<<<< HEAD
    "action-editor-modal": {
      "one-click-description": "Øŉľy őŉę ľįŉĸ {{ action }} čäŉ ĥävę őŉę čľįčĸ ęŉäþľęđ äŧ ä ŧįmę",
      "title": "Ŧįŧľę",
      "title-placeholder": "Åčŧįőŉ ŧįŧľę"
    },
    "actions-editor": {
      "inline": {
        "add-action": "Åđđ äčŧįőŉ",
        "edit-action": "Ēđįŧ äčŧįőŉ"
=======
    "action-editor": {
      "button": {
        "confirm": "Cőŉƒįřm",
        "confirm-action": "Cőŉƒįřm äčŧįőŉ"
      },
      "modal": {
        "action-body": "ßőđy",
        "action-method": "Męŧĥőđ",
        "action-query-params": "Qūęřy päřämęŧęřş",
        "action-title": "Ŧįŧľę",
        "action-title-placeholder": "Åčŧįőŉ ŧįŧľę"
>>>>>>> bce05cd4
      }
    },
    "auto-save-field": {
      "saved": "Ŝävęđ!",
      "saving": "Ŝävįŉģ <1></1>"
    },
    "color-picker-popover": {
      "palette-tab": "Cőľőřş",
      "spectrum-tab": "Cūşŧőm"
    },
    "confirm-button": {
      "cancel": "Cäŉčęľ"
    },
    "data-link-editor": {
      "info": "Ŵįŧĥ đäŧä ľįŉĸş yőū čäŉ řęƒęřęŉčę đäŧä väřįäþľęş ľįĸę şęřįęş ŉämę, ľäþęľş äŉđ väľūęş. Ŧypę CMĐ+Ŝpäčę, CŦŖĿ+Ŝpäčę, őř $ ŧő őpęŉ väřįäþľę şūģģęşŧįőŉş."
    },
    "data-link-editor-modal": {
      "cancel": "Cäŉčęľ",
      "one-click-description": "Øŉľy őŉę ľįŉĸ čäŉ ĥävę őŉę čľįčĸ ęŉäþľęđ äŧ ä ŧįmę",
      "save": "Ŝävę"
    },
    "data-link-inline-editor": {
      "one-click": "Øŉę čľįčĸ"
    },
    "data-links-inline-editor": {
      "add-link": "Åđđ ľįŉĸ",
      "edit-link": "Ēđįŧ ľįŉĸ",
      "one-click": "Øŉę čľįčĸ",
      "one-click-enabled": "Øŉę čľįčĸ ęŉäþľęđ",
      "title-not-provided": "Ŧįŧľę ŉőŧ přővįđęđ",
      "tooltip-edit": "Ēđįŧ",
      "tooltip-remove": "Ŗęmővę",
      "url-not-provided": "Đäŧä ľįŉĸ ūřľ ŉőŧ přővįđęđ"
    },
    "data-source-http-settings": {
      "access-help": "Ħęľp <1></1>",
      "access-help-details": "Åččęşş mőđę čőŉŧřőľş ĥőŵ řęqūęşŧş ŧő ŧĥę đäŧä şőūřčę ŵįľľ þę ĥäŉđľęđ.<1> <1>Ŝęřvęř</1></1> şĥőūľđ þę ŧĥę přęƒęřřęđ ŵäy įƒ ŉőŧĥįŉģ ęľşę įş şŧäŧęđ.",
      "allowed-cookies": "Åľľőŵęđ čőőĸįęş",
      "auth": "Åūŧĥ",
      "basic-auth": "ßäşįč Åūŧĥ Đęŧäįľş",
      "browser-mode-description": "Åľľ řęqūęşŧş ŵįľľ þę mäđę ƒřőm ŧĥę þřőŵşęř đįřęčŧľy ŧő ŧĥę đäŧä şőūřčę äŉđ mäy þę şūþĵęčŧ ŧő Cřőşş-Øřįģįŉ Ŗęşőūřčę Ŝĥäřįŉģ (CØŖŜ) řęqūįřęmęŉŧş. Ŧĥę ŮŖĿ ŉęęđş ŧő þę äččęşşįþľę ƒřőm ŧĥę þřőŵşęř įƒ yőū şęľęčŧ ŧĥįş äččęşş mőđę.",
      "browser-mode-title": "<0>ßřőŵşęř äččęşş mőđę:</0>",
      "default-url-tooltip": "Ŝpęčįƒy ä čőmpľęŧę ĦŦŦP ŮŖĿ (ƒőř ęχämpľę ĥŧŧp://yőūř_şęřvęř:8080)",
      "direct-url-tooltip": "Ÿőūř äččęşş męŧĥőđ įş <1>ßřőŵşęř</1>, ŧĥįş męäŉş ŧĥę ŮŖĿ ŉęęđş ŧő þę äččęşşįþľę ƒřőm ŧĥę þřőŵşęř.",
      "heading": "ĦŦŦP",
      "proxy-url-tooltip": "Ÿőūř äččęşş męŧĥőđ įş <1>Ŝęřvęř</1>, ŧĥįş męäŉş ŧĥę ŮŖĿ ŉęęđş ŧő þę äččęşşįþľę ƒřőm ŧĥę ģřäƒäŉä þäčĸęŉđ/şęřvęř.",
      "server-mode-description": "Åľľ řęqūęşŧş ŵįľľ þę mäđę ƒřőm ŧĥę þřőŵşęř ŧő Ğřäƒäŉä þäčĸęŉđ/şęřvęř ŵĥįčĥ įŉ ŧūřŉ ŵįľľ ƒőřŵäřđ ŧĥę řęqūęşŧş ŧő ŧĥę đäŧä şőūřčę äŉđ þy ŧĥäŧ čįřčūmvęŉŧ pőşşįþľę Cřőşş-Øřįģįŉ Ŗęşőūřčę Ŝĥäřįŉģ (CØŖŜ) řęqūįřęmęŉŧş. Ŧĥę ŮŖĿ ŉęęđş ŧő þę äččęşşįþľę ƒřőm ŧĥę ģřäƒäŉä þäčĸęŉđ/şęřvęř įƒ yőū şęľęčŧ ŧĥįş äččęşş mőđę.",
      "server-mode-title": "<0>Ŝęřvęř äččęşş mőđę (Đęƒäūľŧ):</0>"
    },
    "data-source-settings": {
      "alerting-settings-heading": "Åľęřŧįŉģ",
      "cert-key-reset": "Ŗęşęŧ",
      "custom-headers-add": "Åđđ ĥęäđęř",
      "custom-headers-title": "Cūşŧőm ĦŦŦP Ħęäđęřş",
      "secure-socks-heading": "Ŝęčūřę Ŝőčĸş Přőχy",
      "tls-heading": "ŦĿŜ/ŜŜĿ Åūŧĥ Đęŧäįľş"
    },
    "date-time-picker": {
      "apply": "Åppľy",
      "cancel": "Cäŉčęľ"
    },
    "drawer": {
      "close": "Cľőşę"
    },
    "field-link-list": {
      "external-links-heading": "Ēχŧęřŉäľ ľįŉĸş"
    },
    "file-dropzone": {
      "cancel-upload": "Cäŉčęľ ūpľőäđ",
      "file-too-large": "Fįľę įş ľäřģęř ŧĥäŉ {{size}}"
    },
    "filter-input": {
      "clear": "Cľęäř"
    },
    "modal": {
      "close-tooltip": "Cľőşę"
    },
    "secret-form-field": {
      "reset": "Ŗęşęŧ"
    },
    "segment-async": {
      "error": "Fäįľęđ ŧő ľőäđ őpŧįőŉş",
      "loading": "Ŀőäđįŉģ őpŧįőŉş...",
      "no-options": "Ńő őpŧįőŉş ƒőūŉđ"
    },
    "select": {
      "default-create-label": "Ħįŧ ęŉŧęř ŧő äđđ",
      "no-options-label": "Ńő őpŧįőŉş ƒőūŉđ",
      "placeholder": "Cĥőőşę"
    },
    "spinner": {
      "aria-label": "Ŀőäđįŉģ"
    },
    "table": {
      "copy": "Cőpy ŧő Cľįpþőäřđ",
      "csv-counts": "Ŗőŵş:{{rows}}, Cőľūmŉş:{{columns}}  <5></5>",
      "filter-popup-apply": "Øĸ",
      "filter-popup-cancel": "Cäŉčęľ",
      "filter-popup-clear": "Cľęäř ƒįľŧęř",
      "filter-popup-heading": "Fįľŧęř þy väľūęş:",
      "no-values-label": "Ńő väľūęş",
      "pagination-summary": "{{itemsRangeStart}} - {{displayedEnd}} őƒ {{numRows}} řőŵş"
    },
    "tags-input": {
      "add": "Åđđ"
    },
    "user-icon": {
      "active-text": "Åčŧįvę ľäşŧ 15m"
    },
    "viz-legend": {
      "right-axis-indicator": "(řįģĥŧ y-äχįş)"
    },
    "viz-tooltip": {
      "actions-confirmation-input-placeholder": "Åřę yőū şūřę yőū ŵäŉŧ ŧő {{ actionTitle }}?",
      "actions-confirmation-label": "Cőŉƒįřmäŧįőŉ męşşäģę",
      "actions-confirmation-message": "Přővįđę ä đęşčřįpŧįvę přőmpŧ ŧő čőŉƒįřm őř čäŉčęľ ŧĥę äčŧįőŉ.",
      "footer-add-annotation": "Åđđ äŉŉőŧäŧįőŉ",
      "footer-click-to-navigate": "Cľįčĸ ŧő őpęŉ {{linkTitle}}"
    }
  },
  "graph": {
    "container": {
      "content": "Ŗęŉđęřįŉģ ŧőő mäŉy şęřįęş įŉ ä şįŉģľę päŉęľ mäy įmpäčŧ pęřƒőřmäŉčę äŉđ mäĸę đäŧä ĥäřđęř ŧő řęäđ. Cőŉşįđęř řęƒįŉįŉģ yőūř qūęřįęş.",
      "show-all-series": "Ŝĥőŵ äľľ {{length}}",
      "show-only-series": "Ŝĥőŵįŉģ őŉľy {{MAX_NUMBER_OF_TIME_SERIES}} şęřįęş",
      "title": "Ğřäpĥ"
    }
  },
  "help-modal": {
    "column-headers": {
      "description": "Đęşčřįpŧįőŉ",
      "keys": "Ķęyş"
    },
    "shortcuts-category": {
      "dashboard": "Đäşĥþőäřđ",
      "focused-panel": "Főčūşęđ päŉęľ",
      "global": "Ğľőþäľ",
      "time-range": "Ŧįmę řäŉģę"
    },
    "shortcuts-description": {
      "change-theme": "Cĥäŉģę ŧĥęmę",
      "collapse-all-rows": "Cőľľäpşę äľľ řőŵş",
      "copy-time-range": "Cőpy ŧįmę řäŉģę",
      "dashboard-settings": "Đäşĥþőäřđ şęŧŧįŉģş",
      "duplicate-panel": "Đūpľįčäŧę Päŉęľ",
      "exit-edit/setting-views": "Ēχįŧ ęđįŧ/şęŧŧįŉģ vįęŵş",
      "expand-all-rows": "Ēχpäŉđ äľľ řőŵş",
      "go-to-dashboards": "Ğő ŧő Đäşĥþőäřđş",
      "go-to-explore": "Ğő ŧő Ēχpľőřę",
      "go-to-home-dashboard": "Ğő ŧő Ħőmę Đäşĥþőäřđ",
      "go-to-profile": "Ğő ŧő Přőƒįľę",
      "make-time-range-permanent": "Mäĸę ŧįmę řäŉģę äþşőľūŧę/pęřmäŉęŉŧ",
      "move-time-range-back": "Mővę ŧįmę řäŉģę þäčĸ",
      "move-time-range-forward": "Mővę ŧįmę řäŉģę ƒőřŵäřđ",
      "open-search": "Øpęŉ şęäřčĥ",
      "open-shared-modal": "Øpęŉ Päŉęľ Ŝĥäřę Mőđäľ",
      "paste-time-range": "Päşŧę ŧįmę řäŉģę",
      "refresh-all-panels": "Ŗęƒřęşĥ äľľ päŉęľş",
      "remove-panel": "Ŗęmővę Päŉęľ",
      "save-dashboard": "Ŝävę đäşĥþőäřđ",
      "show-all-shortcuts": "Ŝĥőŵ äľľ ĸęyþőäřđ şĥőřŧčūŧş",
      "toggle-active-mode": "Ŧőģģľę įŉ-äčŧįvę / vįęŵ mőđę",
      "toggle-all-panel-legends": "Ŧőģģľę äľľ päŉęľ ľęģęŉđş",
      "toggle-auto-fit": "Ŧőģģľę äūŧő ƒįŧ päŉęľş (ęχpęřįmęŉŧäľ ƒęäŧūřę)",
      "toggle-exemplars": "Ŧőģģľę ęχęmpľäřş įŉ äľľ päŉęľ",
      "toggle-graph-crosshair": "Ŧőģģľę şĥäřęđ ģřäpĥ čřőşşĥäįř",
      "toggle-kiosk": "Ŧőģģľę ĸįőşĸ mőđę (ĥįđęş ŧőp ŉäv)",
      "toggle-panel-edit": "Ŧőģģľę päŉęľ ęđįŧ vįęŵ",
      "toggle-panel-fullscreen": "Ŧőģģľę päŉęľ ƒūľľşčřęęŉ vįęŵ",
      "toggle-panel-legend": "Ŧőģģľę päŉęľ ľęģęŉđ",
      "zoom-out-time-range": "Żőőm őūŧ ŧįmę řäŉģę"
    },
    "title": "Ŝĥőřŧčūŧş"
  },
  "help-wizard": {
    "download-snapshot": "Đőŵŉľőäđ şŉäpşĥőŧ",
    "github-comment": "Cőpy Ğįŧĥūþ čőmmęŉŧ",
    "support-bundle": "Ÿőū čäŉ äľşő řęŧřįęvę ä şūppőřŧ þūŉđľę čőŉŧäįŉįŉģ įŉƒőřmäŧįőŉ čőŉčęřŉįŉģ yőūř Ğřäƒäŉä įŉşŧäŉčę äŉđ čőŉƒįģūřęđ đäŧäşőūřčęş įŉ ŧĥę <1>şūppőřŧ þūŉđľęş şęčŧįőŉ</1>.",
    "troubleshooting-help": "Ŧő řęqūęşŧ ŧřőūþľęşĥőőŧįŉģ ĥęľp, şęŉđ ä şŉäpşĥőŧ őƒ ŧĥįş päŉęľ ŧő Ğřäƒäŉä Ŀäþş Ŧęčĥŉįčäľ Ŝūppőřŧ. Ŧĥę şŉäpşĥőŧ čőŉŧäįŉş qūęřy řęşpőŉşę đäŧä äŉđ päŉęľ şęŧŧįŉģş."
  },
  "inspector": {
    "query": {
      "collapse-all": "Cőľľäpşę äľľ",
      "copy-to-clipboard": "Cőpy ŧő čľįpþőäřđ",
      "description": "Qūęřy įŉşpęčŧőř äľľőŵş yőū ŧő vįęŵ řäŵ řęqūęşŧ äŉđ řęşpőŉşę. Ŧő čőľľęčŧ ŧĥįş đäŧä Ğřäƒäŉä ŉęęđş ŧő įşşūę ä ŉęŵ qūęřy. Cľįčĸ řęƒřęşĥ þūŧŧőŉ þęľőŵ ŧő ŧřįģģęř ä ŉęŵ qūęřy.",
      "expand-all": "Ēχpäŉđ äľľ",
      "no-data": "Ńő řęqūęşŧ äŉđ řęşpőŉşę čőľľęčŧęđ yęŧ. Ħįŧ řęƒřęşĥ þūŧŧőŉ",
      "refresh": "Ŗęƒřęşĥ"
    }
  },
  "ldap-drawer": {
    "attributes-section": {
      "description": "Ŝpęčįƒy ŧĥę ĿĐÅP äŧŧřįþūŧęş ŧĥäŧ mäp ŧő ŧĥę ūşęř'ş ģįvęŉ ŉämę, şūřŉämę, äŉđ ęmäįľ äđđřęşş, ęŉşūřįŉģ ŧĥę äppľįčäŧįőŉ čőřřęčŧľy řęŧřįęvęş äŉđ đįşpľäyş ūşęř įŉƒőřmäŧįőŉ.",
      "email-label": "Ēmäįľ",
      "label": "Åŧŧřįþūŧęş",
      "member-of-label": "Męmþęř Øƒ",
      "name-label": "Ńämę",
      "surname-label": "Ŝūřŉämę",
      "username-label": "Ůşęřŉämę"
    },
    "extra-security-section": {
      "client-cert-label": "Cľįęŉŧ čęřŧįƒįčäŧę päŧĥ",
      "client-cert-placeholder": "/päŧĥ/ŧő/čľįęŉŧ_čęřŧ.pęm",
      "client-cert-value-label": "Cľįęŉŧ čęřŧįƒįčäŧę čőŉŧęŉŧ",
      "client-cert-value-placeholder": "Cľįęŉŧ čęřŧįƒįčäŧę čőŉŧęŉŧ įŉ þäşę64",
      "client-key-label": "Cľįęŉŧ ĸęy päŧĥ",
      "client-key-placeholder": "/päŧĥ/ŧő/čľįęŉŧ_ĸęy.pęm",
      "client-key-value-label": "Cľįęŉŧ ĸęy čőŉŧęŉŧ",
      "client-key-value-placeholder": "Cľįęŉŧ ĸęy čőŉŧęŉŧ įŉ þäşę64",
      "encryption-provider-base-64": "ßäşę64-ęŉčőđęđ čőŉŧęŉŧ",
      "encryption-provider-description": "X.509 čęřŧįƒįčäŧę přővįđęş ŧĥę pūþľįč päřŧ, ŵĥįľę ŧĥę přįväŧę ĸęy įşşūęđ įŉ ä PĶCŜ#8 ƒőřmäŧ přővįđęş ŧĥę přįväŧę päřŧ őƒ ŧĥę äşymmęŧřįč ęŉčřypŧįőŉ.",
      "encryption-provider-file-path": "Päŧĥ ŧő ƒįľęş",
      "encryption-provider-label": "Ēŉčřypŧįőŉ ĸęy äŉđ čęřŧįƒįčäŧę přővįşįőŉ şpęčįƒįčäŧįőŉ.",
      "label": "Ēχŧřä şęčūřįŧy męäşūřęş",
      "min-tls-version-description": "Ŧĥįş įş ŧĥę mįŉįmūm ŦĿŜ vęřşįőŉ äľľőŵęđ. Åččępŧęđ väľūęş äřę: ŦĿŜ1.2, ŦĿŜ1.3.",
      "min-tls-version-label": "Mįŉ ŦĿŜ vęřşįőŉ",
      "root-ca-cert-label": "Ŗőőŧ CÅ čęřŧįƒįčäŧę päŧĥ",
      "root-ca-cert-placeholder": "/päŧĥ/ŧő/řőőŧ_čä_čęřŧ.pęm",
      "root-ca-cert-value-label": "Ŗőőŧ CÅ čęřŧįƒįčäŧę čőŉŧęŉŧ",
      "root-ca-cert-value-placeholder": "ęχämpľę: ĿŜ0ŧĿŜ1CŖŮđĴŦįßĐŖVĴŮŜŮŻĴQ0FŮŖŜ0ŧĿŜ0ŧ",
      "start-tls-description": "Ĩƒ şęŧ ŧő ŧřūę, ūşę ĿĐÅP ŵįŧĥ ŜŦÅŖŦŦĿŜ įŉşŧęäđ őƒ ĿĐÅPŜ",
      "start-tls-label": "Ŝŧäřŧ ŦĿŜ",
      "tls-ciphers-label": "ŦĿŜ čįpĥęřş",
      "tls-ciphers-placeholder": "ęχämpľę: ŦĿŜ_ÅĒŜ_256_ĞCM_ŜĦÅ384",
      "use-ssl-description": "Ŝęŧ ŧő ŧřūę įƒ ĿĐÅP şęřvęř şĥőūľđ ūşę ŦĿŜ čőŉŉęčŧįőŉ (ęįŧĥęř ŵįŧĥ ŜŦÅŖŦŦĿŜ őř ĿĐÅPŜ)",
      "use-ssl-label": "Ůşę ŜŜĿ",
      "use-ssl-tooltip": "Főř ä čőmpľęŧę ľįşŧ őƒ şūppőřŧęđ čįpĥęřş äŉđ ŦĿŜ vęřşįőŉş, řęƒęř ŧő:"
    },
    "group-mapping": {
      "grafana-admin": {
        "description": "Ĩƒ ęŉäþľęđ, äľľ ūşęřş ƒřőm ŧĥįş ģřőūp ŵįľľ þę Ğřäƒäŉä Åđmįŉş",
        "label": "Ğřäƒäŉä Åđmįŉ"
      },
      "group-dn": {
        "description": "Ŧĥę ŉämę őƒ ŧĥę ĸęy ūşęđ ŧő ęχŧřäčŧ ŧĥę ĨĐ ŧőĸęŉ ƒřőm ŧĥę řęŧūřŉęđ ØÅūŧĥ2 ŧőĸęŉ.",
        "label": "Ğřőūp ĐŃ"
      },
      "org-id": {
        "description": "Ŧĥę Ğřäƒäŉä őřģäŉįžäŧįőŉ đäŧäþäşę įđ. Đęƒäūľŧ őřģ (ĨĐ 1) ŵįľľ þę ūşęđ įƒ ľęƒŧ őūŧ",
        "label": "Øřģ ĨĐ"
      },
      "org-role": {
        "label": "Øřģ řőľę *"
      },
      "remove": {
        "button": "Ŗęmővę ģřőūp mäppįŉģ"
      }
    },
    "group-mapping-section": {
      "add": {
        "button": "Åđđ ģřőūp mäppįŉģ"
      },
      "description": "Mäp ĿĐÅP ģřőūpş ŧő Ğřäƒäŉä őřģ řőľęş",
      "group-search-base-dns-label": "Ğřőūp şęäřčĥ þäşę ĐŃŜ",
      "group-search-base-dns-placeholder": "ęχämpľę: őū=ģřőūpş,đč=ęχämpľę,đč=čőm",
      "group-search-filter-description": "Ůşęđ ŧő ƒįľŧęř äŉđ įđęŉŧįƒy ģřőūp ęŉŧřįęş ŵįŧĥįŉ ŧĥę đįřęčŧőřy",
      "group-search-filter-label": "Ğřőūp şęäřčĥ ƒįľŧęř",
      "group-search-filter-user-attribute-description": "Ĩđęŉŧįƒįęş ūşęřş ŵįŧĥįŉ ģřőūp ęŉŧřįęş ƒőř ƒįľŧęřįŉģ pūřpőşęş",
      "group-search-filter-user-attribute-label": "Ğřőūp ŉämę äŧŧřįþūŧę",
      "label": "Ğřőūp mäppįŉģ",
      "skip-org-role-sync-description": "Přęvęŉŧ şyŉčĥřőŉįžįŉģ ūşęřş’ őřģäŉįžäŧįőŉ řőľęş ƒřőm yőūř ĨđP",
      "skip-org-role-sync-label": "Ŝĸįp őřģäŉįžäŧįőŉ řőľę şyŉč"
    },
    "misc-section": {
      "allow-sign-up-descrition": "Ĩƒ ŉőŧ ęŉäþľęđ, őŉľy ęχįşŧįŉģ Ğřäƒäŉä ūşęřş čäŉ ľőģ įŉ ūşįŉģ ĿĐÅP",
      "allow-sign-up-label": "Åľľőŵ şįģŉ-ūp",
      "label": "Mįşč",
      "port-description": "Đęƒäūľŧ pőřŧ įş 389 ŵįŧĥőūŧ ŜŜĿ őř 636 ŵįŧĥ ŜŜĿ",
      "port-label": "Pőřŧ",
      "timeout-description": "Ŧįmęőūŧ įŉ şęčőŉđş ƒőř ŧĥę čőŉŉęčŧįőŉ ŧő ŧĥę ĿĐÅP şęřvęř",
      "timeout-label": "Ŧįmęőūŧ"
    },
    "title": "Åđväŉčęđ şęŧŧįŉģş"
  },
  "ldap-settings-page": {
    "advanced-settings-section": {
      "edit-button": "Ēđįŧ",
      "subtitle": "Mäppįŉģş, ęχŧřä şęčūřįŧy męäşūřęş, äŉđ mőřę.",
      "title": "Åđväŉčęđ Ŝęŧŧįŉģş"
    },
    "alert": {
      "discard-success": "ĿĐÅP şęŧŧįŉģş đįşčäřđęđ",
      "error-fetching": "Ēřřőř ƒęŧčĥįŉģ ĿĐÅP şęŧŧįŉģş",
      "error-saving": "Ēřřőř şävįŉģ ĿĐÅP şęŧŧįŉģş",
      "error-validate-form": "Ēřřőř väľįđäŧįŉģ ĿĐÅP şęŧŧįŉģş",
      "feature-flag-disabled": "Ŧĥįş päģę įş őŉľy äččęşşįþľę þy ęŉäþľįŉģ ŧĥę <1>şşőŜęŧŧįŉģşĿĐÅP</1> ƒęäŧūřę ƒľäģ.",
      "saved": "ĿĐÅP şęŧŧįŉģş şävęđ"
    },
    "bind-dn": {
      "description": "Đįşŧįŉģūįşĥęđ ŉämę őƒ ŧĥę äččőūŉŧ ūşęđ ŧő þįŉđ äŉđ äūŧĥęŉŧįčäŧę ŧő ŧĥę ĿĐÅP şęřvęř.",
      "label": "ßįŉđ ĐŃ",
      "placeholder": "ęχämpľę: čŉ=äđmįŉ,đč=ģřäƒäŉä,đč=őřģ"
    },
    "bind-password": {
      "label": "ßįŉđ päşşŵőřđ"
    },
    "buttons-section": {
      "disable-button": "Đįşäþľę",
      "discard-button": "Đįşčäřđ",
      "save-and-enable-button": "Ŝävę äŉđ ęŉäþľę",
      "save-button": "Ŝävę"
    },
    "documentation": "đőčūmęŉŧäŧįőŉ",
    "host": {
      "description": "Ħőşŧŉämę őř ĨP äđđřęşş őƒ ŧĥę ĿĐÅP şęřvęř yőū ŵįşĥ ŧő čőŉŉęčŧ ŧő.",
      "error": "Ŝęřvęř ĥőşŧ įş ä řęqūįřęđ ƒįęľđ",
      "label": "Ŝęřvęř ĥőşŧ",
      "placeholder": "ęχämpľę: 127.0.0.1"
    },
    "login-form-alert": {
      "description": "Ÿőūř ĿĐÅP čőŉƒįģūřäŧįőŉ įş ŉőŧ ŵőřĸįŉģ þęčäūşę ŧĥę þäşįč ľőģįŉ ƒőřm įş čūřřęŉŧľy đįşäþľęđ. Pľęäşę ęŉäþľę ŧĥę ľőģįŉ ƒőřm ŧő ūşę ĿĐÅP äūŧĥęŉŧįčäŧįőŉ. Ÿőū čäŉ ęŉäþľę įŧ őŉ ŧĥę Åūŧĥęŉŧįčäŧįőŉ päģę ūŉđęř “Åūŧĥ şęŧŧįŉģş”.",
      "title": "ßäşįč ľőģįŉ đįşäþľęđ"
    },
    "search_filter": {
      "description": "ĿĐÅP şęäřčĥ ƒįľŧęř ūşęđ ŧő ľőčäŧę şpęčįƒįč ęŉŧřįęş ŵįŧĥįŉ ŧĥę đįřęčŧőřy.",
      "error": "Ŝęäřčĥ ƒįľŧęř įş ä řęqūįřęđ ƒįęľđ",
      "label": "Ŝęäřčĥ ƒįľŧęř",
      "placeholder": "ęχämpľę: čŉ=%ş"
    },
    "search-base-dns": {
      "description": "Åŉ äřřäy őƒ þäşę đŉş ŧő şęäřčĥ ŧĥřőūģĥ.",
      "error": "Ŝęäřčĥ þäşę ĐŃŜ įş ä řęqūįřęđ ƒįęľđ",
      "label": "Ŝęäřčĥ þäşę ĐŃŜ",
      "placeholder": "ęχämpľę: đč=ģřäƒäŉä,đč=őřģ"
    },
    "subtitle": "Ŧĥę ĿĐÅP įŉŧęģřäŧįőŉ įŉ Ğřäƒäŉä äľľőŵş yőūř Ğřäƒäŉä ūşęřş ŧő ľőģ įŉ ŵįŧĥ ŧĥęįř ĿĐÅP čřęđęŉŧįäľş. Fįŉđ őūŧ mőřę įŉ őūř <2><0>đőčūmęŉŧäŧįőŉ</0></2>.",
    "title": "ßäşįč Ŝęŧŧįŉģş"
  },
  "library-panel": {
    "add-modal": {
      "cancel": "Cäŉčęľ",
      "create": "Cřęäŧę ľįþřäřy päŉęľ",
      "error": "Ŀįþřäřy päŉęľ ŵįŧĥ ŧĥįş ŉämę äľřęäđy ęχįşŧş",
      "folder": "Ŝävę įŉ ƒőľđęř",
      "folder-description": "Ŀįþřäřy päŉęľ pęřmįşşįőŉş äřę đęřįvęđ ƒřőm ŧĥę ƒőľđęř pęřmįşşįőŉş",
      "name": "Ŀįþřäřy päŉęľ ŉämę"
    },
    "add-widget": {
      "title": "Åđđ päŉęľ ƒřőm päŉęľ ľįþřäřy"
    },
    "empty-state": {
      "message": "Ÿőū ĥävęŉ'ŧ čřęäŧęđ äŉy ľįþřäřy päŉęľş yęŧ",
      "more-info": "Cřęäŧę ä ľįþřäřy päŉęľ ƒřőm äŉy ęχįşŧįŉģ đäşĥþőäřđ päŉęľ ŧĥřőūģĥ ŧĥę päŉęľ čőŉŧęχŧ męŉū. <2>Ŀęäřŉ mőřę</2>"
    }
  },
  "library-panels": {
    "empty-state": {
      "message": "Ńő ľįþřäřy päŉęľş ƒőūŉđ"
    },
    "loading-panel-text": "Ŀőäđįŉģ ľįþřäřy päŉęľ",
    "modal": {
      "body_one": "Ŧĥįş päŉęľ įş þęįŉģ ūşęđ įŉ {{count}} đäşĥþőäřđ. Pľęäşę čĥőőşę ŵĥįčĥ đäşĥþőäřđ ŧő vįęŵ ŧĥę päŉęľ įŉ:",
      "body_other": "Ŧĥįş päŉęľ įş þęįŉģ ūşęđ įŉ {{count}} đäşĥþőäřđ. Pľęäşę čĥőőşę ŵĥįčĥ đäşĥþőäřđ ŧő vįęŵ ŧĥę päŉęľ įŉ:",
      "button-cancel": "Cäŉčęľ",
      "button-view-panel1": "Vįęŵ päŉęľ įŉ {{label}}...",
      "button-view-panel2": "Vįęŵ päŉęľ įŉ đäşĥþőäřđ...",
      "panel-not-linked": "Päŉęľ įş ŉőŧ ľįŉĸęđ ŧő ä đäşĥþőäřđ. Åđđ ŧĥę päŉęľ ŧő ä đäşĥþőäřđ äŉđ řęŧřy.",
      "select-no-options-message": "Ńő đäşĥþőäřđş ƒőūŉđ",
      "select-placeholder": "Ŝŧäřŧ ŧypįŉģ ŧő şęäřčĥ ƒőř đäşĥþőäřđ",
      "title": "Vįęŵ päŉęľ įŉ đäşĥþőäřđ"
    },
    "save": {
      "error": "Ēřřőř şävįŉģ ľįþřäřy päŉęľ: \"{{errorMsg}}\"",
      "success": "Ŀįþřäřy päŉęľ şävęđ"
    }
  },
  "link": {
    "share": {
      "config-alert-description": "Ůpđäŧįŉģ yőūř şęŧŧįŉģş ŵįľľ mőđįƒy ŧĥę đęƒäūľŧ čőpy ľįŉĸ ŧő įŉčľūđę ŧĥęşę čĥäŉģęş. Pľęäşę ŉőŧę ŧĥäŧ ŧĥęşę şęŧŧįŉģş äřę şävęđ ŵįŧĥįŉ yőūř čūřřęŉŧ þřőŵşęř şčőpę.",
      "config-alert-title": "Ŀįŉĸ şęŧŧįŉģş",
      "config-description": "Cřęäŧę ä pęřşőŉäľįžęđ, đįřęčŧ ľįŉĸ ŧő şĥäřę yőūř đäşĥþőäřđ ŵįŧĥįŉ yőūř őřģäŉįžäŧįőŉ, ŵįŧĥ ŧĥę ƒőľľőŵįŉģ čūşŧőmįžäŧįőŉ şęŧŧįŉģş:",
      "copy-link-button": "Cőpy ľįŉĸ",
      "copy-to-clipboard": "Ŀįŉĸ čőpįęđ ŧő čľįpþőäřđ",
      "short-url-label": "Ŝĥőřŧęŉ ľįŉĸ",
      "time-range-description": "Cĥäŉģę ŧĥę čūřřęŉŧ řęľäŧįvę ŧįmę řäŉģę ŧő äŉ äþşőľūŧę ŧįmę řäŉģę",
      "time-range-label": "Ŀőčĸ ŧįmę řäŉģę"
    },
    "share-panel": {
      "config-description": "Cřęäŧę ä pęřşőŉäľįžęđ, đįřęčŧ ľįŉĸ ŧő şĥäřę yőūř päŉęľ ŵįŧĥįŉ yőūř őřģäŉįžäŧįőŉ, ŵįŧĥ ŧĥę ƒőľľőŵįŉģ čūşŧőmįžäŧįőŉ şęŧŧįŉģş:",
      "download-image": "Đőŵŉľőäđ įmäģę",
      "render-image": "Ğęŉęřäŧę įmäģę",
      "render-image-error": "Fäįľęđ ŧő řęŉđęř päŉęľ įmäģę",
      "render-image-error-description": "Åŉ ęřřőř őččūřřęđ ŵĥęŉ ģęŉęřäŧįŉģ ŧĥę įmäģę"
    }
  },
  "login": {
    "divider": {
      "connecting-text": "őř"
    },
    "error": {
      "blocked": "Ÿőū ĥävę ęχčęęđęđ ŧĥę ŉūmþęř őƒ ľőģįŉ äŧŧęmpŧş ƒőř ŧĥįş ūşęř. Pľęäşę ŧřy äģäįŉ ľäŧęř.",
      "invalid-user-or-password": "Ĩŉväľįđ ūşęřŉämę őř päşşŵőřđ",
      "title": "Ŀőģįŉ ƒäįľęđ",
      "unknown": "Ůŉĸŉőŵŉ ęřřőř őččūřřęđ"
    },
    "forgot-password": "Főřģőŧ yőūř päşşŵőřđ?",
    "form": {
      "confirmation-code": "Cőŉƒįřmäŧįőŉ čőđę įş řęqūįřęđ",
      "confirmation-code-label": "Cőŉƒįřmäŧįőŉ čőđę",
      "confirmation-code-placeholder": "čőŉƒįřmäŧįőŉ čőđę",
      "email-label": "Ēmäįľ",
      "email-placeholder": "ęmäįľ",
      "email-required": "Ēmäįľ įş řęqūįřęđ",
      "name-label": "Ńämę",
      "name-placeholder": "ŉämę",
      "password-label": "Päşşŵőřđ",
      "password-placeholder": "päşşŵőřđ",
      "password-required": "Päşşŵőřđ įş řęqūįřęđ",
      "submit-label": "Ŀőģ įŉ",
      "submit-loading-label": "Ŀőģģįŉģ įŉ...",
      "username-label": "Ēmäįľ őř ūşęřŉämę",
      "username-placeholder": "ęmäįľ őř ūşęřŉämę",
      "username-required": "Ēmäįľ őř ūşęřŉämę įş řęqūįřęđ",
      "verify-email-label": "Ŝęŉđ ä vęřįƒįčäŧįőŉ ęmäįľ",
      "verify-email-loading-label": "Ŝęŉđįŉģ ęmäįľ..."
    },
    "layout": {
      "update-password": "Ůpđäŧę yőūř päşşŵőřđ"
    },
    "services": {
      "sing-in-with-prefix": "Ŝįģŉ įŉ ŵįŧĥ {{serviceName}}"
    },
    "signup": {
      "button-label": "Ŝįģŉ ūp",
      "new-to-question": "Ńęŵ ŧő Ğřäƒäŉä?"
    }
  },
  "logs": {
    "infinite-scroll": {
      "older-logs": "Øľđęř ľőģş"
    },
    "log-details": {
      "fields": "Fįęľđş",
      "links": "Ŀįŉĸş",
      "log-line": "Ŀőģ ľįŉę",
      "no-details": "Ńő đęŧäįľş äväįľäþľę"
    },
    "log-row-message": {
      "ellipsis": "… ",
      "more": "mőřę",
      "see-details": "Ŝęę ľőģ đęŧäįľş"
    },
    "log-rows": {
      "disable-popover": {
        "confirm": "Cőŉƒįřm",
        "message": "Ÿőū äřę äþőūŧ ŧő đįşäþľę ŧĥę ľőģş ƒįľŧęř męŉū. Ŧő řę-ęŉäþľę įŧ, şęľęčŧ ŧęχŧ įŉ ä ľőģ ľįŉę ŵĥįľę ĥőľđįŉģ ŧĥę äľŧ ĸęy.",
        "title": "Đįşäþľę męŉū"
      },
      "disable-popover-message": {
        "shortcut": "äľŧ+şęľęčŧ ŧő ęŉäþľę äģäįŉ"
      }
    },
    "logs-navigation": {
      "newer-logs": "Ńęŵęř ľőģş",
      "older-logs": "Øľđęř ľőģş",
      "scroll-bottom": "Ŝčřőľľ ŧő þőŧŧőm",
      "scroll-top": "Ŝčřőľľ ŧő ŧőp",
      "start-of-range": "Ŝŧäřŧ őƒ řäŉģę"
    },
    "popover-menu": {
      "copy": "Cőpy şęľęčŧįőŉ",
      "disable-menu": "Đįşäþľę męŉū",
      "line-contains": "Åđđ äş ľįŉę čőŉŧäįŉş ƒįľŧęř",
      "line-contains-not": "Åđđ äş ľįŉę đőęş ŉőŧ čőŉŧäįŉ ƒįľŧęř"
    }
  },
  "migrate-to-cloud": {
    "build-snapshot": {
      "description": "Ŧĥįş ŧőőľ čäŉ mįģřäŧę şőmę řęşőūřčęş ƒřőm ŧĥįş įŉşŧäľľäŧįőŉ ŧő yőūř čľőūđ şŧäčĸ. Ŧő ģęŧ şŧäřŧęđ, yőū'ľľ ŉęęđ ŧő čřęäŧę ä şŉäpşĥőŧ őƒ ŧĥįş įŉşŧäľľäŧįőŉ. Cřęäŧįŉģ ä şŉäpşĥőŧ ŧypįčäľľy ŧäĸęş ľęşş ŧĥäŉ ŧŵő mįŉūŧęş. Ŧĥę şŉäpşĥőŧ įş şŧőřęđ äľőŉģşįđę ŧĥįş Ğřäƒäŉä įŉşŧäľľäŧįőŉ.",
      "title": "Ńő şŉäpşĥőŧ ęχįşŧş",
      "when-complete": "Øŉčę ŧĥę şŉäpşĥőŧ įş čőmpľęŧę, yőū ŵįľľ þę äþľę ŧő ūpľőäđ įŧ ŧő yőūř čľőūđ şŧäčĸ."
    },
    "building-snapshot": {
      "description": "Ŵę'řę čřęäŧįŉģ ä pőįŉŧ-įŉ-ŧįmę şŉäpşĥőŧ őƒ ŧĥę čūřřęŉŧ şŧäŧę őƒ ŧĥįş įŉşŧäľľäŧįőŉ. Øŉčę ŧĥę şŉäpşĥőŧ įş čőmpľęŧę. yőū'ľľ þę äþľę ŧő ūpľőäđ įŧ ŧő Ğřäƒäŉä Cľőūđ.",
      "description-eta": "Cřęäŧįŉģ ä şŉäpşĥőŧ ŧypįčäľľy ŧäĸęş ľęşş ŧĥäŉ ŧŵő mįŉūŧęş.",
      "title": "ßūįľđįŉģ įŉşŧäľľäŧįőŉ şŉäpşĥőŧ"
    },
    "can-i-move": {
      "body": "Øŉčę yőū čőŉŉęčŧ ŧĥįş įŉşŧäľľäŧįőŉ ŧő ä čľőūđ şŧäčĸ, yőū'ľľ þę äþľę ŧő ūpľőäđ đäŧä şőūřčęş äŉđ đäşĥþőäřđş.",
      "link-title": "Ŀęäřŉ äþőūŧ mįģřäŧįŉģ őŧĥęř şęŧŧįŉģş",
      "title": "Cäŉ Ĩ mővę ŧĥįş įŉşŧäľľäŧįőŉ ŧő Ğřäƒäŉä Cľőūđ?"
    },
    "connect-modal": {
      "body-cloud-stack": "Ÿőū'ľľ äľşő ŉęęđ ä čľőūđ şŧäčĸ. Ĩƒ yőū ĵūşŧ şįģŉęđ ūp, ŵę'ľľ äūŧőmäŧįčäľľy čřęäŧę yőūř ƒįřşŧ şŧäčĸ. Ĩƒ yőū ĥävę äŉ äččőūŉŧ, yőū'ľľ ŉęęđ ŧő şęľęčŧ őř čřęäŧę ä şŧäčĸ.",
      "body-get-started": "Ŧő ģęŧ şŧäřŧęđ, yőū'ľľ ŉęęđ ä Ğřäƒäŉä.čőm äččőūŉŧ.",
      "body-sign-up": "Ŝįģŉ ūp ƒőř ä Ğřäƒäŉä.čőm äččőūŉŧ",
      "body-token": "Ÿőūř şęľƒ-mäŉäģęđ Ğřäƒäŉä įŉşŧäľľäŧįőŉ ŉęęđş şpęčįäľ äččęşş ŧő şęčūřęľy mįģřäŧę čőŉŧęŉŧ. Ÿőū'ľľ ŉęęđ ŧő čřęäŧę ä mįģřäŧįőŉ ŧőĸęŉ őŉ yőūř čĥőşęŉ čľőūđ şŧäčĸ.",
      "body-token-field": "Mįģřäŧįőŉ ŧőĸęŉ",
      "body-token-field-placeholder": "Päşŧę ŧőĸęŉ ĥęřę",
      "body-token-instructions": "Ŀőģ įŉŧő yőūř čľőūđ şŧäčĸ äŉđ ŉävįģäŧę ŧő Åđmįŉįşŧřäŧįőŉ, Ğęŉęřäľ, Mįģřäŧę ŧő Ğřäƒäŉä Cľőūđ. Cřęäŧę ä mįģřäŧįőŉ ŧőĸęŉ őŉ ŧĥäŧ şčřęęŉ äŉđ päşŧę ŧĥę ŧőĸęŉ ĥęřę.",
      "body-view-stacks": "Vįęŵ my čľőūđ şŧäčĸş",
      "cancel": "Cäŉčęľ",
      "connect": "Cőŉŉęčŧ ŧő ŧĥįş şŧäčĸ",
      "connecting": "Cőŉŉęčŧįŉģ ŧő ŧĥįş şŧäčĸ...",
      "title": "Cőŉŉęčŧ ŧő ä čľőūđ şŧäčĸ",
      "token-error-title": "Ēřřőř şävįŉģ ŧőĸęŉ",
      "token-errors": {
        "instance-request-error": "Åŉ ęřřőř őččūřřęđ ŵĥįľę äŧŧęmpŧįŉģ ŧő vęřįƒy ŧĥę čľőūđ įŉşŧäŉčę'ş čőŉŉęčŧįvįŧy. Pľęäşę čĥęčĸ ŧĥę ŉęŧŵőřĸ şęŧŧįŉģş őř čľőūđ įŉşŧäŉčę şŧäŧūş.",
        "instance-unreachable": "Ŧĥę čľőūđ įŉşŧäŉčę čäŉŉőŧ þę řęäčĥęđ. Mäĸę şūřę ŧĥę įŉşŧäŉčę įş řūŉŉįŉģ äŉđ ŧřy äģäįŉ.",
        "migration-disabled": "Cľőūđ mįģřäŧįőŉş äřę đįşäþľęđ őŉ ŧĥįş įŉşŧäŉčę.",
        "session-creation-failure": "Ŧĥęřę ŵäş äŉ ęřřőř čřęäŧįŉģ ŧĥę mįģřäŧįőŉ. Pľęäşę ŧřy äģäįŉ.",
        "token-invalid": "Ŧőĸęŉ įş ŉőŧ väľįđ. Ğęŉęřäŧę ä ŉęŵ ŧőĸęŉ őŉ yőūř čľőūđ įŉşŧäŉčę äŉđ ŧřy äģäįŉ.",
        "token-not-saved": "Ŧĥęřę ŵäş äŉ ęřřőř şävįŉģ ŧĥę ŧőĸęŉ. Ŝęę ŧĥę Ğřäƒäŉä şęřvęř ľőģş ƒőř mőřę đęŧäįľş.",
        "token-request-error": "Åŉ ęřřőř őččūřřęđ ŵĥįľę väľįđäŧįŉģ ŧĥę ŧőĸęŉ. Pľęäşę čĥęčĸ ŧĥę Ğřäƒäŉä įŉşŧäŉčę ľőģş.",
        "token-validation-failure": "Ŧőĸęŉ įş ŉőŧ väľįđ. Pľęäşę ęŉşūřę ŧĥę ŧőĸęŉ mäŧčĥęş ŧĥę mįģřäŧįőŉ ŧőĸęŉ őŉ yőūř čľőūđ įŉşŧäŉčę."
      },
      "token-required-error": "Mįģřäŧįőŉ ŧőĸęŉ įş řęqūįřęđ"
    },
    "cta": {
      "button": "Mįģřäŧę ŧĥįş įŉşŧäŉčę ŧő Cľőūđ",
      "header": "Ŀęŧ ūş mäŉäģę yőūř Ğřäƒäŉä şŧäčĸ"
    },
    "delete-migration-token-confirm": {
      "body": "Ĩƒ yőū'vę äľřęäđy ūşęđ ŧĥįş ŧőĸęŉ ŵįŧĥ ä şęľƒ-mäŉäģęđ įŉşŧäľľäŧįőŉ, ŧĥäŧ įŉşŧäľľäŧįőŉ ŵįľľ ŉő ľőŉģęř þę äþľę ŧő ūpľőäđ čőŉŧęŉŧ.",
      "confirm-button": "Đęľęŧę ŧőĸęŉ",
      "error-title": "Ēřřőř đęľęŧįŉģ ŧőĸęŉ",
      "title": "Đęľęŧę mįģřäŧįőŉ ŧőĸęŉ"
    },
    "disconnect-modal": {
      "body": "Ŧĥįş ŵįľľ řęmővę ŧĥę mįģřäŧįőŉ ŧőĸęŉ ƒřőm ŧĥįş įŉşŧäľľäŧįőŉ. Ĩƒ yőū ŵįşĥ ŧő ūpľőäđ mőřę řęşőūřčęş įŉ ŧĥę ƒūŧūřę, yőū ŵįľľ ŉęęđ ŧő ęŉŧęř ä ŉęŵ mįģřäŧįőŉ ŧőĸęŉ.",
      "cancel": "Cäŉčęľ",
      "disconnect": "Đįşčőŉŉęčŧ",
      "disconnecting": "Đįşčőŉŉęčŧįŉģ...",
      "error": "Ŧĥęřę ŵäş äŉ ęřřőř đįşčőŉŉęčŧįŉģ",
      "title": "Đįşčőŉŉęčŧ ƒřőm čľőūđ şŧäčĸ"
    },
    "get-started": {
      "body": "Ŧĥę mįģřäŧįőŉ přőčęşş mūşŧ þę şŧäřŧęđ ƒřőm yőūř şęľƒ-mäŉäģęđ Ğřäƒäŉä įŉşŧäŉčę.",
      "configure-pdc-link": "Cőŉƒįģūřę PĐC ƒőř ŧĥįş şŧäčĸ",
      "link-title": "Ŀęäřŉ mőřę äþőūŧ Přįväŧę Đäŧä Ŝőūřčę Cőŉŉęčŧ",
      "step-1": "Ŀőģ įŉ ŧő yőūř şęľƒ-mäŉäģęđ įŉşŧäŉčę äŉđ ŉävįģäŧę ŧő Åđmįŉįşŧřäŧįőŉ, Ğęŉęřäľ, Mįģřäŧę ŧő Ğřäƒäŉä Cľőūđ.",
      "step-2": "Ŝęľęčŧ \"Mįģřäŧę ŧĥįş įŉşŧäŉčę ŧő Cľőūđ\".",
      "step-3": "Ÿőū'ľľ þę přőmpŧęđ ƒőř ä mįģřäŧįőŉ ŧőĸęŉ. Ğęŉęřäŧę őŉę ƒřőm ŧĥįş şčřęęŉ.",
      "step-4": "Ĩŉ yőūř şęľƒ-mäŉäģęđ įŉşŧäŉčę, şęľęčŧ \"Ůpľőäđ ęvęřyŧĥįŉģ\" ŧő ūpľőäđ đäŧä şőūřčęş äŉđ đäşĥþőäřđş ŧő ŧĥįş čľőūđ şŧäčĸ.",
      "step-5": "Ĩƒ şőmę őƒ yőūř đäŧä şőūřčęş ŵįľľ ŉőŧ ŵőřĸ ővęř ŧĥę pūþľįč įŉŧęřŉęŧ, yőū’ľľ ŉęęđ ŧő įŉşŧäľľ Přįväŧę Đäŧä Ŝőūřčę Cőŉŉęčŧ įŉ yőūř şęľƒ-mäŉäģęđ ęŉvįřőŉmęŉŧ.",
      "title": "Pęřƒőřmįŉģ ä mįģřäŧįőŉ"
    },
    "is-it-secure": {
      "body": "Ğřäƒäŉä Ŀäþş įş čőmmįŧŧęđ ŧő mäįŉŧäįŉįŉģ ŧĥę ĥįģĥęşŧ şŧäŉđäřđş őƒ đäŧä přįväčy äŉđ şęčūřįŧy. ßy įmpľęmęŉŧįŉģ įŉđūşŧřy-şŧäŉđäřđ şęčūřįŧy ŧęčĥŉőľőģįęş äŉđ přőčęđūřęş, ŵę ĥęľp přőŧęčŧ őūř čūşŧőmęřş' đäŧä ƒřőm ūŉäūŧĥőřįžęđ äččęşş, ūşę, őř đįşčľőşūřę.",
      "link-title": "Ğřäƒäŉä Ŀäþş Ŧřūşŧ Cęŉŧęř",
      "title": "Ĩş įŧ şęčūřę?"
    },
    "migrate-to-this-stack": {
      "body": "Ÿőū čäŉ mįģřäŧę şőmę řęşőūřčęş ƒřőm yőūř şęľƒ-mäŉäģęđ Ğřäƒäŉä įŉşŧäľľäŧįőŉ ŧő ŧĥįş čľőūđ şŧäčĸ. Ŧő đő ŧĥįş şęčūřęľy, yőū'ľľ ŉęęđ ŧő ģęŉęřäŧę ä mįģřäŧįőŉ ŧőĸęŉ. Ÿőūř şęľƒ-mäŉäģęđ įŉşŧäŉčę ŵįľľ ūşę ŧĥę ŧőĸęŉ ŧő äūŧĥęŉŧįčäŧę ŵįŧĥ ŧĥįş čľőūđ şŧäčĸ.",
      "link-title": "Vįęŵ ŧĥę ƒūľľ mįģřäŧįőŉ ģūįđę",
      "title": "Ŀęŧ ūş ĥęľp yőū mįģřäŧę ŧő ŧĥįş şŧäčĸ"
    },
    "migrated-counts": {
      "alert_rule_groups": "äľęřŧ řūľę ģřőūpş",
      "alert_rules": "äľęřŧ řūľęş",
      "contact_points": "čőŉŧäčŧ pőįŉŧş",
      "dashboards": "đäşĥþőäřđş",
      "datasources": "đäŧä şőūřčęş",
      "folders": "ƒőľđęřş",
      "library_elements": "ľįþřäřy ęľęmęŉŧş",
      "mute_timings": "mūŧę ŧįmįŉģş",
      "notification_policies": "ŉőŧįƒįčäŧįőŉ pőľįčįęş",
      "notification_templates": "ŉőŧįƒįčäŧįőŉ ŧęmpľäŧęş",
      "plugins": "pľūģįŉş"
    },
    "migration-token": {
      "delete-button": "Đęľęŧę ŧőĸęŉ",
      "delete-modal-body": "Ĩƒ yőū'vę äľřęäđy ūşęđ ŧĥįş ŧőĸęŉ ŵįŧĥ ä şęľƒ-mäŉäģęđ įŉşŧäľľäŧįőŉ, ŧĥäŧ įŉşŧäľľäŧįőŉ ŵįľľ ŉő ľőŉģęř þę äþľę ŧő ūpľőäđ čőŉŧęŉŧ.",
      "delete-modal-cancel": "Cäŉčęľ",
      "delete-modal-confirm": "Đęľęŧę",
      "delete-modal-deleting": "Đęľęŧįŉģ...",
      "delete-modal-title": "Đęľęŧę mįģřäŧįőŉ ŧőĸęŉ",
      "error-body": "Ůŉäþľę ŧő ģęŉęřäŧę ä mįģřäŧįőŉ ŧőĸęŉ. Pľęäşę ŧřy äģäįŉ ľäŧęř.",
      "error-title": "Ŝőmęŧĥįŉģ ŵęŉŧ ŵřőŉģ",
      "generate-button": "Ğęŉęřäŧę ä mįģřäŧįőŉ ŧőĸęŉ",
      "generate-button-loading": "Ğęŉęřäŧįŉģ ä mįģřäŧįőŉ ŧőĸęŉ...",
      "modal-close": "Cľőşę",
      "modal-copy-and-close": "Cőpy ŧő čľįpþőäřđ äŉđ čľőşę",
      "modal-copy-button": "Cőpy ŧő čľįpþőäřđ",
      "modal-field-description": "Cőpy ŧĥę ŧőĸęŉ ŉőŵ äş yőū ŵįľľ ŉőŧ þę äþľę ŧő şęę įŧ äģäįŉ. Ŀőşįŉģ ä ŧőĸęŉ řęqūįřęş čřęäŧįŉģ ä ŉęŵ őŉę.",
      "modal-field-label": "Ŧőĸęŉ",
      "modal-title": "Mįģřäŧįőŉ ŧőĸęŉ čřęäŧęđ",
      "status": "Cūřřęŉŧ şŧäŧūş: <2></2>"
    },
    "onprem": {
      "cancel-snapshot-error-title": "Ēřřőř čäŉčęľľįŉģ čřęäŧįŉģ şŉäpşĥőŧ",
      "create-snapshot-error-title": "Ēřřőř čřęäŧįŉģ şŉäpşĥőŧ",
      "disconnect-error-title": "Ēřřőř đįşčőŉŉęčŧįŉģ",
      "error-see-server-logs": "Ŝęę ŧĥę Ğřäƒäŉä şęřvęř ľőģş ƒőř mőřę đęŧäįľş",
      "get-session-error-title": "Ēřřőř ľőäđįŉģ mįģřäŧįőŉ čőŉƒįģūřäŧįőŉ",
      "get-snapshot-error-title": "Ēřřőř ľőäđįŉģ şŉäpşĥőŧ",
      "migration-finished-with-caveat-title": "Ŗęşőūřčę mįģřäŧįőŉ čőmpľęŧę",
      "migration-finished-with-errors-body": "Ŧĥę mįģřäŧįőŉ ĥäş čőmpľęŧęđ, þūŧ şőmę įŧęmş čőūľđ ŉőŧ þę mįģřäŧęđ ŧő ŧĥę čľőūđ şŧäčĸ. Cĥęčĸ ŧĥę ƒäįľęđ řęşőūřčęş ƒőř mőřę đęŧäįľş",
      "migration-finished-with-warnings-body": "Ŧĥę mįģřäŧįőŉ ĥäş čőmpľęŧęđ ŵįŧĥ şőmę ŵäřŉįŉģş. Cĥęčĸ įŉđįvįđūäľ řęşőūřčęş ƒőř mőřę đęŧäįľş",
      "snapshot-error-status-body": "Ŧĥęřę ŵäş äŉ ęřřőř čřęäŧįŉģ ŧĥę şŉäpşĥőŧ őř şŧäřŧįŉģ ŧĥę mįģřäŧįőŉ přőčęşş. Ŝęę ŧĥę Ğřäƒäŉä şęřvęř ľőģş ƒőř mőřę đęŧäįľş",
      "snapshot-error-status-title": "Ēřřőř mįģřäŧįŉģ řęşőūřčęş",
      "success-message": "Ŝūččęşşƒūľľy mįģřäŧęđ {{successCount}} {{types, list}} ŧő yőūř Ğřäƒäŉä Cľőūđ įŉşŧäŉčę.",
      "success-message-generic": "Ŝūččęşşƒūľľy mįģřäŧęđ {{successCount}} řęşőūřčęş ŧő yőūř Ğřäƒäŉä Cľőūđ įŉşŧäŉčę.",
      "success-title": "Mįģřäŧįőŉ čőmpľęŧęđ!",
      "upload-snapshot-error-title": "Ēřřőř ūpľőäđįŉģ şŉäpşĥőŧ"
    },
    "pdc": {
      "body": "Ēχpőşįŉģ yőūř đäŧä şőūřčęş ŧő ŧĥę įŉŧęřŉęŧ čäŉ řäįşę şęčūřįŧy čőŉčęřŉş. Přįväŧę đäŧä şőūřčę čőŉŉęčŧ (PĐC) äľľőŵş Ğřäƒäŉä Cľőūđ ŧő äččęşş yőūř ęχįşŧįŉģ đäŧä şőūřčęş ővęř ä şęčūřę ŉęŧŵőřĸ ŧūŉŉęľ.",
      "link-title": "Ŀęäřŉ äþőūŧ PĐC",
      "title": "Ńőŧ äľľ my đäŧä şőūřčęş äřę őŉ ŧĥę pūþľįč įŉŧęřŉęŧ"
    },
    "pricing": {
      "body": "Ğřäƒäŉä Cľőūđ ĥäş ä ģęŉęřőūş ƒřęę pľäŉ äŉđ ä 14 đäy ūŉľįmįŧęđ ūşäģę ŧřįäľ. Åƒŧęř yőūř ŧřįäľ ęχpįřęş, yőū'ľľ þę þįľľęđ þäşęđ őŉ ūşäģę ővęř ŧĥę ƒřęę pľäŉ ľįmįŧş.",
      "link-title": "Ğřäƒäŉä Cľőūđ přįčįŉģ",
      "title": "Ħőŵ mūčĥ đőęş įŧ čőşŧ?"
    },
    "public-preview": {
      "button-text": "Ğįvę ƒęęđþäčĸ",
      "message": "<0>Vįşįŧ őūř đőčş</0> ŧő ľęäřŉ mőřę äþőūŧ ŧĥįş ƒęäŧūřę!",
      "message-cloud": "Ÿőūř şęľƒ-mäŉäģęđ įŉşŧäŉčę őƒ Ğřäƒäŉä řęqūįřęş vęřşįőŉ 11.5+, őř 11.2+ ŵįŧĥ ŧĥę őŉPřęmŦőCľőūđMįģřäŧįőŉş ƒęäŧūřę ƒľäģ ęŉäþľęđ.",
      "title": "Mįģřäŧę ŧő Ğřäƒäŉä Cľőūđ įş įŉ pūþľįč přęvįęŵ"
    },
    "resource-details": {
      "dismiss-button": "ØĶ",
      "error-messages": {
        "dashboard-already-managed": "Đäşĥþőäřđ įş äľřęäđy přővįşįőŉęđ äŉđ mäŉäģęđ þy Ğřäƒäŉä įŉ ŧĥę čľőūđ įŉşŧäŉčę. Ŵę řęčőmmęŉđ ūşįŉģ ŧĥę přővįşįőŉęđ đäşĥþőäřđ ģőįŉģ ƒőřŵäřđ. Ĩƒ yőū şŧįľľ ŵįşĥ ŧő čőpy ŧĥę đäşĥþőäřđ ŧő ŧĥę čľőūđ įŉşŧäŉčę, ŧĥęŉ čĥäŉģę ŧĥę đäşĥþőäřđ ĨĐ įŉ ŧĥę đäşĥþőäřđ ĴŜØŃ, şävę ä ŉęŵ şŉäpşĥőŧ äŉđ ūpľőäđ äģäįŉ.",
        "datasource-already-managed": "Đäŧä şőūřčę įş äľřęäđy přővįşįőŉęđ äŉđ mäŉäģęđ þy Ğřäƒäŉä įŉ ŧĥę čľőūđ įŉşŧäŉčę. Ĩƒ ŧĥįş įş ä đįƒƒęřęŉŧ řęşőūřčę, şęŧ äŉőŧĥęř ŮĨĐ äŉđ ŧřy äģäįŉ.",
        "datasource-invalid-url": "Ŧĥęřę įş ä đäŧä şőūřčę ŵĥįčĥ ĥäş äŉ įŉväľįđ ŮŖĿ. Přővįđę ä väľįđ ŮŖĿ äŉđ ŧřy äģäįŉ.",
        "datasource-name-conflict": "Ŧĥęřę įş ä đäŧä şőūřčę ŵįŧĥ ŧĥę şämę ŉämę įŉ ŧĥę ŧäřģęŧ įŉşŧäŉčę. Ŗęŉämę őŉę őƒ ŧĥęm äŉđ ŧřy äģäįŉ.",
        "folder-name-conflict": "Ŧĥęřę įş ä ƒőľđęř ŵįŧĥ ŧĥę şämę ŉämę įŉ ŧĥę ŧäřģęŧ įŉşŧäŉčę. Ŗęŉämę őŉę őƒ ŧĥęm äŉđ ŧřy äģäįŉ.",
        "generic-error": "Ŧĥęřę ĥäş þęęŉ äŉ ęřřőř ŵĥįľę mįģřäŧįŉģ. Pľęäşę čĥęčĸ ŧĥę čľőūđ mįģřäŧįőŉ ľőģş ƒőř mőřę įŉƒőřmäŧįőŉ.",
        "internal-service-error": "Ŧĥęřę ĥäş þęęŉ äŉ ęřřőř ŵĥįľę mįģřäŧįŉģ. Pľęäşę čĥęčĸ ŧĥę Ğřäƒäŉä şęřvęř ľőģş ƒőř mőřę đęŧäįľş.",
        "library-element-name-conflict": "Ŧĥęřę įş ä ľįþřäřy ęľęmęŉŧ ŵįŧĥ ŧĥę şämę ŉämę įŉ ŧĥę ŧäřģęŧ įŉşŧäŉčę. Ŗęŉämę őŉę őƒ ŧĥęm äŉđ ŧřy äģäįŉ.",
        "resource-conflict": "Ŧĥęřę įş ä řęşőūřčę čőŉƒľįčŧ ŵįŧĥ ŧĥę ŧäřģęŧ įŉşŧäŉčę. Pľęäşę čĥęčĸ ŧĥę Ğřäƒäŉä şęřvęř ľőģş ƒőř mőřę đęŧäįľş.",
        "unexpected-error": "Ŧĥęřę ĥäş þęęŉ äŉ ęřřőř ŵĥįľę mįģřäŧįŉģ. Pľęäşę čĥęčĸ ŧĥę Ğřäƒäŉä şęřvęř ľőģş ƒőř mőřę đęŧäįľş.",
        "unsupported-data-type": "Mįģřäŧįőŉ őƒ ŧĥįş đäŧä ŧypę įş ŉőŧ čūřřęŉŧľy şūppőřŧęđ."
      },
      "error-title": "Ůŉäþľę ŧő mįģřäŧę ŧĥįş řęşőūřčę:",
      "generic-title": "Ŗęşőūřčę mįģřäŧįőŉ đęŧäįľş:",
      "missing-message": "Ńő męşşäģę přővįđęđ.",
      "resource-summary": "{{refId}} ({{typeName}})",
      "title": "Mįģřäŧįőŉ řęşőūřčę đęŧäįľş",
      "warning-title": "Ŗęşőūřčę mįģřäŧęđ ŵįŧĥ ä ŵäřŉįŉģ:"
    },
    "resource-status": {
      "error-details-button": "Đęŧäįľş",
      "failed": "Ēřřőř",
      "migrated": "Ůpľőäđęđ ŧő čľőūđ",
      "migrating": "Ůpľőäđįŉģ...",
      "not-migrated": "Ńőŧ yęŧ ūpľőäđęđ",
      "unknown": "Ůŉĸŉőŵŉ",
      "warning": "Ůpľőäđęđ ŵįŧĥ ŵäřŉįŉģ",
      "warning-details-button": "Đęŧäįľş"
    },
    "resource-table": {
      "dashboard-load-error": "Ůŉäþľę ŧő ľőäđ đäşĥþőäřđ",
      "error-library-element-sub": "Ŀįþřäřy Ēľęmęŉŧ {ūįđ}",
      "error-library-element-title": "Ůŉäþľę ŧő ľőäđ ľįþřäřy ęľęmęŉŧ",
      "unknown-datasource-title": "Đäŧä şőūřčę {{datasourceUID}}",
      "unknown-datasource-type": "Ůŉĸŉőŵŉ đäŧä şőūřčę"
    },
    "resource-type": {
      "alert_rule": "Åľęřŧ Ŗūľę",
      "alert_rule_group": "Åľęřŧ Ŗūľę Ğřőūp",
      "contact_point": "Cőŉŧäčŧ Pőįŉŧ",
      "dashboard": "Đäşĥþőäřđ",
      "datasource": "Đäŧä şőūřčę",
      "folder": "Főľđęř",
      "library_element": "Ŀįþřäřy Ēľęmęŉŧ",
      "mute_timing": "Mūŧę Ŧįmįŉģ",
      "notification_policy": "Ńőŧįƒįčäŧįőŉ Pőľįčy",
      "notification_template": "Ńőŧįƒįčäŧįőŉ Ŧęmpľäŧę",
      "plugin": "Pľūģįŉ",
      "unknown": "Ůŉĸŉőŵŉ"
    },
    "summary": {
      "cancel-snapshot": "Cäŉčęľ şŉäpşĥőŧ",
      "disconnect": "Đįşčőŉŉęčŧ",
      "errored-resource-count": "Ēřřőřş",
      "page-loading": "Ŀőäđįŉģ...",
      "rebuild-snapshot": "Ŗęþūįľđ şŉäpşĥőŧ",
      "snapshot-date": "Ŝŉäpşĥőŧ ŧįmęşŧämp",
      "snapshot-not-created": "Ńőŧ yęŧ čřęäŧęđ",
      "start-migration": "ßūįľđ şŉäpşĥőŧ",
      "successful-resource-count": "Ŝūččęşşƒūľľy mįģřäŧęđ",
      "target-stack-title": "Ůpľőäđįŉģ ŧő",
      "total-resource-count": "Ŧőŧäľ řęşőūřčęş",
      "upload-migration": "Ůpľőäđ şŉäpşĥőŧ"
    },
    "support-types-disclosure": {
      "text": "Đäşĥþőäřđş, Főľđęřş, äŉđ þūįľŧ-įŉ čőřę đäŧä şőūřčęş äřę mįģřäŧęđ ŧő yőūř Ğřäƒäŉä Cľőūđ şŧäčĸ. <2>Ŀęäřŉ äþőūŧ mįģřäŧįŉģ őŧĥęř şęŧŧįŉģş.</2>"
    },
    "token-status": {
      "active": "Ŧőĸęŉ čřęäŧęđ äŉđ äčŧįvę",
      "no-active": "Ńő äčŧįvę ŧőĸęŉ",
      "unknown": "Ůŉĸŉőŵŉ",
      "unknown-error": "Ēřřőř řęŧřįęvįŉģ ŧőĸęŉ"
    },
    "what-is-cloud": {
      "body": "Ğřäƒäŉä čľőūđ įş ä ƒūľľy mäŉäģęđ čľőūđ-ĥőşŧęđ őþşęřväþįľįŧy pľäŧƒőřm įđęäľ ƒőř čľőūđ ŉäŧįvę ęŉvįřőŉmęŉŧş. Ĩŧ'ş ęvęřyŧĥįŉģ yőū ľővę äþőūŧ Ğřäƒäŉä ŵįŧĥőūŧ ŧĥę ővęřĥęäđ őƒ mäįŉŧäįŉįŉģ, ūpģřäđįŉģ, äŉđ şūppőřŧįŉģ äŉ įŉşŧäľľäŧįőŉ.",
      "link-title": "Ŀęäřŉ äþőūŧ čľőūđ ƒęäŧūřęş",
      "title": "Ŵĥäŧ įş Ğřäƒäŉä Cľőūđ?"
    },
    "why-host": {
      "body": "Ĩŉ äđđįŧįőŉ ŧő ŧĥę čőŉvęŉįęŉčę őƒ mäŉäģęđ ĥőşŧįŉģ, Ğřäƒäŉä Cľőūđ įŉčľūđęş mäŉy čľőūđ-ęχčľūşįvę ƒęäŧūřęş ľįĸę ŜĿØş, įŉčįđęŉŧ mäŉäģęmęŉŧ, mäčĥįŉę ľęäřŉįŉģ, äŉđ pőŵęřƒūľ őþşęřväþįľįŧy įŉŧęģřäŧįőŉş.",
      "link-title": "Mőřę qūęşŧįőŉş? Ŧäľĸ ŧő äŉ ęχpęřŧ",
      "title": "Ŵĥy ĥőşŧ ŵįŧĥ Ğřäƒäŉä?"
    }
  },
  "multicombobox": {
    "all": {
      "title": "Åľľ",
      "title-filtered": "Åľľ (ƒįľŧęřęđ)"
    },
    "clear": {
      "title": "Cľęäř äľľ"
    }
  },
  "nav": {
    "add-new-connections": {
      "title": "Åđđ ŉęŵ čőŉŉęčŧįőŉ"
    },
    "admin": {
      "subtitle": "Mäŉäģę şęřvęř-ŵįđę şęŧŧįŉģş äŉđ äččęşş ŧő řęşőūřčęş şūčĥ äş őřģäŉįžäŧįőŉş, ūşęřş, äŉđ ľįčęŉşęş",
      "title": "Ŝęřvęř äđmįŉ"
    },
    "alert-list-legacy": {
      "title": "Åľęřŧ řūľęş"
    },
    "alerting": {
      "subtitle": "Ŀęäřŉ äþőūŧ přőþľęmş įŉ yőūř şyşŧęmş mőmęŉŧş äƒŧęř ŧĥęy őččūř",
      "title": "Åľęřŧįŉģ"
    },
    "alerting-admin": {
      "subtitle": "Mäŉäģę Åľęřŧmäŉäģęř čőŉƒįģūřäŧįőŉş äŉđ ęŉäþľę řęčęįvįŉģ Ğřäƒäŉä-mäŉäģęđ äľęřŧş",
      "title": "Ŝęŧŧįŉģş"
    },
    "alerting-am-routes": {
      "subtitle": "Đęŧęřmįŉę ĥőŵ äľęřŧş äřę řőūŧęđ ŧő čőŉŧäčŧ pőįŉŧş",
      "title": "Ńőŧįƒįčäŧįőŉ pőľįčįęş"
    },
    "alerting-channels": {
      "title": "Ńőŧįƒįčäŧįőŉ čĥäŉŉęľş"
    },
    "alerting-groups": {
      "subtitle": "Ŝęę ģřőūpęđ äľęřŧş ŵįŧĥ äčŧįvę ŉőŧįƒįčäŧįőŉş",
      "title": "Åčŧįvę ŉőŧįƒįčäŧįőŉş"
    },
    "alerting-home": {
      "title": "Ħőmę"
    },
    "alerting-legacy": {
      "title": "Åľęřŧįŉģ (ľęģäčy)"
    },
    "alerting-list": {
      "subtitle": "Ŗūľęş ŧĥäŧ đęŧęřmįŉę ŵĥęŧĥęř äŉ äľęřŧ ŵįľľ ƒįřę",
      "title": "Åľęřŧ řūľęş"
    },
    "alerting-receivers": {
      "subtitle": "Cĥőőşę ĥőŵ ŧő ŉőŧįƒy yőūř čőŉŧäčŧ pőįŉŧş ŵĥęŉ äŉ äľęřŧ įŉşŧäŉčę ƒįřęş",
      "title": "Cőŉŧäčŧ pőįŉŧş"
    },
    "alerting-silences": {
      "subtitle": "Ŝŧőp ŉőŧįƒįčäŧįőŉş ƒřőm őŉę őř mőřę äľęřŧįŉģ řūľęş",
      "title": "Ŝįľęŉčęş"
    },
    "alerting-upgrade": {
      "subtitle": "Ůpģřäđę yőūř ęχįşŧįŉģ ľęģäčy äľęřŧş äŉđ ŉőŧįƒįčäŧįőŉ čĥäŉŉęľş ŧő ŧĥę ŉęŵ Ğřäƒäŉä Åľęřŧįŉģ",
      "title": "Åľęřŧįŉģ ūpģřäđę"
    },
    "alerts-and-incidents": {
      "subtitle": "Åľęřŧįŉģ äŉđ įŉčįđęŉŧ mäŉäģęmęŉŧ äppş",
      "title": "Åľęřŧş & ĨŖM"
    },
    "api-keys": {
      "subtitle": "Mäŉäģę äŉđ čřęäŧę ÅPĨ ĸęyş ŧĥäŧ äřę ūşęđ ŧő įŉŧęřäčŧ ŵįŧĥ Ğřäƒäŉä ĦŦŦP ÅPĨş",
      "title": "ÅPĨ ĸęyş"
    },
    "application": {
      "title": "Åppľįčäŧįőŉ"
    },
    "apps": {
      "subtitle": "Åpp pľūģįŉş ŧĥäŧ ęχŧęŉđ ŧĥę Ğřäƒäŉä ęχpęřįęŉčę",
      "title": "Mőřę äppş"
    },
    "authentication": {
      "title": "Åūŧĥęŉŧįčäŧįőŉ"
    },
    "bookmarks": {
      "title": "ßőőĸmäřĸş"
    },
    "bookmarks-empty": {
      "title": "ßőőĸmäřĸ päģęş ƒőř ŧĥęm ŧő äppęäř ĥęřę"
    },
    "collector": {
      "title": "Cőľľęčŧőř"
    },
    "config": {
      "title": "Åđmįŉįşŧřäŧįőŉ"
    },
    "config-access": {
      "subtitle": "Cőŉƒįģūřę äččęşş ƒőř įŉđįvįđūäľ ūşęřş, ŧęämş, äŉđ şęřvįčę äččőūŉŧş",
      "title": "Ůşęřş äŉđ äččęşş"
    },
    "config-general": {
      "subtitle": "Mäŉäģę đęƒäūľŧ přęƒęřęŉčęş äŉđ şęŧŧįŉģş äčřőşş Ğřäƒäŉä",
      "title": "Ğęŉęřäľ"
    },
    "config-plugins": {
      "subtitle": "Ĩŉşŧäľľ pľūģįŉş äŉđ đęƒįŉę ŧĥę řęľäŧįőŉşĥįpş þęŧŵęęŉ đäŧä",
      "title": "Pľūģįŉş äŉđ đäŧä"
    },
    "connect-data": {
      "title": "Cőŉŉęčŧ đäŧä"
    },
    "connections": {
      "subtitle": "ßřőŵşę äŉđ čřęäŧę ŉęŵ čőŉŉęčŧįőŉş",
      "title": "Cőŉŉęčŧįőŉş"
    },
    "correlations": {
      "subtitle": "Åđđ äŉđ čőŉƒįģūřę čőřřęľäŧįőŉş",
      "title": "Cőřřęľäŧįőŉş"
    },
    "create": {
      "title": "Cřęäŧę"
    },
    "create-alert": {
      "title": "Ńęŵ äľęřŧ řūľę"
    },
    "create-dashboard": {
      "title": "Đäşĥþőäřđ"
    },
    "create-folder": {
      "title": "Főľđęř"
    },
    "create-import": {
      "title": "Ĩmpőřŧ đäşĥþőäřđ"
    },
    "dashboards": {
      "subtitle": "Cřęäŧę äŉđ mäŉäģę đäşĥþőäřđş ŧő vįşūäľįžę yőūř đäŧä",
      "title": "Đäşĥþőäřđş"
    },
    "data-sources": {
      "subtitle": "Vįęŵ äŉđ mäŉäģę yőūř čőŉŉęčŧęđ đäŧä şőūřčę čőŉŉęčŧįőŉş",
      "title": "Đäŧä şőūřčęş"
    },
    "databases": {
      "title": "Đäŧäþäşęş"
    },
    "datasources": {
      "subtitle": "Åđđ äŉđ čőŉƒįģūřę đäŧä şőūřčęş",
      "title": "Đäŧä şőūřčęş"
    },
    "detect": {
      "title": "Đęŧęčŧ"
    },
    "explore": {
      "title": "Ēχpľőřę"
    },
    "frontend": {
      "subtitle": "Ğäįŉ řęäľ ūşęř mőŉįŧőřįŉģ įŉşįģĥŧş",
      "title": "Fřőŉŧęŉđ"
    },
    "frontend-app": {
      "title": "Fřőŉŧęŉđ"
    },
    "global-orgs": {
      "subtitle": "Ĩşőľäŧęđ įŉşŧäŉčęş őƒ Ğřäƒäŉä řūŉŉįŉģ őŉ ŧĥę şämę şęřvęř",
      "title": "Øřģäŉįžäŧįőŉş"
    },
    "global-users": {
      "subtitle": "Mäŉäģę ūşęřş įŉ Ğřäƒäŉä",
      "title": "Ůşęřş"
    },
    "grafana-quaderno": {
      "title": "Ğřäƒäŉä Qūäđęřŉő"
    },
    "groupsync": {
      "subtitle": "Mäŉäģę mäppįŉģş őƒ Ĩđęŉŧįŧy Přővįđęř ģřőūpş ŧő Ğřäƒäŉä Ŗőľęş"
    },
    "help": {
      "title": "Ħęľp"
    },
    "help/community": "Cőmmūŉįŧy",
    "help/documentation": "Đőčūmęŉŧäŧįőŉ",
    "help/keyboard-shortcuts": "Ķęyþőäřđ şĥőřŧčūŧş",
    "help/support": "Ŝūppőřŧ",
    "history-container": {
      "drawer-tittle": "Ħįşŧőřy"
    },
    "history-wrapper": {
      "collapse": "Cőľľäpşę",
      "expand": "Ēχpäŉđ",
      "show-more": "Ŝĥőŵ mőřę",
      "today": "Ŧőđäy",
      "yesterday": "Ÿęşŧęřđäy"
    },
    "home": {
      "title": "Ħőmę"
    },
    "incidents": {
      "title": "Ĩŉčįđęŉŧ"
    },
    "infrastructure": {
      "subtitle": "Ůŉđęřşŧäŉđ yőūř įŉƒřäşŧřūčŧūřę'ş ĥęäľŧĥ",
      "title": "Ĩŉƒřäşŧřūčŧūřę"
    },
    "integrations": {
      "title": "Ĩŉŧęģřäŧįőŉş"
    },
    "k6": {
      "title": "Pęřƒőřmäŉčę"
    },
    "kubernetes": {
      "title": "Ķūþęřŉęŧęş"
    },
    "library-panels": {
      "subtitle": "Ŗęūşäþľę päŉęľş ŧĥäŧ čäŉ þę äđđęđ ŧő mūľŧįpľę đäşĥþőäřđş",
      "title": "Ŀįþřäřy päŉęľş"
    },
    "machine-learning": {
      "title": "Mäčĥįŉę ľęäřŉįŉģ"
    },
    "manage-folder": {
      "subtitle": "Mäŉäģę ƒőľđęř đäşĥþőäřđş äŉđ pęřmįşşįőŉş"
    },
    "migrate-to-cloud": {
      "subtitle": "Cőpy čőŉƒįģūřäŧįőŉ ƒřőm yőūř şęľƒ-mäŉäģęđ įŉşŧäľľäŧįőŉ ŧő ä čľőūđ şŧäčĸ",
      "title": "Mįģřäŧę ŧő Ğřäƒäŉä Cľőūđ"
    },
    "monitoring": {
      "subtitle": "Øūŧ-őƒ-ŧĥę-þőχ őþşęřväþįľįŧy şőľūŧįőŉş",
      "title": "Øþşęřväþįľįŧy"
    },
    "new": {
      "title": "Ńęŵ"
    },
    "new-dashboard": {
      "title": "Ńęŵ đäşĥþőäřđ"
    },
    "new-folder": {
      "title": "Ńęŵ ƒőľđęř"
    },
    "oncall": {
      "title": "ØŉCäľľ"
    },
    "org-settings": {
      "subtitle": "Mäŉäģę přęƒęřęŉčęş äčřőşş äŉ őřģäŉįžäŧįőŉ",
      "title": "Đęƒäūľŧ přęƒęřęŉčęş"
    },
    "playlists": {
      "subtitle": "Ğřőūpş őƒ đäşĥþőäřđş ŧĥäŧ äřę đįşpľäyęđ įŉ ä şęqūęŉčę",
      "title": "Pľäyľįşŧş"
    },
    "plugins": {
      "subtitle": "Ēχŧęŉđ ŧĥę Ğřäƒäŉä ęχpęřįęŉčę ŵįŧĥ pľūģįŉş",
      "title": "Pľūģįŉş"
    },
    "private-data-source-connections": {
      "subtitle": "Qūęřy đäŧä ŧĥäŧ ľįvęş ŵįŧĥįŉ ä şęčūřęđ ŉęŧŵőřĸ ŵįŧĥőūŧ őpęŉįŉģ ŧĥę ŉęŧŵőřĸ ŧő įŉþőūŉđ ŧřäƒƒįč ƒřőm Ğřäƒäŉä Cľőūđ. Ŀęäřŉ mőřę įŉ őūř đőčş.",
      "title": "Přįväŧę đäŧä şőūřčę čőŉŉęčŧ"
    },
    "profile/notifications": {
      "title": "Ńőŧįƒįčäŧįőŉ ĥįşŧőřy"
    },
    "profile/password": {
      "title": "Cĥäŉģę päşşŵőřđ"
    },
    "profile/settings": {
      "title": "Přőƒįľę"
    },
    "profiles": {
      "title": "Přőƒįľęş"
    },
    "public": {
      "title": "Pūþľįč đäşĥþőäřđş"
    },
    "recently-deleted": {
      "subtitle": "Åŉy įŧęmş ľįşŧęđ ĥęřę ƒőř mőřę ŧĥäŉ 30 đäyş ŵįľľ þę äūŧőmäŧįčäľľy đęľęŧęđ.",
      "title": "Ŗęčęŉŧľy đęľęŧęđ"
    },
    "recorded-queries": {
      "title": "Ŗęčőřđęđ qūęřįęş"
    },
    "reporting": {
      "title": "Ŗępőřŧįŉģ"
    },
    "scenes": {
      "title": "Ŝčęŉęş"
    },
    "search": {
      "placeholderCommandPalette": "Ŝęäřčĥ őř ĵūmp ŧő..."
    },
    "search-dashboards": {
      "title": "Ŝęäřčĥ đäşĥþőäřđş"
    },
    "server-settings": {
      "subtitle": "Vįęŵ ŧĥę şęŧŧįŉģş đęƒįŉęđ įŉ yőūř Ğřäƒäŉä čőŉƒįģ",
      "title": "Ŝęŧŧįŉģş"
    },
    "service-accounts": {
      "subtitle": "Ůşę şęřvįčę äččőūŉŧş ŧő řūŉ äūŧőmäŧęđ ŵőřĸľőäđş įŉ Ğřäƒäŉä",
      "title": "Ŝęřvįčę äččőūŉŧş"
    },
    "setup-guide": {
      "title": "Ŝęŧūp ģūįđę"
    },
    "shared-dashboard": {
      "subtitle": "Mäŉäģę yőūř őřģäŉįžäŧįőŉ'ş ęχŧęřŉäľľy şĥäřęđ đäşĥþőäřđş",
      "title": "Ŝĥäřęđ đäşĥþőäřđş"
    },
    "sign-out": {
      "title": "Ŝįģŉ őūŧ"
    },
    "slo": {
      "title": "ŜĿØ"
    },
    "snapshots": {
      "subtitle": "Ĩŉŧęřäčŧįvę, pūþľįčäľľy äväįľäþľę, pőįŉŧ-įŉ-ŧįmę řępřęşęŉŧäŧįőŉş őƒ đäşĥþőäřđş äŉđ päŉęľş",
      "title": "Ŝŉäpşĥőŧş"
    },
    "starred": {
      "title": "Ŝŧäřřęđ"
    },
    "starred-empty": {
      "title": "Ÿőūř şŧäřřęđ đäşĥþőäřđş ŵįľľ äppęäř ĥęřę"
    },
    "statistics-and-licensing": {
      "title": "Ŝŧäŧįşŧįčş äŉđ ľįčęŉşįŉģ"
    },
    "storage": {
      "subtitle": "Mäŉäģę ƒįľę şŧőřäģę",
      "title": "Ŝŧőřäģę"
    },
    "support-bundles": {
      "subtitle": "Đőŵŉľőäđ şūppőřŧ þūŉđľęş",
      "title": "Ŝūppőřŧ þūŉđľęş"
    },
    "synthetics": {
      "title": "Ŝyŉŧĥęŧįčş"
    },
    "teams": {
      "subtitle": "Ğřőūpş őƒ ūşęřş ŧĥäŧ ĥävę čőmmőŉ đäşĥþőäřđ äŉđ pęřmįşşįőŉ ŉęęđş",
      "title": "Ŧęämş"
    },
    "testing-and-synthetics": {
      "subtitle": "Øpŧįmįžę pęřƒőřmäŉčę ŵįŧĥ ĸ6 äŉđ Ŝyŉŧĥęŧįč Mőŉįŧőřįŉģ įŉşįģĥŧş",
      "title": "Ŧęşŧįŉģ & şyŉŧĥęŧįčş"
    },
    "upgrading": {
      "title": "Ŝŧäŧş äŉđ ľįčęŉşę"
    },
    "users": {
      "subtitle": "Ĩŉvįŧę äŉđ äşşįģŉ řőľęş ŧő ūşęřş",
      "title": "Ůşęřş"
    }
  },
  "navigation": {
    "item": {
      "add-bookmark": "Åđđ ŧő ßőőĸmäřĸş",
      "remove-bookmark": "Ŗęmővę ƒřőm ßőőĸmäřĸş"
    },
    "kiosk": {
      "tv-alert": "Přęşş ĒŜC ŧő ęχįŧ ĸįőşĸ mőđę"
    },
    "megamenu": {
      "close": "Cľőşę męŉū",
      "dock": "Đőčĸ męŉū",
      "list-label": "Ńävįģäŧįőŉ",
      "open": "Øpęŉ męŉū",
      "undock": "Ůŉđőčĸ męŉū"
    },
    "rss-button": "Ŀäŧęşŧ ƒřőm ŧĥę þľőģ"
  },
  "news": {
    "drawer": {
      "close": "Cľőşę Đřäŵęř"
    },
    "title": "Ŀäŧęşŧ ƒřőm ŧĥę þľőģ"
  },
  "notifications": {
    "empty-state": {
      "description": "Ńőŧįƒįčäŧįőŉş yőū ĥävę řęčęįvęđ ŵįľľ äppęäř ĥęřę",
      "title": "Ÿőū'řę äľľ čäūģĥŧ ūp!"
    },
    "starred-dashboard": "Đäşĥþőäřđ şŧäřřęđ",
    "unstarred-dashboard": "Đäşĥþőäřđ ūŉşŧäřřęđ"
  },
  "oauth": {
    "form": {
      "server-discovery-action-button": "Ēŉŧęř ØpęŉĨĐ Cőŉŉęčŧ Đįşčővęřy ŮŖĿ",
      "server-discovery-modal-close": "Cľőşę",
      "server-discovery-modal-loading": "Ŀőäđįŉģ...",
      "server-discovery-modal-submit": "Ŝūþmįŧ"
    },
    "login": {
      "error": "Ŀőģįŉ přővįđęř đęŉįęđ ľőģįŉ řęqūęşŧ"
    }
  },
  "panel": {
    "header-menu": {
      "copy": "Cőpy",
      "create-library-panel": "Cřęäŧę ľįþřäřy päŉęľ",
      "duplicate": "Đūpľįčäŧę",
      "edit": "Ēđįŧ",
      "explore": "Ēχpľőřę",
      "get-help": "Ğęŧ ĥęľp",
      "hide-legend": "Ħįđę ľęģęŉđ",
      "inspect": "Ĩŉşpęčŧ",
      "inspect-data": "Đäŧä",
      "inspect-json": "Päŉęľ ĴŜØŃ",
      "more": "Mőřę...",
      "new-alert-rule": "Ńęŵ äľęřŧ řūľę",
      "query": "Qūęřy",
      "remove": "Ŗęmővę",
      "replace-library-panel": "Ŗępľäčę ľįþřäřy päŉęľ",
      "share": "Ŝĥäřę",
      "show-legend": "Ŝĥőŵ ľęģęŉđ",
      "unlink-library-panel": "Ůŉľįŉĸ ľįþřäřy päŉęľ",
      "view": "Vįęŵ"
    }
  },
  "panel-search": {
    "no-matches": "Ńő mäŧčĥęş ƒőūŉđ",
    "unsupported-layout": "Ůŉşūppőřŧęđ ľäyőūŧ"
  },
  "panel-type-filter": {
    "clear-button": "Cľęäř ŧypęş"
  },
  "playlist-edit": {
    "error-prefix": "Ēřřőř ľőäđįŉģ pľäyľįşŧ:",
    "form": {
      "add-tag-label": "Åđđ þy ŧäģ",
      "add-tag-placeholder": "Ŝęľęčŧ ä ŧäģ",
      "add-title-label": "Åđđ þy ŧįŧľę",
      "cancel": "Cäŉčęľ",
      "heading": "Åđđ đäşĥþőäřđş",
      "interval-label": "Ĩŉŧęřväľ",
      "interval-placeholder": "5m",
      "interval-required": "Ĩŉŧęřväľ įş řęqūįřęđ",
      "name-label": "Ńämę",
      "name-placeholder": "Ńämę",
      "name-required": "Ńämę įş řęqūįřęđ",
      "save": "Ŝävę",
      "table-delete": "Đęľęŧę pľäyľįşŧ įŧęm",
      "table-drag": "Đřäģ äŉđ đřőp ŧő řęőřđęř",
      "table-empty": "Pľäyľįşŧ įş ęmpŧy. Åđđ đäşĥþőäřđş þęľőŵ.",
      "table-heading": "Đäşĥþőäřđş"
    },
    "sub-title": "Å pľäyľįşŧ řőŧäŧęş ŧĥřőūģĥ ä přę-şęľęčŧęđ ľįşŧ őƒ đäşĥþőäřđş. Å pľäyľįşŧ čäŉ þę ä ģřęäŧ ŵäy ŧő þūįľđ şįŧūäŧįőŉäľ äŵäřęŉęşş, őř ĵūşŧ şĥőŵ őƒƒ yőūř męŧřįčş ŧő yőūř ŧęäm őř vįşįŧőřş.",
    "title": "Ēđįŧ pľäyľįşŧ"
  },
  "playlist-page": {
    "card": {
      "delete": "Đęľęŧę pľäyľįşŧ",
      "edit": "Ēđįŧ pľäyľįşŧ",
      "start": "Ŝŧäřŧ pľäyľįşŧ",
      "tooltip": "Ŝĥäřę pľäyľįşŧ"
    },
    "create-button": {
      "title": "Ńęŵ pľäyľįşŧ"
    },
    "delete-modal": {
      "body": "Åřę yőū şūřę yőū ŵäŉŧ ŧő đęľęŧę {{name}} pľäyľįşŧ?",
      "confirm-text": "Đęľęŧę"
    },
    "empty": {
      "button": "Cřęäŧę pľäyľįşŧ",
      "pro-tip": "Ÿőū čäŉ ūşę pľäyľįşŧş ŧő čyčľę đäşĥþőäřđş őŉ ŦVş ŵįŧĥőūŧ ūşęř čőŉŧřőľ. <2>Ŀęäřŉ mőřę</2>",
      "title": "Ŧĥęřę äřę ŉő pľäyľįşŧş čřęäŧęđ yęŧ"
    }
  },
  "playlists": {
    "empty-state": {
      "message": "Ńő pľäyľįşŧş ƒőūŉđ"
    }
  },
  "plugins": {
    "catalog": {
      "update-all": {
        "all-plugins-updated": "Åľľ pľūģįŉş ūpđäŧęđ!",
        "available-header": "Åväįľäþľę",
        "button": "Ůpđäŧę äľľ",
        "cloud-update-message": "* Ĩŧ mäy ŧäĸę ä ƒęŵ mįŉūŧęş ƒőř ŧĥę pľūģįŉş ŧő þę äväįľäþľę ƒőř ūşäģę.",
        "error": "Ēřřőř ūpđäŧįŉģ pľūģįŉ:",
        "error-status-text": "ƒäįľęđ - şęę ęřřőř męşşäģęş",
        "header": "Ŧĥę ƒőľľőŵįŉģ pľūģįŉş ĥävę ūpđäŧę äväįľäþľę",
        "installed-header": "Ĩŉşŧäľľęđ",
        "modal-confirmation": "Ůpđäŧę",
        "modal-dismiss": "Cľőşę",
        "modal-in-progress": "Ůpđäŧįŉģ...",
        "modal-title": "Ůpđäŧę Pľūģįŉş",
        "name-header": "Ńämę",
        "update-header": "Ůpđäŧę",
        "update-status-text": "pľūģįŉş ūpđäŧęđ"
      },
      "versions": {
        "confirmation-text-1": "Åřę yőū řęäľľy şūřę yőū ŵäŉŧ ŧő đőŵŉģřäđę ŧő vęřşįőŉ",
        "confirmation-text-2": "Ÿőū şĥőūľđ ŉőřmäľľy ŉőŧ þę đőįŉģ ŧĥįş",
        "downgrade-confirm": "Đőŵŉģřäđę",
        "downgrade-title": "Đőŵŉģřäđę pľūģįŉ vęřşįőŉ"
      }
    },
    "details": {
      "connections-tab": {
        "description": "Ŧĥę đäŧä şőūřčę čőŉŉęčŧįőŉş þęľőŵ äřę äľľ {{pluginName}}. Ÿőū čäŉ ƒįŉđ äľľ őƒ yőūř đäŧä şőūřčę čőŉŉęčŧįőŉş őƒ äľľ ŧypęş įŉ <4><0>Cőŉŉęčŧįőŉş</0> - <3>Đäŧä şőūřčęş</3>.</4>"
      },
      "labels": {
        "contactGrafanaLabs": "Cőŉŧäčŧ Ğřäƒäŉä Ŀäþş",
        "dependencies": "Đępęŉđęŉčįęş",
        "downloads": "Đőŵŉľőäđş",
        "from": "Fřőm",
        "installedVersion": "Ĩŉşŧäľľęđ Vęřşįőŉ",
        "lastCommitDate": "Ŀäşŧ čőmmįŧ đäŧę:",
        "latestVersion": "Ŀäŧęşŧ Vęřşįőŉ",
        "links": "Ŀįŉĸş ",
        "reportAbuse": "Ŗępőřŧ ä čőŉčęřŉ ",
        "signature": "Ŝįģŉäŧūřę",
        "status": "Ŝŧäŧūş",
        "updatedAt": "Ŀäşŧ ūpđäŧęđ:"
      }
    },
    "empty-state": {
      "message": "Ńő pľūģįŉş ƒőūŉđ"
    },
    "plugin-help": {
      "error": "Åŉ ęřřőř őččūřřęđ ŵĥęŉ ľőäđįŉģ ĥęľp.",
      "not-found": "Ńő qūęřy ĥęľp čőūľđ þę ƒőūŉđ."
    }
  },
  "profile": {
    "change-password": {
      "cancel-button": "Cäŉčęľ",
      "cannot-change-password-message": "Päşşŵőřđ čäŉŉőŧ þę čĥäŉģęđ ĥęřę.",
      "change-password-button": "Cĥäŉģę Päşşŵőřđ",
      "confirm-password-label": "Cőŉƒįřm päşşŵőřđ",
      "confirm-password-required": "Ńęŵ päşşŵőřđ čőŉƒįřmäŧįőŉ įş řęqūįřęđ",
      "ldap-auth-proxy-message": "Ÿőū čäŉŉőŧ čĥäŉģę päşşŵőřđ ŵĥęŉ şįģŉęđ įŉ ŵįŧĥ ĿĐÅP őř äūŧĥ přőχy.",
      "new-password-label": "Ńęŵ päşşŵőřđ",
      "new-password-required": "Ńęŵ päşşŵőřđ įş řęqūįřęđ",
      "new-password-same-as-old": "Ńęŵ päşşŵőřđ čäŉ'ŧ þę ŧĥę şämę äş ŧĥę őľđ őŉę.",
      "old-password-label": "Øľđ päşşŵőřđ",
      "old-password-required": "Øľđ päşşŵőřđ įş řęqūįřęđ",
      "passwords-must-match": "Päşşŵőřđş mūşŧ mäŧčĥ",
      "strong-password-validation-register": "Päşşŵőřđ đőęş ŉőŧ čőmpľy ŵįŧĥ ŧĥę şŧřőŉģ päşşŵőřđ pőľįčy"
    }
  },
  "public-dashboard": {
    "acknowledgment-checkboxes": {
      "ack-title": "ßęƒőřę yőū mäĸę ŧĥę đäşĥþőäřđ pūþľįč, äčĸŉőŵľęđģę ŧĥę ƒőľľőŵįŉģ:",
      "data-src-ack-desc": "Pūþľįşĥįŉģ čūřřęŉŧľy őŉľy ŵőřĸş ŵįŧĥ ä şūþşęŧ őƒ đäŧä şőūřčęş*",
      "data-src-ack-tooltip": "Ŀęäřŉ mőřę äþőūŧ pūþľįč đäŧäşőūřčęş",
      "public-ack-desc": "Ÿőūř ęŉŧįřę đäşĥþőäřđ ŵįľľ þę pūþľįč*",
      "public-ack-tooltip": "Ŀęäřŉ mőřę äþőūŧ pūþľįč đäşĥþőäřđş",
      "usage-ack-desc": "Mäĸįŉģ ä đäşĥþőäřđ pūþľįč ŵįľľ čäūşę qūęřįęş ŧő řūŉ ęäčĥ ŧįmę įŧ įş vįęŵęđ, ŵĥįčĥ mäy įŉčřęäşę čőşŧş*",
      "usage-ack-desc-tooltip": "Ŀęäřŉ mőřę äþőūŧ qūęřy čäčĥįŉģ"
    },
    "config": {
      "can-view-dashboard-radio-button-label": "Cäŉ vįęŵ đäşĥþőäřđ",
      "copy-button": "Cőpy",
      "dashboard-url-field-label": "Đäşĥþőäřđ ŮŖĿ",
      "email-share-type-option-label": "Øŉľy şpęčįƒįęđ pęőpľę",
      "pause-sharing-dashboard-label": "Päūşę şĥäřįŉģ đäşĥþőäřđ",
      "public-share-type-option-label": "Åŉyőŉę ŵįŧĥ ä ľįŉĸ",
      "revoke-public-URL-button": "Ŗęvőĸę pūþľįč ŮŖĿ",
      "revoke-public-URL-button-title": "Ŗęvőĸę pūþľįč ŮŖĿ",
      "settings-title": "Ŝęŧŧįŉģş"
    },
    "configuration": {
      "display-annotations-description": "Přęşęŉŧ äŉŉőŧäŧįőŉş őŉ ŧĥįş đäşĥþőäřđ",
      "display-annotations-label": "Đįşpľäy äŉŉőŧäŧįőŉş",
      "enable-time-range-description": "Åľľőŵ pęőpľę ŧő čĥäŉģę ŧįmę řäŉģę",
      "enable-time-range-label": "Ēŉäþľę ŧįmę řäŉģę",
      "settings-label": "Ŝęŧŧįŉģş",
      "success-pause": "Ÿőūř đäşĥþőäřđ äččęşş ĥäş þęęŉ päūşęđ",
      "success-resume": "Ÿőūř đäşĥþőäřđ äččęşş ĥäş þęęŉ řęşūmęđ",
      "success-update": "Ŝęŧŧįŉģş ĥävę þęęŉ şūččęşşƒūľľy ūpđäŧęđ",
      "success-update-old": "Pūþľįč đäşĥþőäřđ ūpđäŧęđ!",
      "time-range-label": "Ŧįmę řäŉģę",
      "time-range-tooltip": "Ŧĥę şĥäřęđ đäşĥþőäřđ ūşęş ŧĥę đęƒäūľŧ ŧįmę řäŉģę şęŧŧįŉģş őƒ ŧĥę đäşĥþőäřđ"
    },
    "create-page": {
      "generate-public-url-button": "Ğęŉęřäŧę pūþľįč ŮŖĿ",
      "unsupported-features-desc": "Cūřřęŉŧľy, ŵę đőŉ’ŧ şūppőřŧ ŧęmpľäŧę väřįäþľęş őř ƒřőŉŧęŉđ đäŧä şőūřčęş",
      "welcome-title": "Ŵęľčőmę ŧő pūþľįč đäşĥþőäřđş!"
    },
    "delete-modal": {
      "revoke-body-text": "Åřę yőū şūřę yőū ŵäŉŧ ŧő řęvőĸę ŧĥįş ŮŖĿ? Ŧĥę đäşĥþőäřđ ŵįľľ ŉő ľőŉģęř þę pūþľįč.",
      "revoke-title": "Ŗęvőĸę pūþľįč ŮŖĿ"
    },
    "email-sharing": {
      "accept-button": "Åččępŧ",
      "alert-text": "Ŝĥäřįŉģ đäşĥþőäřđş þy ęmäįľ įş þįľľęđ pęř ūşęř ƒőř ŧĥę đūřäŧįőŉ őƒ ŧĥę 30-đäy ŧőĸęŉ, řęģäřđľęşş őƒ ĥőŵ mäŉy đäşĥþőäřđş äřę şĥäřęđ. ßįľľįŉģ şŧőpş äƒŧęř 30 đäyş ūŉľęşş yőū řęŉęŵ ŧĥę ŧőĸęŉ.",
      "bill-ack": "Ĩ ūŉđęřşŧäŉđ ŧĥäŧ äđđįŉģ ūşęřş řęqūįřęş päymęŉŧ.*",
      "cancel-button": "Cäŉčęľ",
      "input-invalid-email-text": "Ĩŉväľįđ ęmäįľ",
      "input-required-email-text": "Ēmäįľ įş řęqūįřęđ",
      "invite-button": "Ĩŉvįŧę",
      "invite-field-desc": "Ĩŉvįŧę pęőpľę þy ęmäįľ",
      "invite-field-label": "Ĩŉvįŧę",
      "learn-more-button": "Ŀęäřŉ mőřę",
      "recipient-email-placeholder": "Ēmäįľ",
      "recipient-invalid-email-text": "Ĩŉväľįđ ęmäįľ",
      "recipient-invitation-button": "Ĩŉvįŧę",
      "recipient-invitation-description": "Ĩŉvįŧę şőmęőŉę þy ęmäįľ",
      "recipient-invitation-tooltip": "Ŧĥįş đäşĥþőäřđ čőŉŧäįŉş şęŉşįŧįvę đäŧä. ßy ūşįŉģ ŧĥįş ƒęäŧūřę yőū ŵįľľ þę şĥäřįŉģ ŵįŧĥ ęχŧęřŉäľ pęőpľę.",
      "recipient-list-description": "Øŉľy pęőpľę yőū'vę đįřęčŧľy įŉvįŧęđ čäŉ äččęşş ŧĥįş đäşĥþőäřđ",
      "recipient-list-title": "Pęőpľę ŵįŧĥ äččęşş",
      "recipient-required-email-text": "Ēmäįľ įş řęqūįřęđ",
      "resend-button": "Ŗęşęŉđ",
      "resend-button-title": "Ŗęşęŉđ",
      "resend-invite-label": "Ŗęşęŉđ įŉvįŧę",
      "revoke-access-label": "Ŗęvőĸę äččęşş",
      "revoke-button": "Ŗęvőĸę",
      "revoke-button-title": "Ŗęvőĸę",
      "success-creation": "Ÿőūř đäşĥþőäřđ įş řęäđy ƒőř ęχŧęřŉäľ şĥäřįŉģ",
      "success-share-type-change": "Đäşĥþőäřđ äččęşş ūpđäŧęđ: Øŉľy şpęčįƒįč pęőpľę čäŉ ŉőŵ äččęşş ŵįŧĥ ŧĥę ľįŉĸ"
    },
    "modal-alerts": {
      "no-upsert-perm-alert-desc": "Cőŉŧäčŧ yőūř äđmįŉ ŧő ģęŧ pęřmįşşįőŉ ŧő {{mode}} pūþľįč đäşĥþőäřđş",
      "no-upsert-perm-alert-title": "Ÿőū đőŉ’ŧ ĥävę pęřmįşşįőŉ ŧő {{ mode }} ä pūþľįč đäşĥþőäřđ",
      "save-dashboard-changes-alert-title": "Pľęäşę şävę yőūř đäşĥþőäřđ čĥäŉģęş þęƒőřę ūpđäŧįŉģ ŧĥę pūþľįč čőŉƒįģūřäŧįőŉ",
      "unsupport-data-source-alert-readmore-link": "Ŗęäđ mőřę äþőūŧ şūppőřŧęđ đäŧä şőūřčęş",
      "unsupported-data-source-alert-desc": "Ŧĥęřę äřę đäŧä şőūřčęş įŉ ŧĥįş đäşĥþőäřđ ŧĥäŧ äřę ūŉşūppőřŧęđ ƒőř pūþľįč đäşĥþőäřđş. Päŉęľş ŧĥäŧ ūşę ŧĥęşę đäŧä şőūřčęş mäy ŉőŧ ƒūŉčŧįőŉ přőpęřľy: {{unsupportedDataSources}}.",
      "unsupported-data-source-alert-title": "Ůŉşūppőřŧęđ đäŧä şőūřčęş",
      "unsupported-template-variable-alert-desc": "Ŧĥįş pūþľįč đäşĥþőäřđ mäy ŉőŧ ŵőřĸ şįŉčę įŧ ūşęş ŧęmpľäŧę väřįäþľęş",
      "unsupported-template-variable-alert-title": "Ŧęmpľäŧę väřįäþľęş äřę ŉőŧ şūppőřŧęđ"
    },
    "public-sharing": {
      "accept-button": "Åččępŧ",
      "alert-text": "Ŝĥäřįŉģ ŧĥįş đäşĥþőäřđ ęχŧęřŉäľľy mäĸęş įŧ ęŉŧįřęľy äččęşşįþľę ŧő äŉyőŉę ŵįŧĥ ŧĥę ľįŉĸ.",
      "cancel-button": "Cäŉčęľ",
      "learn-more-button": "Ŀęäřŉ mőřę",
      "public-ack": "Ĩ ūŉđęřşŧäŉđ ŧĥäŧ ŧĥįş ęŉŧįřę đäşĥþőäřđ ŵįľľ þę pūþľįč.*",
      "success-creation": "Ÿőūř đäşĥþőäřđ įş ŉőŵ pūþľįčľy äččęşşįþľę",
      "success-share-type-change": "Đäşĥþőäřđ äččęşş ūpđäŧęđ: Åŉyőŉę ŵįŧĥ ŧĥę ľįŉĸ čäŉ ŉőŵ äččęşş"
    },
    "settings-bar-header": {
      "collapse-settings-tooltip": "Cőľľäpşę şęŧŧįŉģş",
      "expand-settings-tooltip": "Ēχpäŉđ şęŧŧįŉģş"
    },
    "settings-configuration": {
      "default-time-range-label": "Đęƒäūľŧ ŧįmę řäŉģę",
      "default-time-range-label-desc": "Ŧĥę pūþľįč đäşĥþőäřđ ūşęş ŧĥę đęƒäūľŧ ŧįmę řäŉģę şęŧŧįŉģş őƒ ŧĥę đäşĥþőäřđ",
      "show-annotations-label": "Ŝĥőŵ äŉŉőŧäŧįőŉş",
      "show-annotations-label-desc": "Ŝĥőŵ äŉŉőŧäŧįőŉş őŉ pūþľįč đäşĥþőäřđ",
      "time-range-picker-label": "Ŧįmę řäŉģę pįčĸęř ęŉäþľęđ",
      "time-range-picker-label-desc": "Åľľőŵ vįęŵęřş ŧő čĥäŉģę ŧįmę řäŉģę"
    },
    "settings-summary": {
      "annotations-hide-text": "Åŉŉőŧäŧįőŉş = ĥįđę",
      "annotations-show-text": "Åŉŉőŧäŧįőŉş = şĥőŵ",
      "time-range-picker-disabled-text": "Ŧįmę řäŉģę pįčĸęř = đįşäþľęđ",
      "time-range-picker-enabled-text": "Ŧįmę řäŉģę pįčĸęř = ęŉäþľęđ",
      "time-range-text": "Ŧįmę řäŉģę = "
    },
    "share": {
      "success-delete": "Ÿőūř đäşĥþőäřđ įş ŉő ľőŉģęř şĥäřęäþľę",
      "success-delete-old": "Pūþľįč đäşĥþőäřđ đęľęŧęđ!"
    },
    "share-configuration": {
      "share-type-label": "Ŀįŉĸ äččęşş"
    },
    "share-externally": {
      "copy-link-button": "Cőpy ęχŧęřŉäľ ľįŉĸ",
      "email-share-type-option-description": "Øŉľy pęőpľę ŵįŧĥ ŧĥę ľįŉĸ čäŉ äččęşş đäşĥþőäřđ",
      "email-share-type-option-label": "Øŉľy şpęčįƒįč pęőpľę",
      "no-upsert-perm-alert-desc": "Cőŉŧäčŧ yőūř äđmįŉ ŧő ģęŧ pęřmįşşįőŉ ŧő {{mode}} şĥäřęđ đäşĥþőäřđş",
      "no-upsert-perm-alert-title": "Ÿőū đőŉ’ŧ ĥävę pęřmįşşįőŉ ŧő {{ mode }} ä şĥäřęđ đäşĥþőäřđ",
      "pause-access-button": "Päūşę äččęşş",
      "pause-access-tooltip": "Päūşįŉģ ŵįľľ ŧęmpőřäřįľy đįşäþľę äččęşş ŧő ŧĥįş đäşĥþőäřđ ƒőř äľľ ūşęřş",
      "public-share-type-option-description": "Åŉyőŉę ŵįŧĥ ŧĥę ľįŉĸ čäŉ äččęşş đäşĥþőäřđ",
      "public-share-type-option-label": "Åŉyőŉę ŵįŧĥ ŧĥę ľįŉĸ",
      "resume-access-button": "Ŗęşūmę äččęşş",
      "revoke-access-button": "Ŗęvőĸę äččęşş",
      "revoke-access-description": "Åřę yőū şūřę yőū ŵäŉŧ ŧő řęvőĸę ŧĥįş äččęşş? Ŧĥę đäşĥþőäřđ čäŉ ŉő ľőŉģęř þę şĥäřęđ.",
      "unsupported-data-source-alert-desc": "Ŧĥęřę äřę đäŧä şőūřčęş įŉ ŧĥįş đäşĥþőäřđ ŧĥäŧ äřę ūŉşūppőřŧęđ ƒőř şĥäřęđ đäşĥþőäřđş. Päŉęľş ŧĥäŧ ūşę ŧĥęşę đäŧä şőūřčęş mäy ŉőŧ ƒūŉčŧįőŉ přőpęřľy: {{unsupportedDataSources}}."
    },
    "sharing": {
      "success-creation": "Đäşĥþőäřđ įş pūþľįč!"
    }
  },
  "public-dashboard-list": {
    "button": {
      "config-button-tooltip": "Cőŉƒįģūřę pūþľįč đäşĥþőäřđ",
      "revoke-button-text": "Ŗęvőĸę pūþľįč ŮŖĿ",
      "revoke-button-tooltip": "Ŗęvőĸę pūþľįč đäşĥþőäřđ ŮŖĿ",
      "view-button-tooltip": "Vįęŵ pūþľįč đäşĥþőäřđ"
    },
    "empty-state": {
      "message": "Ÿőū ĥävęŉ'ŧ čřęäŧęđ äŉy pūþľįč đäşĥþőäřđş yęŧ",
      "more-info": "Cřęäŧę ä pūþľįč đäşĥþőäřđ ƒřőm äŉy ęχįşŧįŉģ đäşĥþőäřđ ŧĥřőūģĥ ŧĥę <1>Ŝĥäřę</1> mőđäľ. <4>Ŀęäřŉ mőřę</4>"
    },
    "toggle": {
      "pause-sharing-toggle-text": "Päūşę şĥäřįŉģ"
    }
  },
  "public-dashboard-users-access-list": {
    "dashboard-modal": {
      "external-link": "Ēχŧęřŉäľ ľįŉĸ",
      "loading-text": "Ŀőäđįŉģ...",
      "open-dashboard-list-text": "Øpęŉ đäşĥþőäřđş ľįşŧ",
      "public-dashboard-link": "Pūþľįč đäşĥþőäřđ ŮŖĿ",
      "public-dashboard-setting": "Pūþľįč đäşĥþőäřđ şęŧŧįŉģş",
      "sharing-setting": "Ŝĥäřįŉģ şęŧŧįŉģş"
    },
    "delete-user-modal": {
      "delete-user-button-text": "Đęľęŧę ūşęř",
      "delete-user-cancel-button": "Cäŉčęľ",
      "delete-user-revoke-access-button": "Ŗęvőĸę äččęşş",
      "revoke-access-title": "Ŗęvőĸę äččęşş",
      "revoke-user-access-modal-desc-line1": "Åřę yőū şūřę yőū ŵäŉŧ ŧő řęvőĸę äččęşş ƒőř {{email}}?",
      "revoke-user-access-modal-desc-line2": "Ŧĥįş äčŧįőŉ ŵįľľ įmmęđįäŧęľy řęvőĸę {{email}}&äpőş;ş äččęşş ŧő äľľ pūþľįč đäşĥþőäřđş."
    },
    "delete-user-shared-dashboards-modal": {
      "revoke-user-access-modal-desc-line2": "Ŧĥįş äčŧįőŉ ŵįľľ įmmęđįäŧęľy řęvőĸę {{email}}&äpőş;ş äččęşş ŧő äľľ şĥäřęđ đäşĥþőäřđş."
    },
    "modal": {
      "dashboard-modal-title": "Pūþľįč đäşĥþőäřđş",
      "shared-dashboard-modal-title": "Ŝĥäřęđ đäşĥþőäřđş"
    },
    "table-body": {
      "dashboard-count_one": "{{count}} đäşĥþőäřđş",
      "dashboard-count_other": "{{count}} đäşĥþőäřđş"
    },
    "table-header": {
      "activated-label": "Åčŧįväŧęđ",
      "activated-tooltip": "Ēäřľįęşŧ ŧįmę ūşęř ĥäş þęęŉ äŉ äčŧįvę ūşęř ŧő ä đäşĥþőäřđ",
      "email-label": "Ēmäįľ",
      "last-active-label": "Ŀäşŧ äčŧįvę",
      "origin-label": "Øřįģįŉ",
      "role-label": "Ŗőľę"
    }
  },
  "query-operation": {
    "header": {
      "collapse-row": "Cőľľäpşę qūęřy řőŵ",
      "datasource-help": "Ŝĥőŵ đäŧä şőūřčę ĥęľp",
      "drag-and-drop": "Đřäģ äŉđ đřőp ŧő řęőřđęř",
      "duplicate-query": "Đūpľįčäŧę qūęřy",
      "expand-row": "Ēχpäŉđ qūęřy řőŵ",
      "hide-response": "Ħįđę řęşpőŉşę",
      "remove-query": "Ŗęmővę qūęřy",
      "show-response": "Ŝĥőŵ řęşpőŉşę",
      "toggle-edit-mode": "Ŧőģģľę ŧęχŧ ęđįŧ mőđę"
    },
    "query-editor-not-exported": "Đäŧä şőūřčę pľūģįŉ đőęş ŉőŧ ęχpőřŧ äŉy Qūęřy Ēđįŧőř čőmpőŉęŉŧ"
  },
  "recently-deleted": {
    "buttons": {
      "delete": "Đęľęŧę pęřmäŉęŉŧľy",
      "restore": "Ŗęşŧőřę"
    },
    "page": {
      "no-deleted-dashboards": "Ÿőū ĥävęŉ'ŧ đęľęŧęđ äŉy đäşĥþőäřđş řęčęŉŧľy.",
      "no-deleted-dashboards-text": "Ŵĥęŉ yőū đęľęŧę ä đäşĥþőäřđ, įŧ ŵįľľ äppęäř ĥęřę ƒőř 30 đäyş þęƒőřę þęįŉģ pęřmäŉęŉŧľy đęľęŧęđ. Ÿőūř őřģäŉįžäŧįőŉ äđmįŉįşŧřäŧőř čäŉ řęşŧőřę řęčęŉŧľy-đęľęŧęđ đäşĥþőäřđş.",
      "no-search-result": "Ńő řęşūľŧş ƒőūŉđ ƒőř yőūř qūęřy"
    },
    "permanently-delete-modal": {
      "confirm-text": "Đęľęŧę",
      "delete-button": "Đęľęŧę",
      "delete-loading": "Đęľęŧįŉģ...",
      "text_one": "Ŧĥįş äčŧįőŉ ŵįľľ đęľęŧę {{numberOfDashboards}} đäşĥþőäřđş.",
      "text_other": "Ŧĥįş äčŧįőŉ ŵįľľ đęľęŧę {{numberOfDashboards}} đäşĥþőäřđş.",
      "title": "Pęřmäŉęŉŧľy Đęľęŧę Đäşĥþőäřđş"
    },
    "restore-modal": {
      "folder-picker-text_one": "Pľęäşę čĥőőşę ä ƒőľđęř ŵĥęřę yőūř đäşĥþőäřđş ŵįľľ þę řęşŧőřęđ.",
      "folder-picker-text_other": "Pľęäşę čĥőőşę ä ƒőľđęř ŵĥęřę yőūř đäşĥþőäřđş ŵįľľ þę řęşŧőřęđ.",
      "restore-button": "Ŗęşŧőřę",
      "restore-loading": "Ŗęşŧőřįŉģ...",
      "text_one": "Ŧĥįş äčŧįőŉ ŵįľľ řęşŧőřę {{numberOfDashboards}} đäşĥþőäřđş.",
      "text_other": "Ŧĥįş äčŧįőŉ ŵįľľ řęşŧőřę {{numberOfDashboards}} đäşĥþőäřđş.",
      "title": "Ŗęşŧőřę Đäşĥþőäřđş"
    }
  },
  "recentlyDeleted": {
    "filter": {
      "placeholder": "Ŝęäřčĥ ƒőř đäşĥþőäřđş"
    }
  },
  "reduce": {
    "strictMode": {
      "description": "Ŵĥęŉ <1>Ŗęđūčę Ŝŧřįčŧ mőđę</1> įş ūşęđ, ŧĥę <3>ƒįľľ(ŉūľľ)</3> ƒūŉčŧįőŉ (ĨŉƒľūχQĿ) ŵįľľ řęşūľŧ įŉ <6>ŃäŃ</6>. <9>Ŝęę ŧĥę đőčūmęŉŧäŧįőŉ ƒőř mőřę đęŧäįľş.</9>",
      "title": "Ŝŧřįčŧ Mőđę ßęĥävįőūř"
    }
  },
  "refresh-picker": {
    "aria-label": {
      "choose-interval": "Åūŧő řęƒřęşĥ ŧūřŉęđ őƒƒ. Cĥőőşę řęƒřęşĥ ŧįmę įŉŧęřväľ",
      "duration-selected": "Cĥőőşę řęƒřęşĥ ŧįmę įŉŧęřväľ ŵįŧĥ čūřřęŉŧ įŉŧęřväľ {{durationAriaLabel}} şęľęčŧęđ"
    },
    "auto-option": {
      "aria-label": "",
      "label": ""
    },
    "live-option": {
      "aria-label": "Ŧūřŉ őŉ ľįvę şŧřęämįŉģ",
      "label": "Ŀįvę"
    },
    "off-option": {
      "aria-label": "Ŧūřŉ őƒƒ äūŧő řęƒřęşĥ",
      "label": "Øƒƒ"
    },
    "tooltip": {
      "interval-selected": "Ŝęŧ äūŧő řęƒřęşĥ įŉŧęřväľ",
      "turned-off": "Åūŧő řęƒřęşĥ őƒƒ"
    }
  },
  "return-to-previous": {
    "button": {
      "label": "ßäčĸ ŧő {{title}}"
    },
    "dismissable-button": "Cľőşę"
  },
  "role-picker": {
    "built-in": {
      "basic-roles": "ßäşįč řőľęş"
    },
    "input": {
      "no-roles": "Ńő řőľęş äşşįģŉęđ"
    },
    "menu": {
      "clear-button": "Cľęäř äľľ",
      "tooltip": "Ÿőū čäŉ ŉőŵ şęľęčŧ ŧĥę \"Ńő þäşįč řőľę\" őpŧįőŉ äŉđ äđđ pęřmįşşįőŉş ŧő yőūř čūşŧőm ŉęęđş. Ÿőū čäŉ ƒįŉđ mőřę įŉƒőřmäŧįőŉ įŉ <1>őūř đőčūmęŉŧäŧįőŉ</1>."
    },
    "sub-menu": {
      "clear-button": "Cľęäř"
    },
    "title": {
      "description": "Åşşįģŉ řőľęş ŧő ūşęřş ŧő ęŉşūřę ģřäŉūľäř čőŉŧřőľ ővęř äččęşş ŧő Ğřäƒäŉä&ľşqūő;ş ƒęäŧūřęş äŉđ řęşőūřčęş. Fįŉđ őūŧ mőřę įŉ őūř <2>đőčūmęŉŧäŧįőŉ</2>."
    }
  },
  "role-picker-drawer": {
    "basic-roles": {
      "label": "ßäşįč Ŗőľęş"
    }
  },
  "route-error": {
    "description": "Ğřäƒäŉä ĥäş ľįĸęľy þęęŉ ūpđäŧęđ. Pľęäşę ŧřy řęľőäđįŉģ ŧĥę päģę.",
    "reload-button": "Ŗęľőäđ",
    "title": "Ůŉäþľę ŧő ƒįŉđ äppľįčäŧįőŉ ƒįľę"
  },
  "save-dashboards": {
    "message-length": {
      "info": "Ŧĥę męşşäģę įş {{messageLength}} čĥäřäčŧęřş, ŵĥįčĥ ęχčęęđş ŧĥę mäχįmūm ľęŉģŧĥ őƒ 500 čĥäřäčŧęřş. Pľęäşę şĥőřŧęŉ įŧ þęƒőřę şävįŉģ.",
      "title": "Męşşäģę ŧőő ľőŉģ"
    },
    "name-exists": {
      "message-info": "Å đäşĥþőäřđ ŵįŧĥ ŧĥę şämę ŉämę įŉ ŧĥę şęľęčŧęđ ƒőľđęř äľřęäđy ęχįşŧş, įŉčľūđįŉģ řęčęŉŧľy đęľęŧęđ đäşĥþőäřđş.",
      "message-suggestion": "Pľęäşę čĥőőşę ä đįƒƒęřęŉŧ ŉämę őř ƒőľđęř.",
      "title": "Đäşĥþőäřđ ŉämę äľřęäđy ęχįşŧş"
    }
  },
  "scopes": {
    "dashboards": {
      "collapse": "Cőľľäpşę",
      "expand": "Ēχpäŉđ",
      "loading": "Ŀőäđįŉģ đäşĥþőäřđş",
      "noResultsForFilter": "Ńő řęşūľŧş ƒőūŉđ ƒőř yőūř qūęřy",
      "noResultsForFilterClear": "Cľęäř şęäřčĥ",
      "noResultsForScopes": "Ńő đäşĥþőäřđş ƒőūŉđ ƒőř ŧĥę şęľęčŧęđ şčőpęş",
      "noResultsNoScopes": "Ńő şčőpęş şęľęčŧęđ",
      "search": "Ŝęäřčĥ",
      "toggle": {
        "collapse": "Cőľľäpşę şūģģęşŧęđ đäşĥþőäřđş ľįşŧ",
        "disabled": "Ŝūģģęşŧęđ đäşĥþőäřđş ľįşŧ įş đįşäþľęđ đūę ŧő řęäđ őŉľy mőđę",
        "expand": "Ēχpäŉđ şūģģęşŧęđ đäşĥþőäřđş ľįşŧ"
      }
    },
    "selector": {
      "apply": "Åppľy",
      "cancel": "Cäŉčęľ",
      "input": {
        "placeholder": "Ŝęľęčŧ şčőpęş...",
        "removeAll": "Ŗęmővę äľľ şčőpęş"
      },
      "title": "Ŝęľęčŧ şčőpęş"
    },
    "tree": {
      "collapse": "Cőľľäpşę",
      "expand": "Ēχpäŉđ",
      "headline": {
        "noResults": "Ńő řęşūľŧş ƒőūŉđ ƒőř yőūř qūęřy",
        "recommended": "Ŗęčőmmęŉđęđ",
        "results": "Ŗęşūľŧş"
      },
      "search": "Ŝęäřčĥ"
    }
  },
  "search": {
    "actions": {
      "include-panels": "Ĩŉčľūđę päŉęľş",
      "remove-datasource-filter": "Đäŧäşőūřčę: {{datasource}}",
      "sort-placeholder": "Ŝőřŧ",
      "starred": "Ŝŧäřřęđ",
      "view-as-folders": "Vįęŵ þy ƒőľđęřş",
      "view-as-list": "Vįęŵ äş ľįşŧ"
    },
    "dashboard-actions": {
      "import": "Ĩmpőřŧ",
      "new": "Ńęŵ",
      "new-dashboard": "Ńęŵ đäşĥþőäřđ",
      "new-folder": "Ńęŵ ƒőľđęř"
    },
    "results-table": {
      "datasource-header": "Đäŧä şőūřčę",
      "deleted-less-than-1-min": "< 1 mįŉ",
      "deleted-remaining-header": "Ŧįmę řęmäįŉįŉģ",
      "location-header": "Ŀőčäŧįőŉ",
      "name-header": "Ńämę",
      "tags-header": "Ŧäģş",
      "type-dashboard": "Đäşĥþőäřđ",
      "type-folder": "Főľđęř",
      "type-header": "Ŧypę"
    },
    "search-input": {
      "include-panels-placeholder": "Ŝęäřčĥ ƒőř đäşĥþőäřđş, ƒőľđęřş, äŉđ päŉęľş",
      "placeholder": "Ŝęäřčĥ ƒőř đäşĥþőäřđş äŉđ ƒőľđęřş"
    }
  },
  "select": {
    "select-menu": {
      "selected-count": "Ŝęľęčŧęđ "
    }
  },
  "service-account-create-page": {
    "create": {
      "button": "Cřęäŧę"
    },
    "name": {
      "label": "Đįşpľäy ŉämę",
      "required-error": "Đįşpľäy ŉämę įş řęqūįřęđ"
    },
    "page-nav": {
      "label": "Cřęäŧę şęřvįčę äččőūŉŧ"
    },
    "role": {
      "label": "Ŗőľę"
    }
  },
  "service-accounts": {
    "empty-state": {
      "button-title": "Åđđ şęřvįčę äččőūŉŧ",
      "message": "Ńő şęřvįčęş äččőūŉŧş ƒőūŉđ",
      "more-info": "Ŗęmęmþęř, yőū čäŉ přővįđę şpęčįƒįč pęřmįşşįőŉş ƒőř ÅPĨ äččęşş ŧő őŧĥęř äppľįčäŧįőŉş",
      "title": "Ÿőū ĥävęŉ'ŧ čřęäŧęđ äŉy şęřvįčę äččőūŉŧş yęŧ"
    }
  },
  "share-dashboard": {
    "menu": {
      "export-json-title": "Ēχpőřŧ äş ĴŜØŃ",
      "invite-user-title": "Ĩŉvįŧę ŉęŵ męmþęř",
      "share-externally-title": "Ŝĥäřę ęχŧęřŉäľľy",
      "share-internally-title": "Ŝĥäřę įŉŧęřŉäľľy",
      "share-snapshot-title": "Ŝĥäřę şŉäpşĥőŧ"
    },
    "share-button": "Ŝĥäřę",
    "share-button-tooltip": "Cőpy ľįŉĸ"
  },
  "share-drawer": {
    "confirm-action": {
      "back-arrow-button": "ßäčĸ þūŧŧőŉ",
      "cancel-button": "Cäŉčęľ"
    }
  },
  "share-modal": {
    "dashboard": {
      "title": "Ŝĥäřę"
    },
    "embed": {
      "copy": "Cőpy ŧő čľįpþőäřđ",
      "html": "Ēmþęđ ĦŦMĿ",
      "html-description": "Ŧĥę ĦŦMĿ čőđę þęľőŵ čäŉ þę päşŧęđ äŉđ įŉčľūđęđ įŉ äŉőŧĥęř ŵęþ päģę. Ůŉľęşş äŉőŉymőūş äččęşş įş ęŉäþľęđ, ŧĥę ūşęřş vįęŵįŉģ ŧĥäŧ päģę ŉęęđ ŧő þę şįģŉęđ įŉŧő Ğřäƒäŉä ƒőř ŧĥę ģřäpĥ ŧő ľőäđ.",
      "info": "Ğęŉęřäŧę ĦŦMĿ ƒőř ęmþęđđįŉģ äŉ įƒřämę ŵįŧĥ ŧĥįş päŉęľ",
      "time-range": "Ŀőčĸ ŧįmę řäŉģę"
    },
    "export": {
      "back-button": "ßäčĸ ŧő ęχpőřŧ čőŉƒįģ",
      "cancel-button": "Cäŉčęľ",
      "info-text": "Ēχpőřŧ ŧĥįş đäşĥþőäřđ.",
      "loading": "Ŀőäđįŉģ...",
      "save-button": "Ŝävę ŧő ƒįľę",
      "share-externally-label": "Ēχpőřŧ ƒőř şĥäřįŉģ ęχŧęřŉäľľy",
      "view-button": "Vįęŵ ĴŜØŃ"
    },
    "library": {
      "info": "Cřęäŧę ľįþřäřy päŉęľ."
    },
    "link": {
      "copy-link-button": "Cőpy",
      "info-text": "Cřęäŧę ä đįřęčŧ ľįŉĸ ŧő ŧĥįş đäşĥþőäřđ őř päŉęľ, čūşŧőmįžęđ ŵįŧĥ ŧĥę őpŧįőŉş þęľőŵ.",
      "link-url": "Ŀįŉĸ ŮŖĿ",
      "render-alert": "Ĩmäģę řęŉđęřęř pľūģįŉ ŉőŧ įŉşŧäľľęđ",
      "render-instructions": "Ŧő řęŉđęř ä päŉęľ įmäģę, yőū mūşŧ įŉşŧäľľ ŧĥę <2>Ğřäƒäŉä įmäģę řęŉđęřęř pľūģįŉ</2>. Pľęäşę čőŉŧäčŧ yőūř Ğřäƒäŉä äđmįŉįşŧřäŧőř ŧő įŉşŧäľľ ŧĥę pľūģįŉ.",
      "rendered-image": "Đįřęčŧ ľįŉĸ řęŉđęřęđ įmäģę",
      "save-alert": "Đäşĥþőäřđ įş ŉőŧ şävęđ",
      "save-dashboard": "Ŧő řęŉđęř ä päŉęľ įmäģę, yőū mūşŧ şävę ŧĥę đäşĥþőäřđ ƒįřşŧ.",
      "shorten-url": "Ŝĥőřŧęŉ ŮŖĿ",
      "time-range-description": "Ŧřäŉşƒőřmş ŧĥę čūřřęŉŧ řęľäŧįvę ŧįmę řäŉģę ŧő äŉ äþşőľūŧę ŧįmę řäŉģę",
      "time-range-label": "Ŀőčĸ ŧįmę řäŉģę"
    },
    "panel": {
      "title": "Ŝĥäřę Päŉęľ"
    },
    "snapshot": {
      "cancel-button": "Cäŉčęľ",
      "copy-link-button": "Cőpy",
      "delete-button": "Đęľęŧę şŉäpşĥőŧ.",
      "deleted-message": "Ŧĥę şŉäpşĥőŧ ĥäş þęęŉ đęľęŧęđ. Ĩƒ yőū ĥävę äľřęäđy äččęşşęđ įŧ őŉčę, ŧĥęŉ įŧ mįģĥŧ ŧäĸę ūp ŧő äŉ ĥőūř þęƒőřę þęƒőřę įŧ įş řęmővęđ ƒřőm þřőŵşęř čäčĥęş őř CĐŃ čäčĥęş.",
      "expire": "Ēχpįřę",
      "expire-day": "1 Đäy",
      "expire-hour": "1 Ħőūř",
      "expire-never": "Ńęvęř",
      "expire-week": "1 Ŵęęĸ",
      "info-text-1": "Å şŉäpşĥőŧ įş äŉ įŉşŧäŉŧ ŵäy ŧő şĥäřę äŉ įŉŧęřäčŧįvę đäşĥþőäřđ pūþľįčľy. Ŵĥęŉ čřęäŧęđ, ŵę şŧřįp şęŉşįŧįvę đäŧä ľįĸę qūęřįęş (męŧřįč, ŧęmpľäŧę, äŉđ äŉŉőŧäŧįőŉ) äŉđ päŉęľ ľįŉĸş, ľęävįŉģ őŉľy ŧĥę vįşįþľę męŧřįč đäŧä äŉđ şęřįęş ŉämęş ęmþęđđęđ įŉ yőūř đäşĥþőäřđ.",
      "info-text-2": "Ķęęp įŉ mįŉđ, yőūř şŉäpşĥőŧ <1>čäŉ þę vįęŵęđ þy äŉyőŉę</1> ŧĥäŧ ĥäş ŧĥę ľįŉĸ äŉđ čäŉ äččęşş ŧĥę ŮŖĿ. Ŝĥäřę ŵįşęľy.",
      "local-button": "Pūþľįşĥ Ŝŉäpşĥőŧ",
      "mistake-message": "Đįđ yőū mäĸę ä mįşŧäĸę? ",
      "name": "Ŝŉäpşĥőŧ ŉämę",
      "timeout": "Ŧįmęőūŧ (şęčőŉđş)",
      "timeout-description": "Ÿőū mįģĥŧ ŉęęđ ŧő čőŉƒįģūřę ŧĥę ŧįmęőūŧ väľūę įƒ įŧ ŧäĸęş ä ľőŉģ ŧįmę ŧő čőľľęčŧ yőūř đäşĥþőäřđ męŧřįčş.",
      "url-label": "Ŝŉäpşĥőŧ ŮŖĿ"
    },
    "tab-title": {
      "embed": "Ēmþęđ",
      "export": "Ēχpőřŧ",
      "library-panel": "Ŀįþřäřy päŉęľ",
      "link": "Ŀįŉĸ",
      "panel-embed": "Ēmþęđ",
      "public-dashboard": "Pūþľįč Đäşĥþőäřđ",
      "public-dashboard-title": "Pūþľįč đäşĥþőäřđ",
      "snapshot": "Ŝŉäpşĥőŧ"
    },
    "theme-picker": {
      "current": "Cūřřęŉŧ",
      "dark": "Đäřĸ",
      "field-name": "Ŧĥęmę",
      "light": "Ŀįģĥŧ"
    },
    "view-json": {
      "copy-button": "Cőpy ŧő Cľįpþőäřđ"
    }
  },
  "share-panel": {
    "drawer": {
      "new-library-panel-title": "Ńęŵ ľįþřäřy päŉęľ",
      "share-embed-title": "Ŝĥäřę ęmþęđ",
      "share-link-title": "Ŀįŉĸ şęŧŧįŉģş"
    },
    "menu": {
      "new-library-panel-title": "Ńęŵ ľįþřäřy päŉęľ",
      "share-embed-title": "Ŝĥäřę ęmþęđ",
      "share-link-title": "Ŝĥäřę ľįŉĸ",
      "share-snapshot-title": "Ŝĥäřę şŉäpşĥőŧ"
    },
    "new-library-panel": {
      "cancel-button": "Cäŉčęľ",
      "create-button": "Cřęäŧę ľįþřäřy päŉęľ"
    }
  },
  "share-panel-image": {
    "preview": {
      "title": "Päŉęľ přęvįęŵ"
    },
    "settings": {
      "height-label": "Ħęįģĥŧ",
      "height-min": "Ħęįģĥŧ mūşŧ þę ęqūäľ őř ģřęäŧęř ŧĥäŉ 1",
      "height-placeholder": "500",
      "height-required": "Ħęįģĥŧ įş řęqūįřęđ",
      "max-warning": "Ŝęŧŧįŉģ mäχįmūmş äřę ľįmįŧęđ þy ŧĥę įmäģę řęŉđęřęř şęřvįčę",
      "scale-factor-label": "Ŝčäľę ƒäčŧőř",
      "scale-factor-min": "Ŝčäľę ƒäčŧőř mūşŧ þę ęqūäľ őř ģřęäŧęř ŧĥäŉ 1",
      "scale-factor-placeholder": "1",
      "scale-factor-required": "Ŝčäľę ƒäčŧőř įş řęqūįřęđ",
      "title": "Ĩmäģę şęŧŧįŉģş",
      "width-label": "Ŵįđŧĥ",
      "width-min": "Ŵįđŧĥ mūşŧ þę ęqūäľ őř ģřęäŧęř ŧĥäŉ 1",
      "width-placeholder": "1000",
      "width-required": "Ŵįđŧĥ įş řęqūįřęđ"
    }
  },
  "share-playlist": {
    "checkbox-description": "Päŉęľ ĥęįģĥŧş ŵįľľ þę äđĵūşŧęđ ŧő ƒįŧ şčřęęŉ şįžę",
    "checkbox-label": "Åūŧőƒįŧ",
    "copy-link-button": "Cőpy",
    "link-url-label": "Ŀįŉĸ ŮŖĿ",
    "mode": "Mőđę",
    "mode-kiosk": "Ķįőşĸ",
    "mode-normal": "Ńőřmäľ",
    "title": "Ŝĥäřę pľäyľįşŧ"
  },
  "shared": {
    "preferences": {
      "theme": {
        "dark-label": "Đäřĸ",
        "light-label": "Ŀįģĥŧ",
        "system-label": "Ŝyşŧęm přęƒęřęŉčę"
      }
    }
  },
  "shared-dashboard": {
    "delete-modal": {
      "revoke-body-text": "Åřę yőū şūřę yőū ŵäŉŧ ŧő řęvőĸę ŧĥįş äččęşş? Ŧĥę đäşĥþőäřđ čäŉ ŉő ľőŉģęř þę şĥäřęđ.",
      "revoke-title": "Ŗęvőĸę äččęşş"
    },
    "fields": {
      "timezone-label": "Ŧįmęžőŉę"
    }
  },
  "shared-dashboard-list": {
    "button": {
      "config-button-tooltip": "Cőŉƒįģūřę şĥäřęđ đäşĥþőäřđ",
      "revoke-button-text": "Ŗęvőĸę äččęşş",
      "revoke-button-tooltip": "Ŗęvőĸę äččęşş",
      "view-button-tooltip": "Vįęŵ şĥäřęđ đäşĥþőäřđ"
    },
    "empty-state": {
      "message": "Ÿőū ĥävęŉ'ŧ čřęäŧęđ äŉy şĥäřęđ đäşĥþőäřđş yęŧ",
      "more-info": "Cřęäŧę ä şĥäřęđ đäşĥþőäřđ ƒřőm äŉy ęχįşŧįŉģ đäşĥþőäřđ ŧĥřőūģĥ ŧĥę <1>Ŝĥäřę</1> mőđäľ. <4>Ŀęäřŉ mőřę</4>"
    },
    "toggle": {
      "pause-sharing-toggle-text": "Päūşę äččęşş"
    }
  },
  "shared-preferences": {
    "fields": {
      "home-dashboard-label": "Ħőmę Đäşĥþőäřđ",
      "home-dashboard-placeholder": "Đęƒäūľŧ đäşĥþőäřđ",
      "locale-label": "Ŀäŉģūäģę",
      "locale-placeholder": "Cĥőőşę ľäŉģūäģę",
      "theme-description": "Ēŉĵőyįŉģ ŧĥę ľįmįŧęđ ęđįŧįőŉ ŧĥęmęş? Ŧęľľ ūş ŵĥäŧ yőū'đ ľįĸę ŧő şęę <2>ĥęřę.</2>",
      "theme-label": "Ĩŉŧęřƒäčę ŧĥęmę",
      "week-start-label": "Ŵęęĸ şŧäřŧ"
    },
    "theme": {
      "default-label": "Đęƒäūľŧ"
    },
    "title": "Přęƒęřęŉčęş"
  },
  "sign-up": {
    "back-button": "ßäčĸ ŧő ľőģįŉ",
    "submit-button": "Ŝūþmįŧ",
    "verify": {
      "back-button": "ßäčĸ ŧő ľőģįŉ",
      "complete-button": "Cőmpľęŧę şįģŉūp",
      "header": "Vęřįƒy ęmäįľ",
      "info": "Åŉ ęmäįľ ŵįŧĥ ä vęřįƒįčäŧįőŉ ľįŉĸ ĥäş þęęŉ şęŉŧ ŧő ŧĥę ęmäįľ äđđřęşş. Ÿőū şĥőūľđ řęčęįvę įŧ şĥőřŧľy.",
      "send-button": "Ŝęŉđ vęřįƒįčäŧįőŉ ęmäįľ"
    }
  },
  "silences": {
    "empty-state": {
      "button-title": "Cřęäŧę şįľęŉčę",
      "title": "Ÿőū ĥävęŉ'ŧ čřęäŧęđ äŉy şįľęŉčęş yęŧ"
    },
    "table": {
      "add-silence-button": "Åđđ Ŝįľęŉčę",
      "edit-button": "Ēđįŧ",
      "expired-silences": "Ēχpįřęđ şįľęŉčęş äřę äūŧőmäŧįčäľľy đęľęŧęđ äƒŧęř 5 đäyş.",
      "no-matching-silences": "Ńő mäŧčĥįŉģ şįľęŉčęş ƒőūŉđ;",
      "noConfig": "Cřęäŧę ä ŉęŵ čőŉŧäčŧ pőįŉŧ ŧő čřęäŧę ä čőŉƒįģūřäŧįőŉ ūşįŉģ ŧĥę đęƒäūľŧ väľūęş őř čőŉŧäčŧ yőūř äđmįŉįşŧřäŧőř ŧő şęŧ ūp ŧĥę Åľęřŧmäŉäģęř.",
      "recreate-button": "Ŗęčřęäŧę",
      "unsilence-button": "Ůŉşįľęŉčę"
    }
  },
  "silences-table": {
    "header": {
      "alert-name": "Åľęřŧ ŉämę",
      "state": "Ŝŧäŧę"
    }
  },
  "snapshot": {
    "empty-state": {
      "message": "Ÿőū ĥävęŉ'ŧ čřęäŧęđ äŉy şŉäpşĥőŧş yęŧ",
      "more-info": "Ÿőū čäŉ čřęäŧę ä şŉäpşĥőŧ őƒ äŉy đäşĥþőäřđ ŧĥřőūģĥ ŧĥę <1>Ŝĥäřę</1> mőđäľ. <4>Ŀęäřŉ mőřę</4>"
    },
    "external-badge": "Ēχŧęřŉäľ",
    "name-column-header": "Ńämę",
    "share": {
      "cancel-button": "Cäŉčęľ",
      "copy-link-button": "Cőpy ľįŉĸ",
      "delete-button": "Đęľęŧę şŉäpşĥőŧ",
      "delete-description": "Åřę yőū şūřę yőū ŵäŉŧ ŧő đęľęŧę ŧĥįş şŉäpşĥőŧ?",
      "delete-permission-tooltip": "Ÿőū đőŉ'ŧ ĥävę pęřmįşşįőŉ ŧő đęľęŧę şŉäpşĥőŧş",
      "delete-title": "Đęľęŧę şŉäpşĥőŧ",
      "deleted-alert": "Ŝŉäpşĥőŧ đęľęŧęđ. Ĩŧ čőūľđ ŧäĸę äŉ ĥőūř ŧő þę čľęäřęđ ƒřőm CĐŃ čäčĥęş.",
      "expiration-label": "Ēχpįřęş įŉ",
      "info-alert": "Å Ğřäƒäŉä đäşĥþőäřđ şŉäpşĥőŧ pūþľįčľy şĥäřęş ä đäşĥþőäřđ ŵĥįľę řęmővįŉģ şęŉşįŧįvę đäŧä şūčĥ äş qūęřįęş äŉđ päŉęľ ľįŉĸş, ľęävįŉģ őŉľy vįşįþľę męŧřįčş äŉđ şęřįęş ŉämęş. Åŉyőŉę ŵįŧĥ ŧĥę ľįŉĸ čäŉ äččęşş ŧĥę şŉäpşĥőŧ.",
      "learn-more-button": "Ŀęäřŉ mőřę",
      "local-button": "Pūþľįşĥ şŉäpşĥőŧ",
      "name-label": "Ŝŉäpşĥőŧ ŉämę",
      "new-snapshot-button": "Ńęŵ şŉäpşĥőŧ",
      "success-creation": "Ÿőūř şŉäpşĥőŧ ĥäş þęęŉ čřęäŧęđ",
      "success-delete": "Ÿőūř şŉäpşĥőŧ ĥäş þęęŉ đęľęŧęđ",
      "view-all-button": "Vįęŵ äľľ şŉäpşĥőŧş"
    },
    "share-panel": {
      "info-alert": "Å Ğřäƒäŉä päŉęľ şŉäpşĥőŧ pūþľįčľy şĥäřęş ä päŉęľ ŵĥįľę řęmővįŉģ şęŉşįŧįvę đäŧä şūčĥ äş qūęřįęş äŉđ päŉęľ ľįŉĸş, ľęävįŉģ őŉľy vįşįþľę męŧřįčş äŉđ şęřįęş ŉämęş. Åŉyőŉę ŵįŧĥ ŧĥę ľįŉĸ čäŉ äččęşş ŧĥę şŉäpşĥőŧ."
    },
    "url-column-header": "Ŝŉäpşĥőŧ ūřľ",
    "view-button": "Vįęŵ"
  },
  "table": {
    "container": {
      "content": "Ŝĥőŵįŉģ ŧőő mäŉy čőľūmŉş įŉ ä şįŉģľę ŧäþľę mäy įmpäčŧ pęřƒőřmäŉčę äŉđ mäĸę đäŧä ĥäřđęř ŧő řęäđ. Cőŉşįđęř řęƒįŉįŉģ yőūř qūęřįęş.",
      "show-all-series": "Ŝĥőŵ äľľ čőľūmŉş",
      "show-only-series": "Ŝĥőŵįŉģ őŉľy {{MAX_NUMBER_OF_COLUMNS}} čőľūmŉş"
    }
  },
  "tag-filter": {
    "clear-button": "Cľęäř ŧäģş",
    "loading": "Ŀőäđįŉģ...",
    "no-tags": "Ńő ŧäģş ƒőūŉđ",
    "placeholder": "Fįľŧęř þy ŧäģ"
  },
  "teams": {
    "empty-state": {
      "button-title": "Ńęŵ ŧęäm",
      "message": "Ńő ŧęämş ƒőūŉđ",
      "pro-tip": "Åşşįģŉ ƒőľđęř äŉđ đäşĥþőäřđ pęřmįşşįőŉş ŧő ŧęämş įŉşŧęäđ őƒ ūşęřş ŧő ęäşę äđmįŉįşŧřäŧįőŉ. <2>Ŀęäřŉ mőřę</2>",
      "title": "Ÿőū ĥävęŉ'ŧ čřęäŧęđ äŉy ŧęämş yęŧ"
    }
  },
  "time-picker": {
    "absolute": {
      "recent-title": "Ŗęčęŉŧľy ūşęđ äþşőľūŧę řäŉģęş",
      "title": "Åþşőľūŧę ŧįmę řäŉģę"
    },
    "calendar": {
      "apply-button": "Åppľy ŧįmę řäŉģę",
      "cancel-button": "Cäŉčęľ",
      "close": "Cľőşę čäľęŉđäř",
      "next-month": "Ńęχŧ mőŉŧĥ",
      "previous-month": "Přęvįőūş mőŉŧĥ",
      "select-time": "Ŝęľęčŧ ä ŧįmę řäŉģę"
    },
    "content": {
      "empty-recent-list-docs": "<0><0>Ŗęäđ ŧĥę đőčūmęŉŧäŧįőŉ</0><1> ŧő ƒįŉđ őūŧ mőřę äþőūŧ ĥőŵ ŧő ęŉŧęř čūşŧőm ŧįmę řäŉģęş.</1></0>",
      "empty-recent-list-info": "Ĩŧ ľőőĸş ľįĸę yőū ĥävęŉ'ŧ ūşęđ ŧĥįş ŧįmę pįčĸęř þęƒőřę. Åş şőőŉ äş yőū ęŉŧęř şőmę ŧįmę įŉŧęřväľş, řęčęŉŧľy ūşęđ įŉŧęřväľş ŵįľľ äppęäř ĥęřę.",
      "filter-placeholder": "Ŝęäřčĥ qūįčĸ řäŉģęş"
    },
    "copy-paste": {
      "copy-success-message": "Ŧįmę řäŉģę čőpįęđ ŧő čľįpþőäřđ",
      "default-error-message": "{{error}} įş ŉőŧ ä väľįđ ŧįmę řäŉģę",
      "default-error-title": "Ĩŉväľįđ ŧįmę řäŉģę",
      "tooltip-copy": "Cőpy ŧįmę řäŉģę ŧő čľįpþőäřđ",
      "tooltip-paste": "Päşŧę ŧįmę řäŉģę"
    },
    "footer": {
      "change-settings-button": "Cĥäŉģę ŧįmę şęŧŧįŉģş",
      "fiscal-year-option": "Fįşčäľ yęäř",
      "fiscal-year-start": "Fįşčäľ yęäř şŧäřŧ mőŉŧĥ",
      "time-zone-option": "Ŧįmę žőŉę",
      "time-zone-selection": "Ŧįmę žőŉę şęľęčŧįőŉ"
    },
    "range-content": {
      "apply-button": "Åppľy ŧįmę řäŉģę",
      "default-error": "Pľęäşę ęŉŧęř ä päşŧ đäŧę őř \"ŉőŵ\"",
      "fiscal-year": "Fįşčäľ yęäř",
      "from-input": "Fřőm",
      "open-input-calendar": "Øpęŉ čäľęŉđäř",
      "range-error": "\"Fřőm\" čäŉ'ŧ þę äƒŧęř \"Ŧő\"",
      "to-input": "Ŧő"
    },
    "range-picker": {
      "backwards-time-aria-label": "Mővę ŧįmę řäŉģę þäčĸŵäřđş",
      "current-time-selected": "Ŧįmę řäŉģę şęľęčŧęđ: {{currentTimeRange}}",
      "forwards-time-aria-label": "Mővę ŧįmę řäŉģę ƒőřŵäřđş",
      "to": "ŧő",
      "zoom-out-button": "Żőőm őūŧ ŧįmę řäŉģę",
      "zoom-out-tooltip": "Ŧįmę řäŉģę žőőm őūŧ <1></1> CŦŖĿ+Ż"
    },
    "time-range": {
      "apply": "Åppľy ŧįmę řäŉģę",
      "aria-role": "Ŧįmę řäŉģę şęľęčŧįőŉ",
      "default-title": "Ŧįmę řäŉģęş",
      "example": "Ēχämpľę: ŧő şęľęčŧ ä ŧįmę řäŉģę ƒřőm 10 mįŉūŧęş äģő ŧő ŉőŵ",
      "example-details": "Fřőm: ŉőŵ-10m Ŧő: ŉőŵ",
      "example-title": "Ēχämpľę ŧįmę řäŉģęş",
      "from-to": "{{timeOptionFrom}} ŧő {{timeOptionTo}}",
      "more-info": "Főř mőřę įŉƒőřmäŧįőŉ şęę <2>đőčş <1></1></2>.",
      "specify": "Ŝpęčįƒy ŧįmę řäŉģę <1></1>",
      "supported-formats": "Ŝūppőřŧęđ ƒőřmäŧş: <1>ŉőŵ-[đįģįŧ]ş/m/ĥ/đ/ŵ</1>"
    },
    "zone": {
      "select-aria-label": "Ŧįmę žőŉę pįčĸęř",
      "select-search-input": "Ŧypę ŧő şęäřčĥ (čőūŉŧřy, čįŧy, äþþřęvįäŧįőŉ)"
    }
  },
  "trails": {
    "bookmarks": {
      "or-view-bookmarks": "Øř vįęŵ þőőĸmäřĸş"
    },
    "card": {
      "date-created": "Đäŧę čřęäŧęđ: "
    },
    "home": {
      "learn-more": "Ŀęäřŉ mőřę",
      "lets-start": "Ŀęŧ'ş şŧäřŧ!",
      "start-your-metrics-exploration": "Ŝŧäřŧ yőūř męŧřįčş ęχpľőřäŧįőŉ!",
      "subtitle": "Ēχpľőřę yőūř Přőmęŧĥęūş-čőmpäŧįþľę męŧřįčş ŵįŧĥőūŧ ŵřįŧįŉģ ä qūęřy."
    },
    "metric-select": {
      "filter-by": "Fįľŧęř þy",
      "native-histogram": "Ńäŧįvę Ħįşŧőģřäm",
      "new-badge": "Ńęŵ",
      "otel-switch": "Ŧĥįş şŵįŧčĥ ęŉäþľęş ƒįľŧęřįŉģ þy ØŦęľ řęşőūřčęş ƒőř ØŦęľ ŉäŧįvę đäŧä şőūřčęş."
    },
    "native-histogram-banner": {
      "ch-heatmap": "Cľäşşįč Ħįşŧőģřäm đįşpľäyęđ äş ĥęäŧmäp:",
      "ch-histogram": "Cľäşşįč Ħįşŧőģřäm đįşpľäyęđ äş ĥįşŧőģřäm:",
      "click-histogram": "Cľįčĸ äŉy őƒ ŧĥę ŉäŧįvę ĥįşŧőģřämş þęľőŵ ŧő ęχpľőřę ŧĥęm:",
      "hide-examples": "Ħįđę ęχämpľęş",
      "learn-more": "Ŀęäřŉ mőřę",
      "metric-examples": "",
      "nh-heatmap": "Ńäŧįvę Ħįşŧőģřäm đįşpľäyęđ äş ĥęäŧmäp:",
      "nh-histogram": "Ńäŧįvę Ħįşŧőģřäm đįşpľäyęđ äş ĥįşŧőģřäm:",
      "now": "Ńőŵ:",
      "previously": "Přęvįőūşľy:",
      "see-examples": "> Ŝęę ęχämpľęş",
      "sentence": "Přőmęŧĥęūş ŉäŧįvę ĥįşŧőģřämş őƒƒęř ĥįģĥ řęşőľūŧįőŉ, ĥįģĥ přęčįşįőŉ, şįmpľę ūşäģę įŉ įŉşŧřūmęŉŧäŧįőŉ äŉđ ä ŵäy ŧő čőmþįŉę äŉđ mäŉįpūľäŧę ĥįşŧőģřämş įŉ qūęřįęş äŉđ įŉ Ğřäƒäŉä."
    },
    "recent-metrics": {
      "or-view-a-recent-exploration": "Øř vįęŵ ä řęčęŉŧ ęχpľőřäŧįőŉ"
    },
    "settings": {
      "always-keep-selected-metric-graph-in-view": "Åľŵäyş ĸęęp şęľęčŧęđ męŧřįč ģřäpĥ įŉ-vįęŵ",
      "show-previews-of-metric-graphs": "Ŝĥőŵ přęvįęŵş őƒ męŧřįč ģřäpĥş"
    }
  },
  "transformations": {
    "empty": {
      "add-transformation-body": "Ŧřäŉşƒőřmäŧįőŉş äľľőŵ đäŧä ŧő þę čĥäŉģęđ įŉ väřįőūş ŵäyş þęƒőřę yőūř vįşūäľįžäŧįőŉ įş şĥőŵŉ.<1></1>Ŧĥįş įŉčľūđęş ĵőįŉįŉģ đäŧä ŧőģęŧĥęř, řęŉämįŉģ ƒįęľđş, mäĸįŉģ čäľčūľäŧįőŉş, ƒőřmäŧŧįŉģ đäŧä ƒőř đįşpľäy, äŉđ mőřę.",
      "add-transformation-header": "Ŝŧäřŧ ŧřäŉşƒőřmįŉģ đäŧä"
    }
  },
  "upgrade-box": {
    "discovery-text": "Ÿőū’vę đįşčővęřęđ ä Přő ƒęäŧūřę!",
    "discovery-text-continued": "Ğęŧ ŧĥę Ğřäƒäŉä Přő pľäŉ ŧő äččęşş {{featureName}}.",
    "get-started": "Ğęŧ şŧäřŧęđ ŵįŧĥ {{featureName}}",
    "learn-more": "Ŀęäřŉ mőřę",
    "upgrade-button": "Ůpģřäđę"
  },
  "user-orgs": {
    "current-org-button": "Cūřřęŉŧ",
    "name-column": "Ńämę",
    "role-column": "Ŗőľę",
    "select-org-button": "Ŝęľęčŧ őřģäŉįşäŧįőŉ",
    "title": "Øřģäŉįžäŧįőŉş"
  },
  "user-profile": {
    "fields": {
      "email-error": "Ēmäįľ įş řęqūįřęđ",
      "email-label": "Ēmäįľ",
      "name-error": "Ńämę įş řęqūįřęđ",
      "name-label": "Ńämę",
      "username-label": "Ůşęřŉämę"
    },
    "tabs": {
      "general": "Ğęŉęřäľ"
    }
  },
  "user-session": {
    "auth-module-column": "Ĩđęŉŧįŧy Přővįđęř",
    "browser-column": "ßřőŵşęř & ØŜ",
    "created-at-column": "Ŀőģģęđ őŉ",
    "identity-provider-column": "Ĩđęŉŧįŧy Přővįđęř",
    "ip-column": "ĨP äđđřęşş",
    "revoke": "Ŗęvőĸę ūşęř şęşşįőŉ",
    "seen-at-column": "Ŀäşŧ şęęŉ"
  },
  "user-sessions": {
    "loading": "Ŀőäđįŉģ şęşşįőŉş..."
  },
  "users": {
    "empty-state": {
      "message": "Ńő ūşęřş ƒőūŉđ"
    }
  },
  "users-access-list": {
    "tabs": {
      "public-dashboard-users-tab-title": "Pūþľįč đäşĥþőäřđ ūşęřş",
      "shared-dashboard-users-tab-title": "Ŝĥäřęđ đäşĥþőäřđ ūşęřş"
    }
  },
  "variable": {
    "adhoc": {
      "placeholder": "Ŝęľęčŧ väľūę"
    },
    "dropdown": {
      "placeholder": "Ēŉŧęř väřįäþľę väľūę"
    },
    "picker": {
      "link-all": "Åľľ",
      "option-all": "Åľľ",
      "option-selected-values": "Ŝęľęčŧęđ",
      "option-tooltip": "Cľęäř şęľęčŧįőŉş"
    },
    "textbox": {
      "placeholder": "Ēŉŧęř väřįäþľę väľūę"
    }
  },
  "variables": {
    "empty-state": {
      "button-title": "Åđđ väřįäþľę",
      "info-box-content": "Väřįäþľęş ęŉäþľę mőřę įŉŧęřäčŧįvę äŉđ đyŉämįč đäşĥþőäřđş. Ĩŉşŧęäđ őƒ ĥäřđ-čőđįŉģ ŧĥįŉģş ľįĸę şęřvęř őř şęŉşőř ŉämęş įŉ yőūř męŧřįč qūęřįęş yőū čäŉ ūşę väřįäþľęş įŉ ŧĥęįř pľäčę. Väřįäþľęş äřę şĥőŵŉ äş ľįşŧ þőχęş äŧ ŧĥę ŧőp őƒ ŧĥę đäşĥþőäřđ. Ŧĥęşę đřőp-đőŵŉ ľįşŧş mäĸę įŧ ęäşy ŧő čĥäŉģę ŧĥę đäŧä þęįŉģ đįşpľäyęđ įŉ yőūř đäşĥþőäřđ.",
      "info-box-content-2": "Cĥęčĸ őūŧ ŧĥę <2>Ŧęmpľäŧęş äŉđ väřįäþľęş đőčūmęŉŧäŧįőŉ</2> ƒőř mőřę įŉƒőřmäŧįőŉ.",
      "title": "Ŧĥęřę äřę ŉő väřįäþľęş äđđęđ yęŧ"
    },
    "unknown-table": {
      "loading": "Ŀőäđįŉģ...",
      "no-unknowns": "Ńő řęŉämęđ őř mįşşįŉģ väřįäþľęş ƒőūŉđ.",
      "renamed-or-missing-variables": "Ŗęŉämęđ őř mįşşįŉģ väřįäþľęş",
      "variable": "Väřįäþľę"
    }
  }
}<|MERGE_RESOLUTION|>--- conflicted
+++ resolved
@@ -32,6 +32,12 @@
     "modal": {
       "cancel-button": "Cäŉčęľ",
       "save-button": "Ŝävę"
+    }
+  },
+  "actions-editor": {
+    "inline": {
+      "add-button": "Åđđ äčŧįőŉ",
+      "one-click-action": "Øŉę-čľįčĸ äčŧįőŉ"
     }
   },
   "admin": {
@@ -1563,17 +1569,6 @@
     "send-custom-feedback": "Ŝęŉđ"
   },
   "grafana-ui": {
-<<<<<<< HEAD
-    "action-editor-modal": {
-      "one-click-description": "Øŉľy őŉę ľįŉĸ {{ action }} čäŉ ĥävę őŉę čľįčĸ ęŉäþľęđ äŧ ä ŧįmę",
-      "title": "Ŧįŧľę",
-      "title-placeholder": "Åčŧįőŉ ŧįŧľę"
-    },
-    "actions-editor": {
-      "inline": {
-        "add-action": "Åđđ äčŧįőŉ",
-        "edit-action": "Ēđįŧ äčŧįőŉ"
-=======
     "action-editor": {
       "button": {
         "confirm": "Cőŉƒįřm",
@@ -1585,7 +1580,6 @@
         "action-query-params": "Qūęřy päřämęŧęřş",
         "action-title": "Ŧįŧľę",
         "action-title-placeholder": "Åčŧįőŉ ŧįŧľę"
->>>>>>> bce05cd4
       }
     },
     "auto-save-field": {
@@ -1612,13 +1606,9 @@
     },
     "data-links-inline-editor": {
       "add-link": "Åđđ ľįŉĸ",
-      "edit-link": "Ēđįŧ ľįŉĸ",
       "one-click": "Øŉę čľįčĸ",
       "one-click-enabled": "Øŉę čľįčĸ ęŉäþľęđ",
-      "title-not-provided": "Ŧįŧľę ŉőŧ přővįđęđ",
-      "tooltip-edit": "Ēđįŧ",
-      "tooltip-remove": "Ŗęmővę",
-      "url-not-provided": "Đäŧä ľįŉĸ ūřľ ŉőŧ přővįđęđ"
+      "one-click-link": "Øŉę-čľįčĸ ľįŉĸ"
     },
     "data-source-http-settings": {
       "access-help": "Ħęľp <1></1>",
