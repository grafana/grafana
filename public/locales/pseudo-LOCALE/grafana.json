--- conflicted
+++ resolved
@@ -635,15 +635,15 @@
     },
     "counts": {
       "alertRule_one": "{{count}} äľęřŧ řūľę",
-      "alertRule_other": "{{count}} äľęřŧ řūľęş",
+      "alertRule_other": "{{count}} äľęřŧ řūľę",
       "dashboard_one": "{{count}} đäşĥþőäřđ",
-      "dashboard_other": "{{count}} đäşĥþőäřđş",
+      "dashboard_other": "{{count}} đäşĥþőäřđ",
       "folder_one": "{{count}} ƒőľđęř",
-      "folder_other": "{{count}} ƒőľđęřş",
+      "folder_other": "{{count}} ƒőľđęř",
       "libraryPanel_one": "{{count}} ľįþřäřy päŉęľ",
-      "libraryPanel_other": "{{count}} ľįþřäřy päŉęľş",
+      "libraryPanel_other": "{{count}} ľįþřäřy päŉęľ",
       "total_one": "{{count}} įŧęm",
-      "total_other": "{{count}} įŧęmş"
+      "total_other": "{{count}} įŧęm"
     },
     "dashboards-tree": {
       "collapse-folder-button": "Cőľľäpşę ƒőľđęř {{title}}",
@@ -882,24 +882,6 @@
       "redirect-link": "Ŀįşŧ įŉ Ğřäƒäŉä Åľęřŧįŉģ",
       "subtitle": "Åľęřŧ řūľęş řęľäŧęđ ŧő ŧĥįş đäşĥþőäřđ"
     },
-<<<<<<< HEAD
-    "edit-pane": {
-      "objects": {
-        "multi-select": {
-          "selection-number": "Ńő. őƒ őþĵęčŧş şęľęčŧęđ: "
-        }
-      },
-      "panels": {
-        "multi-select": {
-          "selection-number": "Ńő. őƒ päŉęľş şęľęčŧęđ: "
-        }
-      },
-      "row": {
-        "hide": "Ħįđę řőŵ ĥęäđęř",
-        "multi-select": {
-          "options-header": "Mūľŧį-şęľęčŧęđ Ŗőŵ őpŧįőŉş",
-          "selection-number": "Ńő. őƒ řőŵş şęľęčŧęđ: "
-=======
     "default-layout": {
       "row-actions": {
         "delete": "Đęľęŧę řőŵ",
@@ -927,7 +909,25 @@
         },
         "modal": {
           "title": "Ŗőŵ őpŧįőŉş"
->>>>>>> 34b2cb5e
+        }
+      }
+    },
+    "edit-pane": {
+      "objects": {
+        "multi-select": {
+          "selection-number": "Ńő. őƒ őþĵęčŧş şęľęčŧęđ: "
+        }
+      },
+      "panels": {
+        "multi-select": {
+          "selection-number": "Ńő. őƒ päŉęľş şęľęčŧęđ: "
+        }
+      },
+      "row": {
+        "hide": "Ħįđę řőŵ ĥęäđęř",
+        "multi-select": {
+          "options-header": "Mūľŧį-şęľęčŧęđ Ŗőŵ őpŧįőŉş",
+          "selection-number": "Ńő. őƒ řőŵş şęľęčŧęđ: "
         }
       }
     },
@@ -2845,7 +2845,7 @@
       "shared-dashboard-modal-title": "Ŝĥäřęđ đäşĥþőäřđş"
     },
     "table-body": {
-      "dashboard-count_one": "{{count}} đäşĥþőäřđ",
+      "dashboard-count_one": "{{count}} đäşĥþőäřđş",
       "dashboard-count_other": "{{count}} đäşĥþőäřđş"
     },
     "table-header": {
