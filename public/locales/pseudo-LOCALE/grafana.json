{
  "_comment": "Đő ŉőŧ mäŉūäľľy ęđįŧ ŧĥįş ƒįľę, őř ūpđäŧę ŧĥęşę şőūřčę pĥřäşęş įŉ Cřőŵđįŉ. Ŧĥę şőūřčę őƒ ŧřūŧĥ ƒőř Ēŉģľįşĥ şŧřįŉģş äřę įŉ ŧĥę čőđę şőūřčę",
  "common": {
    "locale": {
      "default": "Đęƒäūľŧ"
    },
    "save": "Ŝävę"
  },
  "dashboard": {
    "inspect": {
      "actions-tab": "Åčŧįőŉş",
      "data-tab": "Đäŧä",
      "error-tab": "Ēřřőř",
      "json-tab": "ĴŜØŃ",
      "meta-tab": "Męŧä Đäŧä",
      "query-tab": "Qūęřy",
      "stats-tab": "Ŝŧäŧş",
      "subtitle": "{{qūęřyCőūŉŧ}} qūęřįęş ŵįŧĥ ŧőŧäľ qūęřy ŧįmę őƒ {{ƒőřmäŧŧęđ}}",
      "title": "Ĩŉşpęčŧ: {{päŉęľŦįŧľę}}"
    },
    "inspect-data": {
      "data-options": "Đäŧä őpŧįőŉş",
      "dataframe-aria-label": "Ŝęľęčŧ đäŧäƒřämę",
      "dataframe-label": "Ŝĥőŵ đäŧä ƒřämę",
      "download-csv": "Đőŵŉľőäđ CŜV",
      "download-excel-description": "Åđđş ĥęäđęř ŧő CŜV ƒőř ūşę ŵįŧĥ Ēχčęľ",
      "download-excel-label": "Đőŵŉľőäđ ƒőř Ēχčęľ",
      "download-logs": "Đőŵŉľőäđ ľőģş",
      "download-service": "Đőŵŉľőäđ şęřvįčę ģřäpĥ",
      "download-traces": "Đőŵŉľőäđ ŧřäčęş",
      "excel-header": "Ēχčęľ ĥęäđęř",
      "formatted": "Főřmäŧŧęđ đäŧä",
      "formatted-data-description": "Ŧäþľę đäŧä įş ƒőřmäŧŧęđ ŵįŧĥ őpŧįőŉş đęƒįŉęđ įŉ ŧĥę Fįęľđ äŉđ Øvęřřįđę ŧäþş.",
      "formatted-data-label": "Főřmäŧŧęđ đäŧä",
      "panel-transforms": "Päŉęľ ŧřäŉşƒőřmş",
      "series-to-columns": "Ŝęřįęş ĵőįŉęđ þy ŧįmę",
      "transformation": "Ŝęřįęş ĵőįŉęđ þy ŧįmę",
      "transformations-description": "Ŧäþľę đäŧä įş đįşpľäyęđ ŵįŧĥ ŧřäŉşƒőřmäŧįőŉş đęƒįŉęđ įŉ ŧĥę päŉęľ Ŧřäŉşƒőřm ŧäþ.",
      "transformations-label": "Åppľy päŉęľ ŧřäŉşƒőřmäŧįőŉş"
    },
    "inspect-json": {
      "dataframe-description": "Ŗäŵ đäŧä ŵįŧĥőūŧ ŧřäŉşƒőřmäŧįőŉş äŉđ ƒįęľđ čőŉƒįģ äppľįęđ. ",
      "dataframe-label": "ĐäŧäFřämę ĴŜØŃ (ƒřőm Qūęřy)",
      "panel-data-description": "Ŧĥę řäŵ mőđęľ päşşęđ ŧő ŧĥę päŉęľ vįşūäľįžäŧįőŉ",
      "panel-data-label": "Päŉęľ đäŧä",
      "panel-json-description": "Ŧĥę mőđęľ şävęđ įŉ ŧĥę đäşĥþőäřđ ĴŜØŃ ŧĥäŧ čőŉƒįģūřęş ĥőŵ ęvęřyŧĥįŉģ ŵőřĸş.",
      "panel-json-label": "Päŉęľ ĴŜØŃ",
      "select-source": "Ŝęľęčŧ şőūřčę",
      "unknown": "Ůŉĸŉőŵŉ Øþĵęčŧ: {{şĥőŵ}}"
    },
    "inspect-meta": {
      "no-inspector": "Ńő Męŧäđäŧä Ĩŉşpęčŧőř"
    },
    "inspect-stats": {
      "data-title": "Đäŧä şőūřčę şŧäŧş",
      "processing-time": "Đäŧä přőčęşşįŉģ ŧįmę",
      "queries": "Ńūmþęř őƒ qūęřįęş",
      "request-time": "Ŧőŧäľ řęqūęşŧ ŧįmę",
      "rows": "Ŧőŧäľ ŉūmþęř řőŵş",
      "table-title": "Ŝŧäŧş"
    },
    "refresh-picker": {
      "off-arialabel": "Ŧūřŉ őƒƒ äūŧő řęƒřęşĥ",
      "off-description": "Åūŧő řęƒřęşĥ ŧūřŉęđ őƒƒ. Cĥőőşę řęƒřęşĥ ŧįmę įŉŧęřväľ",
      "off-label": "Øƒƒ",
      "on-description": ""
    },
    "toolbar": {
      "add-panel": "Åđđ päŉęľ",
      "comments-show": "Ŝĥőŵ đäşĥþőäřđ čőmmęŉŧş",
      "mark-favorite": "Mäřĸ äş ƒävőřįŧę",
      "open-original": "Øpęŉ őřįģįŉäľ đäşĥþőäřđ",
      "playlist-next": "Ğő ŧő ŉęχŧ đäşĥþőäřđ",
      "playlist-previous": "Ğő ŧő přęvįőūş đäşĥþőäřđ",
      "playlist-stop": "Ŝŧőp pľäyľįşŧ",
      "refresh": "Ŗęƒřęşĥ đäşĥþőäřđ",
      "save": "Ŝävę đäşĥþőäřđ",
      "settings": "Đäşĥþőäřđ şęŧŧįŉģş",
      "share": "Ŝĥäřę đäşĥþőäřđ őř päŉęľ",
      "tv-button": "Cyčľę vįęŵ mőđę",
      "unmark-favorite": "Ůŉmäřĸ äş ƒävőřįŧę"
    }
  },
  "folder-picker": {
    "loading": "Ŀőäđįŉģ ƒőľđęřş..."
  },
  "library-panel": {
    "add-modal": {
      "cancel": "Cäŉčęľ",
      "create": "Cřęäŧę ľįþřäřy päŉęľ",
      "error": "Ŀįþřäřy päŉęľ ŵįŧĥ ŧĥįş ŉämę äľřęäđy ęχįşŧş",
      "folder": "Ŝävę įŉ ƒőľđęř",
      "folder-description": "Ŀįþřäřy päŉęľ pęřmįşşįőŉş äřę đęřįvęđ ƒřőm ŧĥę ƒőľđęř pęřmįşşįőŉş",
      "name": "Ŀįþřäřy päŉęľ ŉämę"
    }
  },
  "library-panels": {
    "save": {
      "error": "Ēřřőř şävįŉģ ľįþřäřy päŉęľ: \"{{ęřřőřMşģ}}\"",
      "success": "Ŀįþřäřy päŉęľ şävęđ"
    }
  },
  "nav": {
    "admin": {
      "subtitle": "Mäŉäģę şęřvęř-ŵįđę şęŧŧįŉģş äŉđ äččęşş ŧő řęşőūřčęş şūčĥ äş őřģäŉįžäŧįőŉş, ūşęřş, äŉđ ľįčęŉşęş",
      "title": "Ŝęřvęř äđmįŉ"
    },
    "alerting": {
      "subtitle": "Ŀęäřŉ äþőūŧ přőþľęmş įŉ yőūř şyşŧęmş mőmęŉŧş äƒŧęř ŧĥęy őččūř",
      "title": "Åľęřŧįŉģ"
    },
    "alerting-admin": {
      "title": "Åđmįŉ"
    },
    "alerting-am-routes": {
      "subtitle": "Đęŧęřmįŉę ĥőŵ äľęřŧş äřę řőūŧęđ ŧő čőŉŧäčŧ pőįŉŧş",
      "title": "Ńőŧįƒįčäŧįőŉ pőľįčįęş"
    },
    "alerting-channels": {
      "title": "Ńőŧįƒįčäŧįőŉ čĥäŉŉęľş"
    },
    "alerting-groups": {
      "subtitle": "Ŝęę ģřőūpęđ äľęřŧş ƒřőm äŉ Åľęřŧmäŉäģęř įŉşŧäŉčę",
      "title": "Ğřőūpş"
    },
    "alerting-legacy": {
      "title": "Åľęřŧįŉģ (ľęģäčy)"
    },
    "alerting-list": {
      "subtitle": "Ŗūľęş ŧĥäŧ đęŧęřmįŉę ŵĥęŧĥęř äŉ äľęřŧ ŵįľľ ƒįřę",
      "title": "Åľęřŧ řūľęş"
    },
    "alerting-receivers": {
      "subtitle": "Đęčįđę ĥőŵ yőūř čőŉŧäčŧş äřę ŉőŧįƒįęđ ŵĥęŉ äŉ äľęřŧ ƒįřęş",
      "title": "Cőŉŧäčŧ pőįŉŧş"
    },
    "alerting-silences": {
      "subtitle": "Ŝŧőp ŉőŧįƒįčäŧįőŉş ƒřőm őŉę őř mőřę äľęřŧįŉģ řūľęş",
      "title": "Ŝįľęŉčęş"
    },
    "alerts-and-incidents": {
      "subtitle": "Åľęřŧįŉģ äŉđ įŉčįđęŉŧ mäŉäģęmęŉŧ äppş",
      "title": "Åľęřŧş & įŉčįđęŉŧş"
    },
    "api-keys": {
      "subtitle": "Mäŉäģę äŉđ čřęäŧę ÅPĨ ĸęyş ŧĥäŧ äřę ūşęđ ŧő įŉŧęřäčŧ ŵįŧĥ Ğřäƒäŉä ĦŦŦP ÅPĨş",
      "title": "ÅPĨ ĸęyş"
    },
    "apps": {
      "subtitle": "Åpp pľūģįŉş ŧĥäŧ ęχŧęŉđ ŧĥę Ğřäƒäŉä ęχpęřįęŉčę",
      "title": "Åppş"
    },
    "config": {
      "title": "Åđmįŉįşŧřäŧįőŉ",
      "titleBeforeTopnav": "Cőŉƒįģūřäŧįőŉ"
    },
    "correlations": {
      "subtitle": "Åđđ äŉđ čőŉƒįģūřę čőřřęľäŧįőŉş",
      "title": "Cőřřęľäŧįőŉş"
    },
    "create": {
      "title": "Cřęäŧę"
    },
    "create-alert": {
      "title": "Ńęŵ äľęřŧ řūľę"
    },
    "create-dashboard": {
      "title": "Đäşĥþőäřđ"
    },
    "create-folder": {
      "title": "Főľđęř"
    },
    "create-import": {
      "title": "Ĩmpőřŧ"
    },
    "dashboards": {
      "subtitle": "Cřęäŧę äŉđ mäŉäģę đäşĥþőäřđş ŧő vįşūäľįžę yőūř đäŧä",
      "title": "Đäşĥþőäřđş"
    },
    "datasources": {
      "subtitle": "Åđđ äŉđ čőŉƒįģūřę đäŧä şőūřčęş",
      "title": "Đäŧä şőūřčęş"
    },
    "explore": {
      "title": "Ēχpľőřę"
    },
    "global-orgs": {
      "subtitle": "Ĩşőľäŧęđ įŉşŧäŉčęş őƒ Ğřäƒäŉä řūŉŉįŉģ őŉ ŧĥę şämę şęřvęř",
      "title": "Øřģäŉįžäŧįőŉş"
    },
    "global-users": {
      "subtitle": "Mäŉäģę äŉđ čřęäŧę ūşęřş äčřőşş ŧĥę ŵĥőľę Ğřäƒäŉä şęřvęř",
      "title": "Ůşęřş"
    },
    "help": {
      "title": "Ħęľp"
    },
    "help/community": "Cőmmūŉįŧy",
    "help/documentation": "Đőčūmęŉŧäŧįőŉ",
    "help/keyboard-shortcuts": "Ķęyþőäřđ şĥőřŧčūŧş",
    "help/support": "Ŝūppőřŧ",
    "home": {
      "title": "Ħőmę"
    },
    "library-panels": {
      "subtitle": "Ŗęūşäþľę päŉęľş ŧĥäŧ čäŉ þę äđđęđ ŧő mūľŧįpľę đäşĥþőäřđş",
      "title": "Ŀįþřäřy päŉęľş"
    },
    "live": {
      "title": "Ēvęŉŧ şŧřęämįŉģ"
    },
    "live-cloud": {
      "title": "Cľőūđ"
    },
    "live-pipeline": {
      "title": "Pįpęľįŉę"
    },
    "live-status": {
      "title": "Ŝŧäŧūş"
    },
    "manage-dashboards": {
      "title": "ßřőŵşę"
    },
    "monitoring": {
      "subtitle": "Mőŉįŧőřįŉģ äŉđ įŉƒřäşŧřūčŧūřę äppş",
      "title": "Mőŉįŧőřįŉģ"
    },
    "new-dashboard": {
      "title": "Ńęŵ đäşĥþőäřđ"
    },
    "new-folder": {
      "title": "Ńęŵ ƒőľđęř"
    },
    "org-settings": {
      "subtitle": "Mäŉäģę přęƒęřęŉčęş äčřőşş äŉ őřģäŉįžäŧįőŉ",
      "title": "Přęƒęřęŉčęş"
    },
    "playlists": {
      "subtitle": "Ğřőūpş őƒ đäşĥþőäřđş ŧĥäŧ äřę đįşpľäyęđ įŉ ä şęqūęŉčę",
      "title": "Pľäyľįşŧş"
    },
    "plugins": {
      "subtitle": "Ēχŧęŉđ ŧĥę Ğřäƒäŉä ęχpęřįęŉčę ŵįŧĥ pľūģįŉş",
      "title": "Pľūģįŉş"
    },
    "profile/notifications": {
      "title": "Ńőŧįƒįčäŧįőŉ ĥįşŧőřy"
    },
    "profile/password": {
      "title": "Cĥäŉģę päşşŵőřđ"
    },
    "profile/settings": {
      "title": "Přęƒęřęŉčęş"
    },
    "profile/switch-org": "Ŝŵįŧčĥ őřģäŉįžäŧįőŉ",
    "scenes": {
      "title": "Ŝčęŉęş"
    },
    "search": {
      "placeholder": "Ŝęäřčĥ Ğřäƒäŉä"
    },
    "server-settings": {
      "subtitle": "Vįęŵ ŧĥę şęŧŧįŉģş đęƒįŉęđ įŉ yőūř Ğřäƒäŉä čőŉƒįģ",
      "title": "Ŝęŧŧįŉģş"
    },
    "service-accounts": {
      "subtitle": "Ůşę şęřvįčę äččőūŉŧş ŧő řūŉ äūŧőmäŧęđ ŵőřĸľőäđş įŉ Ğřäƒäŉä",
      "title": "Ŝęřvįčę äččőūŉŧş"
    },
    "sign-in": "Ŝįģŉ įŉ",
    "sign-out": {
      "title": "Ŝįģŉ őūŧ"
    },
    "snapshots": {
      "subtitle": "Ĩŉŧęřäčŧįvę, pūþľįčäľľy äväįľäþľę, pőįŉŧ-įŉ-ŧįmę řępřęşęŉŧäŧįőŉş őƒ đäşĥþőäřđş",
      "title": "Ŝŉäpşĥőŧş"
    },
    "starred": {
      "title": "Ŝŧäřřęđ"
    },
    "starred-empty": {
      "title": "Ÿőūř şŧäřřęđ đäşĥþőäřđş ŵįľľ äppęäř ĥęřę"
    },
    "storage": {
      "subtitle": "Mäŉäģę ƒįľę şŧőřäģę",
      "title": "Ŝŧőřäģę"
    },
    "teams": {
      "subtitle": "Ğřőūpş őƒ ūşęřş ŧĥäŧ ĥävę čőmmőŉ đäşĥþőäřđ äŉđ pęřmįşşįőŉ ŉęęđş",
      "title": "Ŧęämş"
    },
    "upgrading": {
      "title": "Ŝŧäŧş äŉđ ľįčęŉşę"
    },
    "users": {
      "subtitle": "Ĩŉvįŧę äŉđ äşşįģŉ řőľęş ŧő ūşęřş",
      "title": "Ůşęřş"
    }
  },
  "navigation": {
    "kiosk": {
      "tv-alert": "Přęşş ĒŜC ŧő ęχįŧ ĸįőşĸ mőđę"
    }
  },
  "news": {
    "title": "Ŀäŧęşŧ ƒřőm ŧĥę þľőģ"
  },
  "panel": {
    "header-menu": {
      "inspect": "Ĩŉşpęčŧ",
      "inspect-data": "Đäŧä",
      "inspect-json": "Päŉęľ ĴŜØŃ",
      "more": "Mőřę...",
      "share": "Ŝĥäřę",
      "view": "Vįęŵ"
    }
  },
  "share-modal": {
    "dashboard": {
      "title": "Ŝĥäřę"
    },
    "embed": {
      "copy": "Cőpy ŧő čľįpþőäřđ",
      "html": "Ēmþęđ ĦŦMĿ",
      "html-description": "Ŧĥę ĦŦMĿ čőđę þęľőŵ čäŉ þę päşŧęđ äŉđ įŉčľūđęđ įŉ äŉőŧĥęř ŵęþ päģę. Ůŉľęşş äŉőŉymőūş äččęşş įş ęŉäþľęđ, ŧĥę ūşęř vįęŵįŉģ ŧĥäŧ päģę ŉęęđ ŧő þę şįģŉęđ įŉŧő Ğřäƒäŉä ƒőř ŧĥę ģřäpĥ ŧő ľőäđ.",
      "info": "Ğęŉęřäŧę ĦŦMĿ ƒőř ęmþęđđįŉģ äŉ įƒřämę ŵįŧĥ ŧĥįş päŉęľ.",
      "time-range": "Cūřřęŉŧ ŧįmę řäŉģę",
      "time-range-description": "Ŧřäŉşƒőřmş ŧĥę čūřřęŉŧ řęľäŧįvę ŧįmę řäŉģę ŧő äŉ äþşőľūŧę ŧįmę řäŉģę"
    },
    "export": {
      "cancel-button": "Cäŉčęľ",
      "info-text": "Ēχpőřŧ ŧĥįş đäşĥþőäřđ.",
      "save-button": "Ŝävę ŧő ƒįľę",
      "share-default-label": "Ēχpőřŧ ŵįŧĥ đęƒäūľŧ väľūęş řęmővęđ",
      "share-externally-label": "Ēχpőřŧ ƒőř şĥäřįŉģ ęχŧęřŉäľľy",
      "view-button": "Vįęŵ ĴŜØŃ"
    },
    "library": {
      "info": "Cřęäŧę ľįþřäřy päŉęľ."
    },
    "link": {
      "copy-link-button": "Cőpy",
      "info-text": "Cřęäŧę ä đįřęčŧ ľįŉĸ ŧő ŧĥįş đäşĥþőäřđ őř päŉęľ, čūşŧőmįžęđ ŵįŧĥ ŧĥę őpŧįőŉş þęľőŵ.",
      "link-url": "Ŀįŉĸ ŮŖĿ",
      "render-alert": "Ĩmäģę řęŉđęřęř pľūģįŉ ŉőŧ įŉşŧäľľęđ",
      "render-instructions": "Ŧő řęŉđęř ä päŉęľ įmäģę, yőū mūşŧ įŉşŧäľľ ŧĥę&ŉþşp;<1>Ğřäƒäŉä įmäģę řęŉđęřęř pľūģįŉ</1>. Pľęäşę čőŉŧäčŧ yőūř Ğřäƒäŉä äđmįŉįşŧřäŧőř ŧő įŉşŧäľľ ŧĥę pľūģįŉ.",
      "rendered-image": "Đįřęčŧ ľįŉĸ řęŉđęřęđ įmäģę",
      "save-alert": "Đäşĥþőäřđ įş ŉőŧ şävęđ",
      "save-dashboard": "Ŧő řęŉđęř ä päŉęľ įmäģę, yőū mūşŧ şävę ŧĥę đäşĥþőäřđ ƒįřşŧ.",
      "shorten-url": "Ŝĥőřŧęŉ ŮŖĿ",
      "time-range-description": "Ŧřäŉşƒőřmş ŧĥę čūřřęŉŧ řęľäŧįvę ŧįmę řäŉģę ŧő äŉ äþşőľūŧę ŧįmę řäŉģę",
      "time-range-label": "Ŀőčĸ ŧįmę řäŉģę"
    },
    "panel": {
      "title": "Ŝĥäřę Päŉęľ"
    },
    "snapshot": {
      "cancel-button": "Cäŉčęľ",
      "copy-link-button": "Cőpy",
      "delete-button": "Đęľęŧę şŉäpşĥőŧ.",
      "deleted-message": "Ŧĥę şŉäpşĥőŧ ĥäş þęęŉ đęľęŧęđ. Ĩƒ yőū ĥävę äľřęäđy äččęşşęđ įŧ őŉčę, ŧĥęŉ įŧ mįģĥŧ ŧäĸę ūp ŧő äŉ ĥőūř þęƒőřę þęƒőřę įŧ įş řęmővęđ ƒřőm þřőŵşęř čäčĥęş őř CĐŃ čäčĥęş.",
      "expire": "Ēχpįřę",
      "expire-day": "1 Đäy",
      "expire-hour": "1 Ħőūř",
      "expire-never": "Ńęvęř",
      "expire-week": "7 Đäyş",
      "info-text-1": "Å şŉäpşĥőŧ įş äŉ įŉşŧäŉŧ ŵäy ŧő şĥäřę äŉ įŉŧęřäčŧįvę đäşĥþőäřđ pūþľįčľy. Ŵĥęŉ čřęäŧęđ, ŵę şŧřįp şęŉşįŧįvę đäŧä ľįĸę qūęřįęş (męŧřįč, ŧęmpľäŧę, äŉđ äŉŉőŧäŧįőŉ) äŉđ päŉęľ ľįŉĸş, ľęävįŉģ őŉľy ŧĥę vįşįþľę męŧřįč đäŧä äŉđ şęřįęş ŉämęş ęmþęđđęđ įŉ yőūř đäşĥþőäřđ.",
      "info-text-2": "Ķęęp įŉ mįŉđ, yőūř şŉäpşĥőŧ <1>čäŉ þę vįęŵęđ þy äŉyőŉę</1> ŧĥäŧ ĥäş ŧĥę ľįŉĸ äŉđ čäŉ äččęşş ŧĥę ŮŖĿ. Ŝĥäřę ŵįşęľy.",
      "local-button": "Ŀőčäľ Ŝŉäpşĥőŧ",
      "mistake-message": "Đįđ yőū mäĸę ä mįşŧäĸę? ",
      "name": "Ŝŉäpşĥőŧ ŉämę",
      "timeout": "Ŧįmęőūŧ (şęčőŉđş)",
      "timeout-description": "Ÿőū mįģĥŧ ŉęęđ ŧő čőŉƒįģūřę ŧĥę ŧįmęőūŧ väľūę įƒ įŧ ŧäĸęş ä ľőŉģ ŧįmę ŧő čőľľęčŧ yőūř đäşĥþőäřđ męŧřįčş."
    },
    "tab-title": {
      "embed": "Ēmþęđ",
      "export": "Ēχpőřŧ",
      "library-panel": "Ŀįþřäřy päŉęľ",
      "link": "Ŀįŉĸ",
      "snapshot": "Ŝŉäpşĥőŧ"
    },
    "theme-picker": {
      "current": "Cūřřęŉŧ",
      "dark": "Đäřĸ",
      "field-name": "Ŧĥęmę",
      "light": "Ŀįģĥŧ"
    }
  },
  "shared-dashboard": {
    "fields": {
      "timezone-label": "Ŧįmęžőŉę"
    }
  },
  "shared-preferences": {
    "fields": {
      "home-dashboard-label": "Ħőmę Đäşĥþőäřđ",
      "home-dashboard-placeholder": "Đęƒäūľŧ đäşĥþőäřđ",
      "locale-label": "Ŀäŉģūäģę",
      "locale-placeholder": "Cĥőőşę ľäŉģūäģę",
      "theme-label": "ŮĨ Ŧĥęmę",
      "week-start-label": "Ŵęęĸ şŧäřŧ"
    },
    "theme": {
      "dark-label": "Đäřĸ",
      "default-label": "Đęƒäūľŧ",
      "light-label": "Ŀįģĥŧ"
    },
    "title": "Přęƒęřęŉčęş"
  },
  "time-picker": {
    "absolute": {
      "recent-title": "Ŗęčęŉŧľy ūşęđ äþşőľūŧę řäŉģęş",
      "title": "Åþşőľūŧę ŧįmę řäŉģę"
    },
    "calendar": {
      "apply-button": "Åppľy ŧįmę řäŉģę",
      "cancel-button": "Cäŉčęľ",
      "select-time": "Ŝęľęčŧ ä ŧįmę řäŉģę"
    },
<<<<<<< HEAD
    "footer": {
      "change-settings-button": "Cĥäŉģę ŧįmę şęŧŧįŉģş",
      "fiscal-year-option": "Fįşčäľ yęäř",
      "fiscal-year-start": "Fįşčäľ yęäř şŧäřŧ mőŉŧĥ",
      "time-zone-option": "Ŧįmę žőŉę",
      "time-zone-selection": "Ŧįmę žőŉę şęľęčŧįőŉ"
=======
    "range-content": {
      "apply-button": "Åppľy ŧįmę řäŉģę",
      "default-error": "Pľęäşę ęŉŧęř ä päşŧ đäŧę őř \"ŉőŵ\"",
      "fiscal-year": "Fįşčäľ yęäř",
      "from-input": "Fřőm",
      "range-error": "\"Fřőm\" čäŉ'ŧ þę äƒŧęř \"Ŧő\"",
      "to-input": "Ŧő"
>>>>>>> f07da85d
    },
    "time-range": {
      "aria-role": "Ŧįmę řäŉģę şęľęčŧįőŉ",
      "default-title": "Ŧįmę řäŉģęş",
      "example-title": "Ēχämpľę ŧįmę řäŉģęş",
      "specify": "Ŝpęčįƒy ŧįmę řäŉģę <1></1>"
    }
  },
  "user-orgs": {
    "current-org-button": "Cūřřęŉŧ",
    "name-column": "Ńämę",
    "role-column": "Ŗőľę",
    "select-org-button": "Ŝęľęčŧ őřģäŉįşäŧįőŉ",
    "title": "Øřģäŉįžäŧįőŉş"
  },
  "user-profile": {
    "fields": {
      "email-error": "Ēmäįľ įş řęqūįřęđ",
      "email-label": "Ēmäįľ",
      "name-error": "Ńämę įş řęqūįřęđ",
      "name-label": "Ńämę",
      "username-label": "Ůşęřŉämę"
    },
    "title": "Ēđįŧ přőƒįľę"
  },
  "user-session": {
    "browser-column": "ßřőŵşęř & ØŜ",
    "created-at-column": "Ŀőģģęđ őŉ",
    "ip-column": "ĨP äđđřęşş",
    "revoke": "Ŗęvőĸę ūşęř şęşşįőŉ",
    "seen-at-column": "Ŀäşŧ şęęŉ"
  },
  "user-sessions": {
    "loading": "Ŀőäđįŉģ şęşşįőŉş..."
  }
}<|MERGE_RESOLUTION|>--- conflicted
+++ resolved
@@ -417,14 +417,13 @@
       "cancel-button": "Cäŉčęľ",
       "select-time": "Ŝęľęčŧ ä ŧįmę řäŉģę"
     },
-<<<<<<< HEAD
     "footer": {
       "change-settings-button": "Cĥäŉģę ŧįmę şęŧŧįŉģş",
       "fiscal-year-option": "Fįşčäľ yęäř",
       "fiscal-year-start": "Fįşčäľ yęäř şŧäřŧ mőŉŧĥ",
       "time-zone-option": "Ŧįmę žőŉę",
       "time-zone-selection": "Ŧįmę žőŉę şęľęčŧįőŉ"
-=======
+    },
     "range-content": {
       "apply-button": "Åppľy ŧįmę řäŉģę",
       "default-error": "Pľęäşę ęŉŧęř ä päşŧ đäŧę őř \"ŉőŵ\"",
@@ -432,7 +431,6 @@
       "from-input": "Fřőm",
       "range-error": "\"Fřőm\" čäŉ'ŧ þę äƒŧęř \"Ŧő\"",
       "to-input": "Ŧő"
->>>>>>> f07da85d
     },
     "time-range": {
       "aria-role": "Ŧįmę řäŉģę şęľęčŧįőŉ",
