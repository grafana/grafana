--- conflicted
+++ resolved
@@ -1447,13 +1447,9 @@
       "alert-text": "Ŝĥäřįŉģ ŧĥįş đäşĥþőäřđ ęχŧęřŉäľľy mäĸęş įŧ ęŉŧįřęľy äččęşşįþľę ŧő äŉyőŉę ŵįŧĥ ŧĥę ľįŉĸ.",
       "cancel-button": "Cäŉčęľ",
       "learn-more-button": "Ŀęäřŉ mőřę",
-<<<<<<< HEAD
-      "public-ack": "Ĩ ūŉđęřşŧäŉđ ŧĥäŧ ŧĥįş ęŉŧįřę đäşĥþőäřđ ŵįľľ þę pūþľįč.*"
-=======
       "public-ack": "Ĩ ūŉđęřşŧäŉđ ŧĥäŧ ŧĥįş ęŉŧįřę đäşĥþőäřđ ŵįľľ þę pūþľįč.*",
       "success-creation": "Ÿőūř đäşĥþőäřđ įş ŉőŵ pūþľįčľy äččęşşįþľę",
       "success-share-type-change": "Đäşĥþőäřđ äččęşş ūpđäŧęđ: Åŉyőŉę ŵįŧĥ ŧĥę ľįŉĸ čäŉ ŉőŵ äččęşş"
->>>>>>> 7664b892
     },
     "settings-bar-header": {
       "collapse-settings-tooltip": "Cőľľäpşę şęŧŧįŉģş",
@@ -1474,15 +1470,6 @@
       "time-range-picker-enabled-text": "Ŧįmę řäŉģę pįčĸęř = ęŉäþľęđ",
       "time-range-text": "Ŧįmę řäŉģę = "
     },
-<<<<<<< HEAD
-    "share-configuration": {
-      "access-label": "čäŉ äččęşş",
-      "display-annotations-label": "Đįşpľäy äŉŉőŧäŧįőŉş",
-      "enable-time-range-label": "Ēŉäþľę ŧįmę řäŉģę",
-      "settings-label": "Ŝęŧŧįŉģş",
-      "share-type-label": "Ŀįŉĸ äččęşş",
-      "time-range-tooltip": "Ŧĥę şĥäřęđ đäşĥþőäřđ ūşęş ŧĥę đęƒäūľŧ ŧįmę řäŉģę şęŧŧįŉģş őƒ ŧĥę đäşĥþőäřđ"
-=======
     "share": {
       "success-delete": "Ÿőūř đäşĥþőäřđ įş ŉő ľőŉģęř şĥäřęäþľę",
       "success-delete-old": "Pūþľįč đäşĥþőäřđ đęľęŧęđ!"
@@ -1490,7 +1477,6 @@
     "share-configuration": {
       "access-label": "čäŉ äččęşş",
       "share-type-label": "Ŀįŉĸ äččęşş"
->>>>>>> 7664b892
     },
     "share-externally": {
       "copy-link-button": "Cőpy ęχŧęřŉäľ ľįŉĸ",
@@ -1501,15 +1487,10 @@
       "public-share-type-option-description": "Åŉyőŉę ŵįŧĥ ŧĥę ľįŉĸ čäŉ äččęşş",
       "public-share-type-option-label": "Åŉyőŉę ŵįŧĥ ŧĥę ľįŉĸ",
       "resume-access-button": "Ŗęşūmę äččęşş",
-<<<<<<< HEAD
-      "revoke-access-button": "Ŗęvőĸę äččęşş",
-      "revoke-access-description": "Åřę yőū şūřę yőū ŵäŉŧ ŧő řęvőĸę ŧĥįş äččęşş? Ŧĥę đäşĥþőäřđ čäŉ ŉő ľőŉģęř þę şĥäřęđ."
-=======
       "revoke-access-button": "Ŗęvőĸę äččęşş"
     },
     "sharing": {
       "success-creation": "Đäşĥþőäřđ įş pūþľįč!"
->>>>>>> 7664b892
     }
   },
   "public-dashboard-list": {
