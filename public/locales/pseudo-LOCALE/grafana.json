--- conflicted
+++ resolved
@@ -301,14 +301,15 @@
     "contactPointFilter": {
       "label": "Cőŉŧäčŧ pőįŉŧ"
     },
-<<<<<<< HEAD
     "dag": {
       "missing-reference": "Fäįľęđ ŧő ƒįŉđ qūęřy őř ęχpřęşşįőŉ ŉämęđ \"{{target}}\"",
       "self-reference": "Ÿőū čäŉ'ŧ ľįŉĸ äŉ ęχpřęşşįőŉ ŧő įŧşęľƒ"
     },
-=======
     "copy-to-clipboard": "Cőpy \"{{label}}\" ŧő čľįpþőäřđ",
->>>>>>> c8609b8a
+    "dag": {
+      "missing-reference": "Fäįľęđ ŧő ƒįŉđ qūęřy őř ęχpřęşşįőŉ ŉämęđ \"{{target}}\"",
+      "self-reference": "Ÿőū čäŉ'ŧ ľįŉĸ äŉ ęχpřęşşįőŉ ŧő įŧşęľƒ"
+    },
     "export": {
       "subtitle": {
         "formats": "Ŝęľęčŧ ŧĥę ƒőřmäŧ äŉđ đőŵŉľőäđ ŧĥę ƒįľę őř čőpy ŧĥę čőŉŧęŉŧş ŧő čľįpþőäřđ",
