--- conflicted
+++ resolved
@@ -1972,17 +1972,12 @@
   },
   "share-panel": {
     "drawer": {
-<<<<<<< HEAD
+      "share-link-title": "Ŀįŉĸ şęŧŧįŉģş",
       "share-snapshot-title": "Ŝĥäřę şŉäpşĥőŧ"
     },
     "menu": {
-      "share-snapshot-title": "Ŝŉäpşĥőŧ"
-=======
-      "share-link-title": "Ŀįŉĸ şęŧŧįŉģş"
-    },
-    "menu": {
-      "share-link-title": "Ŝĥäřę ľįŉĸ"
->>>>>>> 335d07f7
+      "share-link-title": "Ŝĥäřę ľįŉĸ",
+      "share-snapshot-title": "Ŝĥäřę şŉäpşĥőŧ"
     }
   },
   "share-playlist": {
