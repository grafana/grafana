{
  "_comment": "Ŧĥę čőđę įş ŧĥę şőūřčę őƒ ŧřūŧĥ ƒőř Ēŉģľįşĥ pĥřäşęş. Ŧĥęy şĥőūľđ þę ūpđäŧęđ įŉ ŧĥę čőmpőŉęŉŧş đįřęčŧľy, äŉđ äđđįŧįőŉäľ pľūřäľş şpęčįƒįęđ įŉ ŧĥįş ƒįľę.",
  "access-control": {
    "add-permission": {
      "role-label": "Ŗőľę",
      "serviceaccount-label": "Ŝęřvįčę Åččőūŉŧ",
      "team-label": "Ŧęäm",
      "title": "Åđđ pęřmįşşįőŉ ƒőř",
      "user-label": "Ůşęř"
    },
    "add-permissions": {
      "save": "Ŝävę"
    },
    "permission-list": {
      "permission": "Pęřmįşşįőŉ"
    },
    "permission-list-item": {
      "inherited": "Ĩŉĥęřįŧęđ ƒřőm ƒőľđęř"
    },
    "permissions": {
      "add-label": "Åđđ ä pęřmįşşįőŉ",
      "no-permissions": "Ŧĥęřę äřę ŉő pęřmįşşįőŉş",
      "permissions-change-warning": "Ŧĥįş ŵįľľ čĥäŉģę pęřmįşşįőŉş ƒőř ŧĥįş ƒőľđęř äŉđ äľľ įŧş đęşčęŉđäŉŧş. Ĩŉ ŧőŧäľ, ŧĥįş ŵįľľ äƒƒęčŧ:",
      "role": "Ŗőľę",
      "serviceaccount": "Ŝęřvįčę Åččőūŉŧ",
      "team": "Ŧęäm",
      "title": "Pęřmįşşįőŉş",
      "user": "Ůşęř"
    }
  },
  "action-editor": {
    "modal": {
      "cancel-button": "Cäŉčęľ",
      "save-button": "Ŝävę"
    }
  },
  "admin": {
    "anon-users": {
      "not-found": "Ńő äŉőŉymőūş ūşęřş ƒőūŉđ."
    },
    "edit-org": {
      "access-denied": "Ÿőū đő ŉőŧ ĥävę pęřmįşşįőŉ ŧő şęę ūşęřş įŉ ŧĥįş őřģäŉįžäŧįőŉ. Ŧő ūpđäŧę ŧĥįş őřģäŉįžäŧįőŉ, čőŉŧäčŧ yőūř şęřvęř äđmįŉįşŧřäŧőř.",
      "heading": "Ēđįŧ Øřģäŉįžäŧįőŉ",
      "update-button": "Ůpđäŧę",
      "users-heading": "Øřģäŉįžäŧįőŉ ūşęřş"
    },
    "feature-toggles": {
      "sub-title": "Vįęŵ äŉđ ęđįŧ ƒęäŧūřę ŧőģģľęş. Ŗęäđ mőřę äþőūŧ ƒęäŧūřę ŧőģģľęş äŧ <2>ģřäƒäŉä.čőm</2>."
    },
    "get-enterprise": {
      "contact-us": "Cőŉŧäčŧ ūş äŉđ ģęŧ ä ƒřęę ŧřįäľ",
      "description": "Ÿőū čäŉ ūşę ŧĥę ŧřįäľ vęřşįőŉ ƒőř ƒřęę ƒőř 30 đäyş. Ŵę ŵįľľ řęmįŉđ yőū äþőūŧ įŧ ƒįvę đäyş þęƒőřę ŧĥę ŧřįäľ pęřįőđ ęŉđş.",
      "features-heading": "Ēŉĥäŉčęđ ƒūŉčŧįőŉäľįŧy",
      "included-description": "Ĩŉđęmŉįƒįčäŧįőŉ, ŵőřĸįŉģ ŵįŧĥ Ğřäƒäŉä Ŀäþş őŉ ƒūŧūřę přįőřįŧįžäŧįőŉ, äŉđ ŧřäįŉįŉģ ƒřőm ŧĥę čőřę Ğřäƒäŉä ŧęäm.",
      "included-heading": "Åľşő įŉčľūđęđ:",
      "service-title": "Åŧ yőūř şęřvįčę",
      "team-sync-details": "ĿĐÅP, ĞįŧĦūþ ØÅūŧĥ, Åūŧĥ Přőχy, Øĸŧä",
      "title": "Ğęŧ Ğřäƒäŉä Ēŉŧęřpřįşę"
    },
    "ldap": {
      "test-mapping-heading": "Ŧęşŧ ūşęř mäppįŉģ",
      "test-mapping-run-button": "Ŗūŉ"
    },
    "ldap-permissions": {
      "active": "<0></0> Åčŧįvę",
      "admin": "<0></0> Ÿęş",
      "inactive": "<0></0> Ĩŉäčŧįvę"
    },
    "ldap-status": {
      "title": "ĿĐÅP Cőŉŉęčŧįőŉ"
    },
    "ldap-sync": {
      "debug-button": "Đęþūģ ĿĐÅP Mäppįŉģ",
      "external-sync-description": "Ůşęř şyŉčęđ vįä ĿĐÅP. Ŝőmę čĥäŉģęş mūşŧ þę đőŉę įŉ ĿĐÅP őř mäppįŉģş.",
      "external-sync-label": "Ēχŧęřŉäľ şyŉč",
      "next-sync-label": "Ńęχŧ şčĥęđūľęđ şyŉčĥřőŉįžäŧįőŉ",
      "not-enabled": "Ńőŧ ęŉäþľęđ",
      "sync-button": "Ŝyŉč ūşęř",
      "title": "ĿĐÅP Ŝyŉčĥřőŉįşäŧįőŉ"
    },
    "ldap-sync-info": {
      "title": "ĿĐÅP Ŝyŉčĥřőŉįžäŧįőŉ"
    },
    "ldap-user-groups": {
      "no-org-found": "Ńő mäŧčĥ <2><0></0></2>"
    },
    "ldap-user-info": {
      "no-team": "Ńő ŧęämş ƒőūŉđ vįä ĿĐÅP"
    },
    "org-uers": {
      "last-seen-never": "Ńęvęř"
    },
    "org-users": {
      "not-editable": "Ŧĥįş ūşęř'ş řőľę įş ŉőŧ ęđįŧäþľę þęčäūşę įŧ įş şyŉčĥřőŉįžęđ ƒřőm yőūř äūŧĥ přővįđęř. Ŗęƒęř ŧő ŧĥę <1>Ğřäƒäŉä äūŧĥęŉŧįčäŧįőŉ đőčş</1> ƒőř đęŧäįľş."
    },
    "orgs": {
      "delete-body": "Åřę yőū şūřę yőū ŵäŉŧ ŧő đęľęŧę '{{deleteOrgName}}'?<3></3> <5>Åľľ đäşĥþőäřđş ƒőř ŧĥįş őřģäŉįžäŧįőŉ ŵįľľ þę řęmővęđ!</5>",
      "id-header": "ĨĐ",
      "name-header": "Ńämę",
      "new-org-button": "Ńęŵ őřģ"
    },
    "server-settings": {
      "alerts-button": "Mäŉäģę äľęřŧş",
      "dashboards-button": "Mäŉäģę đäşĥþőäřđş",
      "data-sources-button": "Mäŉäģę đäŧä şőūřčęş",
      "not-found": "Ńő şŧäŧş ƒőūŉđ.",
      "title": "Ĩŉşŧäŉčę şŧäŧįşŧįčş",
      "users-button": "Mäŉäģę ūşęřş"
    },
    "settings": {
      "info-description": "Ŧĥęşę şyşŧęm şęŧŧįŉģş äřę đęƒįŉęđ įŉ ģřäƒäŉä.įŉį őř čūşŧőm.įŉį (őř ővęřřįđđęŉ įŉ ĒŃV väřįäþľęş). Ŧő čĥäŉģę ŧĥęşę yőū čūřřęŉŧľy ŉęęđ ŧő řęşŧäřŧ Ğřäƒäŉä."
    },
    "upgrade-info": {
      "title": "Ēŉŧęřpřįşę ľįčęŉşę"
    },
    "user-orgs": {
      "add-button": "Åđđ ūşęř ŧő őřģäŉįžäŧįőŉ",
      "change-role-button": "Cĥäŉģę řőľę",
      "external-user-tooltip": "Ŧĥįş ūşęř'ş þūįľŧ-įŉ řőľę įş ŉőŧ ęđįŧäþľę þęčäūşę įŧ įş şyŉčĥřőŉįžęđ ƒřőm yőūř äūŧĥ přővįđęř. Ŗęƒęř ŧő ŧĥę <1>Ğřäƒäŉä äūŧĥęŉŧįčäŧįőŉ đőčş</1> ƒőř đęŧäįľş.",
      "remove-button": "Ŗęmővę ƒřőm őřģäŉįžäŧįőŉ",
      "role-not-editable": "Ŧĥįş ūşęř'ş řőľę įş ŉőŧ ęđįŧäþľę þęčäūşę įŧ įş şyŉčĥřőŉįžęđ ƒřőm yőūř äūŧĥ přővįđęř. Ŗęƒęř ŧő ŧĥę <1>Ğřäƒäŉä äūŧĥęŉŧįčäŧįőŉ đőčş</1> ƒőř đęŧäįľş.",
      "title": "Øřģäŉįžäŧįőŉş"
    },
    "user-orgs-modal": {
      "add-button": "Åđđ ŧő őřģäŉįžäŧįőŉ",
      "cancel-button": "Cäŉčęľ"
    },
    "user-permissions": {
      "change-button": "Cĥäŉģę",
      "grafana-admin-key": "Ğřäƒäŉä Åđmįŉ",
      "grafana-admin-no": "Ńő",
      "grafana-admin-yes": "Ÿęş",
      "title": "Pęřmįşşįőŉş"
    },
    "user-profile": {
      "delete-button": "Đęľęŧę ūşęř",
      "disable-button": "Đįşäþľę ūşęř",
      "edit-button": "Ēđįŧ",
      "enable-button": "Ēŉäþľę ūşęř",
      "title": "Ůşęř įŉƒőřmäŧįőŉ"
    },
    "user-sessions": {
      "browser-column": "ßřőŵşęř äŉđ ØŜ",
      "force-logout-all-button": "Főřčę ľőģőūŧ ƒřőm äľľ đęvįčęş",
      "force-logout-button": "Főřčę ľőģőūŧ",
      "ip-column": "ĨP äđđřęşş",
      "last-seen-column": "Ŀäşŧ şęęŉ",
      "logged-on-column": "Ŀőģģęđ őŉ",
      "title": "Ŝęşşįőŉş"
    },
    "users-create": {
      "create-button": "Cřęäŧę ūşęř"
    },
    "users-list": {
      "create-button": "Ńęŵ ūşęř"
    },
    "users-table": {
      "last-seen-never": "Ńęvęř",
      "no-licensed-roles": "Ńőŧ äşşįģŉęđ"
    }
  },
  "alert-labels": {
    "button": {
      "hide": "Ħįđę čőmmőŉ ľäþęľş",
      "show": {
        "tooltip": "Ŝĥőŵ čőmmőŉ ľäþęľş"
      }
    }
  },
  "alerting": {
    "alert": {
      "alert-state": "Åľęřŧ şŧäŧę",
      "annotations": "Åŉŉőŧäŧįőŉş",
      "evaluation": "Ēväľūäŧįőŉ",
      "evaluation-paused": "Åľęřŧ ęväľūäŧįőŉ čūřřęŉŧľy päūşęđ",
      "evaluation-paused-description": "Ńőŧįƒįčäŧįőŉş ƒőř ŧĥįş řūľę ŵįľľ ŉőŧ ƒįřę äŉđ ŉő äľęřŧ įŉşŧäŉčęş ŵįľľ þę čřęäŧęđ ūŉŧįľ ŧĥę řūľę įş ūŉ-päūşęđ.",
      "last-evaluated": "Ŀäşŧ ęväľūäŧęđ",
      "last-evaluation-duration": "Ŀäşŧ ęväľūäŧįőŉ đūřäŧįőŉ",
      "last-updated-at": "Ŀäşŧ ūpđäŧęđ äŧ",
      "last-updated-by": "Ŀäşŧ ūpđäŧęđ þy",
      "no-annotations": "Ńő äŉŉőŧäŧįőŉş",
      "pending-period": "Pęŉđįŉģ pęřįőđ",
      "rule": "Ŗūľę",
      "rule-identifier": "Ŗūľę įđęŉŧįƒįęř",
      "rule-type": "Ŗūľę ŧypę",
      "state-error-timeout": "Åľęřŧ şŧäŧę įƒ ęχęčūŧįőŉ ęřřőř őř ŧįmęőūŧ",
      "state-no-data": "Åľęřŧ şŧäŧę įƒ ŉő đäŧä őř äľľ väľūęş äřę ŉūľľ"
    },
    "alert-recording-rule-form": {
      "evaluation-behaviour": {
        "description": {
          "text": "Đęƒįŉę ĥőŵ ŧĥę řęčőřđįŉģ řūľę įş ęväľūäŧęđ."
        }
      }
    },
    "alert-rules": {
      "firing-for": "Fįřįŉģ ƒőř",
      "next-evaluation": "Ńęχŧ ęväľūäŧįőŉ",
      "next-evaluation-in": "ŉęχŧ ęväľūäŧįőŉ įŉ",
      "rule-definition": "Ŗūľę đęƒįŉįŧįőŉ"
    },
    "alertform": {
      "labels": {
        "alerting": "Åđđ ľäþęľş ŧő yőūř řūľę ƒőř şęäřčĥįŉģ, şįľęŉčįŉģ, őř řőūŧįŉģ ŧő ä ŉőŧįƒįčäŧįőŉ pőľįčy.",
        "recording": "Åđđ ľäþęľş ŧő yőūř řūľę."
      }
    },
    "alertVersionHistory": {
      "alerting": "Åľęřŧįŉģ",
      "alerting-change-description": "Ŧĥįş ūpđäŧę ŵäş mäđę þy ŧĥę äľęřŧįŉģ şyşŧęm đūę ŧő őŧĥęř čĥäŉģęş. Főř ęχämpľę, ŵĥęŉ řęŉämįŉģ ä čőŉŧäčŧ pőįŉŧ ŧĥäŧ įş ūşęđ ƒőř şįmpľįƒįęđ řőūŧįŉģ, ŧĥįş ŵįľľ ūpđäŧę äƒƒęčŧęđ řūľęş",
      "annotations": "Åŉŉőŧäŧįőŉş",
      "compare": "Cőmpäřę",
      "compare-with-latest": "Cőmpäřę ŵįŧĥ ľäŧęşŧ vęřşįőŉ",
      "compareVersions": "Cőmpäřę vęřşįőŉş",
      "comparing-versions": "Cőmpäřįŉģ vęřşįőŉş",
      "condition": "Åľęřŧ čőŉđįŧįőŉ",
      "contactPointRouting": "Cőŉŧäčŧ pőįŉŧ řőūŧįŉģ",
      "description": "Ēäčĥ ŧįmę yőū ęđįŧ ŧĥę äľęřŧ řūľę, ä ŉęŵ vęřşįőŉ įş čřęäŧęđ. Ŝęľęčŧ ŧŵő vęřşįőŉş þęľőŵ äŉđ čőmpäřę ŧĥęįř đįƒƒęřęŉčęş.",
      "errorloading": "Fäįľęđ ŧő ľőäđ äľęřŧ řūľę vęřşįőŉş",
      "execErrorState": "Åľęřŧ şŧäŧę ŵĥęŉ ęχęčūŧįőŉ ęřřőř",
      "intervalSeconds": "Ēväľūäŧįőŉ įŉŧęřväľ",
      "labels": "Ŀäþęľş",
      "latest": "Ŀäŧęşŧ",
      "name": "Ńämę",
      "namespace_uid": "Főľđęř ŮĨĐ",
      "noDataState": "Åľęřŧ şŧäŧę ŵĥęŉ ŉő đäŧä",
      "noVersionsFound": "Ńő vęřşįőŉş ƒőūŉđ ƒőř ŧĥįş řūľę",
      "paused": "Päūşęđ şŧäŧę",
      "pendingPeriod": "Pęŉđįŉģ pęřįőđ",
      "provisioning": "Přővįşįőŉįŉģ",
      "provisioning-change-description": "Vęřşįőŉ ūpđäŧę ŵäş mäđę vįä přővįşįőŉįŉģ",
      "queryAndAlertCondition": "Qūęřy äŉđ äľęřŧ čőŉđįŧįőŉ",
      "restore": "Ŗęşŧőřę",
      "restore-manually": "Ÿőūř äľęřŧ řūľę čőūľđ ŉőŧ þę řęşŧőřęđ. Ŧĥįş mäy þę đūę ŧő čĥäŉģęş ŧő őŧĥęř ęŉŧįŧįęş şūčĥ äş čőŉŧäčŧ pőįŉŧş, đäŧä şőūřčęş ęŧč. Pľęäşę mäŉūäľľy řęşŧőřę ŧĥę řūľę vęřşįőŉ",
      "restore-modal": {
        "body": "Åřę yőū şūřę yőū ŵäŉŧ ŧő řęşŧőřę ŧĥę äľęřŧ řūľę đęƒįŉįŧįőŉ ŧő ŧĥįş vęřşįőŉ? Åľľ ūŉşävęđ čĥäŉģęş ŵįľľ þę ľőşŧ.",
        "confirm": "Ÿęş, řęşŧőřę čőŉƒįģūřäŧįőŉ",
        "error": "Cőūľđ ŉőŧ řęşŧőřę äľęřŧ řūľę vęřşįőŉ ",
        "summary": "Ŝūmmäřy őƒ čĥäŉģęş ŧő þę äppľįęđ:",
        "title": "Ŗęşŧőřę vęřşįőŉ"
      },
      "restore-version": "Ŗęşŧőřę ŧő vęřşįőŉ {{version}}",
      "rule_group": "Ŗūľę ģřőūp",
      "unknown": "Ůŉĸŉőŵŉ",
      "unknown-change-description": "Ŧĥįş ūpđäŧę ŵäş mäđę přįőř ŧő ŧĥę įmpľęmęŉŧäŧįőŉ őƒ äľęřŧ řūľę vęřşįőŉ ĥįşŧőřy. Ŧĥę ūşęř ŵĥő mäđę ŧĥę čĥäŉģę įş ŉőŧ ŧřäčĸęđ, þūŧ ƒūŧūřę čĥäŉģęş ŵįľľ įŉčľūđę ŧĥę ūşęř",
      "user-id": "Ůşęř ĨĐ {{uid}}",
      "warning-restore-manually": "Ÿőū äřę mäŉūäľľy řęşŧőřįŉģ äŉ őľđ vęřşįőŉ őƒ ŧĥįş äľęřŧ řūľę. Pľęäşę řęvįęŵ ŧĥę čĥäŉģęş čäřęƒūľľy þęƒőřę şävįŉģ ŧĥę řūľę đęƒįŉįŧįőŉ.",
      "warning-restore-manually-title": "Ŗęşŧőřįŉģ řūľę mäŉūäľľy"
    },
    "annotations": {
      "description": "Åđđ mőřę čőŉŧęχŧ ŧő yőūř äľęřŧ ŉőŧįƒįčäŧįőŉş.",
      "title": "Cőŉƒįģūřę ŉőŧįƒįčäŧįőŉ męşşäģę"
    },
    "central-alert-history": {
      "details": {
        "error": "Ēřřőř ľőäđįŉģ řūľę ƒőř ŧĥįş ęvęŉŧ.",
        "header": {
          "alert-rule": "Åľęřŧ řūľę",
          "instance": "Ĩŉşŧäŉčę",
          "state": "Ŝŧäŧę",
          "timestamp": "Ŧįmęşŧämp"
        },
        "loading": "Ŀőäđįŉģ...",
        "no-recognized-state": "Ńő řęčőģŉįžęđ şŧäŧę",
        "no-values": "Ńő väľūęş",
        "not-found": "Ŗūľę ŉőŧ ƒőūŉđ ƒőř ŧĥįş ęvęŉŧ.",
        "number-transitions": "Ŝŧäŧę ŧřäŉşįŧįőŉş ƒőř şęľęčŧęđ pęřįőđ:",
        "state": {
          "alerting": "Åľęřŧįŉģ",
          "error": "Ēřřőř",
          "no-data": "Ńő đäŧä",
          "normal": "Ńőřmäľ",
          "pending": "Pęŉđįŉģ"
        },
        "state-transitions": "Ŝŧäŧę ŧřäŉşįŧįőŉ",
        "unknown-event-state": "Ůŉĸŉőŵŉ",
        "unknown-rule": "Ůŉĸŉőŵŉ",
        "value-in-transition": "Väľūę įŉ ŧřäŉşįŧįőŉ"
      },
      "error": "Ŝőmęŧĥįŉģ ŵęŉŧ ŵřőŉģ ľőäđįŉģ ŧĥę äľęřŧ şŧäŧę ĥįşŧőřy",
      "filter": {
        "clear": "Cľęäř ƒįľŧęřş",
        "info": {
          "label1": "Fįľŧęř ęvęŉŧş ūşįŉģ ľäþęľ qūęřyįŉģ ŵįŧĥőūŧ şpäčęş, ęχ:",
          "label2": "Ĩŉväľįđ ūşę őƒ şpäčęş:",
          "label3": "Väľįđ ūşę őƒ şpäčęş:",
          "label4": "Fįľŧęř äľęřŧş ūşįŉģ ľäþęľ qūęřyįŉģ ŵįŧĥőūŧ þřäčęş, ęχ:"
        }
      },
      "filterBy": "Fįľŧęř þy:",
      "too-many-events": {
        "text": "Ŧĥę şęľęčŧęđ ŧįmę pęřįőđ ĥäş ŧőő mäŉy ęvęŉŧş ŧő đįşpľäy. Đįpľäyįŉģ ŧĥę ľäŧęşŧ 5000 ęvęŉŧş. Ŧřy ūşįŉģ ä şĥőřŧęř ŧįmę pęřįőđ.",
        "title": "Ůŉäþľę ŧő đįşpľäy äľľ ęvęŉŧş"
      }
    },
    "common": {
      "cancel": "Cäŉčęľ",
      "clear-filters": "Cľęäř ƒįľŧęřş",
      "delete": "Đęľęŧę",
      "edit": "Ēđįŧ",
      "export": "Ēχpőřŧ",
      "export-all": "Ēχpőřŧ äľľ",
      "loading": "Ŀőäđįŉģ...",
      "search-by-matchers": "Ŝęäřčĥ þy mäŧčĥęřş",
      "titles": {
        "notification-templates": "Ńőŧįƒįčäŧįőŉ Ŧęmpľäŧęş"
      },
      "view": "Vįęŵ"
    },
    "contact-points": {
      "create": "Cřęäŧę čőŉŧäčŧ pőįŉŧ",
      "custom-template-value": "Cūşŧőm ŧęmpľäŧę väľūę",
      "delete-reasons": {
        "heading": "Cőŉŧäčŧ pőįŉŧ čäŉŉőŧ þę đęľęŧęđ ƒőř ŧĥę ƒőľľőŵįŉģ řęäşőŉş:",
        "no-permissions": "Ÿőū đő ŉőŧ ĥävę ŧĥę řęqūįřęđ pęřmįşşįőŉ ŧő đęľęŧę ŧĥįş čőŉŧäčŧ pőįŉŧ",
        "policies": "Cőŉŧäčŧ pőįŉŧ įş řęƒęřęŉčęđ þy őŉę őř mőřę ŉőŧįƒįčäŧįőŉ pőľįčįęş",
        "provisioned": "Cőŉŧäčŧ pőįŉŧ įş přővįşįőŉęđ äŉđ čäŉŉőŧ þę đęľęŧęđ vįä ŧĥę ŮĨ",
        "rules": "Cőŉŧäčŧ pőįŉŧ įş řęƒęřęŉčęđ þy őŉę őř mőřę äľęřŧ řūľęş"
      },
      "delivered-to": "Đęľįvęřęđ ŧő",
      "delivery-duration": "Ŀäşŧ đęľįvęřy ŧőőĸ <1></1>",
      "empty-state": {
        "title": "Ÿőū đőŉ'ŧ ĥävę äŉy čőŉŧäčŧ pőįŉŧş yęŧ"
      },
      "key-value-map": {
        "add": "Åđđ",
        "confirm-add": "Cőŉƒįřm ŧő äđđ"
      },
      "last-delivery-attempt": "Ŀäşŧ đęľįvęřy äŧŧęmpŧ",
      "last-delivery-failed": "Ŀäşŧ đęľįvęřy äŧŧęmpŧ ƒäįľęđ",
      "no-contact-points-found": "Ńő čőŉŧäčŧ pőįŉŧş ƒőūŉđ",
      "no-delivery-attempts": "Ńő đęľįvęřy äŧŧęmpŧş",
      "no-integrations": "Ńő įŉŧęģřäŧįőŉş čőŉƒįģūřęđ",
      "only-firing": "Đęľįvęřįŉģ <1>őŉľy ƒįřįŉģ</1> ŉőŧįƒįčäŧįőŉş",
      "receiver-summary": {
        "jira": "Cřęäŧęş ä \"{{issueType}}\" įşşūę įŉ ŧĥę \"{{project}}\" přőĵęčŧ"
      },
      "telegram": {
        "parse-mode-warning-body": "Ĩƒ yőū ūşę ä <1>päřşę_mőđę</1> őpŧįőŉ őŧĥęř ŧĥäŉ <3>Ńőŉę</3>, ŧřūŉčäŧįőŉ mäy řęşūľŧ įŉ äŉ įŉväľįđ męşşäģę, čäūşįŉģ ŧĥę ŉőŧįƒįčäŧįőŉ ŧő ƒäįľ. Főř ľőŉģęř męşşäģęş, ŵę řęčőmmęŉđ ūşįŉģ äŉ äľŧęřŉäŧįvę čőŉŧäčŧ męŧĥőđ.",
        "parse-mode-warning-title": "Ŧęľęģřäm męşşäģęş äřę ľįmįŧęđ ŧő 4096 ŮŦF-8 čĥäřäčŧęřş."
      },
      "used-by_one": "Ůşęđ þy {{ count }} ŉőŧįƒįčäŧįőŉ pőľįčy",
      "used-by_other": "Ůşęđ þy {{ count }} ŉőŧįƒįčäŧįőŉ pőľįčy",
      "used-by-rules_one": "Ůşęđ þy {{ count }} äľęřŧ řūľę",
      "used-by-rules_other": "Ůşęđ þy {{ count }} äľęřŧ řūľę"
    },
    "contactPointFilter": {
      "label": "Cőŉŧäčŧ pőįŉŧ"
    },
    "copy-to-clipboard": "Cőpy \"{{label}}\" ŧő čľįpþőäřđ",
    "dag": {
      "missing-reference": "Ēχpřęşşįőŉ \"{{source}}\" ƒäįľęđ ŧő řūŉ þęčäūşę \"{{target}}\" įş mįşşįŉģ őř äľşő ƒäįľęđ.",
      "self-reference": "Ÿőū čäŉ'ŧ ľįŉĸ äŉ ęχpřęşşįőŉ ŧő įŧşęľƒ"
    },
    "export": {
      "subtitle": {
        "formats": "Ŝęľęčŧ ŧĥę ƒőřmäŧ äŉđ đőŵŉľőäđ ŧĥę ƒįľę őř čőpy ŧĥę čőŉŧęŉŧş ŧő čľįpþőäřđ",
        "one-format": "Đőŵŉľőäđ ŧĥę ƒįľę őř čőpy ŧĥę čőŉŧęŉŧş ŧő čľįpþőäřđ"
      }
    },
    "folderAndGroup": {
      "evaluation": {
        "modal": {
          "text": {
            "alerting": "Cřęäŧę ä ŉęŵ ęväľūäŧįőŉ ģřőūp ŧő ūşę ƒőř ŧĥįş äľęřŧ řūľę.",
            "recording": "Cřęäŧę ä ŉęŵ ęväľūäŧįőŉ ģřőūp ŧő ūşę ƒőř ŧĥįş řęčőřđįŉģ řūľę."
          }
        }
      }
    },
    "group-actions": {
      "actions-trigger": "Ŗūľę ģřőūp äčŧįőŉş",
      "delete": "Đęľęŧę",
      "edit": "Ēđįŧ",
      "export": "Ēχpőřŧ",
      "reorder": "Ŗę-őřđęř řūľęş"
    },
    "list-view": {
      "empty": {
        "new-alert-rule": "Ńęŵ äľęřŧ řūľę",
        "new-recording-rule": "Ńęŵ řęčőřđįŉģ řūľę",
        "provisioning": "Ÿőū čäŉ äľşő đęƒįŉę řūľęş ŧĥřőūģĥ ƒįľę přővįşįőŉįŉģ őř Ŧęřřäƒőřm. <2>Ŀęäřŉ mőřę</2>"
      },
      "section": {
        "dataSourceManaged": {
          "title": "Đäŧä şőūřčę-mäŉäģęđ"
        },
        "grafanaManaged": {
          "export-new-rule": "Ēχpőřŧ řūľę đęƒįŉįŧįőŉ",
          "export-rules": "Ēχpőřŧ řūľęş",
          "loading": "Ŀőäđįŉģ...",
          "new-recording-rule": "Ńęŵ řęčőřđįŉģ řūľę",
          "title": "Ğřäƒäŉä-mäŉäģęđ"
        }
      }
    },
    "manage-permissions": {
      "button": "Mäŉäģę pęřmįşşįőŉş",
      "title": "Mäŉäģę pęřmįşşįőŉş"
    },
    "mute_timings": {
      "error-loading": {
        "description": "Cőūľđ ŉőŧ ľőäđ mūŧę ŧįmįŉģş. Pľęäşę ŧřy äģäįŉ ľäŧęř.",
        "title": "Ēřřőř ľőäđįŉģ mūŧę ŧįmįŉģş"
      }
    },
    "mute-timings": {
      "add-mute-timing": "Åđđ mūŧę ŧįmįŉģ",
      "description": "Ēŉŧęř şpęčįƒįč ŧįmę įŉŧęřväľş ŵĥęŉ ŉőŧ ŧő şęŉđ ŉőŧįƒįčäŧįőŉş őř ƒřęęžę ŉőŧįƒįčäŧįőŉş ƒőř řęčūřřįŉģ pęřįőđş őƒ ŧįmę.",
      "save": "Ŝävę mūŧę ŧįmįŉģ",
      "saving": "Ŝävįŉģ mūŧę ŧįmįŉģ"
    },
    "notification-preview": {
      "alertmanager": "Åľęřŧmäŉäģęř:",
      "error": "Cőūľđ ŉőŧ ľőäđ řőūŧįŉģ přęvįęŵ ƒőř {{alertmanager}}",
      "initialized": "ßäşęđ őŉ ŧĥę ľäþęľş äđđęđ, äľęřŧ įŉşŧäŉčęş äřę řőūŧęđ ŧő ŧĥę ƒőľľőŵįŉģ ŉőŧįƒįčäŧįőŉ pőľįčįęş. Ēχpäŉđ ęäčĥ ŉőŧįƒįčäŧįőŉ pőľįčy þęľőŵ ŧő vįęŵ mőřę đęŧäįľş.",
      "preview-routing": "Přęvįęŵ řőūŧįŉģ",
      "title": "Åľęřŧ įŉşŧäŉčę řőūŧįŉģ přęvįęŵ",
      "uninitialized": "Ŵĥęŉ yőū ĥävę yőūř ƒőľđęř şęľęčŧęđ äŉđ yőūř qūęřy äŉđ ľäþęľş äřę čőŉƒįģūřęđ, čľįčĸ \"Přęvįęŵ řőūŧįŉģ\" ŧő şęę ŧĥę řęşūľŧş ĥęřę."
    },
    "notification-templates": {
      "duplicate": {
        "subTitle": "Đūpľįčäŧę ä ģřőūp őƒ ŉőŧįƒįčäŧįőŉ ŧęmpľäŧęş",
        "title": "Đūpľįčäŧę ŉőŧįƒįčäŧįőŉ ŧęmpľäŧę ģřőūp"
      },
      "edit": {
        "subTitle": "Ēđįŧ ä ģřőūp őƒ ŉőŧįƒįčäŧįőŉ ŧęmpľäŧęş",
        "title": "Ēđįŧ ŉőŧįƒįčäŧįőŉ ŧęmpľäŧę ģřőūp"
      },
      "new": {
        "subTitle": "Cřęäŧę ä ŉęŵ ģřőūp őƒ ŉőŧįƒįčäŧįőŉ ŧęmpľäŧęş",
        "title": "Ńęŵ ŉőŧįƒįčäŧįőŉ ŧęmpľäŧę ģřőūp"
      }
    },
    "policies": {
      "default-policy": {
        "description": "Åľľ äľęřŧ įŉşŧäŉčęş ŵįľľ þę ĥäŉđľęđ þy ŧĥę đęƒäūľŧ pőľįčy įƒ ŉő őŧĥęř mäŧčĥįŉģ pőľįčįęş äřę ƒőūŉđ.",
        "title": "Đęƒäūľŧ pőľįčy",
        "update": "Ůpđäŧę đęƒäūľŧ pőľįčy"
      },
      "delete": {
        "confirm": "Ÿęş, đęľęŧę pőľįčy",
        "warning-1": "Đęľęŧįŉģ ŧĥįş ŉőŧįƒįčäŧįőŉ pőľįčy ŵįľľ pęřmäŉęŉŧľy řęmővę įŧ.",
        "warning-2": "Åřę yőū şūřę yőū ŵäŉŧ ŧő đęľęŧę ŧĥįş pőľįčy?"
      },
      "filter-description": "Fįľŧęř ŉőŧįƒįčäŧįőŉ pőľįčįęş þy ūşįŉģ ä čőmmä şępäřäŧęđ ľįşŧ őƒ mäŧčĥęřş, ę.ģ.:<1>şęvęřįŧy=čřįŧįčäľ, řęģįőŉ=ĒMĒÅ</1>",
      "generated-policies": "Åūŧő-ģęŉęřäŧęđ pőľįčįęş",
      "matchers": "Mäŧčĥęřş",
      "metadata": {
        "active-time": "Åčŧįvę ŵĥęŉ",
        "delivered-to": "Đęľįvęřęđ ŧő",
        "grouped-by": "Ğřőūpęđ þy",
        "grouping": {
          "none": "Ńőŧ ģřőūpįŉģ",
          "single-group": "Ŝįŉģľę ģřőūp"
        },
        "inherited": "Ĩŉĥęřįŧęđ",
        "mute-time": "Mūŧęđ ŵĥęŉ",
        "n-instances_one": "įŉşŧäŉčę",
        "n-instances_other": "įŉşŧäŉčę",
        "timingOptions": {
          "groupInterval": {
            "description": "Ħőŵ ľőŉģ ŧő ŵäįŧ þęƒőřę şęŉđįŉģ ä ŉőŧįƒįčäŧįőŉ äþőūŧ ŉęŵ äľęřŧş ŧĥäŧ äřę äđđęđ ŧő ä ģřőūp őƒ äľęřŧş ƒőř ŵĥįčĥ äŉ įŉįŧįäľ ŉőŧįƒįčäŧįőŉ ĥäş äľřęäđy þęęŉ şęŉŧ.",
            "label": "Ŵäįŧ <1></1> þęƒőřę şęŉđįŉģ ūpđäŧęş"
          },
          "groupWait": {
            "description": "Ħőŵ ľőŉģ ŧő įŉįŧįäľľy ŵäįŧ ŧő şęŉđ ä ŉőŧįƒįčäŧįőŉ ƒőř ä ģřőūp őƒ äľęřŧ įŉşŧäŉčęş.",
            "label": "Ŵäįŧ <1></1> ŧő ģřőūp įŉşŧäŉčęş"
          },
          "repeatInterval": {
            "description": "Ħőŵ őƒŧęŉ ŉőŧįƒįčäŧįőŉş äřę şęŉŧ įƒ ŧĥę ģřőūp őƒ äľęřŧş ĥäş ŉőŧ čĥäŉģęđ şįŉčę ŧĥę ľäşŧ ŉőŧįƒįčäŧįőŉ.",
            "label": "Ŗępęäŧęđ ęvęřy <1></1>"
          }
        }
      },
      "n-more-policies_one": "{{count}} äđđįŧįőŉäľ pőľįčįęş",
      "n-more-policies_other": "{{count}} äđđįŧįőŉäľ pőľįčįęş",
      "new-child": "Ńęŵ čĥįľđ pőľįčy",
      "new-policy": "Åđđ ŉęŵ pőľįčy",
      "no-matchers": "Ńő mäŧčĥęřş",
      "reload-policies": "Ŗęľőäđ pőľįčįęş",
      "save-policy": "Ŝävę pőľįčy",
      "update": {
        "please-wait": "Pľęäşę ŵäįŧ ŵĥįľę ŵę ūpđäŧę yőūř ŉőŧįƒįčäŧįőŉ pőľįčįęş.",
        "update-policy": "Ůpđäŧę pőľįčy",
        "updating": "Ůpđäŧįŉģ..."
      },
      "update-errors": {
        "conflict": "Ŧĥę ŉőŧįƒįčäŧįőŉ pőľįčy ŧřęę ĥäş þęęŉ ūpđäŧęđ þy äŉőŧĥęř ūşęř.",
        "error-code": "Ēřřőř męşşäģę: \"{{error}}\"",
        "fallback": "Ŝőmęŧĥįŉģ ŵęŉŧ ŵřőŉģ ŵĥęŉ ūpđäŧįŉģ yőūř ŉőŧįƒįčäŧįőŉ pőľįčįęş.",
        "suffix": "Pľęäşę řęƒřęşĥ ŧĥę päģę äŉđ ŧřy äģäįŉ.",
        "title": "Ēřřőř şävįŉģ ŉőŧįƒįčäŧįőŉ pőľįčy"
      }
    },
    "provisioning": {
      "badge-tooltip-provenance": "Ŧĥįş řęşőūřčę ĥäş þęęŉ přővįşįőŉęđ vįä {{provenance}} äŉđ čäŉŉőŧ þę ęđįŧęđ ŧĥřőūģĥ ŧĥę ŮĨ",
      "badge-tooltip-standard": "Ŧĥįş řęşőūřčę ĥäş þęęŉ přővįşįőŉęđ äŉđ čäŉŉőŧ þę ęđįŧęđ ŧĥřőūģĥ ŧĥę ŮĨ"
    },
    "queryAndExpressionsStep": {
      "disableAdvancedOptions": {
        "text": "Ŧĥę şęľęčŧęđ qūęřįęş äŉđ ęχpřęşşįőŉş čäŉŉőŧ þę čőŉvęřŧęđ ŧő đęƒäūľŧ. Ĩƒ yőū đęäčŧįväŧę äđväŉčęđ őpŧįőŉş, yőūř qūęřy äŉđ čőŉđįŧįőŉ ŵįľľ þę řęşęŧ ŧő đęƒäūľŧ şęŧŧįŉģş."
      },
      "preview": "Přęvįęŵ",
      "previewCondition": "Přęvįęŵ äľęřŧ řūľę čőŉđįŧįőŉ"
    },
    "rule-form": {
      "evaluation": {
        "evaluation-group-and-interval": "Ēväľūäŧįőŉ ģřőūp äŉđ įŉŧęřväľ",
        "group": {
          "cancel": "Cäŉčęľ",
          "create": "Cřęäŧę",
          "interval": "Ēväľūäŧįőŉ įŉŧęřväľ"
        },
        "group-name": "Ēväľūäŧįőŉ ģřőūp ŉämę",
        "group-text": "Åľľ řūľęş įŉ ŧĥę şęľęčŧęđ ģřőūp äřę ęväľūäŧęđ ęvęřy {{evaluateEvery}}.",
        "new-group": "Ńęŵ ęväľūäŧįőŉ ģřőūp",
        "pause": {
          "alerting": "Ŧūřŉ őŉ ŧő päūşę ęväľūäŧįőŉ ƒőř ŧĥįş äľęřŧ řūľę.",
          "recording": "Ŧūřŉ őŉ ŧő päūşę ęväľūäŧįőŉ ƒőř ŧĥįş řęčőřđįŉģ řūľę."
        },
        "select-folder-before": "Ŝęľęčŧ ä ƒőľđęř þęƒőřę şęŧŧįŉģ ęväľūäŧįőŉ ģřőūp äŉđ įŉŧęřväľ"
      },
      "evaluation-behaviour": {
        "description": {
          "text": "Đęƒįŉę ĥőŵ ŧĥę äľęřŧ řūľę įş ęväľūäŧęđ."
        },
        "info-help": {
          "text": "Đęƒįŉę ŧĥę äľęřŧ þęĥävįőř ŵĥęŉ ŧĥę ęväľūäŧįőŉ ƒäįľş őř ŧĥę qūęřy řęŧūřŉş ŉő đäŧä."
        },
        "pending-period": "Pęŉđįŉģ pęřįőđ"
      },
      "evaluation-behaviour-description1": "Ēväľūäŧįőŉ ģřőūpş äřę čőŉŧäįŉęřş ƒőř ęväľūäŧįŉģ äľęřŧ äŉđ řęčőřđįŉģ řūľęş.",
      "evaluation-behaviour-description2": "Åŉ ęväľūäŧįőŉ ģřőūp đęƒįŉęş äŉ ęväľūäŧįőŉ įŉŧęřväľ - ĥőŵ őƒŧęŉ ä řūľę įş ęväľūäŧęđ. Åľęřŧ řūľęş ŵįŧĥįŉ ŧĥę şämę ęväľūäŧįőŉ ģřőūp äřę ęväľūäŧęđ ővęř ŧĥę şämę ęväľūäŧįőŉ įŉŧęřväľ.",
      "evaluation-behaviour-description3": "Pęŉđįŉģ pęřįőđ şpęčįƒįęş ĥőŵ ľőŉģ ŧĥę ŧĥřęşĥőľđ čőŉđįŧįőŉ mūşŧ þę męŧ þęƒőřę ŧĥę äľęřŧ şŧäřŧş ƒįřįŉģ. Ŧĥįş őpŧįőŉ ĥęľpş přęvęŉŧ äľęřŧş ƒřőm þęįŉģ ŧřįģģęřęđ þy ŧęmpőřäřy įşşūęş.",
      "evaluation-behaviour-for": {
        "error-parsing": "Fäįľęđ ŧő päřşę đūřäŧįőŉ",
        "validation": "Pęŉđįŉģ pęřįőđ mūşŧ þę ģřęäŧęř ŧĥäŉ őř ęqūäľ ŧő ŧĥę ęväľūäŧįőŉ įŉŧęřväľ."
      },
      "folder": {
        "cancel": "Cäŉčęľ",
        "create": "Cřęäŧę",
        "create-folder": "Cřęäŧę ä ŉęŵ ƒőľđęř ŧő şŧőřę yőūř äľęřŧ řūľę įŉ.",
        "creating-new-folder": "Cřęäŧįŉģ ŉęŵ ƒőľđęř",
        "label": "Főľđęř",
        "name": "Főľđęř ŉämę",
        "new-folder": "Ńęŵ ƒőľđęř",
        "new-folder-or": "őř"
      },
      "folder-and-labels": "Øřģäŉįžę yőūř äľęřŧ řūľę ŵįŧĥ ä ƒőľđęř äŉđ şęŧ őƒ ľäþęľş.",
      "folders": {
        "help-info": "Főľđęřş äřę ūşęđ ƒőř şŧőřįŉģ äľęřŧ řūľęş. Ÿőū čäŉ ęχŧęŉđ ŧĥę äččęşş přővįđęđ þy ä řőľę ŧő äľęřŧ řūľęş äŉđ äşşįģŉ pęřmįşşįőŉş ŧő įŉđįvįđūäľ ƒőľđęřş."
      },
      "labels": {
        "help-info": "Ŀäþęľş äřę ūşęđ ŧő đįƒƒęřęŉŧįäŧę äŉ äľęřŧ ƒřőm äľľ őŧĥęř äľęřŧş.Ÿőū čäŉ ūşę ŧĥęm ƒőř şęäřčĥįŉģ, şįľęŉčįŉģ, äŉđ řőūŧįŉģ ŉőŧįƒįčäŧįőŉş."
      },
      "pause": {
        "label": "Päūşę ęväľūäŧįőŉ"
      },
      "threshold": {
        "recovery": {
          "stop-alerting-above": "Ŝŧőp äľęřŧįŉģ ŵĥęŉ äþővę",
          "stop-alerting-bellow": "Ŝŧőp äľęřŧįŉģ ŵĥęŉ þęľőŵ",
          "stop-alerting-equal": "Ŝŧőp äľęřŧįŉģ ŵĥęŉ ęqūäľ ŧő",
          "stop-alerting-inside-range": "Ŝŧőp äľęřŧįŉģ ŵĥęŉ įŉşįđę řäŉģę",
          "stop-alerting-less": "Ŝŧőp äľęřŧįŉģ ŵĥęŉ ľęşş ŧĥäŉ",
          "stop-alerting-more": "Ŝŧőp äľęřŧįŉģ ŵĥęŉ mőřę ŧĥäŉ",
          "stop-alerting-not-equal": "Ŝŧőp äľęřŧįŉģ ŵĥęŉ ŉőŧ ęqūäľ ŧő",
          "stop-alerting-outside-range": "Ŝŧőp äľęřŧįŉģ ŵĥęŉ őūŧşįđę řäŉģę",
          "title": "Cūşŧőm řęčővęřy ŧĥřęşĥőľđ"
        }
      }
    },
    "rule-groups": {
      "delete": {
        "success": "Ŝūččęşşƒūľľy đęľęŧęđ řūľę ģřőūp"
      },
      "move": {
        "success": "Ŝūččęşşƒūľľy mővęđ řūľę ģřőūp"
      },
      "rename": {
        "success": "Ŝūččęşşƒūľľy řęŉämęđ řūľę ģřőūp"
      },
      "update": {
        "success": "Ŝūččęşşƒūľľy ūpđäŧęđ řūľę ģřőūp"
      }
    },
    "rule-list": {
      "configure-datasource": "Cőŉƒįģūřę",
      "ds-error-boundary": {
        "description": "Cĥęčĸ ŧĥę đäŧä şőūřčę čőŉƒįģūřäŧįőŉ. Đőęş ŧĥę đäŧä şőūřčę şūppőřŧ Přőmęŧĥęūş ÅPĨ?",
        "title": "Ůŉäþľę ŧő ľőäđ řūľęş ƒřőm ŧĥįş đäŧä şőūřčę"
      },
      "filter-view": {
        "no-more-results": "Ńő mőřę řęşūľŧş – şĥőŵįŉģ {{numberOfRules}} řūľęş",
        "no-rules-found": "Ńő äľęřŧ őř řęčőřđįŉģ řūľęş mäŧčĥęđ yőūř čūřřęŉŧ şęŧ őƒ ƒįľŧęřş."
      },
      "new-alert-rule": "Ńęŵ äľęřŧ řūľę",
      "pagination": {
        "next-page": "ŉęχŧ päģę",
        "previous-page": "přęvįőūş päģę"
      },
      "return-button": {
        "title": "Åľęřŧ řūľęş"
      },
      "rulerrule-loading-error": "Fäįľęđ ŧő ľőäđ ŧĥę řūľę"
    },
    "rule-state": {
      "creating": "Cřęäŧįŉģ",
      "deleting": "Đęľęŧįŉģ",
      "paused": "Päūşęđ",
      "recording-rule": "Ŗęčőřđįŉģ řūľę"
    },
    "rule-view": {
      "query": {
        "datasources-na": {
          "description": "Cäŉŉőŧ đįşpľäy ŧĥę qūęřy přęvįęŵ. Ŝőmę őƒ ŧĥę đäŧä şőūřčęş ūşęđ įŉ ŧĥę qūęřįęş äřę ŉőŧ äväįľäþľę.",
          "title": "Qūęřy ŉőŧ äväįľäþľę"
        }
      }
    },
    "rule-viewer": {
      "error-loading": "Ŝőmęŧĥįŉģ ŵęŉŧ ŵřőŉģ ľőäđįŉģ ŧĥę řūľę",
      "prometheus-consistency-check": {
        "alert-message": "Åľęřŧ řūľę ĥäş þęęŉ ūpđäŧęđ. Cĥäŉģęş mäy ŧäĸę ūp ŧő ä mįŉūŧę ŧő äppęäř őŉ ŧĥę Åľęřŧ řūľęş ľįşŧ vįęŵ.",
        "alert-title": "Ůpđäŧę įŉ přőģřęşş"
      }
    },
    "rules": {
      "add-rule": {
        "success": "Ŗūľę äđđęđ şūččęşşƒūľľy"
      },
      "delete-rule": {
        "success": "Ŗūľę şūččęşşƒūľľy đęľęŧęđ"
      },
      "pause-rule": {
        "success": "Ŗūľę ęväľūäŧįőŉ päūşęđ"
      },
      "resume-rule": {
        "success": "Ŗūľę ęväľūäŧįőŉ řęşūmęđ"
      },
      "update-rule": {
        "success": "Ŗūľę ūpđäŧęđ şūččęşşƒūľľy"
      }
    },
    "search": {
      "property": {
        "data-source": "Đäŧä şőūřčę",
        "evaluation-group": "Ēväľūäŧįőŉ ģřőūp",
        "labels": "Ŀäþęľş",
        "namespace": "Főľđęř / Ńämęşpäčę",
        "rule-health": "Ħęäľŧĥ",
        "rule-name": "Åľęřŧįŉģ řūľę ŉämę",
        "rule-type": "Ŧypę",
        "state": "Ŝŧäŧę"
      },
      "save-query": "Ŝävę čūřřęŉŧ şęäřčĥ"
    },
    "silences": {
      "affected-instances": "Åƒƒęčŧęđ äľęřŧ įŉşŧäŉčęş",
      "only-firing-instances": "Øŉľy äľęřŧ įŉşŧäŉčęş įŉ ŧĥę ƒįřįŉģ şŧäŧę äřę đįşpľäyęđ.",
      "preview-affected-instances": "Přęvįęŵ ŧĥę äľęřŧ įŉşŧäŉčęş äƒƒęčŧęđ þy ŧĥįş şįľęŉčę."
    },
    "simpleCondition": {
      "alertCondition": "Åľęřŧ čőŉđįŧįőŉ"
    },
    "templates": {
      "editor": {
        "add-example": "Åđđ ęχämpľę",
        "auto-complete": "Főř äūŧő-čőmpľęŧįőŉ őƒ čőmmőŉ ŧęmpľäŧįŉģ čőđę, ŧypę ŧĥę ƒőľľőŵįŉģ ĸęyŵőřđş įŉ ŧĥę čőŉŧęŉŧ ęđįŧőř:",
        "goto-docs": "Ńőŧįƒįčäŧįőŉ ŧęmpľäŧęş đőčūmęŉŧäŧįőŉ"
      },
      "help": {
        "intro": "Ńőŧįƒįčäŧįőŉ ŧęmpľäŧęş ūşę Ğő ŧęmpľäŧįŉģ ľäŉģūäģę ŧő čřęäŧę ŉőŧįƒįčäŧįőŉ męşşäģęş.\n\nĨŉ Ğřäƒäŉä, ä ŧęmpľäŧę ģřőūp čäŉ đęƒįŉę mūľŧįpľę ŉőŧįƒįčäŧįőŉ ŧęmpľäŧęş ūşįŉģ {{ define \"<NAME>\" }}.\nŦĥęşę ŧęmpľäŧęş čäŉ ŧĥęŉ þę ūşęđ įŉ čőŉŧäčŧ pőįŉŧş äŉđ ŵįŧĥįŉ őŧĥęř ŉőŧįƒįčäŧįőŉ ŧęmpľäŧęş þy čäľľįŉģ {{ template \"<NAME>\" }}.\nFőř đęŧäįľęđ įŉƒőřmäŧįőŉ äþőūŧ ŉőŧįƒįčäŧįőŉ ŧęmpľäŧęş, řęƒęř ŧő őūř đőčūmęŉŧäŧįőŉ."
      },
      "misconfigured-badge-text": "Mįşčőŉƒįģūřęđ",
      "misconfigured-warning": "Ŧĥįş ŧęmpľäŧę įş mįşčőŉƒįģūřęđ.",
      "misconfigured-warning-details": "Ŧęmpľäŧęş mūşŧ þę đęƒįŉęđ įŉ þőŧĥ ŧĥę <1></1> äŉđ <4></4> şęčŧįőŉş őƒ yőūř äľęřŧmäŉäģęř čőŉƒįģūřäŧįőŉ."
    },
    "threshold": {
      "to": "ŦØ"
    }
  },
  "annotations": {
    "empty-state": {
      "button-title": "Åđđ äŉŉőŧäŧįőŉ qūęřy",
      "info-box-content": "<0>Åŉŉőŧäŧįőŉş přővįđę ä ŵäy ŧő įŉŧęģřäŧę ęvęŉŧ đäŧä įŉŧő yőūř ģřäpĥş. Ŧĥęy äřę vįşūäľįžęđ äş vęřŧįčäľ ľįŉęş äŉđ įčőŉş őŉ äľľ ģřäpĥ päŉęľş. Ŵĥęŉ yőū ĥővęř ővęř äŉ äŉŉőŧäŧįőŉ įčőŉ yőū čäŉ ģęŧ ęvęŉŧ ŧęχŧ & ŧäģş ƒőř ŧĥę ęvęŉŧ. Ÿőū čäŉ äđđ äŉŉőŧäŧįőŉ ęvęŉŧş đįřęčŧľy ƒřőm ģřäƒäŉä þy ĥőľđįŉģ CŦŖĿ őř CMĐ + čľįčĸ őŉ ģřäpĥ (őř đřäģ řęģįőŉ). Ŧĥęşę ŵįľľ þę şŧőřęđ įŉ Ğřäƒäŉä'ş äŉŉőŧäŧįőŉ đäŧäþäşę.</0>",
      "info-box-content-2": "Cĥęčĸőūŧ ŧĥę <2>Åŉŉőŧäŧįőŉş đőčūmęŉŧäŧįőŉ</2> ƒőř mőřę įŉƒőřmäŧįőŉ.",
      "title": "Ŧĥęřę äřę ŉő čūşŧőm äŉŉőŧäŧįőŉ qūęřįęş äđđęđ yęŧ"
    }
  },
  "api-keys": {
    "empty-state": {
      "message": "Ńő ÅPĨ ĸęyş ƒőūŉđ"
    }
  },
  "app-chrome": {
    "skip-content-button": "Ŝĸįp ŧő mäįŉ čőŉŧęŉŧ",
    "top-bar": {
      "sign-in": "Ŝįģŉ įŉ"
    }
  },
  "app-notification": {
    "item": {
      "trace-id": "Ŧřäčę ĨĐ: {{traceId}}"
    }
  },
  "bookmarks-page": {
    "empty": {
      "message": "Ĩŧ ľőőĸş ľįĸę yőū ĥävęŉ’ŧ čřęäŧęđ äŉy þőőĸmäřĸş yęŧ",
      "tip": "Ħővęř ővęř äŉy įŧęm įŉ ŧĥę ŉäv męŉū äŉđ čľįčĸ őŉ ŧĥę þőőĸmäřĸ įčőŉ ŧő äđđ įŧ ĥęřę."
    }
  },
  "bouncing-loader": {
    "label": "Ŀőäđįŉģ"
  },
  "browse-dashboards": {
    "action": {
      "cancel-button": "Cäŉčęľ",
      "cannot-move-folders": "Főľđęřş čäŉŉőŧ þę mővęđ",
      "confirmation-text": "Đęľęŧę",
      "delete-button": "Đęľęŧę",
      "delete-modal-invalid-text": "Øŉę őř mőřę ƒőľđęřş čőŉŧäįŉ ľįþřäřy päŉęľş őř äľęřŧ řūľęş. Đęľęŧę ŧĥęşę ƒįřşŧ įŉ őřđęř ŧő přőčęęđ.",
      "delete-modal-invalid-title": "Cäŉŉőŧ đęľęŧę ƒőľđęř",
      "delete-modal-restore-dashboards-text": "Ŧĥįş äčŧįőŉ ŵįľľ đęľęŧę ŧĥę şęľęčŧęđ ƒőľđęřş įmmęđįäŧęľy þūŧ ŧĥę şęľęčŧęđ đäşĥþőäřđş ŵįľľ þę mäřĸęđ ƒőř đęľęŧįőŉ įŉ 30 đäyş. Ÿőūř őřģäŉįžäŧįőŉ äđmįŉįşŧřäŧőř čäŉ řęşŧőřę ŧĥę đäşĥþőäřđş äŉyŧįmę þęƒőřę ŧĥę 30 đäyş ęχpįřę. Főľđęřş čäŉŉőŧ þę řęşŧőřęđ.",
      "delete-modal-text": "Ŧĥįş äčŧįőŉ ŵįľľ đęľęŧę ŧĥę ƒőľľőŵįŉģ čőŉŧęŉŧ:",
      "delete-modal-title": "Đęľęŧę",
      "deleting": "Đęľęŧįŉģ...",
      "manage-permissions-button": "Mäŉäģę pęřmįşşįőŉş",
      "move-button": "Mővę",
      "move-modal-alert": "Mővįŉģ ŧĥįş įŧęm mäy čĥäŉģę įŧş pęřmįşşįőŉş.",
      "move-modal-field-label": "Főľđęř ŉämę",
      "move-modal-text": "Ŧĥįş äčŧįőŉ ŵįľľ mővę ŧĥę ƒőľľőŵįŉģ čőŉŧęŉŧ:",
      "move-modal-title": "Mővę",
      "moving": "Mővįŉģ...",
      "new-folder-name-required-phrase": "Főľđęř ŉämę įş řęqūįřęđ."
    },
    "actions": {
      "button-to-recently-deleted": "Ŗęčęŉŧľy đęľęŧęđ"
    },
    "counts": {
      "alertRule_one": "{{count}} äľęřŧ řūľę",
      "alertRule_other": "{{count}} äľęřŧ řūľę",
      "dashboard_one": "{{count}} đäşĥþőäřđ",
      "dashboard_other": "{{count}} đäşĥþőäřđ",
      "folder_one": "{{count}} ƒőľđęř",
      "folder_other": "{{count}} ƒőľđęř",
      "libraryPanel_one": "{{count}} ľįþřäřy päŉęľ",
      "libraryPanel_other": "{{count}} ľįþřäřy päŉęľ",
      "total_one": "{{count}} įŧęm",
      "total_other": "{{count}} įŧęm"
    },
    "dashboards-tree": {
      "collapse-folder-button": "Cőľľäpşę ƒőľđęř {{title}}",
      "expand-folder-button": "Ēχpäŉđ ƒőľđęř {{title}}",
      "name-column": "Ńämę",
      "select-all-header-checkbox": "Ŝęľęčŧ äľľ",
      "select-checkbox": "Ŝęľęčŧ",
      "tags-column": "Ŧäģş"
    },
    "empty-state": {
      "button-title": "Cřęäŧę đäşĥþőäřđ",
      "pro-tip": "Åđđ/mővę đäşĥþőäřđş ŧő yőūř ƒőľđęř äŧ <2>ßřőŵşę đäşĥþőäřđş</2>",
      "title": "Ÿőū ĥävęŉ'ŧ čřęäŧęđ äŉy đäşĥþőäřđş yęŧ",
      "title-folder": "Ŧĥįş ƒőľđęř đőęşŉ'ŧ ĥävę äŉy đäşĥþőäřđş yęŧ"
    },
    "folder-actions-button": {
      "delete": "Đęľęŧę",
      "folder-actions": "Főľđęř äčŧįőŉş",
      "manage-permissions": "Mäŉäģę pęřmįşşįőŉş",
      "move": "Mővę"
    },
    "folder-picker": {
      "accessible-label": "Ŝęľęčŧ ƒőľđęř: {{ label }} čūřřęŉŧľy şęľęčŧęđ",
      "button-label": "Ŝęľęčŧ ƒőľđęř",
      "clear-selection": "Cľęäř şęľęčŧįőŉ",
      "empty-message": "Ńő ƒőľđęřş ƒőūŉđ",
      "error-title": "Ēřřőř ľőäđįŉģ ƒőľđęřş",
      "non-folder-item": "Ńőŉ-ƒőľđęř {{itemKind}} {{itemUID}}",
      "search-placeholder": "Ŝęäřčĥ ƒőľđęřş",
      "unknown-error": "Ůŉĸŉőŵŉ ęřřőř"
    },
    "hard-delete": {
      "success": "Đäşĥþőäřđ {{name}} đęľęŧęđ"
    },
    "manage-folder-nav": {
      "alert-rules": "Åľęřŧ řūľęş",
      "dashboards": "Đäşĥþőäřđş",
      "panels": "Päŉęľş"
    },
    "new-folder-form": {
      "cancel-label": "Cäŉčęľ",
      "create-label": "Cřęäŧę",
      "name-label": "Főľđęř ŉämę"
    },
    "no-results": {
      "clear": "Cľęäř şęäřčĥ äŉđ ƒįľŧęřş",
      "text": "Ńő řęşūľŧş ƒőūŉđ ƒőř yőūř qūęřy"
    },
    "soft-delete": {
      "success": "Đäşĥþőäřđ {{name}} mővęđ ŧő Ŗęčęŉŧľy đęľęŧęđ"
    }
  },
  "clipboard-button": {
    "inline-toast": {
      "success": "Cőpįęđ"
    }
  },
  "combobox": {
    "async": {
      "error": "Åŉ ęřřőř őččūřřęđ ŵĥįľę ľőäđįŉģ őpŧįőŉş."
    },
    "clear": {
      "title": "Cľęäř väľūę"
    },
    "custom-value": {
      "description": "Ůşę čūşŧőm väľūę"
    },
    "group": {
      "undefined": "Ńő ģřőūp"
    },
    "options": {
      "no-found": "Ńő őpŧįőŉş ƒőūŉđ."
    }
  },
  "command-palette": {
    "action": {
      "change-theme": "Cĥäŉģę ŧĥęmę...",
      "dark-theme": "Đäřĸ",
      "light-theme": "Ŀįģĥŧ"
    },
    "empty-state": {
      "message": "Ńő řęşūľŧş ƒőūŉđ"
    },
    "search-box": {
      "placeholder": "Ŝęäřčĥ őř ĵūmp ŧő..."
    },
    "section": {
      "actions": "Åčŧįőŉş",
      "dashboard-search-results": "Đäşĥþőäřđş",
      "folder-search-results": "Főľđęřş",
      "pages": "Päģęş",
      "preferences": "Přęƒęřęŉčęş",
      "recent-dashboards": "Ŗęčęŉŧ đäşĥþőäřđş"
    }
  },
  "common": {
    "apply": "Åppľy",
    "cancel": "Cäŉčęľ",
    "clear": "Cľęäř",
    "close": "Cľőşę",
    "collapse": "Cőľľäpşę",
    "edit": "Ēđįŧ",
    "help": "Ħęľp",
    "loading": "Ŀőäđįŉģ...",
    "locale": {
      "default": "Đęƒäūľŧ"
    },
    "save": "Ŝävę",
    "search": "Ŝęäřčĥ",
    "view": "Vįęŵ"
  },
  "configuration-tracker": {
    "config-card": {
      "complete": "čőmpľęŧę"
    }
  },
  "connections": {
    "connect-data": {
      "category-header-label": "Đäŧä şőūřčęş",
      "empty-message": "Ńő řęşūľŧş mäŧčĥįŉģ yőūř qūęřy ŵęřę ƒőūŉđ",
      "request-data-source": "Ŗęqūęşŧ ä ŉęŵ đäŧä şőūřčę",
      "roadmap": "Vįęŵ řőäđmäp"
    },
    "search": {
      "placeholder": "Ŝęäřčĥ äľľ"
    }
  },
  "core": {
    "versionHistory": {
      "comparison": {
        "header": {
          "hide-json-diff": "Ħįđę ĴŜØŃ đįƒƒ ",
          "show-json-diff": "Ŝĥőŵ ĴŜØŃ đįƒƒ ",
          "text": "Vęřşįőŉ {{version}} ūpđäŧęđ þy {{createdBy}} ({{ageString}}) {{message}}"
        },
        "select": "Ŝęľęčŧ ŧŵő vęřşįőŉş ŧő şŧäřŧ čőmpäřįŉģ"
      },
      "no-properties-changed": "Ńő řęľęväŉŧ přőpęřŧįęş čĥäŉģęđ",
      "table": {
        "updated": "Đäŧę",
        "updatedBy": "Ůpđäŧęđ ßy",
        "version": "Vęřşįőŉ"
      },
      "view-json-diff": "Vįęŵ ĴŜØŃ đįƒƒ ŧő şęę äľľ čĥäŉģęş"
    }
  },
  "correlations": {
    "add-new": "Åđđ ŉęŵ",
    "alert": {
      "error-message": "Åŉ ūŉĸŉőŵŉ ęřřőř őččūřřęđ ŵĥįľę ƒęŧčĥįŉģ čőřřęľäŧįőŉ đäŧä. Pľęäşę ŧřy äģäįŉ.",
      "title": "Ēřřőř ƒęŧčĥįŉģ čőřřęľäŧįőŉ đäŧä"
    },
    "basic-info-form": {
      "description-description": "Øpŧįőŉäľ đęşčřįpŧįőŉ ŵįŧĥ mőřę įŉƒőřmäŧįőŉ äþőūŧ ŧĥę ľįŉĸ",
      "description-label": "Đęşčřįpŧįőŉ",
      "label-description": "Ŧĥįş ŉämę ŵįľľ þę ūşęđ äş ŧĥę ľäþęľ ƒőř ŧĥę čőřřęľäŧįőŉ. Ŧĥįş ŵįľľ şĥőŵ äş þūŧŧőŉ ŧęχŧ, ä męŉū įŧęm, őř ĥővęř ŧęχŧ őŉ ä ľįŉĸ.",
      "label-label": "Ŀäþęľ",
      "label-placeholder": "ę.ģ. Ŧęmpő ŧřäčęş",
      "label-required": "Ŧĥįş ƒįęľđ įş řęqūįřęđ.",
      "sub-text": "<0>Đęƒįŉę ŧęχŧ ŧĥäŧ ŵįľľ đęşčřįþę ŧĥę čőřřęľäŧįőŉ.</0>",
      "title": "Đęƒįŉę čőřřęľäŧįőŉ ľäþęľ (Ŝŧęp 1 őƒ 3)"
    },
    "empty-state": {
      "button-title": "Åđđ čőřřęľäŧįőŉ",
      "pro-tip": "Ÿőū čäŉ äľşő đęƒįŉę čőřřęľäŧįőŉş vįä đäŧäşőūřčę přővįşįőŉįŉģ",
      "title": "Ÿőū ĥävęŉ'ŧ đęƒįŉęđ äŉy čőřřęľäŧįőŉş yęŧ"
    },
    "list": {
      "delete": "đęľęŧę čőřřęľäŧįőŉ",
      "label": "Ŀäþęľ",
      "loading": "ľőäđįŉģ...",
      "read-only": "Ŗęäđ őŉľy",
      "source": "Ŝőūřčę",
      "target": "Ŧäřģęŧ"
    },
    "navigation-form": {
      "add-button": "Åđđ",
      "back-button": "ßäčĸ",
      "next-button": "Ńęχŧ",
      "save-button": "Ŝävę"
    },
    "page-content": "Ŧő ęŉäþľę Cőřřęľäŧįőŉş, äđđ įŧ įŉ ŧĥę Ğřäƒäŉä čőŉƒįģ:",
    "page-heading": "Cőřřęľäŧįőŉş äřę đįşäþľęđ",
    "query-editor": {
      "control-rules": "Ŧĥę şęľęčŧęđ ŧäřģęŧ đäŧä şőūřčę mūşŧ ęχpőřŧ ä qūęřy ęđįŧőř.",
      "data-source-text": "Pľęäşę şęľęčŧ ä ŧäřģęŧ đäŧä şőūřčę ƒįřşŧ.",
      "data-source-title": "Ńő đäŧä şőūřčę şęľęčŧęđ",
      "error-text": "Ŧĥę şęľęčŧęđ đäŧä şőūřčę čőūľđ ŉőŧ þę ľőäđęđ.",
      "error-title": "Ēřřőř ľőäđįŉģ đäŧä şőūřčę",
      "loading": "Ŀőäđįŉģ qūęřy ęđįŧőř...",
      "query-description": "Đęƒįŉę ŧĥę qūęřy ŧĥäŧ įş řūŉ ŵĥęŉ ŧĥę ľįŉĸ įş čľįčĸęđ. Ÿőū čäŉ ūşę <2>väřįäþľęş</2> ŧő äččęşş şpęčįƒįč ƒįęľđ väľūęş.",
      "query-editor-title": "Đäŧä şőūřčę đőęş ŉőŧ ęχpőřŧ ä qūęřy ęđįŧőř.",
      "query-label": "Qūęřy"
    },
    "source-form": {
      "control-required": "Ŧĥįş ƒįęľđ įş řęqūįřęđ.",
      "description": "Å đäŧä pőįŉŧ ŉęęđş ŧő přővįđę väľūęş ŧő äľľ väřįäþľęş äş ƒįęľđş őř äş ŧřäŉşƒőřmäŧįőŉş őūŧpūŧ ŧő mäĸę ŧĥę čőřřęľäŧįőŉ þūŧŧőŉ äppęäř įŉ ŧĥę vįşūäľįžäŧįőŉ.<1></1>Ńőŧę: Ńőŧ ęvęřy väřįäþľę ŉęęđş ŧő þę ęχpľįčįŧľy đęƒįŉęđ þęľőŵ. Å ŧřäŉşƒőřmäŧįőŉ şūčĥ äş <4>ľőģƒmŧ</4> ŵįľľ čřęäŧę väřįäþľęş ƒőř ęvęřy ĸęy/väľūę päįř.",
      "description-external-pre": "Ÿőū ĥävę ūşęđ ƒőľľőŵįŉģ väřįäþľęş įŉ ŧĥę ŧäřģęŧ ŮŖĿ:",
      "description-query-pre": "Ÿőū ĥävę ūşęđ ƒőľľőŵįŉģ väřįäþľęş įŉ ŧĥę ŧäřģęŧ qūęřy:",
      "external-title": "Cőŉƒįģūřę ŧĥę đäŧä şőūřčę ŧĥäŧ ŵįľľ ūşę ŧĥę ŮŖĿ (Ŝŧęp 3 őƒ 3)",
      "heading-external": "Väřįäþľęş ūşęđ įŉ ŧĥę ŧäřģęŧ ŮŖĿ",
      "heading-query": "Väřįäþľęş ūşęđ įŉ ŧĥę ŧäřģęŧ qūęřy",
      "query-title": "Cőŉƒįģūřę ŧĥę đäŧä şőūřčę ŧĥäŧ ŵįľľ ľįŉĸ ŧő {{dataSourceName}} (Ŝŧęp 3 őƒ 3)",
      "results-description": "Ŧĥę ľįŉĸ ŵįľľ þę şĥőŵŉ ŉęχŧ ŧő ŧĥę väľūę őƒ ŧĥįş ƒįęľđ",
      "results-label": "Ŗęşūľŧş ƒįęľđ",
      "results-required": "Ŧĥįş ƒįęľđ įş řęqūįřęđ.",
      "source-description": "Ŗęşūľŧş ƒřőm şęľęčŧęđ şőūřčę đäŧä şőūřčę ĥävę ľįŉĸş đįşpľäyęđ įŉ ŧĥę päŉęľ",
      "source-label": "Ŝőūřčę",
      "sub-text": "<0>Đęƒįŉę ŵĥäŧ đäŧä şőūřčę ŵįľľ đįşpľäy ŧĥę čőřřęľäŧįőŉ, äŉđ ŵĥäŧ đäŧä ŵįľľ řępľäčę přęvįőūşľy đęƒįŉęđ väřįäþľęş.</0>"
    },
    "sub-title": "Đęƒįŉę ĥőŵ đäŧä ľįvįŉģ įŉ đįƒƒęřęŉŧ đäŧä şőūřčęş řęľäŧęş ŧő ęäčĥ őŧĥęř. Ŗęäđ mőřę įŉ ŧĥę <2>đőčūmęŉŧäŧįőŉ<1></1></2>",
    "target-form": {
      "control-rules": "Ŧĥįş ƒįęľđ įş řęqūįřęđ.",
      "sub-text": "<0>Đęƒįŉę ŵĥäŧ ŧĥę čőřřęľäŧįőŉ ŵįľľ ľįŉĸ ŧő. Ŵįŧĥ ŧĥę qūęřy ŧypę, ä qūęřy ŵįľľ řūŉ ŵĥęŉ ŧĥę čőřřęľäŧįőŉ įş čľįčĸęđ. Ŵįŧĥ ŧĥę ęχŧęřŉäľ ŧypę, čľįčĸįŉģ ŧĥę čőřřęľäŧįőŉ ŵįľľ őpęŉ ä ŮŖĿ.</0>",
      "target-description-external": "Ŝpęčįƒy ŧĥę ŮŖĿ ŧĥäŧ ŵįľľ őpęŉ ŵĥęŉ ŧĥę ľįŉĸ įş čľįčĸęđ",
      "target-description-query": "Ŝpęčįƒy ŵĥįčĥ đäŧä şőūřčę įş qūęřįęđ ŵĥęŉ ŧĥę ľįŉĸ įş čľįčĸęđ",
      "target-label": "Ŧäřģęŧ",
      "target-type-description": "Ŝpęčįƒy ŧĥę ŧypę őƒ čőřřęľäŧįőŉ",
      "title": "Ŝęŧūp ŧĥę ŧäřģęŧ ƒőř ŧĥę čőřřęľäŧįőŉ (Ŝŧęp 2 őƒ 3)",
      "type-label": "Ŧypę"
    },
    "trans-details": {
      "logfmt-description": "Päřşę přővįđęđ ƒįęľđ ŵįŧĥ ľőģƒmŧ ŧő ģęŧ väřįäþľęş",
      "logfmt-label": "Ŀőģƒmŧ",
      "regex-description": "Fįęľđ ŵįľľ þę päřşęđ ŵįŧĥ řęģęχ. Ůşę ŉämęđ čäpŧūřę ģřőūpş ŧő řęŧūřŉ mūľŧįpľę väřįäþľęş, őř ä şįŉģľę ūŉŉämęđ čäpŧūřę ģřőūp ŧő äđđ väřįäþľę ŧő ŉämęđ mäp väľūę. Ŗęģęχ įş čäşę įŉşęŉşįŧįvę.",
      "regex-expression": "Ůşę čäpŧūřę ģřőūpş ŧő ęχŧřäčŧ ä pőřŧįőŉ őƒ ŧĥę ƒįęľđ.",
      "regex-label": "Ŗęģūľäř ęχpřęşşįőŉ",
      "regex-map-values": "Đęƒįŉęş ŧĥę ŉämę őƒ ŧĥę väřįäþľę įƒ ŧĥę čäpŧūřę ģřőūp įş ŉőŧ ŉämęđ."
    },
    "transform": {
      "add-button": "Åđđ ŧřäŉşƒőřmäŧįőŉ",
      "heading": "Ŧřäŉşƒőřmäŧįőŉş",
      "no-transform": "Ńő ŧřäŉşƒőřmäŧįőŉş đęƒįŉęđ."
    },
    "transform-row": {
      "expression-label": "Ēχpřęşşįőŉ",
      "expression-required": "Pľęäşę đęƒįŉę äŉ ęχpřęşşįőŉ",
      "expression-tooltip": "Ŗęqūįřęđ ƒőř řęģūľäř ęχpřęşşįőŉ. Ŧĥę ęχpřęşşįőŉ ŧĥę ŧřäŉşƒőřmäŧįőŉ ŵįľľ ūşę. Ŀőģƒmŧ đőęş ŉőŧ ūşę ƒūřŧĥęř şpęčįƒįčäŧįőŉş.",
      "field-input": "ƒįęľđ",
      "field-label": "Fįęľđ",
      "field-tooltip": "Øpŧįőŉäľ. Ŧĥę ƒįęľđ ŧő ŧřäŉşƒőřm. Ĩƒ ŉőŧ şpęčįƒįęđ, ŧĥę ŧřäŉşƒőřmäŧįőŉ ŵįľľ þę äppľįęđ ŧő ŧĥę řęşūľŧş ƒįęľđ.",
      "map-value-label": "Mäp väľūę",
      "map-value-tooltip": "Øpŧįőŉäľ. Đęƒįŉęş ŧĥę ŉämę őƒ ŧĥę väřįäþľę. Ŧĥįş įş čūřřęŉŧľy őŉľy väľįđ ƒőř řęģūľäř ęχpřęşşįőŉş ŵįŧĥ ä şįŉģľę, ūŉŉämęđ čäpŧūřę ģřőūp.",
      "remove-button": "Ŗęmővę",
      "remove-tooltip": "Ŗęmővę ŧřäŉşƒőřmäŧįőŉ",
      "transform-required": "Pľęäşę şęľęčŧ ä ŧřäŉşƒőřmäŧįőŉ ŧypę",
      "type-label": "Ŧypę",
      "type-tooltip": "Ŧĥę ŧypę őƒ ŧřäŉşƒőřmäŧįőŉ ŧĥäŧ ŵįľľ þę äppľįęđ ŧő ŧĥę şőūřčę đäŧä."
    }
  },
  "dashboard": {
    "add-menu": {
      "import": "Ĩmpőřŧ ƒřőm ľįþřäřy",
      "paste-panel": "Päşŧę päŉęľ",
      "row": "Ŗőŵ",
      "visualization": "Vįşūäľįžäŧįőŉ"
    },
    "alert-rules-drawer": {
      "redirect-link": "Ŀįşŧ įŉ Ğřäƒäŉä Åľęřŧįŉģ",
      "subtitle": "Åľęřŧ řūľęş řęľäŧęđ ŧő ŧĥįş đäşĥþőäřđ"
    },
    "conditional-rendering": {
      "after": {
        "label": "Åƒŧęř"
      },
      "before": {
        "label": "ßęƒőřę"
      },
      "data": {
        "label": "Đäŧä"
      },
      "group": {
        "add": {
          "between": "ßęŧŵęęŉ",
          "button": "Åđđ",
          "data": "Đäŧä",
          "from": "Fřőm",
          "group": "Ğřőūp",
          "to": "Ŧő"
        },
        "condition": {
          "and": "Åŉđ",
          "label": "Cőŉđįŧįőŉ",
          "or": "Øř"
        },
        "label": "Ğřőūp"
      },
      "title": "Cőŉđįŧįőŉäľ řęŉđęřįŉģ őpŧįőŉş",
      "variable": {
        "label": "Väřįäþľę",
        "placeholder": "Ħęřę įŧ şĥőūľđ þę väřįäþľę ęđįŧőř"
      }
    },
    "default-layout": {
      "description": "Ŧĥę đęƒäūľŧ ģřįđ ľäyőūŧ",
      "item-options": {
        "repeat": {
          "direction": {
            "horizontal": "Ħőřįžőŉŧäľ",
            "title": "Ŗępęäŧ đįřęčŧįőŉ",
            "vertical": "Vęřŧįčäľ"
          },
          "max": "Mäχ pęř řőŵ",
          "title": "Ŗępęäŧ őpŧįőŉş",
          "variable": {
            "description": "Ŗępęäŧ ŧĥįş päŉęľ ƒőř ęäčĥ väľūę įŉ ŧĥę şęľęčŧęđ väřįäþľę. Ŧĥįş įş ŉőŧ vįşįþľę ŵĥįľę įŉ ęđįŧ mőđę. Ÿőū ŉęęđ ŧő ģő þäčĸ ŧő đäşĥþőäřđ äŉđ ŧĥęŉ ūpđäŧę ŧĥę väřįäþľę őř řęľőäđ ŧĥę đäşĥþőäřđ.",
            "title": "Ŗępęäŧ þy väřįäþľę"
          }
        }
      },
      "name": "Đęƒäūľŧ ģřįđ",
      "row-actions": {
        "delete": "Đęľęŧę řőŵ",
        "modal": {
          "alt-action": "Đęľęŧę řőŵ őŉľy",
          "text": "Åřę yőū şūřę yőū ŵäŉŧ ŧő řęmővę ŧĥįş řőŵ äŉđ äľľ įŧş päŉęľş?",
          "title": "Đęľęŧę řőŵ"
        }
      },
      "row-options": {
        "button": {
          "label": "Ŗőŵ őpŧįőŉş"
        },
        "form": {
          "cancel": "Cäŉčęľ",
          "repeat-for": {
            "label": "Ŗępęäŧ ƒőř",
            "learn-more": "Ŀęäřŉ mőřę",
            "warning": {
              "text": "Päŉęľş įŉ ŧĥįş řőŵ ūşę ŧĥę {{SHARED_DASHBOARD_QUERY}} đäŧä şőūřčę. Ŧĥęşę päŉęľş ŵįľľ řęƒęřęŉčę ŧĥę päŉęľ įŉ ŧĥę őřįģįŉäľ řőŵ, ŉőŧ ŧĥę őŉęş įŉ ŧĥę řępęäŧęđ řőŵş."
            }
          },
          "title": "Ŧįŧľę",
          "update": "Ůpđäŧę"
        },
        "modal": {
          "title": "Ŗőŵ őpŧįőŉş"
        },
        "repeat": {
          "title": "Ŗępęäŧ őpŧįőŉş",
          "variable": {
            "title": "Väřįäþľę"
          }
        },
        "title": "Ŗőŵ őpŧįőŉş"
      }
    },
    "edit-pane": {
      "elements": {
        "dashboard": "Đäşĥþőäřđ",
        "objects": "Øþĵęčŧş",
        "panels": "Päŉęľş",
        "rows": "Ŗőŵş",
        "tabs": "Ŧäþş"
      },
      "objects": {
        "multi-select": {
          "selection-number": "Ńő. őƒ őþĵęčŧş şęľęčŧęđ: {{length}}"
        }
      },
      "open": "Øpęŉ őpŧįőŉş päŉę",
      "row": {
        "header": {
          "hide": "Ħįđę",
          "title": "Ŗőŵ ĥęäđęř"
        },
        "multi-select": {
          "title": "{{length}} řőŵş şęľęčŧęđ"
        }
      }
    },
    "editpane": {
      "add": "Åđđ",
      "configure": "Cőŉƒįģūřę",
      "outline": "Øūŧľįŉę"
    },
    "empty": {
      "add-library-panel-body": "Åđđ vįşūäľįžäŧįőŉş ŧĥäŧ äřę şĥäřęđ ŵįŧĥ őŧĥęř đäşĥþőäřđş.",
      "add-library-panel-button": "Åđđ ľįþřäřy päŉęľ",
      "add-library-panel-header": "Ĩmpőřŧ päŉęľ",
      "add-visualization-body": "Ŝęľęčŧ ä đäŧä şőūřčę äŉđ ŧĥęŉ qūęřy äŉđ vįşūäľįžę yőūř đäŧä ŵįŧĥ čĥäřŧş, şŧäŧş äŉđ ŧäþľęş őř čřęäŧę ľįşŧş, mäřĸđőŵŉş äŉđ őŧĥęř ŵįđģęŧş.",
      "add-visualization-button": "Åđđ vįşūäľįžäŧįőŉ",
      "add-visualization-header": "Ŝŧäřŧ yőūř ŉęŵ đäşĥþőäřđ þy äđđįŉģ ä vįşūäľįžäŧįőŉ",
      "import-a-dashboard-body": "Ĩmpőřŧ đäşĥþőäřđş ƒřőm ƒįľęş őř <1>ģřäƒäŉä.čőm</1>.",
      "import-a-dashboard-header": "Ĩmpőřŧ ä đäşĥþőäřđ",
      "import-dashboard-button": "Ĩmpőřŧ đäşĥþőäřđ"
    },
    "errors": {
      "failed-to-load": "Fäįľęđ ŧő ľőäđ đäşĥþőäřđ"
    },
    "inspect": {
      "data-tab": "Đäŧä",
      "error-tab": "Ēřřőř",
      "json-tab": "ĴŜØŃ",
      "meta-tab": "Męŧä đäŧä",
      "query-tab": "Qūęřy",
      "stats-tab": "Ŝŧäŧş",
      "subtitle": "{{queryCount}} qūęřįęş ŵįŧĥ ŧőŧäľ qūęřy ŧįmę őƒ {{formatted}}",
      "title": "Ĩŉşpęčŧ: {{panelTitle}}"
    },
    "inspect-data": {
      "data-options": "Đäŧä őpŧįőŉş",
      "dataframe-aria-label": "Ŝęľęčŧ đäŧäƒřämę",
      "dataframe-label": "Ŝĥőŵ đäŧä ƒřämę",
      "download-csv": "Đőŵŉľőäđ CŜV",
      "download-excel-description": "Åđđş ĥęäđęř ŧő CŜV ƒőř ūşę ŵįŧĥ Ēχčęľ",
      "download-excel-label": "Đőŵŉľőäđ ƒőř Ēχčęľ",
      "download-logs": "Đőŵŉľőäđ ľőģş",
      "download-service": "Đőŵŉľőäđ şęřvįčę ģřäpĥ",
      "download-traces": "Đőŵŉľőäđ ŧřäčęş",
      "excel-header": "Ēχčęľ ĥęäđęř",
      "formatted": "Főřmäŧŧęđ đäŧä",
      "formatted-data-description": "Ŧäþľę đäŧä įş ƒőřmäŧŧęđ ŵįŧĥ őpŧįőŉş đęƒįŉęđ įŉ ŧĥę Fįęľđ äŉđ Øvęřřįđę ŧäþş.",
      "formatted-data-label": "Főřmäŧŧęđ đäŧä",
      "panel-transforms": "Päŉęľ ŧřäŉşƒőřmş",
      "series-to-columns": "Ŝęřįęş ĵőįŉęđ þy ŧįmę",
      "transformation": "Ŝęřįęş ĵőįŉęđ þy ŧįmę",
      "transformations-description": "Ŧäþľę đäŧä įş đįşpľäyęđ ŵįŧĥ ŧřäŉşƒőřmäŧįőŉş đęƒįŉęđ įŉ ŧĥę päŉęľ Ŧřäŉşƒőřm ŧäþ.",
      "transformations-label": "Åppľy päŉęľ ŧřäŉşƒőřmäŧįőŉş"
    },
    "inspect-json": {
      "dataframe-description": "Ŗäŵ đäŧä ŵįŧĥőūŧ ŧřäŉşƒőřmäŧįőŉş äŉđ ƒįęľđ čőŉƒįģ äppľįęđ. ",
      "dataframe-label": "ĐäŧäFřämę ĴŜØŃ (ƒřőm Qūęřy)",
      "panel-data-description": "Ŧĥę řäŵ mőđęľ päşşęđ ŧő ŧĥę päŉęľ vįşūäľįžäŧįőŉ",
      "panel-data-label": "Päŉęľ đäŧä",
      "panel-json-description": "Ŧĥę mőđęľ şävęđ įŉ ŧĥę đäşĥþőäřđ ĴŜØŃ ŧĥäŧ čőŉƒįģūřęş ĥőŵ ęvęřyŧĥįŉģ ŵőřĸş.",
      "panel-json-label": "Päŉęľ ĴŜØŃ",
      "select-source": "Ŝęľęčŧ şőūřčę",
      "unknown": "Ůŉĸŉőŵŉ Øþĵęčŧ: {{show}}"
    },
    "inspect-meta": {
      "no-inspector": "Ńő Męŧäđäŧä Ĩŉşpęčŧőř"
    },
    "inspect-stats": {
      "data-title": "Đäŧä şőūřčę şŧäŧş",
      "data-traceids": "Ŧřäčę ĨĐş",
      "processing-time": "Đäŧä přőčęşşįŉģ ŧįmę",
      "queries": "Ńūmþęř őƒ qūęřįęş",
      "request-time": "Ŧőŧäľ řęqūęşŧ ŧįmę",
      "rows": "Ŧőŧäľ ŉūmþęř řőŵş",
      "table-title": "Ŝŧäŧş"
    },
    "layout": {
      "common": {
        "copy": "Cőpy",
        "copy-or-duplicate": "Cőpy őř Đūpľįčäŧę",
        "delete": "Đęľęŧę",
        "duplicate": "Đūpľįčäŧę",
        "layout": "Ŀäyőūŧ",
        "panels-title": "{{length}} päŉęľş şęľęčŧęđ"
      }
    },
    "options": {
      "description": "Đęşčřįpŧįőŉ",
      "title": "Đäşĥþőäřđ őpŧįőŉş",
      "title-option": "Ŧįŧľę"
    },
    "outline": {
      "tree": {
        "item": {
          "collapse": "Cőľľäpşę įŧęm",
          "empty": "(ęmpŧy)",
          "expand": "Ēχpäŉđ įŧęm"
        }
      }
    },
    "panel-edit": {
      "alerting-tab": {
        "dashboard-not-saved": "Đäşĥþőäřđ mūşŧ þę şävęđ þęƒőřę äľęřŧş čäŉ þę äđđęđ.",
        "no-rules": "Ŧĥęřę äřę ŉő äľęřŧ řūľęş ľįŉĸęđ ŧő ŧĥįş päŉęľ."
      }
    },
    "responsive-layout": {
      "description": "CŜŜ ľäyőūŧ ŧĥäŧ äđĵūşŧş ŧő ŧĥę äväįľäþľę şpäčę",
<<<<<<< HEAD
=======
      "item-options": {
        "hide-no-data": "Ħįđę ŵĥęŉ ŉő đäŧä",
        "repeat": {
          "variable": {
            "description": "Ŗępęäŧ ŧĥįş päŉęľ ƒőř ęäčĥ väľūę įŉ ŧĥę şęľęčŧęđ väřįäþľę. Ŧĥįş įş ŉőŧ vįşįþľę ŵĥįľę įŉ ęđįŧ mőđę. Ÿőū ŉęęđ ŧő ģő þäčĸ ŧő đäşĥþőäřđ äŉđ ŧĥęŉ ūpđäŧę ŧĥę väřįäþľę őř řęľőäđ ŧĥę đäşĥþőäřđ.",
            "title": "Ŗępęäŧ þy väřįäþľę"
          }
        },
        "title": "Ŀäyőūŧ őpŧįőŉş"
      },
>>>>>>> caabb06c
      "name": "Ŗęşpőŉşįvę ģřįđ",
      "options": {
        "columns": "Cőľūmŉş",
        "fixed": "Fįχęđ: {{size}}pχ",
        "min": "Mįŉ: {{size}}pχ",
        "one-column": "1 čőľūmŉ",
        "rows": "Ŗőŵş",
        "three-columns": "3 čőľūmŉş",
        "two-columns": "2 čőľūmŉş"
      }
    },
    "rows-layout": {
      "description": "Ŗőŵş ľäyőūŧ",
      "item-name": "Ŗőŵ",
      "name": "Ŗőŵş",
      "option": {
        "height": "Ħęįģĥŧ",
        "hide-header": "Ħįđę řőŵ ĥęäđęř",
        "repeat": "Ŗępęäŧ ƒőř",
        "title": "Ŧįŧľę"
      },
      "options": {
        "height-expand": "Ēχpäŉđ",
        "height-min": "Mįŉ"
      },
      "row": {
        "collapse": "Cőľľäpşę řőŵ",
        "expand": "Ēχpäŉđ řőŵ",
        "menu": {
          "add": "Åđđ řőŵ",
          "add-panel": "Päŉęľ",
          "add-row-above": "Ŗőŵ äþővę",
          "add-row-below": "Ŗőŵ þęľőŵ",
          "move-down": "Mővę řőŵ đőŵŉ",
          "move-row": "Mővę řőŵ",
          "move-up": "Mővę řőŵ ūp"
        },
        "new": "Ńęŵ řőŵ",
        "repeat": {
          "learn-more": "Ŀęäřŉ mőřę",
          "warning": "Päŉęľş įŉ ŧĥįş řőŵ ūşę ŧĥę {{SHARED_DASHBOARD_QUERY}} đäŧä şőūřčę. Ŧĥęşę päŉęľş ŵįľľ řęƒęřęŉčę ŧĥę päŉęľ įŉ ŧĥę őřįģįŉäľ řőŵ, ŉőŧ ŧĥę őŉęş įŉ ŧĥę řępęäŧęđ řőŵş."
        }
      },
      "row-options": {
        "title-option": "Ŧįŧľę"
      }
    },
    "tabs-layout": {
      "description": "Ŧäþş ľäyőūŧ",
      "menu": {
        "move-tab": "Mővę ŧäþ"
      },
      "multi-select": {
        "title": "{{length}} ŧäþş şęľęčŧęđ"
      },
      "name": "Ŧäþş",
      "tab": {
        "menu": {
          "add": "Åđđ ŧäþ",
          "add-panel": "Päŉęľ",
          "add-tab-above": "Ŧäþ þęƒőřę",
          "add-tab-after": "Ŧäþ äƒŧęř",
          "add-tab-before": "Ŧäþ þęƒőřę",
          "move-left": "Mővę ŧäþ ľęƒŧ",
          "move-right": "Mővę ŧäþ řįģĥŧ"
        },
        "new": "Ńęŵ ŧäþ"
      },
      "tab-options": {
        "title": "Ŧäþ",
        "title-option": "Ŧįŧľę"
      }
    },
    "toolbar": {
      "add": "Åđđ",
      "add-panel": "Päŉęľ",
      "add-panel-description": "Å čőŉŧäįŉęř ƒőř vįşūäľįžäŧįőŉş äŉđ őŧĥęř čőŉŧęŉŧ",
      "add-panel-lib": "Ĩmpőřŧ ľįþřäřy päŉęľ",
      "add-row": "Ŗőŵ",
      "add-tab": "Ŧäþ",
      "alert-rules": "Åľęřŧ řūľęş",
      "back-to-dashboard": "ßäčĸ ŧő đäşĥþőäřđ",
      "dashboard-settings": {
        "label": "Ŝęŧŧįŉģş",
        "tooltip": "Đäşĥþőäřđ şęŧŧįŉģş"
      },
      "discard-library-panel-changes": "Đįşčäřđ ľįþřäřy päŉęľ čĥäŉģęş",
      "discard-panel": "Đįşčäřđ päŉęľ čĥäŉģęş",
      "discard-panel-new": "Đįşčäřđ päŉęľ",
      "edit": {
        "label": "Ēđįŧ",
        "tooltip": "Ēŉŧęř ęđįŧ mőđę"
      },
      "edit-dashboard-v2-schema": "Ēđįŧ đäşĥþőäřđ v2 şčĥęmä",
      "enter-edit-mode": {
        "label": "Mäĸę ęđįŧäþľę",
        "tooltip": "Ŧĥįş đäşĥþőäřđ ŵäş mäřĸęđ äş řęäđ őŉľy"
      },
      "exit-edit-mode": {
        "label": "Ēχįŧ ęđįŧ",
        "tooltip": "Ēχįŧş ęđįŧ mőđę äŉđ đįşčäřđş ūŉşävęđ čĥäŉģęş"
      },
      "libray-panel-description": "Ŀįþřäy päŉęľş äľľőŵ yőū şĥäřę äŉđ řęūşę päŉęľş þęŧŵęęŉ đäşĥþőäřđş",
      "mark-favorite": "Mäřĸ äş ƒävőřįŧę",
      "more-save-options": "Mőřę şävę őpŧįőŉş",
      "open-original": "Øpęŉ őřįģįŉäľ đäşĥþőäřđ",
      "playlist-next": "Ğő ŧő ŉęχŧ đäşĥþőäřđ",
      "playlist-previous": "Ğő ŧő přęvįőūş đäşĥþőäřđ",
      "playlist-stop": "Ŝŧőp pľäyľįşŧ",
      "public-dashboard": "Pūþľįč",
      "refresh": "Ŗęƒřęşĥ đäşĥþőäřđ",
      "row-description": "Å ģřőūp őƒ päŉęľş ŵįŧĥ äŉ őpŧįőŉäľ ĥęäđęř",
      "save": "Ŝävę đäşĥþőäřđ",
      "save-dashboard": {
        "label": "Ŝävę đäşĥþőäřđ",
        "tooltip": "Ŝävę čĥäŉģęş"
      },
      "save-dashboard-copy": {
        "label": "Ŝävę äş čőpy",
        "tooltip": "Ŝävę äş čőpy"
      },
      "save-dashboard-short": "Ŝävę",
      "save-library-panel": "Ŝävę ľįþřäřy päŉęľ",
      "settings": "Đäşĥþőäřđ şęŧŧįŉģş",
      "share": {
        "label": "Ŝĥäřę",
        "tooltip": "Ŝĥäřę đäşĥþőäřđ"
      },
      "share-button": "Ŝĥäřę",
      "show-hidden-elements": "Ŝĥőŵ ĥįđđęŉ",
      "switch-old-dashboard": "Ŝŵįŧčĥ ŧő őľđ đäşĥþőäřđ päģę",
      "tabs-description": "ßřęäĸ ūp yőūř đäşĥþőäřđ įŉŧő đįƒƒęřęŉŧ ĥőřįžőŉŧäľ ŧäþş",
      "unlink-library-panel": "Ůŉľįŉĸ ľįþřäřy päŉęľ",
      "unmark-favorite": "Ůŉmäřĸ äş ƒävőřįŧę"
    },
    "validation": {
      "invalid-dashboard-id": "Cőūľđ ŉőŧ ƒįŉđ ä väľįđ Ğřäƒäŉä.čőm ĨĐ",
      "invalid-json": "Ńőŧ väľįđ ĴŜØŃ",
      "tags-expected-array": "ŧäģş ęχpęčŧęđ äřřäy",
      "tags-expected-strings": "ŧäģş ęχpęčŧęđ äřřäy őƒ şŧřįŉģş"
    },
    "viz-panel": {
      "options": {
        "description": "Đęşčřįpŧįőŉ",
        "open-edit": "Øpęŉ Päŉęľ Ēđįŧ",
        "plugin-type-image": "Ĩmäģę őƒ pľūģįŉ ŧypę",
        "title": "Päŉęľ",
        "title-option": "Ŧįŧľę",
        "transparent-background": "Ŧřäŉşpäřęŉŧ þäčĸģřőūŉđ"
      }
    }
  },
  "dashboard-import": {
    "file-dropzone": {
      "primary-text": "Ůpľőäđ đäşĥþőäřđ ĴŜØŃ ƒįľę",
      "secondary-text": "Đřäģ äŉđ đřőp ĥęřę őř čľįčĸ ŧő þřőŵşę"
    },
    "form-actions": {
      "cancel": "Cäŉčęľ",
      "load": "Ŀőäđ"
    },
    "gcom-field": {
      "label": "Fįŉđ äŉđ įmpőřŧ đäşĥþőäřđş ƒőř čőmmőŉ äppľįčäŧįőŉş äŧ <1></1>",
      "load-button": "Ŀőäđ",
      "placeholder": "Ğřäƒäŉä.čőm đäşĥþőäřđ ŮŖĿ őř ĨĐ",
      "validation-required": "Å Ğřäƒäŉä đäşĥþőäřđ ŮŖĿ őř ĨĐ įş řęqūįřęđ"
    },
    "json-field": {
      "label": "Ĩmpőřŧ vįä đäşĥþőäřđ ĴŜØŃ mőđęľ",
      "validation-required": "Ńęęđ ä đäşĥþőäřđ ĴŜØŃ mőđęľ"
    }
  },
  "dashboard-links": {
    "empty-state": {
      "button-title": "Åđđ đäşĥþőäřđ ľįŉĸ",
      "info-box-content": "Đäşĥþőäřđ ľįŉĸş äľľőŵ yőū ŧő pľäčę ľįŉĸş ŧő őŧĥęř đäşĥþőäřđş äŉđ ŵęþ şįŧęş đįřęčŧľy þęľőŵ ŧĥę đäşĥþőäřđ ĥęäđęř. <2>Ŀęäřŉ mőřę</2>",
      "title": "Ŧĥęřę äřę ŉő đäşĥþőäřđ ľįŉĸş äđđęđ yęŧ"
    }
  },
  "dashboard-settings": {
    "annotations": {
      "title": "Åŉŉőŧäŧįőŉş"
    },
    "dashboard-delete-button": "Đęľęŧę đäşĥþőäřđ",
    "delete-modal": {
      "confirmation-text": "Đęľęŧę",
      "delete-button": "Đęľęŧę",
      "title": "Đęľęŧę"
    },
    "delete-modal-restore-dashboards-text": "Ŧĥįş äčŧįőŉ ŵįľľ mäřĸ ŧĥę đäşĥþőäřđ ƒőř đęľęŧįőŉ įŉ 30 đäyş. Ÿőūř őřģäŉįžäŧįőŉ äđmįŉįşŧřäŧőř čäŉ řęşŧőřę įŧ äŉyŧįmę þęƒőřę ŧĥę 30 đäyş ęχpįřę.",
    "delete-modal-text": "Đő yőū ŵäŉŧ ŧő đęľęŧę ŧĥįş đäşĥþőäřđ?",
    "general": {
      "auto-refresh-description": "Đęƒįŉę ŧĥę äūŧő řęƒřęşĥ įŉŧęřväľş ŧĥäŧ şĥőūľđ þę äväįľäþľę įŉ ŧĥę äūŧő řęƒřęşĥ ľįşŧ. Ůşę ŧĥę ƒőřmäŧ '5ş' ƒőř şęčőŉđş, '1m' ƒőř mįŉūŧęş, '1ĥ' ƒőř ĥőūřş, äŉđ '1đ' ƒőř đäyş (ę.ģ.: '5ş,10ş,30ş,1m,5m,15m,30m,1ĥ,2ĥ,1đ').",
      "auto-refresh-label": "Åūŧő řęƒřęşĥ",
      "description-label": "Đęşčřįpŧįőŉ",
      "editable-description": "Ŝęŧ ŧő řęäđ-őŉľy ŧő đįşäþľę äľľ ęđįŧįŉģ. Ŗęľőäđ ŧĥę đäşĥþőäřđ ƒőř čĥäŉģęş ŧő ŧäĸę ęƒƒęčŧ",
      "editable-label": "Ēđįŧäþľę",
      "folder-label": "Főľđęř",
      "panel-options-graph-tooltip-description": "Cőŉŧřőľş ŧőőľŧįp äŉđ ĥővęř ĥįģĥľįģĥŧ þęĥävįőř äčřőşş đįƒƒęřęŉŧ päŉęľş. Ŗęľőäđ ŧĥę đäşĥþőäřđ ƒőř čĥäŉģęş ŧő ŧäĸę ęƒƒęčŧ",
      "panel-options-graph-tooltip-label": "Ğřäpĥ ŧőőľŧįp",
      "panel-options-label": "Päŉęľ őpŧįőŉş",
      "panels-preload-description": "Ŵĥęŉ ęŉäþľęđ äľľ päŉęľş ŵįľľ şŧäřŧ ľőäđįŉģ äş şőőŉ äş ŧĥę đäşĥþőäřđ ĥäş þęęŉ ľőäđęđ.",
      "panels-preload-label": "Přęľőäđ päŉęľş",
      "tags-label": "Ŧäģş",
      "title": "Ğęŉęřäľ",
      "title-label": "Ŧįŧľę"
    },
    "json-editor": {
      "save-button": "Ŝävę čĥäŉģęş",
      "subtitle": "Ŧĥę ĴŜØŃ mőđęľ þęľőŵ įş ŧĥę đäŧä şŧřūčŧūřę ŧĥäŧ đęƒįŉęş ŧĥę đäşĥþőäřđ. Ŧĥįş įŉčľūđęş đäşĥþőäřđ şęŧŧįŉģş, päŉęľ şęŧŧįŉģş, ľäyőūŧ, qūęřįęş, äŉđ şő őŉ.",
      "title": "ĴŜØŃ Mőđęľ"
    },
    "links": {
      "title": "Ŀįŉĸş"
    },
    "permissions": {
      "title": "Pęřmįşşįőŉş"
    },
    "provisioned-delete-modal": {
      "confirm-button": "ØĶ",
      "text-1": "Ŧĥįş đäşĥþőäřđ įş mäŉäģęđ þy Ğřäƒäŉä přővįşįőŉįŉģ äŉđ čäŉŉőŧ þę đęľęŧęđ. Ŗęmővę ŧĥę đäşĥþőäřđ ƒřőm ŧĥę čőŉƒįģ ƒįľę ŧő đęľęŧę įŧ.",
      "text-2": "Ŝęę ģřäƒäŉä đőčūmęŉŧäŧįőŉ ƒőř mőřę įŉƒőřmäŧįőŉ äþőūŧ přővįşįőŉįŉģ. ",
      "text-3": "Fįľę päŧĥ: {{provisionedId}}",
      "text-link": "Ğő ŧő đőčş päģę",
      "title": "Cäŉŉőŧ đęľęŧę přővįşįőŉęđ đäşĥþőäřđ"
    },
    "settings": {
      "title": "Ŝęŧŧįŉģş"
    },
    "time-picker": {
      "hide-time-picker": "Ħįđę ŧįmę pįčĸęř",
      "now-delay-description": "Ēχčľūđę řęčęŉŧ đäŧä ŧĥäŧ mäy þę įŉčőmpľęŧę.",
      "now-delay-label": "Ńőŵ đęľäy",
      "refresh-live-dashboards-description": "Cőŉŧįŉūőūşľy řę-đřäŵ päŉęľş ŵĥęřę ŧĥę ŧįmę řäŉģę řęƒęřęŉčęş 'ŉőŵ'",
      "refresh-live-dashboards-label": "Ŗęƒřęşĥ ľįvę đäşĥþőäřđş",
      "time-options-label": "Ŧįmę őpŧįőŉş",
      "time-zone-label": "Ŧįmę žőŉę",
      "week-start-label": "Ŵęęĸ şŧäřŧ"
    },
    "time-regions": {
      "advanced-description-cron": "Cřőŉ şyŉŧäχ",
      "advanced-description-rest": " ŧő đęƒįŉę ä řęčūřřęŉčę şčĥęđūľę äŉđ đūřäŧįőŉ",
      "advanced-description-use": "Ůşę ",
      "advanced-label": "Åđväŉčęđ"
    },
    "variables": {
      "title": "Väřįäþľęş"
    },
    "versions": {
      "title": "Vęřşįőŉş"
    }
  },
  "dashboards": {
    "panel-edit": {
      "angular-deprecation-button-open-panel-json": "Øpęŉ ĴŜØŃ ęđįŧőř",
      "angular-deprecation-description": "Åŉģūľäř päŉęľş őpŧįőŉş čäŉ őŉľy þę ęđįŧęđ ūşįŉģ ŧĥę ĴŜØŃ ęđįŧőř.",
      "angular-deprecation-heading": "Päŉęľ őpŧįőŉş"
    },
    "panel-queries": {
      "add-query-from-library": "Åđđ qūęřy ƒřőm ľįþřäřy"
    },
    "settings": {
      "variables": {
        "dependencies": {
          "button": "Ŝĥőŵ đępęŉđęŉčįęş",
          "title": "Đępęŉđęŉčįęş"
        }
      }
    }
  },
  "data-source-list": {
    "empty-state": {
      "button-title": "Åđđ đäŧä şőūřčę",
      "pro-tip": "Ÿőū čäŉ äľşő đęƒįŉę đäŧä şőūřčęş ŧĥřőūģĥ čőŉƒįģūřäŧįőŉ ƒįľęş. <2>Ŀęäřŉ mőřę</2>",
      "title": "Ńő đäŧä şőūřčęş đęƒįŉęđ"
    }
  },
  "data-source-picker": {
    "add-new-data-source": "Cőŉƒįģūřę ä ŉęŵ đäŧä şőūřčę",
    "built-in-list": {
      "description-dashboard": "Ŗęūşę qūęřy řęşūľŧş ƒřőm őŧĥęř vįşūäľįžäŧįőŉş",
      "description-grafana": "Đįşčővęř vįşūäľįžäŧįőŉş ūşįŉģ mőčĸ đäŧä",
      "description-mixed": "Ůşę mūľŧįpľę đäŧä şőūřčęş"
    },
    "list": {
      "no-data-source-message": "Ńő đäŧä şőūřčęş ƒőūŉđ"
    },
    "modal": {
      "configure-new-data-source": "Øpęŉ ä ŉęŵ ŧäþ äŉđ čőŉƒįģūřę ä đäŧä şőūřčę",
      "input-placeholder": "Ŝęľęčŧ đäŧä şőūřčę",
      "title": "Ŝęľęčŧ đäŧä şőūřčę"
    },
    "open-advanced-button": "Øpęŉ äđväŉčęđ đäŧä şőūřčę pįčĸęř"
  },
  "data-source-testing-status-page": {
    "error-more-details-link": "Cľįčĸ <2>ĥęřę</2> ŧő ľęäřŉ mőřę äþőūŧ ŧĥįş ęřřőř.",
    "success-more-details-links": "Ńęχŧ, yőū čäŉ şŧäřŧ ŧő vįşūäľįžę đäŧä þy <2>þūįľđįŉģ ä đäşĥþőäřđ</2>, őř þy qūęřyįŉģ đäŧä įŉ ŧĥę <5>Ēχpľőřę vįęŵ</5>."
  },
  "data-sources": {
    "datasource-add-button": {
      "label": "Åđđ ŉęŵ đäŧä şőūřčę"
    },
    "empty-state": {
      "message": "Ńő đäŧä şőūřčęş ƒőūŉđ"
    }
  },
  "embed": {
    "share": {
      "time-range-description": "Cĥäŉģę ŧĥę čūřřęŉŧ řęľäŧįvę ŧįmę řäŉģę ŧő äŉ äþşőľūŧę ŧįmę řäŉģę",
      "time-range-label": "Ŀőčĸ ŧįmę řäŉģę"
    }
  },
  "empty-list-cta": {
    "pro-tip": "PřőŦįp: {{proTip}}"
  },
  "entity-not-found": {
    "description": "Ŵę'řę ľőőĸįŉģ þūŧ čäŉ'ŧ şęęm ŧő ƒįŉđ ŧĥįş {{lowerCaseEntity}}. Ŧřy řęŧūřŉįŉģ <4>ĥőmę</4> őř şęęĸįŉģ ĥęľp őŉ ŧĥę <7>čőmmūŉįŧy şįŧę.</7>"
  },
  "errors": {
    "dashboard-settings": {
      "annotations": {
        "datasource": "Ŧĥę şęľęčŧęđ đäŧä şőūřčę đőęş ŉőŧ şūppőřŧ äŉŉőŧäŧįőŉş. Pľęäşę şęľęčŧ ä đįƒƒęřęŉŧ đäŧä şőūřčę."
      }
    }
  },
  "explore": {
    "add-to-dashboard": "Åđđ ŧő đäşĥþőäřđ",
    "drilldownInfo": {
      "action": "Ğő ŧő Ğřäƒäŉä Đřįľľđőŵŉ",
      "description": "Ŀőőĸįŉģ ƒőř ŧĥę Ğřäƒäŉä Ēχpľőřę äppş? Ŧĥęy äřę ŉőŵ čäľľęđ ŧĥę Ğřäƒäŉä Đřįľľđőŵŉ äppş äŉđ čäŉ þę ƒőūŉđ ūŉđęř <1>Męŉū > Đřįľľđőŵŉ</1>",
      "title": "Ēχpľőřę Męŧřįčş, Ŀőģş, Ŧřäčęş äŉđ Přőƒįľęş ĥävę mővęđ!"
    },
    "logs": {
      "logs-volume": {
        "add-filters": "Åđđ mőřę ľäþęľş ŧő yőūř qūęřy ŧő ŉäřřőŵ đőŵŉ yőūř şęäřčĥ.",
        "decrease-timerange": "Đęčřęäşę ŧĥę ŧįmę řäŉģę őƒ yőūř qūęřy.",
        "much-data": "Ŧĥę qūęřy įş ŧřyįŉģ ŧő äččęşş ŧőő mūčĥ đäŧä. Ŧřy őŉę őř mőřę őƒ ŧĥę ƒőľľőŵįŉģ:"
      },
      "maximum-pinned-logs": "Mäχįmūm őƒ {{PINNED_LOGS_LIMIT}} pįŉŉęđ ľőģş řęäčĥęđ. Ůŉpįŉ ä ľőģ ŧő äđđ äŉőŧĥęř.",
      "no-logs-found": "Ńő ľőģş ƒőūŉđ.",
      "scan-for-older-logs": "Ŝčäŉ ƒőř őľđęř ľőģş",
      "stop-scan": "Ŝŧőp şčäŉ"
    },
    "rich-history": {
      "close-tooltip": "Cľőşę qūęřy ĥįşŧőřy",
      "datasource-a-z": "Đäŧä şőūřčę Å-Ż",
      "datasource-z-a": "Đäŧä şőūřčę Ż-Å",
      "newest-first": "Ńęŵęşŧ ƒįřşŧ",
      "oldest-first": "Øľđęşŧ ƒįřşŧ",
      "query-history": "Qūęřy ĥįşŧőřy",
      "query-library": "Qūęřy ľįþřäřy",
      "settings": "Ŝęŧŧįŉģş",
      "starred": "Ŝŧäřřęđ"
    },
    "rich-history-card": {
      "add-comment-form": "Åđđ čőmmęŉŧ ƒőřm",
      "add-comment-tooltip": "Åđđ čőmmęŉŧ",
      "add-to-library": "Åđđ ŧő ľįþřäřy",
      "cancel": "Cäŉčęľ",
      "confirm-delete": "Đęľęŧę",
      "copy-query-tooltip": "Cőpy qūęřy ŧő čľįpþőäřđ",
      "copy-shortened-link-tooltip": "Cőpy şĥőřŧęŉęđ ľįŉĸ ŧő čľįpþőäřđ",
      "datasource-icon-label": "Đäŧä şőūřčę įčőŉ",
      "datasource-name-label": "Đäŧä şőūřčę ŉämę",
      "datasource-not-exist": "Đäŧä şőūřčę đőęş ŉőŧ ęχįşŧ äŉymőřę",
      "delete-query-confirmation-title": "Đęľęŧę",
      "delete-query-title": "Đęľęŧę qūęřy",
      "delete-query-tooltip": "Đęľęŧę qūęřy",
      "delete-starred-query-confirmation-text": "Åřę yőū şūřę yőū ŵäŉŧ ŧő pęřmäŉęŉŧľy đęľęŧę yőūř şŧäřřęđ qūęřy?",
      "edit-comment-tooltip": "Ēđįŧ čőmmęŉŧ",
      "optional-description": "Åŉ őpŧįőŉäľ đęşčřįpŧįőŉ őƒ ŵĥäŧ ŧĥę qūęřy đőęş.",
      "query-comment-label": "Qūęřy čőmmęŉŧ",
      "query-text-label": "Qūęřy ŧęχŧ",
      "save-comment": "Ŝävę čőmmęŉŧ",
      "star-query-tooltip": "Ŝŧäř qūęřy",
      "unstar-query-tooltip": "Ůŉşŧäř qūęřy",
      "update-comment-form": "Ůpđäŧę čőmmęŉŧ ƒőřm"
    },
    "rich-history-container": {
      "loading": "Ŀőäđįŉģ..."
    },
    "rich-history-notification": {
      "query-copied": "Qūęřy čőpįęđ ŧő čľįpþőäřđ",
      "query-deleted": "Qūęřy đęľęŧęđ"
    },
    "rich-history-queries-tab": {
      "displaying-partial-queries": "Đįşpľäyįŉģ {{ count }} qūęřįęş",
      "displaying-queries": "{{ count }} qūęřįęş",
      "filter-aria-label": "Fįľŧęř qūęřįęş ƒőř đäŧä şőūřčęş(ş)",
      "filter-history": "Fįľŧęř ĥįşŧőřy",
      "filter-placeholder": "Fįľŧęř qūęřįęş ƒőř đäŧä şőūřčęş(ş)",
      "history-local": "Ŧĥę ĥįşŧőřy įş ľőčäľ ŧő yőūř þřőŵşęř äŉđ įş ŉőŧ şĥäřęđ ŵįŧĥ őŧĥęřş.",
      "loading": "Ŀőäđįŉģ...",
      "loading-results": "Ŀőäđįŉģ řęşūľŧş...",
      "search-placeholder": "Ŝęäřčĥ qūęřįęş",
      "showing-queries": "Ŝĥőŵįŉģ {{ shown }} őƒ {{ total }} <0>Ŀőäđ mőřę</0>",
      "sort-aria-label": "Ŝőřŧ qūęřįęş",
      "sort-placeholder": "Ŝőřŧ qūęřįęş þy"
    },
    "rich-history-settings-tab": {
      "alert-info": "Ğřäƒäŉä ŵįľľ ĸęęp ęŉŧřįęş ūp ŧő {{optionLabel}}.Ŝŧäřřęđ ęŉŧřįęş ŵőŉ'ŧ þę đęľęŧęđ.",
      "change-default-tab": "Cĥäŉģę ŧĥę đęƒäūľŧ äčŧįvę ŧäþ ƒřőm “Qūęřy ĥįşŧőřy” ŧő “Ŝŧäřřęđ”",
      "clear-history-info": "Đęľęŧę äľľ őƒ yőūř qūęřy ĥįşŧőřy, pęřmäŉęŉŧľy.",
      "clear-query-history": "Cľęäř qūęřy ĥįşŧőřy",
      "clear-query-history-button": "Cľęäř qūęřy ĥįşŧőřy",
      "delete-confirm": "Đęľęŧę",
      "delete-confirm-text": "Åřę yőū şūřę yőū ŵäŉŧ ŧő pęřmäŉęŉŧľy đęľęŧę yőūř qūęřy ĥįşŧőřy?",
      "delete-title": "Đęľęŧę",
      "history-time-span": "Ħįşŧőřy ŧįmę şpäŉ",
      "history-time-span-description": "Ŝęľęčŧ ŧĥę pęřįőđ őƒ ŧįmę ƒőř ŵĥįčĥ Ğřäƒäŉä ŵįľľ şävę yőūř qūęřy ĥįşŧőřy. Ůp ŧő {{MAX_HISTORY_ITEMS}} ęŉŧřįęş ŵįľľ þę şŧőřęđ.",
      "only-show-active-datasource": "Øŉľy şĥőŵ qūęřįęş ƒőř đäŧä şőūřčę čūřřęŉŧľy äčŧįvę įŉ Ēχpľőřę",
      "query-history-deleted": "Qūęřy ĥįşŧőřy đęľęŧęđ",
      "retention-period": {
        "1-week": "1 ŵęęĸ",
        "2-days": "2 đäyş",
        "2-weeks": "2 ŵęęĸş",
        "5-days": "5 đäyş"
      }
    },
    "rich-history-starred-tab": {
      "filter-queries-aria-label": "Fįľŧęř qūęřįęş ƒőř đäŧä şőūřčęş(ş)",
      "filter-queries-placeholder": "Fįľŧęř qūęřįęş ƒőř đäŧä şőūřčęş(ş)",
      "loading": "Ŀőäđįŉģ...",
      "loading-results": "Ŀőäđįŉģ řęşūľŧş...",
      "local-history-message": "Ŧĥę ĥįşŧőřy įş ľőčäľ ŧő yőūř þřőŵşęř äŉđ įş ŉőŧ şĥäřęđ ŵįŧĥ őŧĥęřş.",
      "search-queries-placeholder": "Ŝęäřčĥ qūęřįęş",
      "showing-queries": "Ŝĥőŵįŉģ {{ shown }} őƒ {{ total }} <0>Ŀőäđ mőřę</0>",
      "sort-queries-aria-label": "Ŝőřŧ qūęřįęş",
      "sort-queries-placeholder": "Ŝőřŧ qūęřįęş þy"
    },
    "rich-history-utils": {
      "a-week-ago": "ä ŵęęĸ äģő",
      "days-ago": "{{num}} đäyş äģő",
      "default-from": "ŉőŵ-1ĥ",
      "default-to": "ŉőŵ",
      "today": "ŧőđäy",
      "two-weeks-ago": "ŧŵő ŵęęĸş äģő",
      "yesterday": "yęşŧęřđäy"
    },
    "rich-history-utils-notification": {
      "saving-failed": "Ŝävįŉģ řįčĥ ĥįşŧőřy ƒäįľęđ",
      "update-failed": "Ŗįčĥ Ħįşŧőřy ūpđäŧę ƒäįľęđ"
    },
    "run-query": {
      "left-pane": "Ŀęƒŧ päŉę",
      "right-pane": "Ŗįģĥŧ päŉę",
      "run-query-button": "Ŗūŉ qūęřy",
      "switch-datasource-button": "Ŝŵįŧčĥ đäŧä şőūřčę äŉđ řūŉ qūęřy"
    },
    "secondary-actions": {
      "add-from-query-library": "Åđđ qūęřy ƒřőm ľįþřäřy",
      "query-add-button": "Åđđ qūęřy",
      "query-add-button-aria-label": "Åđđ qūęřy",
      "query-history-button": "Qūęřy ĥįşŧőřy",
      "query-history-button-aria-label": "Qūęřy ĥįşŧőřy",
      "query-inspector-button": "Qūęřy įŉşpęčŧőř",
      "query-inspector-button-aria-label": "Qūęřy įŉşpęčŧőř"
    },
    "table": {
      "no-data": "0 şęřįęş řęŧūřŉęđ",
      "title": "Ŧäþľę",
      "title-with-name": "Ŧäþľę - {{name}}"
    },
    "toolbar": {
      "add-to-extensions": "Åđđ",
      "add-to-queryless-extensions": "Ğő qūęřyľęşş",
      "aria-label": "Ēχpľőřę ŧőőľþäř",
      "copy-link": "Cőpy ŮŖĿ",
      "copy-link-abs-time": "Cőpy äþşőľūŧę ŮŖĿ",
      "copy-links-absolute-category": "Ŧįmę-şyŉč ŮŖĿ ľįŉĸş (şĥäřę ŵįŧĥ ŧįmę řäŉģę įŉŧäčŧ)",
      "copy-links-normal-category": "Ńőřmäľ ŮŖĿ ľįŉĸş",
      "copy-shortened-link": "Cőpy şĥőřŧęŉęđ ŮŖĿ",
      "copy-shortened-link-abs-time": "Cőpy äþşőľūŧę şĥőřŧęŉęđ ŮŖĿ",
      "copy-shortened-link-label": "Ŝĥäřę",
      "copy-shortened-link-menu": "Øpęŉ čőpy ľįŉĸ őpŧįőŉş",
      "refresh-picker-cancel": "Cäŉčęľ",
      "refresh-picker-run": "Ŗūŉ qūęřy",
      "split-close": " Cľőşę ",
      "split-close-tooltip": "Cľőşę şpľįŧ päŉę",
      "split-narrow": "Ńäřřőŵ päŉę",
      "split-title": "Ŝpľįŧ",
      "split-tooltip": "Ŝpľįŧ ŧĥę päŉę",
      "split-widen": "Ŵįđęŉ päŉę"
    }
  },
  "explore-metrics": {
    "breakdown": {
      "clearFilter": "Cľęäř ƒįľŧęř",
      "labelSelect": "Ŝęľęčŧ",
      "missing-otel-labels": "Ŧĥįş męŧřįč ĥäş ŧőő mäŉy ĵőþ äŉđ įŉşŧäŉčę ľäþęľ väľūęş ŧő čäľľ ŧĥę Přőmęŧĥęūş ľäþęľ_väľūęş ęŉđpőįŉŧ ŵįŧĥ ŧĥę mäŧčĥ[] päřämęŧęř. Ŧĥęşę ľäþęľ väľūęş äřę ūşęđ ŧő ĵőįŉ ŧĥę męŧřįč ŵįŧĥ ŧäřģęŧ_įŉƒő, ŵĥįčĥ čőŉŧäįŉş ŧĥę řęşőūřčę äŧŧřįþūŧęş. Pľęäşę įŉčľūđę mőřę řęşőūřčę äŧŧřįþūŧęş ƒįľŧęřş.",
      "noMatchingValue": "Ńő väľūęş ƒőūŉđ mäŧčĥįŉģ; {{filter}}",
      "sortBy": "Ŝőřŧ þy"
    },
    "related-logs": {
      "LrrDocsLink": "Ŀőĸį Ŗęčőřđįŉģ Ŗūľę",
      "openExploreLogs": "Øpęŉ Ēχpľőřę Ŀőģş",
      "relatedLogsUnavailable": "Ńő řęľäŧęđ ľőģş ƒőūŉđ. Ŧő şęę řęľäŧęđ ľőģş, yőū čäŉ ęįŧĥęř:<1><0>äđĵūşŧ ŧĥę ľäþęľ ƒįľŧęř ŧő ƒįŉđ ľőģş ŵįŧĥ ŧĥę şämę ľäþęľş äş ŧĥę čūřřęŉŧľy-şęľęčŧęđ męŧřįč</0><1>şęľęčŧ ä męŧřįč čřęäŧęđ þy ä <2><0>Ŀőĸį Ŗęčőřđįŉģ Ŗūľę</0></2></1></1>",
      "warnExperimentalFeature": "Ŗęľäŧęđ ľőģş įş äŉ ęχpęřįmęŉŧäľ ƒęäŧūřę."
    },
    "viewBy": "Vįęŵ þy"
  },
  "export": {
    "json": {
      "cancel-button": "Cäŉčęľ",
      "copy-button": "Cőpy ŧő čľįpþőäřđ",
      "download-button": "Đőŵŉľőäđ ƒįľę",
      "download-successful_toast_message": "Ÿőūř ĴŜØŃ ĥäş þęęŉ đőŵŉľőäđęđ",
      "export-externally-label": "Ēχpőřŧ ŧĥę đäşĥþőäřđ ŧő ūşę įŉ äŉőŧĥęř įŉşŧäŉčę",
      "info-text": "Cőpy őř đőŵŉľőäđ ä ĴŜØŃ ƒįľę čőŉŧäįŉįŉģ ŧĥę ĴŜØŃ őƒ yőūř đäşĥþőäřđ",
      "title": "Ēχpőřŧ đäşĥþőäřđ ĴŜØŃ"
    },
    "menu": {
      "export-as-json-label": "Ēχpőřŧ",
      "export-as-json-tooltip": "Ēχpőřŧ"
    }
  },
  "folder-filter": {
    "clear-folder-button": "Cľęäř ƒőľđęřş"
  },
  "folder-picker": {
    "create-instructions": "Přęşş ęŉŧęř ŧő čřęäŧę ŧĥę ŉęŵ ƒőľđęř.",
    "loading": "Ŀőäđįŉģ ƒőľđęřş..."
  },
  "forgot-password": {
    "back-button": "ßäčĸ ŧő ľőģįŉ",
    "change-password": {
      "skip-button": "Ŝĸįp",
      "submit-button": "Ŝūþmįŧ"
    },
    "contact-admin": "Đįđ yőū ƒőřģęŧ yőūř ūşęřŉämę őř ęmäįľ? Cőŉŧäčŧ yőūř Ğřäƒäŉä äđmįŉįşŧřäŧőř.",
    "email-sent": "Åŉ ęmäįľ ŵįŧĥ ä řęşęŧ ľįŉĸ ĥäş þęęŉ şęŉŧ ŧő ŧĥę ęmäįľ äđđřęşş. Ÿőū şĥőūľđ řęčęįvę įŧ şĥőřŧľy.",
    "reset-password-header": "Ŗęşęŧ päşşŵőřđ",
    "send-email-button": "Ŝęŉđ řęşęŧ ęmäįľ"
  },
  "form-prompt": {
    "continue-button": "Cőŉŧįŉūę ęđįŧįŉģ",
    "description": "Cĥäŉģęş ŧĥäŧ yőū mäđę mäy ŉőŧ þę şävęđ.",
    "discard-button": "Đįşčäřđ ūŉşävęđ čĥäŉģęş"
  },
  "gen-ai": {
    "apply-suggestion": "Åppľy",
    "incomplete-request-error": "Ŝőřřy, Ĩ ŵäş ūŉäþľę ŧő čőmpľęŧę yőūř řęqūęşŧ. Pľęäşę ŧřy äģäįŉ.",
    "send-custom-feedback": "Ŝęŉđ"
  },
  "get-enterprise": {
    "requires-license": "Ŗęqūįřęş ä Ğřäƒäŉä Ēŉŧęřpřįşę ľįčęŉşę",
    "title": "Ēŉŧęřpřįşę"
  },
  "grafana-ui": {
    "action-editor": {
      "button": {
        "confirm": "Cőŉƒįřm",
        "confirm-action": "Cőŉƒįřm äčŧįőŉ"
      },
      "inline": {
        "add-action": "Åđđ äčŧįőŉ",
        "edit-action": "Ēđįŧ äčŧįőŉ"
      },
      "modal": {
        "action-body": "ßőđy",
        "action-method": "Męŧĥőđ",
        "action-query-params": "Qūęřy päřämęŧęřş",
        "action-title": "Ŧįŧľę",
        "action-title-placeholder": "Åčŧįőŉ ŧįŧľę",
        "one-click-description": "Øŉľy őŉę ľįŉĸ őř äčŧįőŉ čäŉ ĥävę őŉę čľįčĸ ęŉäþľęđ äŧ ä ŧįmę"
      }
    },
    "alert": {
      "close-button": "Cľőşę äľęřŧ"
    },
    "auto-save-field": {
      "saved": "Ŝävęđ!",
      "saving": "Ŝävįŉģ <1></1>"
    },
    "card": {
      "option": "őpŧįőŉ"
    },
    "cascader": {
      "clear-button": "Cľęäř şęľęčŧįőŉ"
    },
    "color-picker-popover": {
      "palette-tab": "Cőľőřş",
      "spectrum-tab": "Cūşŧőm"
    },
    "confirm-button": {
      "cancel": "Cäŉčęľ"
    },
    "confirm-content": {
      "placeholder": "Ŧypę \"{{confirmPromptText}}\" ŧő čőŉƒįřm"
    },
    "data-link-editor": {
      "info": "Ŵįŧĥ đäŧä ľįŉĸş yőū čäŉ řęƒęřęŉčę đäŧä väřįäþľęş ľįĸę şęřįęş ŉämę, ľäþęľş äŉđ väľūęş. Ŧypę CMĐ+Ŝpäčę, CŦŖĿ+Ŝpäčę, őř $ ŧő őpęŉ väřįäþľę şūģģęşŧįőŉş.",
      "new-tab-label": "Øpęŉ įŉ ŉęŵ ŧäþ",
      "title-label": "Ŧįŧľę",
      "title-placeholder": "Ŝĥőŵ đęŧäįľş",
      "url-label": "ŮŖĿ"
    },
    "data-link-editor-modal": {
      "cancel": "Cäŉčęľ",
      "one-click-description": "Øŉľy őŉę ľįŉĸ čäŉ ĥävę őŉę čľįčĸ ęŉäþľęđ äŧ ä ŧįmę",
      "save": "Ŝävę"
    },
    "data-link-inline-editor": {
      "one-click": "Øŉę čľįčĸ"
    },
    "data-links-inline-editor": {
      "add-link": "Åđđ ľįŉĸ",
      "edit-link": "Ēđįŧ ľįŉĸ",
      "one-click": "Øŉę čľįčĸ",
      "one-click-enabled": "Øŉę čľįčĸ ęŉäþľęđ",
      "title-not-provided": "Ŧįŧľę ŉőŧ přővįđęđ",
      "tooltip-edit": "Ēđįŧ",
      "tooltip-remove": "Ŗęmővę",
      "url-not-provided": "Đäŧä ľįŉĸ ūřľ ŉőŧ přővįđęđ"
    },
    "data-source-basic-auth-settings": {
      "user-label": "Ůşęř",
      "user-placeholder": "ūşęř"
    },
    "data-source-http-proxy-settings": {
      "oauth-identity-label": "Főřŵäřđ ØÅūŧĥ Ĩđęŉŧįŧy",
      "oauth-identity-tooltip": "Főřŵäřđ ŧĥę ūşęř'ş ūpşŧřęäm ØÅūŧĥ įđęŉŧįŧy ŧő ŧĥę đäŧä şőūřčę (Ŧĥęįř äččęşş ŧőĸęŉ ģęŧş päşşęđ äľőŉģ).",
      "skip-tls-verify-label": "Ŝĸįp ŦĿŜ Vęřįƒy",
      "ts-client-auth-label": "ŦĿŜ Cľįęŉŧ Åūŧĥ",
      "with-ca-cert-label": "Ŵįŧĥ CÅ Cęřŧ",
      "with-ca-cert-tooltip": "Ńęęđęđ ƒőř vęřįƒyįŉģ şęľƒ-şįģŉęđ ŦĿŜ Cęřŧş"
    },
    "data-source-http-settings": {
      "access-help": "Ħęľp <1></1>",
      "access-help-details": "Åččęşş mőđę čőŉŧřőľş ĥőŵ řęqūęşŧş ŧő ŧĥę đäŧä şőūřčę ŵįľľ þę ĥäŉđľęđ.<1> <1>Ŝęřvęř</1></1> şĥőūľđ þę ŧĥę přęƒęřřęđ ŵäy įƒ ŉőŧĥįŉģ ęľşę įş şŧäŧęđ.",
      "access-label": "Åččęşş",
      "access-options-browser": "ßřőŵşęř",
      "access-options-proxy": "Ŝęřvęř (đęƒäūľŧ)",
      "allowed-cookies": "Åľľőŵęđ čőőĸįęş",
      "allowed-cookies-tooltip": "Ğřäƒäŉä přőχy đęľęŧęş ƒőřŵäřđęđ čőőĸįęş þy đęƒäūľŧ. Ŝpęčįƒy čőőĸįęş þy ŉämę ŧĥäŧ şĥőūľđ þę ƒőřŵäřđęđ ŧő ŧĥę đäŧä şőūřčę.",
      "auth": "Åūŧĥ",
      "azure-auth-label": "Åžūřę Åūŧĥęŉŧįčäŧįőŉ",
      "azure-auth-tooltip": "Ůşę Åžūřę äūŧĥęŉŧįčäŧįőŉ ƒőř Åžūřę ęŉđpőįŉŧ.",
      "basic-auth": "ßäşįč Åūŧĥ Đęŧäįľş",
      "basic-auth-label": "ßäşįč äūŧĥ",
      "browser-mode-description": "Åľľ řęqūęşŧş ŵįľľ þę mäđę ƒřőm ŧĥę þřőŵşęř đįřęčŧľy ŧő ŧĥę đäŧä şőūřčę äŉđ mäy þę şūþĵęčŧ ŧő Cřőşş-Øřįģįŉ Ŗęşőūřčę Ŝĥäřįŉģ (CØŖŜ) řęqūįřęmęŉŧş. Ŧĥę ŮŖĿ ŉęęđş ŧő þę äččęşşįþľę ƒřőm ŧĥę þřőŵşęř įƒ yőū şęľęčŧ ŧĥįş äččęşş mőđę.",
      "browser-mode-title": "<0>ßřőŵşęř äččęşş mőđę:</0>",
      "default-url-access-select": "Åččęşş",
      "default-url-tooltip": "Ŝpęčįƒy ä čőmpľęŧę ĦŦŦP ŮŖĿ (ƒőř ęχämpľę ĥŧŧp://yőūř_şęřvęř:8080)",
      "direct-url-tooltip": "Ÿőūř äččęşş męŧĥőđ įş <1>ßřőŵşęř</1>, ŧĥįş męäŉş ŧĥę ŮŖĿ ŉęęđş ŧő þę äččęşşįþľę ƒřőm ŧĥę þřőŵşęř.",
      "heading": "ĦŦŦP",
      "proxy-url-tooltip": "Ÿőūř äččęşş męŧĥőđ įş <1>Ŝęřvęř</1>, ŧĥįş męäŉş ŧĥę ŮŖĿ ŉęęđş ŧő þę äččęşşįþľę ƒřőm ŧĥę ģřäƒäŉä þäčĸęŉđ/şęřvęř.",
      "server-mode-description": "Åľľ řęqūęşŧş ŵįľľ þę mäđę ƒřőm ŧĥę þřőŵşęř ŧő Ğřäƒäŉä þäčĸęŉđ/şęřvęř ŵĥįčĥ įŉ ŧūřŉ ŵįľľ ƒőřŵäřđ ŧĥę řęqūęşŧş ŧő ŧĥę đäŧä şőūřčę äŉđ þy ŧĥäŧ čįřčūmvęŉŧ pőşşįþľę Cřőşş-Øřįģįŉ Ŗęşőūřčę Ŝĥäřįŉģ (CØŖŜ) řęqūįřęmęŉŧş. Ŧĥę ŮŖĿ ŉęęđş ŧő þę äččęşşįþľę ƒřőm ŧĥę ģřäƒäŉä þäčĸęŉđ/şęřvęř įƒ yőū şęľęčŧ ŧĥįş äččęşş mőđę.",
      "server-mode-title": "<0>Ŝęřvęř äččęşş mőđę (Đęƒäūľŧ):</0>",
      "timeout-form-label": "Ŧįmęőūŧ",
      "timeout-label": "Ŧįmęőūŧ įŉ şęčőŉđş",
      "timeout-tooltip": "ĦŦŦP řęqūęşŧ ŧįmęőūŧ įŉ şęčőŉđş",
      "url-label": "ŮŖĿ",
      "with-credential-label": "Ŵįŧĥ Cřęđęŉŧįäľş",
      "with-credential-tooltip": "Ŵĥęŧĥęř čřęđęŉŧįäľş şūčĥ äş čőőĸįęş őř äūŧĥ ĥęäđęřş şĥőūľđ þę şęŉŧ ŵįŧĥ čřőşş-şįŧę řęqūęşŧş."
    },
    "data-source-settings": {
      "alerting-settings-heading": "Åľęřŧįŉģ",
      "alerting-settings-label": "Mäŉäģę äľęřŧ řūľęş įŉ Åľęřŧįŉģ ŮĨ",
      "alerting-settings-tooltip": "Mäŉäģę äľęřŧ řūľęş ƒőř ŧĥįş đäŧä şőūřčę. Ŧő mäŉäģę őŧĥęř äľęřŧįŉģ řęşőūřčęş, äđđ äŉ Åľęřŧmäŉäģęř đäŧä şőūřčę.",
      "cert-key-reset": "Ŗęşęŧ",
      "custom-headers-add": "Åđđ ĥęäđęř",
      "custom-headers-header": "Ħęäđęř",
      "custom-headers-header-placeholder": "Ħęäđęř Väľūę",
      "custom-headers-header-remove": "Ŗęmővę ĥęäđęř",
      "custom-headers-header-value": "Väľūę",
      "custom-headers-title": "Cūşŧőm ĦŦŦP Ħęäđęřş",
      "secure-socks-heading": "Ŝęčūřę Ŝőčĸş Přőχy",
      "secure-socks-label": "Ēŉäþľęđ",
      "secure-socks-tooltip": "Cőŉŉęčŧ ŧő ŧĥįş đäŧäşőūřčę vįä ŧĥę şęčūřę şőčĸş přőχy.",
      "tls-certification-label": "CÅ Cęřŧ",
      "tls-certification-placeholder": "ßęģįŉş ŵįŧĥ {{certificateBeginsWith}}",
      "tls-client-certification-label": "Cľįęŉŧ Cęřŧ",
      "tls-client-key-label": "Cľįęŉŧ Ķęy",
      "tls-client-key-placeholder": "ßęģįŉş ŵįŧĥ {{privateKeyBeginsWith}}",
      "tls-heading": "ŦĿŜ/ŜŜĿ Åūŧĥ Đęŧäįľş",
      "tls-server-name-label": "ŜęřvęřŃämę",
      "tls-tooltip": "ŦĿŜ/ŜŜĿ Cęřŧş äřę ęŉčřypŧęđ äŉđ şŧőřęđ įŉ ŧĥę Ğřäƒäŉä đäŧäþäşę."
    },
    "date-time-picker": {
      "apply": "Åppľy",
      "calendar-icon-label": "Ŧįmę pįčĸęř",
      "cancel": "Cäŉčęľ",
      "next-label": "Ńęχŧ mőŉŧĥ",
      "previous-label": "Přęvįőūş mőŉŧĥ",
      "select-placeholder": "Ŝęľęčŧ đäŧę/ŧįmę"
    },
    "drawer": {
      "close": "Cľőşę"
    },
    "feature-badge": {
      "experimental": "Ēχpęřįmęŉŧäľ",
      "new": "Ńęŵ!",
      "preview": "Přęvįęŵ",
      "private-preview": "Přįväŧę přęvįęŵ"
    },
    "field-link-list": {
      "external-links-heading": "Ēχŧęřŉäľ ľįŉĸş"
    },
    "file-dropzone": {
      "cancel-upload": "Cäŉčęľ ūpľőäđ",
      "file-too-large": "Fįľę įş ľäřģęř ŧĥäŉ {{size}}"
    },
    "filter-input": {
      "clear": "Cľęäř"
    },
    "modal": {
      "close-tooltip": "Cľőşę"
    },
    "named-colors-palette": {
      "text-color-swatch": "Ŧęχŧ čőľőř",
      "transparent-swatch": "Ŧřäŉşpäřęŉŧ"
    },
    "secret-form-field": {
      "reset": "Ŗęşęŧ"
    },
    "segment-async": {
      "error": "Fäįľęđ ŧő ľőäđ őpŧįőŉş",
      "loading": "Ŀőäđįŉģ őpŧįőŉş...",
      "no-options": "Ńő őpŧįőŉş ƒőūŉđ"
    },
    "select": {
      "default-create-label": "Ħįŧ ęŉŧęř ŧő äđđ",
      "no-options-label": "Ńő őpŧįőŉş ƒőūŉđ",
      "placeholder": "Cĥőőşę"
    },
    "series-color-picker-popover": {
      "y-axis-usage": "Ůşę řįģĥŧ y-äχįş"
    },
    "spinner": {
      "aria-label": "Ŀőäđįŉģ"
    },
    "table": {
      "copy": "Cőpy ŧő Cľįpþőäřđ",
      "csv-counts": "Ŗőŵş:{{rows}}, Cőľūmŉş:{{columns}}  <5></5>",
      "filter-popup-apply": "Øĸ",
      "filter-popup-cancel": "Cäŉčęľ",
      "filter-popup-clear": "Cľęäř ƒįľŧęř",
      "filter-popup-heading": "Fįľŧęř þy väľūęş:",
      "no-values-label": "Ńő väľūęş",
      "pagination-summary": "{{itemsRangeStart}} - {{displayedEnd}} őƒ {{numRows}} řőŵş"
    },
    "tags-input": {
      "add": "Åđđ"
    },
    "user-icon": {
      "active-text": "Åčŧįvę ľäşŧ 15m"
    },
    "value-pill": {
      "remove-button": "Ŗęmővę {{children}}"
    },
    "viz-legend": {
      "right-axis-indicator": "(řįģĥŧ y-äχįş)"
    },
    "viz-tooltip": {
      "actions-confirmation-input-placeholder": "Åřę yőū şūřę yőū ŵäŉŧ ŧő {{ actionTitle }}?",
      "actions-confirmation-label": "Cőŉƒįřmäŧįőŉ męşşäģę",
      "actions-confirmation-message": "Přővįđę ä đęşčřįpŧįvę přőmpŧ ŧő čőŉƒįřm őř čäŉčęľ ŧĥę äčŧįőŉ.",
      "footer-add-annotation": "Åđđ äŉŉőŧäŧįőŉ",
      "footer-click-to-action": "Cľįčĸ ŧő {{actionTitle}}",
      "footer-click-to-navigate": "Cľįčĸ ŧő őpęŉ {{linkTitle}}"
    }
  },
  "graph": {
    "container": {
      "content": "Ŗęŉđęřįŉģ ŧőő mäŉy şęřįęş įŉ ä şįŉģľę päŉęľ mäy įmpäčŧ pęřƒőřmäŉčę äŉđ mäĸę đäŧä ĥäřđęř ŧő řęäđ. Cőŉşįđęř řęƒįŉįŉģ yőūř qūęřįęş.",
      "show-all-series": "Ŝĥőŵ äľľ {{length}}",
      "show-only-series": "Ŝĥőŵįŉģ őŉľy {{MAX_NUMBER_OF_TIME_SERIES}} şęřįęş",
      "title": "Ğřäpĥ"
    }
  },
  "help-modal": {
    "column-headers": {
      "description": "Đęşčřįpŧįőŉ",
      "keys": "Ķęyş"
    },
    "shortcuts-category": {
      "dashboard": "Đäşĥþőäřđ",
      "focused-panel": "Főčūşęđ päŉęľ",
      "global": "Ğľőþäľ",
      "time-range": "Ŧįmę řäŉģę"
    },
    "shortcuts-description": {
      "change-theme": "Cĥäŉģę ŧĥęmę",
      "collapse-all-rows": "Cőľľäpşę äľľ řőŵş",
      "copy-time-range": "Cőpy ŧįmę řäŉģę",
      "dashboard-settings": "Đäşĥþőäřđ şęŧŧįŉģş",
      "duplicate-panel": "Đūpľįčäŧę Päŉęľ",
      "exit-edit/setting-views": "Ēχįŧ ęđįŧ/şęŧŧįŉģ vįęŵş",
      "expand-all-rows": "Ēχpäŉđ äľľ řőŵş",
      "go-to-dashboards": "Ğő ŧő Đäşĥþőäřđş",
      "go-to-explore": "Ğő ŧő Ēχpľőřę",
      "go-to-home-dashboard": "Ğő ŧő Ħőmę Đäşĥþőäřđ",
      "go-to-profile": "Ğő ŧő Přőƒįľę",
      "make-time-range-permanent": "Mäĸę ŧįmę řäŉģę äþşőľūŧę/pęřmäŉęŉŧ",
      "move-time-range-back": "Mővę ŧįmę řäŉģę þäčĸ",
      "move-time-range-forward": "Mővę ŧįmę řäŉģę ƒőřŵäřđ",
      "open-search": "Øpęŉ şęäřčĥ",
      "open-shared-modal": "Øpęŉ Päŉęľ Ŝĥäřę Mőđäľ",
      "paste-time-range": "Päşŧę ŧįmę řäŉģę",
      "refresh-all-panels": "Ŗęƒřęşĥ äľľ päŉęľş",
      "remove-panel": "Ŗęmővę Päŉęľ",
      "save-dashboard": "Ŝävę đäşĥþőäřđ",
      "show-all-shortcuts": "Ŝĥőŵ äľľ ĸęyþőäřđ şĥőřŧčūŧş",
      "toggle-active-mode": "Ŧőģģľę įŉ-äčŧįvę / vįęŵ mőđę",
      "toggle-all-panel-legends": "Ŧőģģľę äľľ päŉęľ ľęģęŉđş",
      "toggle-auto-fit": "Ŧőģģľę äūŧő ƒįŧ päŉęľş (ęχpęřįmęŉŧäľ ƒęäŧūřę)",
      "toggle-exemplars": "Ŧőģģľę ęχęmpľäřş įŉ äľľ päŉęľ",
      "toggle-graph-crosshair": "Ŧőģģľę şĥäřęđ ģřäpĥ čřőşşĥäįř",
      "toggle-kiosk": "Ŧőģģľę ĸįőşĸ mőđę (ĥįđęş ŧőp ŉäv)",
      "toggle-panel-edit": "Ŧőģģľę päŉęľ ęđįŧ vįęŵ",
      "toggle-panel-fullscreen": "Ŧőģģľę päŉęľ ƒūľľşčřęęŉ vįęŵ",
      "toggle-panel-legend": "Ŧőģģľę päŉęľ ľęģęŉđ",
      "zoom-out-time-range": "Żőőm őūŧ ŧįmę řäŉģę"
    },
    "title": "Ŝĥőřŧčūŧş"
  },
  "help-wizard": {
    "download-snapshot": "Đőŵŉľőäđ şŉäpşĥőŧ",
    "github-comment": "Cőpy Ğįŧĥūþ čőmmęŉŧ",
    "support-bundle": "Ÿőū čäŉ äľşő řęŧřįęvę ä şūppőřŧ þūŉđľę čőŉŧäįŉįŉģ įŉƒőřmäŧįőŉ čőŉčęřŉįŉģ yőūř Ğřäƒäŉä įŉşŧäŉčę äŉđ čőŉƒįģūřęđ đäŧäşőūřčęş įŉ ŧĥę <1>şūppőřŧ þūŉđľęş şęčŧįőŉ</1>.",
    "troubleshooting-help": "Ŧő řęqūęşŧ ŧřőūþľęşĥőőŧįŉģ ĥęľp, şęŉđ ä şŉäpşĥőŧ őƒ ŧĥįş päŉęľ ŧő Ğřäƒäŉä Ŀäþş Ŧęčĥŉįčäľ Ŝūppőřŧ. Ŧĥę şŉäpşĥőŧ čőŉŧäįŉş qūęřy řęşpőŉşę đäŧä äŉđ päŉęľ şęŧŧįŉģş."
  },
  "inspector": {
    "query": {
      "collapse-all": "Cőľľäpşę äľľ",
      "copy-to-clipboard": "Cőpy ŧő čľįpþőäřđ",
      "description": "Qūęřy įŉşpęčŧőř äľľőŵş yőū ŧő vįęŵ řäŵ řęqūęşŧ äŉđ řęşpőŉşę. Ŧő čőľľęčŧ ŧĥįş đäŧä Ğřäƒäŉä ŉęęđş ŧő įşşūę ä ŉęŵ qūęřy. Cľįčĸ řęƒřęşĥ þūŧŧőŉ þęľőŵ ŧő ŧřįģģęř ä ŉęŵ qūęřy.",
      "expand-all": "Ēχpäŉđ äľľ",
      "no-data": "Ńő řęqūęşŧ äŉđ řęşpőŉşę čőľľęčŧęđ yęŧ. Ħįŧ řęƒřęşĥ þūŧŧőŉ",
      "refresh": "Ŗęƒřęşĥ"
    }
  },
  "ldap-drawer": {
    "attributes-section": {
      "description": "Ŝpęčįƒy ŧĥę ĿĐÅP äŧŧřįþūŧęş ŧĥäŧ mäp ŧő ŧĥę ūşęř'ş ģįvęŉ ŉämę, şūřŉämę, äŉđ ęmäįľ äđđřęşş, ęŉşūřįŉģ ŧĥę äppľįčäŧįőŉ čőřřęčŧľy řęŧřįęvęş äŉđ đįşpľäyş ūşęř įŉƒőřmäŧįőŉ.",
      "email-label": "Ēmäįľ",
      "label": "Åŧŧřįþūŧęş",
      "member-of-label": "Męmþęř Øƒ",
      "name-label": "Ńämę",
      "surname-label": "Ŝūřŉämę",
      "username-label": "Ůşęřŉämę"
    },
    "extra-security-section": {
      "client-cert-label": "Cľįęŉŧ čęřŧįƒįčäŧę päŧĥ",
      "client-cert-placeholder": "/päŧĥ/ŧő/čľįęŉŧ_čęřŧ.pęm",
      "client-cert-value-label": "Cľįęŉŧ čęřŧįƒįčäŧę čőŉŧęŉŧ",
      "client-cert-value-placeholder": "Cľįęŉŧ čęřŧįƒįčäŧę čőŉŧęŉŧ įŉ þäşę64",
      "client-key-label": "Cľįęŉŧ ĸęy päŧĥ",
      "client-key-placeholder": "/päŧĥ/ŧő/čľįęŉŧ_ĸęy.pęm",
      "client-key-value-label": "Cľįęŉŧ ĸęy čőŉŧęŉŧ",
      "client-key-value-placeholder": "Cľįęŉŧ ĸęy čőŉŧęŉŧ įŉ þäşę64",
      "encryption-provider-base-64": "ßäşę64-ęŉčőđęđ čőŉŧęŉŧ",
      "encryption-provider-description": "X.509 čęřŧįƒįčäŧę přővįđęş ŧĥę pūþľįč päřŧ, ŵĥįľę ŧĥę přįväŧę ĸęy įşşūęđ įŉ ä PĶCŜ#8 ƒőřmäŧ přővįđęş ŧĥę přįväŧę päřŧ őƒ ŧĥę äşymmęŧřįč ęŉčřypŧįőŉ.",
      "encryption-provider-file-path": "Päŧĥ ŧő ƒįľęş",
      "encryption-provider-label": "Ēŉčřypŧįőŉ ĸęy äŉđ čęřŧįƒįčäŧę přővįşįőŉ şpęčįƒįčäŧįőŉ.",
      "label": "Ēχŧřä şęčūřįŧy męäşūřęş",
      "min-tls-version-description": "Ŧĥįş įş ŧĥę mįŉįmūm ŦĿŜ vęřşįőŉ äľľőŵęđ. Åččępŧęđ väľūęş äřę: ŦĿŜ1.2, ŦĿŜ1.3.",
      "min-tls-version-label": "Mįŉ ŦĿŜ vęřşįőŉ",
      "root-ca-cert-label": "Ŗőőŧ CÅ čęřŧįƒįčäŧę päŧĥ",
      "root-ca-cert-placeholder": "/päŧĥ/ŧő/řőőŧ_čä_čęřŧ.pęm",
      "root-ca-cert-value-label": "Ŗőőŧ CÅ čęřŧįƒįčäŧę čőŉŧęŉŧ",
      "root-ca-cert-value-placeholder": "ęχämpľę: ĿŜ0ŧĿŜ1CŖŮđĴŦįßĐŖVĴŮŜŮŻĴQ0FŮŖŜ0ŧĿŜ0ŧ",
      "start-tls-description": "Ĩƒ şęŧ ŧő ŧřūę, ūşę ĿĐÅP ŵįŧĥ ŜŦÅŖŦŦĿŜ įŉşŧęäđ őƒ ĿĐÅPŜ",
      "start-tls-label": "Ŝŧäřŧ ŦĿŜ",
      "tls-ciphers-label": "ŦĿŜ čįpĥęřş",
      "tls-ciphers-placeholder": "ęχämpľę: ŦĿŜ_ÅĒŜ_256_ĞCM_ŜĦÅ384",
      "use-ssl-description": "Ŝęŧ ŧő ŧřūę įƒ ĿĐÅP şęřvęř şĥőūľđ ūşę ŦĿŜ čőŉŉęčŧįőŉ (ęįŧĥęř ŵįŧĥ ŜŦÅŖŦŦĿŜ őř ĿĐÅPŜ)",
      "use-ssl-label": "Ůşę ŜŜĿ",
      "use-ssl-tooltip": "Főř ä čőmpľęŧę ľįşŧ őƒ şūppőřŧęđ čįpĥęřş äŉđ ŦĿŜ vęřşįőŉş, řęƒęř ŧő:"
    },
    "group-mapping": {
      "grafana-admin": {
        "description": "Ĩƒ ęŉäþľęđ, äľľ ūşęřş ƒřőm ŧĥįş ģřőūp ŵįľľ þę Ğřäƒäŉä Åđmįŉş",
        "label": "Ğřäƒäŉä Åđmįŉ"
      },
      "group-dn": {
        "description": "Ŧĥę ŉämę őƒ ŧĥę ĸęy ūşęđ ŧő ęχŧřäčŧ ŧĥę ĨĐ ŧőĸęŉ ƒřőm ŧĥę řęŧūřŉęđ ØÅūŧĥ2 ŧőĸęŉ.",
        "label": "Ğřőūp ĐŃ"
      },
      "org-id": {
        "description": "Ŧĥę Ğřäƒäŉä őřģäŉįžäŧįőŉ đäŧäþäşę įđ. Đęƒäūľŧ őřģ (ĨĐ 1) ŵįľľ þę ūşęđ įƒ ľęƒŧ őūŧ",
        "label": "Øřģ ĨĐ"
      },
      "org-role": {
        "label": "Øřģ řőľę *"
      },
      "remove": {
        "button": "Ŗęmővę ģřőūp mäppįŉģ"
      }
    },
    "group-mapping-section": {
      "add": {
        "button": "Åđđ ģřőūp mäppįŉģ"
      },
      "description": "Mäp ĿĐÅP ģřőūpş ŧő Ğřäƒäŉä őřģ řőľęş",
      "group-search-base-dns-label": "Ğřőūp şęäřčĥ þäşę ĐŃŜ",
      "group-search-base-dns-placeholder": "ęχämpľę: őū=ģřőūpş,đč=ęχämpľę,đč=čőm",
      "group-search-filter-description": "Ůşęđ ŧő ƒįľŧęř äŉđ įđęŉŧįƒy ģřőūp ęŉŧřįęş ŵįŧĥįŉ ŧĥę đįřęčŧőřy",
      "group-search-filter-label": "Ğřőūp şęäřčĥ ƒįľŧęř",
      "group-search-filter-user-attribute-description": "Ĩđęŉŧįƒįęş ūşęřş ŵįŧĥįŉ ģřőūp ęŉŧřįęş ƒőř ƒįľŧęřįŉģ pūřpőşęş",
      "group-search-filter-user-attribute-label": "Ğřőūp ŉämę äŧŧřįþūŧę",
      "label": "Ğřőūp mäppįŉģ",
      "skip-org-role-sync-description": "Přęvęŉŧ şyŉčĥřőŉįžįŉģ ūşęřş’ őřģäŉįžäŧįőŉ řőľęş ƒřőm yőūř ĨđP",
      "skip-org-role-sync-label": "Ŝĸįp őřģäŉįžäŧįőŉ řőľę şyŉč"
    },
    "misc-section": {
      "allow-sign-up-descrition": "Ĩƒ ŉőŧ ęŉäþľęđ, őŉľy ęχįşŧįŉģ Ğřäƒäŉä ūşęřş čäŉ ľőģ įŉ ūşįŉģ ĿĐÅP",
      "allow-sign-up-label": "Åľľőŵ şįģŉ-ūp",
      "label": "Mįşč",
      "port-description": "Đęƒäūľŧ pőřŧ įş 389 ŵįŧĥőūŧ ŜŜĿ őř 636 ŵįŧĥ ŜŜĿ",
      "port-label": "Pőřŧ",
      "timeout-description": "Ŧįmęőūŧ įŉ şęčőŉđş ƒőř ŧĥę čőŉŉęčŧįőŉ ŧő ŧĥę ĿĐÅP şęřvęř",
      "timeout-label": "Ŧįmęőūŧ"
    },
    "title": "Åđväŉčęđ şęŧŧįŉģş"
  },
  "ldap-settings-page": {
    "advanced-settings-section": {
      "edit-button": "Ēđįŧ",
      "subtitle": "Mäppįŉģş, ęχŧřä şęčūřįŧy męäşūřęş, äŉđ mőřę.",
      "title": "Åđväŉčęđ Ŝęŧŧįŉģş"
    },
    "alert": {
      "discard-success": "ĿĐÅP şęŧŧįŉģş đįşčäřđęđ",
      "error-fetching": "Ēřřőř ƒęŧčĥįŉģ ĿĐÅP şęŧŧįŉģş",
      "error-saving": "Ēřřőř şävįŉģ ĿĐÅP şęŧŧįŉģş",
      "error-validate-form": "Ēřřőř väľįđäŧįŉģ ĿĐÅP şęŧŧįŉģş",
      "feature-flag-disabled": "Ŧĥįş päģę įş őŉľy äččęşşįþľę þy ęŉäþľįŉģ ŧĥę <1>şşőŜęŧŧįŉģşĿĐÅP</1> ƒęäŧūřę ƒľäģ.",
      "saved": "ĿĐÅP şęŧŧįŉģş şävęđ"
    },
    "bind-dn": {
      "description": "Đįşŧįŉģūįşĥęđ ŉämę őƒ ŧĥę äččőūŉŧ ūşęđ ŧő þįŉđ äŉđ äūŧĥęŉŧįčäŧę ŧő ŧĥę ĿĐÅP şęřvęř.",
      "label": "ßįŉđ ĐŃ",
      "placeholder": "ęχämpľę: čŉ=äđmįŉ,đč=ģřäƒäŉä,đč=őřģ"
    },
    "bind-password": {
      "label": "ßįŉđ päşşŵőřđ"
    },
    "buttons-section": {
      "disable-button": "Đįşäþľę",
      "discard-button": "Đįşčäřđ",
      "save-and-enable-button": "Ŝävę äŉđ ęŉäþľę",
      "save-button": "Ŝävę"
    },
    "documentation": "đőčūmęŉŧäŧįőŉ",
    "host": {
      "description": "Ħőşŧŉämę őř ĨP äđđřęşş őƒ ŧĥę ĿĐÅP şęřvęř yőū ŵįşĥ ŧő čőŉŉęčŧ ŧő.",
      "error": "Ŝęřvęř ĥőşŧ įş ä řęqūįřęđ ƒįęľđ",
      "label": "Ŝęřvęř ĥőşŧ",
      "placeholder": "ęχämpľę: 127.0.0.1"
    },
    "login-form-alert": {
      "description": "Ÿőūř ĿĐÅP čőŉƒįģūřäŧįőŉ įş ŉőŧ ŵőřĸįŉģ þęčäūşę ŧĥę þäşįč ľőģįŉ ƒőřm įş čūřřęŉŧľy đįşäþľęđ. Pľęäşę ęŉäþľę ŧĥę ľőģįŉ ƒőřm ŧő ūşę ĿĐÅP äūŧĥęŉŧįčäŧįőŉ. Ÿőū čäŉ ęŉäþľę įŧ őŉ ŧĥę Åūŧĥęŉŧįčäŧįőŉ päģę ūŉđęř “Åūŧĥ şęŧŧįŉģş”.",
      "title": "ßäşįč ľőģįŉ đįşäþľęđ"
    },
    "search_filter": {
      "description": "ĿĐÅP şęäřčĥ ƒįľŧęř ūşęđ ŧő ľőčäŧę şpęčįƒįč ęŉŧřįęş ŵįŧĥįŉ ŧĥę đįřęčŧőřy.",
      "error": "Ŝęäřčĥ ƒįľŧęř įş ä řęqūįřęđ ƒįęľđ",
      "label": "Ŝęäřčĥ ƒįľŧęř",
      "placeholder": "ęχämpľę: čŉ=%ş"
    },
    "search-base-dns": {
      "description": "Åŉ äřřäy őƒ þäşę đŉş ŧő şęäřčĥ ŧĥřőūģĥ.",
      "error": "Ŝęäřčĥ þäşę ĐŃŜ įş ä řęqūįřęđ ƒįęľđ",
      "label": "Ŝęäřčĥ þäşę ĐŃŜ",
      "placeholder": "ęχämpľę: đč=ģřäƒäŉä,đč=őřģ"
    },
    "subtitle": "Ŧĥę ĿĐÅP įŉŧęģřäŧįőŉ įŉ Ğřäƒäŉä äľľőŵş yőūř Ğřäƒäŉä ūşęřş ŧő ľőģ įŉ ŵįŧĥ ŧĥęįř ĿĐÅP čřęđęŉŧįäľş. Fįŉđ őūŧ mőřę įŉ őūř <2><0>đőčūmęŉŧäŧįőŉ</0></2>.",
    "title": "ßäşįč Ŝęŧŧįŉģş"
  },
  "library-panel": {
    "add-modal": {
      "cancel": "Cäŉčęľ",
      "create": "Cřęäŧę ľįþřäřy päŉęľ",
      "error": "Ŀįþřäřy päŉęľ ŵįŧĥ ŧĥįş ŉämę äľřęäđy ęχįşŧş",
      "folder": "Ŝävę įŉ ƒőľđęř",
      "folder-description": "Ŀįþřäřy päŉęľ pęřmįşşįőŉş äřę đęřįvęđ ƒřőm ŧĥę ƒőľđęř pęřmįşşįőŉş",
      "name": "Ŀįþřäřy päŉęľ ŉämę"
    },
    "add-widget": {
      "title": "Åđđ päŉęľ ƒřőm päŉęľ ľįþřäřy"
    },
    "empty-state": {
      "message": "Ÿőū ĥävęŉ'ŧ čřęäŧęđ äŉy ľįþřäřy päŉęľş yęŧ",
      "more-info": "Cřęäŧę ä ľįþřäřy päŉęľ ƒřőm äŉy ęχįşŧįŉģ đäşĥþőäřđ päŉęľ ŧĥřőūģĥ ŧĥę päŉęľ čőŉŧęχŧ męŉū. <2>Ŀęäřŉ mőřę</2>"
    }
  },
  "library-panels": {
    "empty-state": {
      "message": "Ńő ľįþřäřy päŉęľş ƒőūŉđ"
    },
    "loading-panel-text": "Ŀőäđįŉģ ľįþřäřy päŉęľ",
    "modal": {
      "body_one": "Ŧĥįş päŉęľ įş þęįŉģ ūşęđ įŉ {{count}} đäşĥþőäřđ. Pľęäşę čĥőőşę ŵĥįčĥ đäşĥþőäřđ ŧő vįęŵ ŧĥę päŉęľ įŉ:",
      "body_other": "Ŧĥįş päŉęľ įş þęįŉģ ūşęđ įŉ {{count}} đäşĥþőäřđ. Pľęäşę čĥőőşę ŵĥįčĥ đäşĥþőäřđ ŧő vįęŵ ŧĥę päŉęľ įŉ:",
      "button-cancel": "Cäŉčęľ",
      "button-view-panel1": "Vįęŵ päŉęľ įŉ {{label}}...",
      "button-view-panel2": "Vįęŵ päŉęľ įŉ đäşĥþőäřđ...",
      "panel-not-linked": "Päŉęľ įş ŉőŧ ľįŉĸęđ ŧő ä đäşĥþőäřđ. Åđđ ŧĥę päŉęľ ŧő ä đäşĥþőäřđ äŉđ řęŧřy.",
      "select-no-options-message": "Ńő đäşĥþőäřđş ƒőūŉđ",
      "select-placeholder": "Ŝŧäřŧ ŧypįŉģ ŧő şęäřčĥ ƒőř đäşĥþőäřđ",
      "title": "Vįęŵ päŉęľ įŉ đäşĥþőäřđ"
    },
    "save": {
      "error": "Ēřřőř şävįŉģ ľįþřäřy päŉęľ: \"{{errorMsg}}\"",
      "success": "Ŀįþřäřy päŉęľ şävęđ"
    }
  },
  "link": {
    "share": {
      "config-alert-description": "Ůpđäŧįŉģ yőūř şęŧŧįŉģş ŵįľľ mőđįƒy ŧĥę đęƒäūľŧ čőpy ľįŉĸ ŧő įŉčľūđę ŧĥęşę čĥäŉģęş. Pľęäşę ŉőŧę ŧĥäŧ ŧĥęşę şęŧŧįŉģş äřę şävęđ ŵįŧĥįŉ yőūř čūřřęŉŧ þřőŵşęř şčőpę.",
      "config-alert-title": "Ŀįŉĸ şęŧŧįŉģş",
      "config-description": "Cřęäŧę ä pęřşőŉäľįžęđ, đįřęčŧ ľįŉĸ ŧő şĥäřę yőūř đäşĥþőäřđ ŵįŧĥįŉ yőūř őřģäŉįžäŧįőŉ, ŵįŧĥ ŧĥę ƒőľľőŵįŉģ čūşŧőmįžäŧįőŉ şęŧŧįŉģş:",
      "copy-link-button": "Cőpy ľįŉĸ",
      "copy-to-clipboard": "Ŀįŉĸ čőpįęđ ŧő čľįpþőäřđ",
      "short-url-label": "Ŝĥőřŧęŉ ľįŉĸ",
      "time-range-description": "Cĥäŉģę ŧĥę čūřřęŉŧ řęľäŧįvę ŧįmę řäŉģę ŧő äŉ äþşőľūŧę ŧįmę řäŉģę",
      "time-range-label": "Ŀőčĸ ŧįmę řäŉģę"
    },
    "share-panel": {
      "config-description": "Cřęäŧę ä pęřşőŉäľįžęđ, đįřęčŧ ľįŉĸ ŧő şĥäřę yőūř päŉęľ ŵįŧĥįŉ yőūř őřģäŉįžäŧįőŉ, ŵįŧĥ ŧĥę ƒőľľőŵįŉģ čūşŧőmįžäŧįőŉ şęŧŧįŉģş:",
      "download-image": "Đőŵŉľőäđ įmäģę",
      "render-image": "Ğęŉęřäŧę įmäģę",
      "render-image-error": "Fäįľęđ ŧő řęŉđęř päŉęľ įmäģę",
      "render-image-error-description": "Åŉ ęřřőř őččūřřęđ ŵĥęŉ ģęŉęřäŧįŉģ ŧĥę įmäģę"
    }
  },
  "lock-icon": "ľőčĸ įčőŉ",
  "login": {
    "divider": {
      "connecting-text": "őř"
    },
    "error": {
      "blocked": "Ÿőū ĥävę ęχčęęđęđ ŧĥę ŉūmþęř őƒ ľőģįŉ äŧŧęmpŧş ƒőř ŧĥįş ūşęř. Pľęäşę ŧřy äģäįŉ ľäŧęř.",
      "invalid-user-or-password": "Ĩŉväľįđ ūşęřŉämę őř päşşŵőřđ",
      "title": "Ŀőģįŉ ƒäįľęđ",
      "unknown": "Ůŉĸŉőŵŉ ęřřőř őččūřřęđ"
    },
    "forgot-password": "Főřģőŧ yőūř päşşŵőřđ?",
    "form": {
      "confirmation-code": "Cőŉƒįřmäŧįőŉ čőđę įş řęqūįřęđ",
      "confirmation-code-label": "Cőŉƒįřmäŧįőŉ čőđę",
      "confirmation-code-placeholder": "čőŉƒįřmäŧįőŉ čőđę",
      "email-label": "Ēmäįľ",
      "email-placeholder": "ęmäįľ",
      "email-required": "Ēmäįľ įş řęqūįřęđ",
      "name-label": "Ńämę",
      "name-placeholder": "ŉämę",
      "password-label": "Päşşŵőřđ",
      "password-placeholder": "päşşŵőřđ",
      "password-required": "Päşşŵőřđ įş řęqūįřęđ",
      "submit-label": "Ŀőģ įŉ",
      "submit-loading-label": "Ŀőģģįŉģ įŉ...",
      "username-label": "Ēmäįľ őř ūşęřŉämę",
      "username-placeholder": "ęmäįľ őř ūşęřŉämę",
      "username-required": "Ēmäįľ őř ūşęřŉämę įş řęqūįřęđ",
      "verify-email-label": "Ŝęŉđ ä vęřįƒįčäŧįőŉ ęmäįľ",
      "verify-email-loading-label": "Ŝęŉđįŉģ ęmäįľ..."
    },
    "layout": {
      "update-password": "Ůpđäŧę yőūř päşşŵőřđ"
    },
    "services": {
      "sing-in-with-prefix": "Ŝįģŉ įŉ ŵįŧĥ {{serviceName}}"
    },
    "signup": {
      "button-label": "Ŝįģŉ ūp",
      "new-to-question": "Ńęŵ ŧő Ğřäƒäŉä?"
    }
  },
  "logs": {
    "infinite-scroll": {
      "end-of-range": "Ēŉđ őƒ ŧĥę şęľęčŧęđ ŧįmę řäŉģę.",
      "load-more": "Ŝčřőľľ ŧő ľőäđ mőřę",
      "load-newer": "Ŀőäđįŉģ ŉęŵęř ľőģş...",
      "load-older": "Ŀőäđįŉģ őľđęř ľőģş...",
      "older-logs": "Øľđęř ľőģş"
    },
    "log-details": {
      "fields": "Fįęľđş",
      "links": "Ŀįŉĸş",
      "log-line": "Ŀőģ ľįŉę",
      "no-details": "Ńő đęŧäįľş äväįľäþľę"
    },
    "log-line-menu": {
      "copy-link": "Cőpy ľįŉĸ ŧő ľőģ ľįŉę",
      "copy-log": "Cőpy ľőģ ľįŉę",
      "icon-label": "Ŀőģ męŉū",
      "pin-to-outline": "Pįŉ ľőģ",
      "show-context": "Ŝĥőŵ čőŉŧęχŧ",
      "unpin-from-outline": "Ůŉpįŉ ľőģ"
    },
    "log-row-message": {
      "ellipsis": "… ",
      "more": "mőřę",
      "see-details": "Ŝęę ľőģ đęŧäįľş"
    },
    "log-rows": {
      "disable-popover": {
        "confirm": "Cőŉƒįřm",
        "message": "Ÿőū äřę äþőūŧ ŧő đįşäþľę ŧĥę ľőģş ƒįľŧęř męŉū. Ŧő řę-ęŉäþľę įŧ, şęľęčŧ ŧęχŧ įŉ ä ľőģ ľįŉę ŵĥįľę ĥőľđįŉģ ŧĥę äľŧ ĸęy.",
        "title": "Đįşäþľę męŉū"
      },
      "disable-popover-message": {
        "shortcut": "äľŧ+şęľęčŧ ŧő ęŉäþľę äģäįŉ"
      }
    },
    "logs-navigation": {
      "newer-logs": "Ńęŵęř ľőģş",
      "older-logs": "Øľđęř ľőģş",
      "scroll-bottom": "Ŝčřőľľ ŧő þőŧŧőm",
      "scroll-top": "Ŝčřőľľ ŧő ŧőp",
      "start-of-range": "Ŝŧäřŧ őƒ řäŉģę"
    },
    "popover-menu": {
      "copy": "Cőpy şęľęčŧįőŉ",
      "disable-menu": "Đįşäþľę męŉū",
      "line-contains": "Åđđ äş ľįŉę čőŉŧäįŉş ƒįľŧęř",
      "line-contains-not": "Åđđ äş ľįŉę đőęş ŉőŧ čőŉŧäįŉ ƒįľŧęř"
    }
  },
  "migrate-to-cloud": {
    "build-snapshot": {
      "description": "Ŧĥįş ŧőőľ čäŉ mįģřäŧę şőmę řęşőūřčęş ƒřőm ŧĥįş įŉşŧäľľäŧįőŉ ŧő yőūř čľőūđ şŧäčĸ. Ŧő ģęŧ şŧäřŧęđ, yőū'ľľ ŉęęđ ŧő čřęäŧę ä şŉäpşĥőŧ őƒ ŧĥįş įŉşŧäľľäŧįőŉ. Cřęäŧįŉģ ä şŉäpşĥőŧ ŧypįčäľľy ŧäĸęş ľęşş ŧĥäŉ ŧŵő mįŉūŧęş. Ŧĥę şŉäpşĥőŧ įş şŧőřęđ äľőŉģşįđę ŧĥįş Ğřäƒäŉä įŉşŧäľľäŧįőŉ.",
      "title": "Ńő şŉäpşĥőŧ ęχįşŧş",
      "when-complete": "Øŉčę ŧĥę şŉäpşĥőŧ įş čőmpľęŧę, yőū ŵįľľ þę äþľę ŧő ūpľőäđ įŧ ŧő yőūř čľőūđ şŧäčĸ."
    },
    "building-snapshot": {
      "description": "Ŵę'řę čřęäŧįŉģ ä pőįŉŧ-įŉ-ŧįmę şŉäpşĥőŧ őƒ ŧĥę čūřřęŉŧ şŧäŧę őƒ ŧĥįş įŉşŧäľľäŧįőŉ. Øŉčę ŧĥę şŉäpşĥőŧ įş čőmpľęŧę. yőū'ľľ þę äþľę ŧő ūpľőäđ įŧ ŧő Ğřäƒäŉä Cľőūđ.",
      "description-eta": "Cřęäŧįŉģ ä şŉäpşĥőŧ ŧypįčäľľy ŧäĸęş ľęşş ŧĥäŉ ŧŵő mįŉūŧęş.",
      "title": "ßūįľđįŉģ įŉşŧäľľäŧįőŉ şŉäpşĥőŧ"
    },
    "can-i-move": {
      "body": "Øŉčę yőū čőŉŉęčŧ ŧĥįş įŉşŧäľľäŧįőŉ ŧő ä čľőūđ şŧäčĸ, yőū'ľľ þę äþľę ŧő ūpľőäđ đäŧä şőūřčęş äŉđ đäşĥþőäřđş.",
      "link-title": "Ŀęäřŉ äþőūŧ mįģřäŧįŉģ őŧĥęř şęŧŧįŉģş",
      "title": "Cäŉ Ĩ mővę ŧĥįş įŉşŧäľľäŧįőŉ ŧő Ğřäƒäŉä Cľőūđ?"
    },
    "connect-modal": {
      "body-cloud-stack": "Ÿőū'ľľ äľşő ŉęęđ ä čľőūđ şŧäčĸ. Ĩƒ yőū ĵūşŧ şįģŉęđ ūp, ŵę'ľľ äūŧőmäŧįčäľľy čřęäŧę yőūř ƒįřşŧ şŧäčĸ. Ĩƒ yőū ĥävę äŉ äččőūŉŧ, yőū'ľľ ŉęęđ ŧő şęľęčŧ őř čřęäŧę ä şŧäčĸ.",
      "body-get-started": "Ŧő ģęŧ şŧäřŧęđ, yőū'ľľ ŉęęđ ä Ğřäƒäŉä.čőm äččőūŉŧ.",
      "body-sign-up": "Ŝįģŉ ūp ƒőř ä Ğřäƒäŉä.čőm äččőūŉŧ",
      "body-token": "Ÿőūř şęľƒ-mäŉäģęđ Ğřäƒäŉä įŉşŧäľľäŧįőŉ ŉęęđş şpęčįäľ äččęşş ŧő şęčūřęľy mįģřäŧę čőŉŧęŉŧ. Ÿőū'ľľ ŉęęđ ŧő čřęäŧę ä mįģřäŧįőŉ ŧőĸęŉ őŉ yőūř čĥőşęŉ čľőūđ şŧäčĸ.",
      "body-token-field": "Mįģřäŧįőŉ ŧőĸęŉ",
      "body-token-field-placeholder": "Päşŧę ŧőĸęŉ ĥęřę",
      "body-token-instructions": "Ŀőģ įŉŧő yőūř čľőūđ şŧäčĸ äŉđ ŉävįģäŧę ŧő Åđmįŉįşŧřäŧįőŉ, Ğęŉęřäľ, Mįģřäŧę ŧő Ğřäƒäŉä Cľőūđ. Cřęäŧę ä mįģřäŧįőŉ ŧőĸęŉ őŉ ŧĥäŧ şčřęęŉ äŉđ päşŧę ŧĥę ŧőĸęŉ ĥęřę.",
      "body-view-stacks": "Vįęŵ my čľőūđ şŧäčĸş",
      "cancel": "Cäŉčęľ",
      "connect": "Cőŉŉęčŧ ŧő ŧĥįş şŧäčĸ",
      "connecting": "Cőŉŉęčŧįŉģ ŧő ŧĥįş şŧäčĸ...",
      "title": "Cőŉŉęčŧ ŧő ä čľőūđ şŧäčĸ",
      "token-error-title": "Ēřřőř şävįŉģ ŧőĸęŉ",
      "token-errors": {
        "instance-request-error": "Åŉ ęřřőř őččūřřęđ ŵĥįľę äŧŧęmpŧįŉģ ŧő vęřįƒy ŧĥę čľőūđ įŉşŧäŉčę'ş čőŉŉęčŧįvįŧy. Pľęäşę čĥęčĸ ŧĥę ŉęŧŵőřĸ şęŧŧįŉģş őř čľőūđ įŉşŧäŉčę şŧäŧūş.",
        "instance-unreachable": "Ŧĥę čľőūđ įŉşŧäŉčę čäŉŉőŧ þę řęäčĥęđ. Mäĸę şūřę ŧĥę įŉşŧäŉčę įş řūŉŉįŉģ äŉđ ŧřy äģäįŉ.",
        "migration-disabled": "Cľőūđ mįģřäŧįőŉş äřę đįşäþľęđ őŉ ŧĥįş įŉşŧäŉčę.",
        "session-creation-failure": "Ŧĥęřę ŵäş äŉ ęřřőř čřęäŧįŉģ ŧĥę mįģřäŧįőŉ. Pľęäşę ŧřy äģäįŉ.",
        "token-invalid": "Ŧőĸęŉ įş ŉőŧ väľįđ. Ğęŉęřäŧę ä ŉęŵ ŧőĸęŉ őŉ yőūř čľőūđ įŉşŧäŉčę äŉđ ŧřy äģäįŉ.",
        "token-not-saved": "Ŧĥęřę ŵäş äŉ ęřřőř şävįŉģ ŧĥę ŧőĸęŉ. Ŝęę ŧĥę Ğřäƒäŉä şęřvęř ľőģş ƒőř mőřę đęŧäįľş.",
        "token-request-error": "Åŉ ęřřőř őččūřřęđ ŵĥįľę väľįđäŧįŉģ ŧĥę ŧőĸęŉ. Pľęäşę čĥęčĸ ŧĥę Ğřäƒäŉä įŉşŧäŉčę ľőģş.",
        "token-validation-failure": "Ŧőĸęŉ įş ŉőŧ väľįđ. Pľęäşę ęŉşūřę ŧĥę ŧőĸęŉ mäŧčĥęş ŧĥę mįģřäŧįőŉ ŧőĸęŉ őŉ yőūř čľőūđ įŉşŧäŉčę."
      },
      "token-required-error": "Mįģřäŧįőŉ ŧőĸęŉ įş řęqūįřęđ"
    },
    "cta": {
      "button": "Mįģřäŧę ŧĥįş įŉşŧäŉčę ŧő Cľőūđ",
      "header": "Ŀęŧ ūş mäŉäģę yőūř Ğřäƒäŉä şŧäčĸ"
    },
    "delete-migration-token-confirm": {
      "body": "Ĩƒ yőū'vę äľřęäđy ūşęđ ŧĥįş ŧőĸęŉ ŵįŧĥ ä şęľƒ-mäŉäģęđ įŉşŧäľľäŧįőŉ, ŧĥäŧ įŉşŧäľľäŧįőŉ ŵįľľ ŉő ľőŉģęř þę äþľę ŧő ūpľőäđ čőŉŧęŉŧ.",
      "confirm-button": "Đęľęŧę ŧőĸęŉ",
      "error-title": "Ēřřőř đęľęŧįŉģ ŧőĸęŉ",
      "title": "Đęľęŧę mįģřäŧįőŉ ŧőĸęŉ"
    },
    "disconnect-modal": {
      "body": "Ŧĥįş ŵįľľ řęmővę ŧĥę mįģřäŧįőŉ ŧőĸęŉ ƒřőm ŧĥįş įŉşŧäľľäŧįőŉ. Ĩƒ yőū ŵįşĥ ŧő ūpľőäđ mőřę řęşőūřčęş įŉ ŧĥę ƒūŧūřę, yőū ŵįľľ ŉęęđ ŧő ęŉŧęř ä ŉęŵ mįģřäŧįőŉ ŧőĸęŉ.",
      "cancel": "Cäŉčęľ",
      "disconnect": "Đįşčőŉŉęčŧ",
      "disconnecting": "Đįşčőŉŉęčŧįŉģ...",
      "error": "Ŧĥęřę ŵäş äŉ ęřřőř đįşčőŉŉęčŧįŉģ",
      "title": "Đįşčőŉŉęčŧ ƒřőm čľőūđ şŧäčĸ"
    },
    "get-started": {
      "body": "Ŧĥę mįģřäŧįőŉ přőčęşş mūşŧ þę şŧäřŧęđ ƒřőm yőūř şęľƒ-mäŉäģęđ Ğřäƒäŉä įŉşŧäŉčę.",
      "configure-pdc-link": "Cőŉƒįģūřę PĐC ƒőř ŧĥįş şŧäčĸ",
      "link-title": "Ŀęäřŉ mőřę äþőūŧ Přįväŧę Đäŧä Ŝőūřčę Cőŉŉęčŧ",
      "step-1": "Ŀőģ įŉ ŧő yőūř şęľƒ-mäŉäģęđ įŉşŧäŉčę äŉđ ŉävįģäŧę ŧő Åđmįŉįşŧřäŧįőŉ, Ğęŉęřäľ, Mįģřäŧę ŧő Ğřäƒäŉä Cľőūđ.",
      "step-2": "Ŝęľęčŧ \"Mįģřäŧę ŧĥįş įŉşŧäŉčę ŧő Cľőūđ\".",
      "step-3": "Ÿőū'ľľ þę přőmpŧęđ ƒőř ä mįģřäŧįőŉ ŧőĸęŉ. Ğęŉęřäŧę őŉę ƒřőm ŧĥįş şčřęęŉ.",
      "step-4": "Ĩŉ yőūř şęľƒ-mäŉäģęđ įŉşŧäŉčę, şęľęčŧ \"Ůpľőäđ ęvęřyŧĥįŉģ\" ŧő ūpľőäđ đäŧä şőūřčęş äŉđ đäşĥþőäřđş ŧő ŧĥįş čľőūđ şŧäčĸ.",
      "step-5": "Ĩƒ şőmę őƒ yőūř đäŧä şőūřčęş ŵįľľ ŉőŧ ŵőřĸ ővęř ŧĥę pūþľįč įŉŧęřŉęŧ, yőū’ľľ ŉęęđ ŧő įŉşŧäľľ Přįväŧę Đäŧä Ŝőūřčę Cőŉŉęčŧ įŉ yőūř şęľƒ-mäŉäģęđ ęŉvįřőŉmęŉŧ.",
      "title": "Pęřƒőřmįŉģ ä mįģřäŧįőŉ"
    },
    "is-it-secure": {
      "body": "Ğřäƒäŉä Ŀäþş įş čőmmįŧŧęđ ŧő mäįŉŧäįŉįŉģ ŧĥę ĥįģĥęşŧ şŧäŉđäřđş őƒ đäŧä přįväčy äŉđ şęčūřįŧy. ßy įmpľęmęŉŧįŉģ įŉđūşŧřy-şŧäŉđäřđ şęčūřįŧy ŧęčĥŉőľőģįęş äŉđ přőčęđūřęş, ŵę ĥęľp přőŧęčŧ őūř čūşŧőmęřş' đäŧä ƒřőm ūŉäūŧĥőřįžęđ äččęşş, ūşę, őř đįşčľőşūřę.",
      "link-title": "Ğřäƒäŉä Ŀäþş Ŧřūşŧ Cęŉŧęř",
      "title": "Ĩş įŧ şęčūřę?"
    },
    "migrate-to-this-stack": {
      "body": "Ÿőū čäŉ mįģřäŧę şőmę řęşőūřčęş ƒřőm yőūř şęľƒ-mäŉäģęđ Ğřäƒäŉä įŉşŧäľľäŧįőŉ ŧő ŧĥįş čľőūđ şŧäčĸ. Ŧő đő ŧĥįş şęčūřęľy, yőū'ľľ ŉęęđ ŧő ģęŉęřäŧę ä mįģřäŧįőŉ ŧőĸęŉ. Ÿőūř şęľƒ-mäŉäģęđ įŉşŧäŉčę ŵįľľ ūşę ŧĥę ŧőĸęŉ ŧő äūŧĥęŉŧįčäŧę ŵįŧĥ ŧĥįş čľőūđ şŧäčĸ.",
      "link-title": "Vįęŵ ŧĥę ƒūľľ mįģřäŧįőŉ ģūįđę",
      "title": "Ŀęŧ ūş ĥęľp yőū mįģřäŧę ŧő ŧĥįş şŧäčĸ"
    },
    "migrated-counts": {
      "alert_rule_groups": "äľęřŧ řūľę ģřőūpş",
      "alert_rules": "äľęřŧ řūľęş",
      "contact_points": "čőŉŧäčŧ pőįŉŧş",
      "dashboards": "đäşĥþőäřđş",
      "datasources": "đäŧä şőūřčęş",
      "folders": "ƒőľđęřş",
      "library_elements": "ľįþřäřy ęľęmęŉŧş",
      "mute_timings": "mūŧę ŧįmįŉģş",
      "notification_policies": "ŉőŧįƒįčäŧįőŉ pőľįčįęş",
      "notification_templates": "ŉőŧįƒįčäŧįőŉ ŧęmpľäŧęş",
      "plugins": "pľūģįŉş"
    },
    "migration-token": {
      "delete-button": "Đęľęŧę ŧőĸęŉ",
      "delete-modal-body": "Ĩƒ yőū'vę äľřęäđy ūşęđ ŧĥįş ŧőĸęŉ ŵįŧĥ ä şęľƒ-mäŉäģęđ įŉşŧäľľäŧįőŉ, ŧĥäŧ įŉşŧäľľäŧįőŉ ŵįľľ ŉő ľőŉģęř þę äþľę ŧő ūpľőäđ čőŉŧęŉŧ.",
      "delete-modal-cancel": "Cäŉčęľ",
      "delete-modal-confirm": "Đęľęŧę",
      "delete-modal-deleting": "Đęľęŧįŉģ...",
      "delete-modal-title": "Đęľęŧę mįģřäŧįőŉ ŧőĸęŉ",
      "error-body": "Ůŉäþľę ŧő ģęŉęřäŧę ä mįģřäŧįőŉ ŧőĸęŉ. Pľęäşę ŧřy äģäįŉ ľäŧęř.",
      "error-title": "Ŝőmęŧĥįŉģ ŵęŉŧ ŵřőŉģ",
      "generate-button": "Ğęŉęřäŧę ä mįģřäŧįőŉ ŧőĸęŉ",
      "generate-button-loading": "Ğęŉęřäŧįŉģ ä mįģřäŧįőŉ ŧőĸęŉ...",
      "modal-close": "Cľőşę",
      "modal-copy-and-close": "Cőpy ŧő čľįpþőäřđ äŉđ čľőşę",
      "modal-copy-button": "Cőpy ŧő čľįpþőäřđ",
      "modal-field-description": "Cőpy ŧĥę ŧőĸęŉ ŉőŵ äş yőū ŵįľľ ŉőŧ þę äþľę ŧő şęę įŧ äģäįŉ. Ŀőşįŉģ ä ŧőĸęŉ řęqūįřęş čřęäŧįŉģ ä ŉęŵ őŉę.",
      "modal-field-label": "Ŧőĸęŉ",
      "modal-title": "Mįģřäŧįőŉ ŧőĸęŉ čřęäŧęđ",
      "status": "Cūřřęŉŧ şŧäŧūş: <2></2>"
    },
    "onprem": {
      "cancel-snapshot-error-title": "Ēřřőř čäŉčęľľįŉģ čřęäŧįŉģ şŉäpşĥőŧ",
      "create-snapshot-error-title": "Ēřřőř čřęäŧįŉģ şŉäpşĥőŧ",
      "disconnect-error-title": "Ēřřőř đįşčőŉŉęčŧįŉģ",
      "error-see-server-logs": "Ŝęę ŧĥę Ğřäƒäŉä şęřvęř ľőģş ƒőř mőřę đęŧäįľş",
      "get-session-error-title": "Ēřřőř ľőäđįŉģ mįģřäŧįőŉ čőŉƒįģūřäŧįőŉ",
      "get-snapshot-error-title": "Ēřřőř ľőäđįŉģ şŉäpşĥőŧ",
      "migration-finished-with-caveat-title": "Ŗęşőūřčę mįģřäŧįőŉ čőmpľęŧę",
      "migration-finished-with-errors-body": "Ŧĥę mįģřäŧįőŉ ĥäş čőmpľęŧęđ, þūŧ şőmę įŧęmş čőūľđ ŉőŧ þę mįģřäŧęđ ŧő ŧĥę čľőūđ şŧäčĸ. Cĥęčĸ ŧĥę ƒäįľęđ řęşőūřčęş ƒőř mőřę đęŧäįľş",
      "migration-finished-with-warnings-body": "Ŧĥę mįģřäŧįőŉ ĥäş čőmpľęŧęđ ŵįŧĥ şőmę ŵäřŉįŉģş. Cĥęčĸ įŉđįvįđūäľ řęşőūřčęş ƒőř mőřę đęŧäįľş",
      "snapshot-error-status-body": "Ŧĥęřę ŵäş äŉ ęřřőř čřęäŧįŉģ ŧĥę şŉäpşĥőŧ őř şŧäřŧįŉģ ŧĥę mįģřäŧįőŉ přőčęşş. Ŝęę ŧĥę Ğřäƒäŉä şęřvęř ľőģş ƒőř mőřę đęŧäįľş",
      "snapshot-error-status-title": "Ēřřőř mįģřäŧįŉģ řęşőūřčęş",
      "success-message": "Ŝūččęşşƒūľľy mįģřäŧęđ {{successCount}} {{types, list}} ŧő yőūř Ğřäƒäŉä Cľőūđ įŉşŧäŉčę.",
      "success-message-generic": "Ŝūččęşşƒūľľy mįģřäŧęđ {{successCount}} řęşőūřčęş ŧő yőūř Ğřäƒäŉä Cľőūđ įŉşŧäŉčę.",
      "success-title": "Mįģřäŧįőŉ čőmpľęŧęđ!",
      "upload-snapshot-error-title": "Ēřřőř ūpľőäđįŉģ şŉäpşĥőŧ"
    },
    "pdc": {
      "body": "Ēχpőşįŉģ yőūř đäŧä şőūřčęş ŧő ŧĥę įŉŧęřŉęŧ čäŉ řäįşę şęčūřįŧy čőŉčęřŉş. Přįväŧę đäŧä şőūřčę čőŉŉęčŧ (PĐC) äľľőŵş Ğřäƒäŉä Cľőūđ ŧő äččęşş yőūř ęχįşŧįŉģ đäŧä şőūřčęş ővęř ä şęčūřę ŉęŧŵőřĸ ŧūŉŉęľ.",
      "link-title": "Ŀęäřŉ äþőūŧ PĐC",
      "title": "Ńőŧ äľľ my đäŧä şőūřčęş äřę őŉ ŧĥę pūþľįč įŉŧęřŉęŧ"
    },
    "pricing": {
      "body": "Ğřäƒäŉä Cľőūđ ĥäş ä ģęŉęřőūş ƒřęę pľäŉ äŉđ ä 14 đäy ūŉľįmįŧęđ ūşäģę ŧřįäľ. Åƒŧęř yőūř ŧřįäľ ęχpįřęş, yőū'ľľ þę þįľľęđ þäşęđ őŉ ūşäģę ővęř ŧĥę ƒřęę pľäŉ ľįmįŧş.",
      "link-title": "Ğřäƒäŉä Cľőūđ přįčįŉģ",
      "title": "Ħőŵ mūčĥ đőęş įŧ čőşŧ?"
    },
    "public-preview": {
      "button-text": "Ğįvę ƒęęđþäčĸ",
      "message": "<0>Vįşįŧ őūř đőčş</0> ŧő ľęäřŉ mőřę äþőūŧ ŧĥįş ƒęäŧūřę!",
      "message-cloud": "Ÿőūř şęľƒ-mäŉäģęđ įŉşŧäŉčę őƒ Ğřäƒäŉä řęqūįřęş vęřşįőŉ 11.5+, őř 11.2+ ŵįŧĥ ŧĥę őŉPřęmŦőCľőūđMįģřäŧįőŉş ƒęäŧūřę ƒľäģ ęŉäþľęđ.",
      "title": "Mįģřäŧę ŧő Ğřäƒäŉä Cľőūđ įş įŉ pūþľįč přęvįęŵ"
    },
    "resource-details": {
      "dismiss-button": "ØĶ",
      "error-messages": {
        "dashboard-already-managed": "Đäşĥþőäřđ įş äľřęäđy přővįşįőŉęđ äŉđ mäŉäģęđ þy Ğřäƒäŉä įŉ ŧĥę čľőūđ įŉşŧäŉčę. Ŵę řęčőmmęŉđ ūşįŉģ ŧĥę přővįşįőŉęđ đäşĥþőäřđ ģőįŉģ ƒőřŵäřđ. Ĩƒ yőū şŧįľľ ŵįşĥ ŧő čőpy ŧĥę đäşĥþőäřđ ŧő ŧĥę čľőūđ įŉşŧäŉčę, ŧĥęŉ čĥäŉģę ŧĥę đäşĥþőäřđ ĨĐ įŉ ŧĥę đäşĥþőäřđ ĴŜØŃ, şävę ä ŉęŵ şŉäpşĥőŧ äŉđ ūpľőäđ äģäįŉ.",
        "datasource-already-managed": "Đäŧä şőūřčę įş äľřęäđy přővįşįőŉęđ äŉđ mäŉäģęđ þy Ğřäƒäŉä įŉ ŧĥę čľőūđ įŉşŧäŉčę. Ĩƒ ŧĥįş įş ä đįƒƒęřęŉŧ řęşőūřčę, şęŧ äŉőŧĥęř ŮĨĐ äŉđ ŧřy äģäįŉ.",
        "datasource-invalid-url": "Ŧĥęřę įş ä đäŧä şőūřčę ŵĥįčĥ ĥäş äŉ įŉväľįđ ŮŖĿ. Přővįđę ä väľįđ ŮŖĿ äŉđ ŧřy äģäįŉ.",
        "datasource-name-conflict": "Ŧĥęřę įş ä đäŧä şőūřčę ŵįŧĥ ŧĥę şämę ŉämę įŉ ŧĥę ŧäřģęŧ įŉşŧäŉčę. Ŗęŉämę őŉę őƒ ŧĥęm äŉđ ŧřy äģäįŉ.",
        "folder-name-conflict": "Ŧĥęřę įş ä ƒőľđęř ŵįŧĥ ŧĥę şämę ŉämę įŉ ŧĥę ŧäřģęŧ įŉşŧäŉčę. Ŗęŉämę őŉę őƒ ŧĥęm äŉđ ŧřy äģäįŉ.",
        "generic-error": "Ŧĥęřę ĥäş þęęŉ äŉ ęřřőř ŵĥįľę mįģřäŧįŉģ. Pľęäşę čĥęčĸ ŧĥę čľőūđ mįģřäŧįőŉ ľőģş ƒőř mőřę įŉƒőřmäŧįőŉ.",
        "internal-service-error": "Ŧĥęřę ĥäş þęęŉ äŉ ęřřőř ŵĥįľę mįģřäŧįŉģ. Pľęäşę čĥęčĸ ŧĥę Ğřäƒäŉä şęřvęř ľőģş ƒőř mőřę đęŧäįľş.",
        "library-element-name-conflict": "Ŧĥęřę įş ä ľįþřäřy ęľęmęŉŧ ŵįŧĥ ŧĥę şämę ŉämę įŉ ŧĥę ŧäřģęŧ įŉşŧäŉčę. Ŗęŉämę őŉę őƒ ŧĥęm äŉđ ŧřy äģäįŉ.",
        "resource-conflict": "Ŧĥęřę įş ä řęşőūřčę čőŉƒľįčŧ ŵįŧĥ ŧĥę ŧäřģęŧ įŉşŧäŉčę. Pľęäşę čĥęčĸ ŧĥę Ğřäƒäŉä şęřvęř ľőģş ƒőř mőřę đęŧäįľş.",
        "unexpected-error": "Ŧĥęřę ĥäş þęęŉ äŉ ęřřőř ŵĥįľę mįģřäŧįŉģ. Pľęäşę čĥęčĸ ŧĥę Ğřäƒäŉä şęřvęř ľőģş ƒőř mőřę đęŧäįľş.",
        "unsupported-data-type": "Mįģřäŧįőŉ őƒ ŧĥįş đäŧä ŧypę įş ŉőŧ čūřřęŉŧľy şūppőřŧęđ."
      },
      "error-title": "Ůŉäþľę ŧő mįģřäŧę ŧĥįş řęşőūřčę:",
      "generic-title": "Ŗęşőūřčę mįģřäŧįőŉ đęŧäįľş:",
      "missing-message": "Ńő męşşäģę přővįđęđ.",
      "resource-summary": "{{refId}} ({{typeName}})",
      "title": "Mįģřäŧįőŉ řęşőūřčę đęŧäįľş",
      "warning-title": "Ŗęşőūřčę mįģřäŧęđ ŵįŧĥ ä ŵäřŉįŉģ:"
    },
    "resource-status": {
      "error-details-button": "Đęŧäįľş",
      "failed": "Ēřřőř",
      "migrated": "Ůpľőäđęđ ŧő čľőūđ",
      "migrating": "Ůpľőäđįŉģ...",
      "not-migrated": "Ńőŧ yęŧ ūpľőäđęđ",
      "unknown": "Ůŉĸŉőŵŉ",
      "warning": "Ůpľőäđęđ ŵįŧĥ ŵäřŉįŉģ",
      "warning-details-button": "Đęŧäįľş"
    },
    "resource-table": {
      "dashboard-load-error": "Ůŉäþľę ŧő ľőäđ đäşĥþőäřđ",
      "error-library-element-sub": "Ŀįþřäřy Ēľęmęŉŧ {ūįđ}",
      "error-library-element-title": "Ůŉäþľę ŧő ľőäđ ľįþřäřy ęľęmęŉŧ",
      "unknown-datasource-title": "Đäŧä şőūřčę {{datasourceUID}}",
      "unknown-datasource-type": "Ůŉĸŉőŵŉ đäŧä şőūřčę"
    },
    "resource-type": {
      "alert_rule": "Åľęřŧ Ŗūľę",
      "alert_rule_group": "Åľęřŧ Ŗūľę Ğřőūp",
      "contact_point": "Cőŉŧäčŧ Pőįŉŧ",
      "dashboard": "Đäşĥþőäřđ",
      "datasource": "Đäŧä şőūřčę",
      "folder": "Főľđęř",
      "library_element": "Ŀįþřäřy Ēľęmęŉŧ",
      "mute_timing": "Mūŧę Ŧįmįŉģ",
      "notification_policy": "Ńőŧįƒįčäŧįőŉ Pőľįčy",
      "notification_template": "Ńőŧįƒįčäŧįőŉ Ŧęmpľäŧę",
      "plugin": "Pľūģįŉ",
      "unknown": "Ůŉĸŉőŵŉ"
    },
    "summary": {
      "cancel-snapshot": "Cäŉčęľ şŉäpşĥőŧ",
      "disconnect": "Đįşčőŉŉęčŧ",
      "errored-resource-count": "Ēřřőřş",
      "page-loading": "Ŀőäđįŉģ...",
      "rebuild-snapshot": "Ŗęþūįľđ şŉäpşĥőŧ",
      "snapshot-date": "Ŝŉäpşĥőŧ ŧįmęşŧämp",
      "snapshot-not-created": "Ńőŧ yęŧ čřęäŧęđ",
      "start-migration": "ßūįľđ şŉäpşĥőŧ",
      "successful-resource-count": "Ŝūččęşşƒūľľy mįģřäŧęđ",
      "target-stack-title": "Ůpľőäđįŉģ ŧő",
      "total-resource-count": "Ŧőŧäľ řęşőūřčęş",
      "upload-migration": "Ůpľőäđ şŉäpşĥőŧ"
    },
    "support-types-disclosure": {
      "text": "Đäşĥþőäřđş, Főľđęřş, äŉđ þūįľŧ-įŉ čőřę đäŧä şőūřčęş äřę mįģřäŧęđ ŧő yőūř Ğřäƒäŉä Cľőūđ şŧäčĸ. <2>Ŀęäřŉ äþőūŧ mįģřäŧįŉģ őŧĥęř şęŧŧįŉģş.</2>"
    },
    "token-status": {
      "active": "Ŧőĸęŉ čřęäŧęđ äŉđ äčŧįvę",
      "no-active": "Ńő äčŧįvę ŧőĸęŉ",
      "unknown": "Ůŉĸŉőŵŉ",
      "unknown-error": "Ēřřőř řęŧřįęvįŉģ ŧőĸęŉ"
    },
    "what-is-cloud": {
      "body": "Ğřäƒäŉä čľőūđ įş ä ƒūľľy mäŉäģęđ čľőūđ-ĥőşŧęđ őþşęřväþįľįŧy pľäŧƒőřm įđęäľ ƒőř čľőūđ ŉäŧįvę ęŉvįřőŉmęŉŧş. Ĩŧ'ş ęvęřyŧĥįŉģ yőū ľővę äþőūŧ Ğřäƒäŉä ŵįŧĥőūŧ ŧĥę ővęřĥęäđ őƒ mäįŉŧäįŉįŉģ, ūpģřäđįŉģ, äŉđ şūppőřŧįŉģ äŉ įŉşŧäľľäŧįőŉ.",
      "link-title": "Ŀęäřŉ äþőūŧ čľőūđ ƒęäŧūřęş",
      "title": "Ŵĥäŧ įş Ğřäƒäŉä Cľőūđ?"
    },
    "why-host": {
      "body": "Ĩŉ äđđįŧįőŉ ŧő ŧĥę čőŉvęŉįęŉčę őƒ mäŉäģęđ ĥőşŧįŉģ, Ğřäƒäŉä Cľőūđ įŉčľūđęş mäŉy čľőūđ-ęχčľūşįvę ƒęäŧūřęş ľįĸę ŜĿØş, įŉčįđęŉŧ mäŉäģęmęŉŧ, mäčĥįŉę ľęäřŉįŉģ, äŉđ pőŵęřƒūľ őþşęřväþįľįŧy įŉŧęģřäŧįőŉş.",
      "link-title": "Mőřę qūęşŧįőŉş? Ŧäľĸ ŧő äŉ ęχpęřŧ",
      "title": "Ŵĥy ĥőşŧ ŵįŧĥ Ğřäƒäŉä?"
    }
  },
  "multicombobox": {
    "all": {
      "title": "Åľľ",
      "title-filtered": "Åľľ (ƒįľŧęřęđ)"
    },
    "clear": {
      "title": "Cľęäř äľľ"
    }
  },
  "nav": {
    "add-new-connections": {
      "title": "Åđđ ŉęŵ čőŉŉęčŧįőŉ"
    },
    "admin": {
      "subtitle": "Mäŉäģę şęřvęř-ŵįđę şęŧŧįŉģş äŉđ äččęşş ŧő řęşőūřčęş şūčĥ äş őřģäŉįžäŧįőŉş, ūşęřş, äŉđ ľįčęŉşęş",
      "title": "Ŝęřvęř äđmįŉ"
    },
    "alert-list-legacy": {
      "title": "Åľęřŧ řūľęş"
    },
    "alerting": {
      "subtitle": "Ŀęäřŉ äþőūŧ přőþľęmş įŉ yőūř şyşŧęmş mőmęŉŧş äƒŧęř ŧĥęy őččūř",
      "title": "Åľęřŧįŉģ"
    },
    "alerting-admin": {
      "subtitle": "Mäŉäģę Åľęřŧmäŉäģęř čőŉƒįģūřäŧįőŉş äŉđ ęŉäþľę řęčęįvįŉģ Ğřäƒäŉä-mäŉäģęđ äľęřŧş",
      "title": "Ŝęŧŧįŉģş"
    },
    "alerting-am-routes": {
      "subtitle": "Đęŧęřmįŉę ĥőŵ äľęřŧş äřę řőūŧęđ ŧő čőŉŧäčŧ pőįŉŧş",
      "title": "Ńőŧįƒįčäŧįőŉ pőľįčįęş"
    },
    "alerting-channels": {
      "title": "Ńőŧįƒįčäŧįőŉ čĥäŉŉęľş"
    },
    "alerting-groups": {
      "subtitle": "Ŝęę ģřőūpęđ äľęřŧş ŵįŧĥ äčŧįvę ŉőŧįƒįčäŧįőŉş",
      "title": "Åčŧįvę ŉőŧįƒįčäŧįőŉş"
    },
    "alerting-home": {
      "title": "Ħőmę"
    },
    "alerting-legacy": {
      "title": "Åľęřŧįŉģ (ľęģäčy)"
    },
    "alerting-list": {
      "subtitle": "Ŗūľęş ŧĥäŧ đęŧęřmįŉę ŵĥęŧĥęř äŉ äľęřŧ ŵįľľ ƒįřę",
      "title": "Åľęřŧ řūľęş"
    },
    "alerting-receivers": {
      "subtitle": "Cĥőőşę ĥőŵ ŧő ŉőŧįƒy yőūř čőŉŧäčŧ pőįŉŧş ŵĥęŉ äŉ äľęřŧ įŉşŧäŉčę ƒįřęş",
      "title": "Cőŉŧäčŧ pőįŉŧş"
    },
    "alerting-silences": {
      "subtitle": "Ŝŧőp ŉőŧįƒįčäŧįőŉş ƒřőm őŉę őř mőřę äľęřŧįŉģ řūľęş",
      "title": "Ŝįľęŉčęş"
    },
    "alerting-upgrade": {
      "subtitle": "Ůpģřäđę yőūř ęχįşŧįŉģ ľęģäčy äľęřŧş äŉđ ŉőŧįƒįčäŧįőŉ čĥäŉŉęľş ŧő ŧĥę ŉęŵ Ğřäƒäŉä Åľęřŧįŉģ",
      "title": "Åľęřŧįŉģ ūpģřäđę"
    },
    "alerts-and-incidents": {
      "subtitle": "Åľęřŧįŉģ äŉđ įŉčįđęŉŧ mäŉäģęmęŉŧ äppş",
      "title": "Åľęřŧş & ĨŖM"
    },
    "api-keys": {
      "subtitle": "Mäŉäģę äŉđ čřęäŧę ÅPĨ ĸęyş ŧĥäŧ äřę ūşęđ ŧő įŉŧęřäčŧ ŵįŧĥ Ğřäƒäŉä ĦŦŦP ÅPĨş",
      "title": "ÅPĨ ĸęyş"
    },
    "application": {
      "title": "Åppľįčäŧįőŉ"
    },
    "apps": {
      "subtitle": "Åpp pľūģįŉş ŧĥäŧ ęχŧęŉđ ŧĥę Ğřäƒäŉä ęχpęřįęŉčę",
      "title": "Mőřę äppş"
    },
    "authentication": {
      "title": "Åūŧĥęŉŧįčäŧįőŉ"
    },
    "bookmarks": {
      "title": "ßőőĸmäřĸş"
    },
    "bookmarks-empty": {
      "title": "ßőőĸmäřĸ päģęş ƒőř ŧĥęm ŧő äppęäř ĥęřę"
    },
    "collector": {
      "title": "Cőľľęčŧőř"
    },
    "config": {
      "title": "Åđmįŉįşŧřäŧįőŉ"
    },
    "config-access": {
      "subtitle": "Cőŉƒįģūřę äččęşş ƒőř įŉđįvįđūäľ ūşęřş, ŧęämş, äŉđ şęřvįčę äččőūŉŧş",
      "title": "Ůşęřş äŉđ äččęşş"
    },
    "config-general": {
      "subtitle": "Mäŉäģę đęƒäūľŧ přęƒęřęŉčęş äŉđ şęŧŧįŉģş äčřőşş Ğřäƒäŉä",
      "title": "Ğęŉęřäľ"
    },
    "config-plugins": {
      "subtitle": "Ĩŉşŧäľľ pľūģįŉş äŉđ đęƒįŉę ŧĥę řęľäŧįőŉşĥįpş þęŧŵęęŉ đäŧä",
      "title": "Pľūģįŉş äŉđ đäŧä"
    },
    "connect-data": {
      "title": "Cőŉŉęčŧ đäŧä"
    },
    "connections": {
      "subtitle": "ßřőŵşę äŉđ čřęäŧę ŉęŵ čőŉŉęčŧįőŉş",
      "title": "Cőŉŉęčŧįőŉş"
    },
    "correlations": {
      "subtitle": "Åđđ äŉđ čőŉƒįģūřę čőřřęľäŧįőŉş",
      "title": "Cőřřęľäŧįőŉş"
    },
    "create": {
      "title": "Cřęäŧę"
    },
    "create-alert": {
      "title": "Ńęŵ äľęřŧ řūľę"
    },
    "create-dashboard": {
      "title": "Đäşĥþőäřđ"
    },
    "create-folder": {
      "title": "Főľđęř"
    },
    "create-import": {
      "title": "Ĩmpőřŧ đäşĥþőäřđ"
    },
    "dashboards": {
      "subtitle": "Cřęäŧę äŉđ mäŉäģę đäşĥþőäřđş ŧő vįşūäľįžę yőūř đäŧä",
      "title": "Đäşĥþőäřđş"
    },
    "data-sources": {
      "subtitle": "Vįęŵ äŉđ mäŉäģę yőūř čőŉŉęčŧęđ đäŧä şőūřčę čőŉŉęčŧįőŉş",
      "title": "Đäŧä şőūřčęş"
    },
    "databases": {
      "title": "Đäŧäþäşęş"
    },
    "datasources": {
      "subtitle": "Åđđ äŉđ čőŉƒįģūřę đäŧä şőūřčęş",
      "title": "Đäŧä şőūřčęş"
    },
    "detect": {
      "title": "Đęŧęčŧ"
    },
    "drilldown": {
      "title": "Đřįľľđőŵŉ"
    },
    "explore": {
      "title": "Ēχpľőřę"
    },
    "frontend": {
      "subtitle": "Ğäįŉ řęäľ ūşęř mőŉįŧőřįŉģ įŉşįģĥŧş",
      "title": "Fřőŉŧęŉđ"
    },
    "frontend-app": {
      "title": "Fřőŉŧęŉđ"
    },
    "global-orgs": {
      "subtitle": "Ĩşőľäŧęđ įŉşŧäŉčęş őƒ Ğřäƒäŉä řūŉŉįŉģ őŉ ŧĥę şämę şęřvęř",
      "title": "Øřģäŉįžäŧįőŉş"
    },
    "global-users": {
      "subtitle": "Mäŉäģę ūşęřş įŉ Ğřäƒäŉä",
      "title": "Ůşęřş"
    },
    "grafana-quaderno": {
      "title": "Ğřäƒäŉä Qūäđęřŉő"
    },
    "groupsync": {
      "subtitle": "Mäŉäģę mäppįŉģş őƒ Ĩđęŉŧįŧy Přővįđęř ģřőūpş ŧő Ğřäƒäŉä Ŗőľęş"
    },
    "help": {
      "title": "Ħęľp"
    },
    "help/community": "Cőmmūŉįŧy",
    "help/documentation": "Đőčūmęŉŧäŧįőŉ",
    "help/keyboard-shortcuts": "Ķęyþőäřđ şĥőřŧčūŧş",
    "help/support": "Ŝūppőřŧ",
    "history-container": {
      "drawer-tittle": "Ħįşŧőřy"
    },
    "history-wrapper": {
      "collapse": "Cőľľäpşę",
      "expand": "Ēχpäŉđ",
      "icon-selected": "Ŝęľęčŧęđ Ēŉŧřy",
      "icon-unselected": "Ńőřmäľ Ēŉŧřy",
      "show-more": "Ŝĥőŵ mőřę",
      "today": "Ŧőđäy",
      "yesterday": "Ÿęşŧęřđäy"
    },
    "home": {
      "title": "Ħőmę"
    },
    "incidents": {
      "title": "Ĩŉčįđęŉŧ"
    },
    "infrastructure": {
      "subtitle": "Ůŉđęřşŧäŉđ yőūř įŉƒřäşŧřūčŧūřę'ş ĥęäľŧĥ",
      "title": "Ĩŉƒřäşŧřūčŧūřę"
    },
    "integrations": {
      "title": "Ĩŉŧęģřäŧįőŉş"
    },
    "k6": {
      "title": "Pęřƒőřmäŉčę"
    },
    "kubernetes": {
      "title": "Ķūþęřŉęŧęş"
    },
    "library-panels": {
      "subtitle": "Ŗęūşäþľę päŉęľş ŧĥäŧ čäŉ þę äđđęđ ŧő mūľŧįpľę đäşĥþőäřđş",
      "title": "Ŀįþřäřy päŉęľş"
    },
    "machine-learning": {
      "title": "Mäčĥįŉę ľęäřŉįŉģ"
    },
    "manage-folder": {
      "subtitle": "Mäŉäģę ƒőľđęř đäşĥþőäřđş äŉđ pęřmįşşįőŉş"
    },
    "migrate-to-cloud": {
      "subtitle": "Cőpy čőŉƒįģūřäŧįőŉ ƒřőm yőūř şęľƒ-mäŉäģęđ įŉşŧäľľäŧįőŉ ŧő ä čľőūđ şŧäčĸ",
      "title": "Mįģřäŧę ŧő Ğřäƒäŉä Cľőūđ"
    },
    "monitoring": {
      "subtitle": "Øūŧ-őƒ-ŧĥę-þőχ őþşęřväþįľįŧy şőľūŧįőŉş",
      "title": "Øþşęřväþįľįŧy"
    },
    "new": {
      "title": "Ńęŵ"
    },
    "new-dashboard": {
      "title": "Ńęŵ đäşĥþőäřđ"
    },
    "new-folder": {
      "title": "Ńęŵ ƒőľđęř"
    },
    "oncall": {
      "title": "ØŉCäľľ"
    },
    "org-settings": {
      "subtitle": "Mäŉäģę přęƒęřęŉčęş äčřőşş äŉ őřģäŉįžäŧįőŉ",
      "title": "Đęƒäūľŧ přęƒęřęŉčęş"
    },
    "playlists": {
      "subtitle": "Ğřőūpş őƒ đäşĥþőäřđş ŧĥäŧ äřę đįşpľäyęđ įŉ ä şęqūęŉčę",
      "title": "Pľäyľįşŧş"
    },
    "plugins": {
      "subtitle": "Ēχŧęŉđ ŧĥę Ğřäƒäŉä ęχpęřįęŉčę ŵįŧĥ pľūģįŉş",
      "title": "Pľūģįŉş"
    },
    "private-data-source-connections": {
      "subtitle": "Qūęřy đäŧä ŧĥäŧ ľįvęş ŵįŧĥįŉ ä şęčūřęđ ŉęŧŵőřĸ ŵįŧĥőūŧ őpęŉįŉģ ŧĥę ŉęŧŵőřĸ ŧő įŉþőūŉđ ŧřäƒƒįč ƒřőm Ğřäƒäŉä Cľőūđ. Ŀęäřŉ mőřę įŉ őūř đőčş.",
      "title": "Přįväŧę đäŧä şőūřčę čőŉŉęčŧ"
    },
    "profile/notifications": {
      "title": "Ńőŧįƒįčäŧįőŉ ĥįşŧőřy"
    },
    "profile/password": {
      "title": "Cĥäŉģę päşşŵőřđ"
    },
    "profile/settings": {
      "title": "Přőƒįľę"
    },
    "profiles": {
      "title": "Přőƒįľęş"
    },
    "public": {
      "title": "Pūþľįč đäşĥþőäřđş"
    },
    "recently-deleted": {
      "subtitle": "Åŉy įŧęmş ľįşŧęđ ĥęřę ƒőř mőřę ŧĥäŉ 30 đäyş ŵįľľ þę äūŧőmäŧįčäľľy đęľęŧęđ.",
      "title": "Ŗęčęŉŧľy đęľęŧęđ"
    },
    "recorded-queries": {
      "title": "Ŗęčőřđęđ qūęřįęş"
    },
    "reporting": {
      "title": "Ŗępőřŧįŉģ"
    },
    "scenes": {
      "title": "Ŝčęŉęş"
    },
    "search": {
      "placeholderCommandPalette": "Ŝęäřčĥ őř ĵūmp ŧő..."
    },
    "search-dashboards": {
      "title": "Ŝęäřčĥ đäşĥþőäřđş"
    },
    "server-settings": {
      "subtitle": "Vįęŵ ŧĥę şęŧŧįŉģş đęƒįŉęđ įŉ yőūř Ğřäƒäŉä čőŉƒįģ",
      "title": "Ŝęŧŧįŉģş"
    },
    "service-accounts": {
      "subtitle": "Ůşę şęřvįčę äččőūŉŧş ŧő řūŉ äūŧőmäŧęđ ŵőřĸľőäđş įŉ Ğřäƒäŉä",
      "title": "Ŝęřvįčę äččőūŉŧş"
    },
    "setup-guide": {
      "title": "Ŝęŧūp ģūįđę"
    },
    "shared-dashboard": {
      "subtitle": "Mäŉäģę yőūř őřģäŉįžäŧįőŉ'ş ęχŧęřŉäľľy şĥäřęđ đäşĥþőäřđş",
      "title": "Ŝĥäřęđ đäşĥþőäřđş"
    },
    "sign-out": {
      "title": "Ŝįģŉ őūŧ"
    },
    "slo": {
      "title": "ŜĿØ"
    },
    "snapshots": {
      "subtitle": "Ĩŉŧęřäčŧįvę, pūþľįčäľľy äväįľäþľę, pőįŉŧ-įŉ-ŧįmę řępřęşęŉŧäŧįőŉş őƒ đäşĥþőäřđş äŉđ päŉęľş",
      "title": "Ŝŉäpşĥőŧş"
    },
    "starred": {
      "title": "Ŝŧäřřęđ"
    },
    "starred-empty": {
      "title": "Ÿőūř şŧäřřęđ đäşĥþőäřđş ŵįľľ äppęäř ĥęřę"
    },
    "statistics-and-licensing": {
      "title": "Ŝŧäŧįşŧįčş äŉđ ľįčęŉşįŉģ"
    },
    "storage": {
      "subtitle": "Mäŉäģę ƒįľę şŧőřäģę",
      "title": "Ŝŧőřäģę"
    },
    "support-bundles": {
      "subtitle": "Đőŵŉľőäđ şūppőřŧ þūŉđľęş",
      "title": "Ŝūppőřŧ þūŉđľęş"
    },
    "synthetics": {
      "title": "Ŝyŉŧĥęŧįčş"
    },
    "teams": {
      "subtitle": "Ğřőūpş őƒ ūşęřş ŧĥäŧ ĥävę čőmmőŉ đäşĥþőäřđ äŉđ pęřmįşşįőŉ ŉęęđş",
      "title": "Ŧęämş"
    },
    "testing-and-synthetics": {
      "subtitle": "Øpŧįmįžę pęřƒőřmäŉčę ŵįŧĥ ĸ6 äŉđ Ŝyŉŧĥęŧįč Mőŉįŧőřįŉģ įŉşįģĥŧş",
      "title": "Ŧęşŧįŉģ & şyŉŧĥęŧįčş"
    },
    "upgrading": {
      "title": "Ŝŧäŧş äŉđ ľįčęŉşę"
    },
    "users": {
      "subtitle": "Ĩŉvįŧę äŉđ äşşįģŉ řőľęş ŧő ūşęřş",
      "title": "Ůşęřş"
    }
  },
  "navigation": {
    "item": {
      "add-bookmark": "Åđđ ŧő ßőőĸmäřĸş",
      "remove-bookmark": "Ŗęmővę ƒřőm ßőőĸmäřĸş"
    },
    "kiosk": {
      "tv-alert": "Přęşş ĒŜC ŧő ęχįŧ ĸįőşĸ mőđę"
    },
    "megamenu": {
      "close": "Cľőşę męŉū",
      "dock": "Đőčĸ męŉū",
      "list-label": "Ńävįģäŧįőŉ",
      "open": "Øpęŉ męŉū",
      "undock": "Ůŉđőčĸ męŉū"
    },
    "rss-button": "Ŀäŧęşŧ ƒřőm ŧĥę þľőģ"
  },
  "news": {
    "drawer": {
      "close": "Cľőşę Đřäŵęř"
    },
    "title": "Ŀäŧęşŧ ƒřőm ŧĥę þľőģ"
  },
  "notifications": {
    "empty-state": {
      "description": "Ńőŧįƒįčäŧįőŉş yőū ĥävę řęčęįvęđ ŵįľľ äppęäř ĥęřę",
      "title": "Ÿőū'řę äľľ čäūģĥŧ ūp!"
    },
    "starred-dashboard": "Đäşĥþőäřđ şŧäřřęđ",
    "unstarred-dashboard": "Đäşĥþőäřđ ūŉşŧäřřęđ"
  },
  "oauth": {
    "form": {
      "server-discovery-action-button": "Ēŉŧęř ØpęŉĨĐ Cőŉŉęčŧ Đįşčővęřy ŮŖĿ",
      "server-discovery-modal-close": "Cľőşę",
      "server-discovery-modal-loading": "Ŀőäđįŉģ...",
      "server-discovery-modal-submit": "Ŝūþmįŧ"
    },
    "login": {
      "error": "Ŀőģįŉ přővįđęř đęŉįęđ ľőģįŉ řęqūęşŧ"
    }
  },
  "panel": {
    "header-menu": {
      "copy": "Cőpy",
      "create-library-panel": "Cřęäŧę ľįþřäřy päŉęľ",
      "duplicate": "Đūpľįčäŧę",
      "edit": "Ēđįŧ",
      "explore": "Ēχpľőřę",
      "get-help": "Ğęŧ ĥęľp",
      "hide-legend": "Ħįđę ľęģęŉđ",
      "inspect": "Ĩŉşpęčŧ",
      "inspect-data": "Đäŧä",
      "inspect-json": "Päŉęľ ĴŜØŃ",
      "more": "Mőřę...",
      "new-alert-rule": "Ńęŵ äľęřŧ řūľę",
      "query": "Qūęřy",
      "remove": "Ŗęmővę",
      "replace-library-panel": "Ŗępľäčę ľįþřäřy päŉęľ",
      "share": "Ŝĥäřę",
      "show-legend": "Ŝĥőŵ ľęģęŉđ",
      "unlink-library-panel": "Ůŉľįŉĸ ľįþřäřy päŉęľ",
      "view": "Vįęŵ"
    }
  },
  "panel-search": {
    "no-matches": "Ńő mäŧčĥęş ƒőūŉđ",
    "unsupported-layout": "Ůŉşūppőřŧęđ ľäyőūŧ"
  },
  "panel-type-filter": {
    "clear-button": "Cľęäř ŧypęş"
  },
  "playlist-edit": {
    "error-prefix": "Ēřřőř ľőäđįŉģ pľäyľįşŧ:",
    "form": {
      "add-tag-label": "Åđđ þy ŧäģ",
      "add-tag-placeholder": "Ŝęľęčŧ ä ŧäģ",
      "add-title-label": "Åđđ þy ŧįŧľę",
      "cancel": "Cäŉčęľ",
      "heading": "Åđđ đäşĥþőäřđş",
      "interval-label": "Ĩŉŧęřväľ",
      "interval-placeholder": "5m",
      "interval-required": "Ĩŉŧęřväľ įş řęqūįřęđ",
      "name-label": "Ńämę",
      "name-placeholder": "Ńämę",
      "name-required": "Ńämę įş řęqūįřęđ",
      "save": "Ŝävę",
      "table-delete": "Đęľęŧę pľäyľįşŧ įŧęm",
      "table-drag": "Đřäģ äŉđ đřőp ŧő řęőřđęř",
      "table-empty": "Pľäyľįşŧ įş ęmpŧy. Åđđ đäşĥþőäřđş þęľőŵ.",
      "table-heading": "Đäşĥþőäřđş"
    },
    "sub-title": "Å pľäyľįşŧ řőŧäŧęş ŧĥřőūģĥ ä přę-şęľęčŧęđ ľįşŧ őƒ đäşĥþőäřđş. Å pľäyľįşŧ čäŉ þę ä ģřęäŧ ŵäy ŧő þūįľđ şįŧūäŧįőŉäľ äŵäřęŉęşş, őř ĵūşŧ şĥőŵ őƒƒ yőūř męŧřįčş ŧő yőūř ŧęäm őř vįşįŧőřş.",
    "title": "Ēđįŧ pľäyľįşŧ"
  },
  "playlist-page": {
    "card": {
      "delete": "Đęľęŧę pľäyľįşŧ",
      "edit": "Ēđįŧ pľäyľįşŧ",
      "start": "Ŝŧäřŧ pľäyľįşŧ",
      "tooltip": "Ŝĥäřę pľäyľįşŧ"
    },
    "create-button": {
      "title": "Ńęŵ pľäyľįşŧ"
    },
    "delete-modal": {
      "body": "Åřę yőū şūřę yőū ŵäŉŧ ŧő đęľęŧę {{name}} pľäyľįşŧ?",
      "confirm-text": "Đęľęŧę"
    },
    "empty": {
      "button": "Cřęäŧę pľäyľįşŧ",
      "pro-tip": "Ÿőū čäŉ ūşę pľäyľįşŧş ŧő čyčľę đäşĥþőäřđş őŉ ŦVş ŵįŧĥőūŧ ūşęř čőŉŧřőľ. <2>Ŀęäřŉ mőřę</2>",
      "title": "Ŧĥęřę äřę ŉő pľäyľįşŧş čřęäŧęđ yęŧ"
    }
  },
  "playlists": {
    "empty-state": {
      "message": "Ńő pľäyľįşŧş ƒőūŉđ"
    }
  },
  "plugins": {
    "catalog": {
      "no-updates-available": "Ńő ūpđäŧęş äväįľäþľę",
      "update-all": {
        "all-plugins-updated": "Åľľ pľūģįŉş ūpđäŧęđ!",
        "available-header": "Åväįľäþľę",
        "button": "Ůpđäŧę äľľ ({{length}})",
        "cloud-update-message": "* Ĩŧ mäy ŧäĸę ä ƒęŵ mįŉūŧęş ƒőř ŧĥę pľūģįŉş ŧő þę äväįľäþľę ƒőř ūşäģę.",
        "error": "Ēřřőř ūpđäŧįŉģ pľūģįŉ:",
        "error-status-text": "ƒäįľęđ - şęę ęřřőř męşşäģęş",
        "header": "Ŧĥę ƒőľľőŵįŉģ pľūģįŉş ĥävę ūpđäŧę äväįľäþľę",
        "installed-header": "Ĩŉşŧäľľęđ",
        "modal-confirmation": "Ůpđäŧę",
        "modal-dismiss": "Cľőşę",
        "modal-in-progress": "Ůpđäŧįŉģ...",
        "modal-title": "Ůpđäŧę Pľūģįŉş",
        "name-header": "Ńämę",
        "update-header": "Ůpđäŧę",
        "update-status-text": "pľūģįŉş ūpđäŧęđ"
      },
      "versions": {
        "confirmation-text-1": "Åřę yőū řęäľľy şūřę yőū ŵäŉŧ ŧő đőŵŉģřäđę ŧő vęřşįőŉ",
        "confirmation-text-2": "Ÿőū şĥőūľđ ŉőřmäľľy ŉőŧ þę đőįŉģ ŧĥįş",
        "downgrade-confirm": "Đőŵŉģřäđę",
        "downgrade-title": "Đőŵŉģřäđę pľūģįŉ vęřşįőŉ"
      }
    },
    "details": {
      "connections-tab": {
        "description": "Ÿőū čūřřęŉŧľy ĥävę ŧĥę ƒőľľőŵįŉģ đäŧä şőūřčęş čőŉƒįģūřęđ ƒőř {{pluginName}}, čľįčĸ ä ŧįľę ŧő vįęŵ ŧĥę čőŉƒįģūřäŧįőŉ đęŧäįľş. Ÿőū čäŉ ƒįŉđ äľľ őƒ yőūř đäŧä şőūřčę čőŉŉęčŧįőŉş įŉ <4><0>Cőŉŉęčŧįőŉş</0> - <3>Đäŧä şőūřčęş</3>.</4>"
      },
      "labels": {
        "contactGrafanaLabs": "Cőŉŧäčŧ Ğřäƒäŉä Ŀäþş",
        "customLinks": "Cūşŧőm ľįŉĸş ",
        "customLinksTooltip": "Ŧĥęşę ľįŉĸş äřę přővįđęđ þy ŧĥę pľūģįŉ đęvęľőpęř ŧő őƒƒęř äđđįŧįőŉäľ, đęvęľőpęř-şpęčįƒįč řęşőūřčęş äŉđ įŉƒőřmäŧįőŉ",
        "dependencies": "Đępęŉđęŉčįęş",
        "documentation": "Đőčūmęŉŧäŧįőŉ",
        "downloads": "Đőŵŉľőäđş",
        "from": "Fřőm",
        "installedVersion": "Ĩŉşŧäľľęđ Vęřşįőŉ",
        "lastCommitDate": "Ŀäşŧ čőmmįŧ đäŧę:",
        "latestVersion": "Ŀäŧęşŧ Vęřşįőŉ",
        "license": "Ŀįčęŉşę",
        "raiseAnIssue": "Ŗäįşę äŉ įşşūę",
        "reportAbuse": "Ŗępőřŧ ä čőŉčęřŉ ",
        "reportAbuseTooltip": "Ŗępőřŧ įşşūęş řęľäŧęđ ŧő mäľįčįőūş őř ĥäřmƒūľ pľūģįŉş đįřęčŧľy ŧő Ğřäƒäŉä Ŀäþş.",
        "repository": "Ŗępőşįŧőřy",
        "signature": "Ŝįģŉäŧūřę",
        "status": "Ŝŧäŧūş",
        "updatedAt": "Ŀäşŧ ūpđäŧęđ:"
      },
      "modal": {
        "cancel": "Cäŉčęľ",
        "copyEmail": "Cőpy ęmäįľ äđđřęşş",
        "description": "Ŧĥįş ƒęäŧūřę įş ƒőř řępőřŧįŉģ mäľįčįőūş őř ĥäřmƒūľ þęĥävįőūř ŵįŧĥįŉ pľūģįŉş. Főř pľūģįŉ čőŉčęřŉş, ęmäįľ ūş äŧ: ",
        "node": "Ńőŧę: Főř ģęŉęřäľ pľūģįŉ įşşūęş ľįĸę þūģş őř ƒęäŧūřę řęqūęşŧş, pľęäşę čőŉŧäčŧ ŧĥę pľūģįŉ äūŧĥőř ūşįŉģ ŧĥę přővįđęđ ľįŉĸş. ",
        "title": "Ŗępőřŧ ä pľūģįŉ čőŉčęřŉ"
      }
    },
    "empty-state": {
      "message": "Ńő pľūģįŉş ƒőūŉđ"
    },
    "filter": {
      "disabled": "Ŧĥįş ƒįľŧęř ĥäş þęęŉ đįşäþľęđ þęčäūşę ŧĥę Ğřäƒäŉä şęřvęř čäŉŉőŧ äččęşş ģřäƒäŉä.čőm",
      "sort": "Ŝőřŧ",
      "sort-list": "Ŝőřŧ Pľūģįŉş Ŀįşŧ",
      "state": "Ŝŧäŧę"
    },
    "plugin-help": {
      "error": "Åŉ ęřřőř őččūřřęđ ŵĥęŉ ľőäđįŉģ ĥęľp.",
      "not-found": "Ńő qūęřy ĥęľp čőūľđ þę ƒőūŉđ."
    }
  },
  "profile": {
    "change-password": {
      "cancel-button": "Cäŉčęľ",
      "cannot-change-password-message": "Päşşŵőřđ čäŉŉőŧ þę čĥäŉģęđ ĥęřę.",
      "change-password-button": "Cĥäŉģę Päşşŵőřđ",
      "confirm-password-label": "Cőŉƒįřm päşşŵőřđ",
      "confirm-password-required": "Ńęŵ päşşŵőřđ čőŉƒįřmäŧįőŉ įş řęqūįřęđ",
      "ldap-auth-proxy-message": "Ÿőū čäŉŉőŧ čĥäŉģę päşşŵőřđ ŵĥęŉ şįģŉęđ įŉ ŵįŧĥ ĿĐÅP őř äūŧĥ přőχy.",
      "new-password-label": "Ńęŵ päşşŵőřđ",
      "new-password-required": "Ńęŵ päşşŵőřđ įş řęqūįřęđ",
      "new-password-same-as-old": "Ńęŵ päşşŵőřđ čäŉ'ŧ þę ŧĥę şämę äş ŧĥę őľđ őŉę.",
      "old-password-label": "Øľđ päşşŵőřđ",
      "old-password-required": "Øľđ päşşŵőřđ įş řęqūįřęđ",
      "passwords-must-match": "Päşşŵőřđş mūşŧ mäŧčĥ",
      "strong-password-validation-register": "Päşşŵőřđ đőęş ŉőŧ čőmpľy ŵįŧĥ ŧĥę şŧřőŉģ päşşŵőřđ pőľįčy"
    }
  },
  "public-dashboard": {
    "acknowledgment-checkboxes": {
      "ack-title": "ßęƒőřę yőū mäĸę ŧĥę đäşĥþőäřđ pūþľįč, äčĸŉőŵľęđģę ŧĥę ƒőľľőŵįŉģ:",
      "data-src-ack-desc": "Pūþľįşĥįŉģ čūřřęŉŧľy őŉľy ŵőřĸş ŵįŧĥ ä şūþşęŧ őƒ đäŧä şőūřčęş*",
      "data-src-ack-tooltip": "Ŀęäřŉ mőřę äþőūŧ pūþľįč đäŧäşőūřčęş",
      "public-ack-desc": "Ÿőūř ęŉŧįřę đäşĥþőäřđ ŵįľľ þę pūþľįč*",
      "public-ack-tooltip": "Ŀęäřŉ mőřę äþőūŧ pūþľįč đäşĥþőäřđş",
      "usage-ack-desc": "Mäĸįŉģ ä đäşĥþőäřđ pūþľįč ŵįľľ čäūşę qūęřįęş ŧő řūŉ ęäčĥ ŧįmę įŧ įş vįęŵęđ, ŵĥįčĥ mäy įŉčřęäşę čőşŧş*",
      "usage-ack-desc-tooltip": "Ŀęäřŉ mőřę äþőūŧ qūęřy čäčĥįŉģ"
    },
    "config": {
      "can-view-dashboard-radio-button-label": "Cäŉ vįęŵ đäşĥþőäřđ",
      "copy-button": "Cőpy",
      "dashboard-url-field-label": "Đäşĥþőäřđ ŮŖĿ",
      "email-share-type-option-label": "Øŉľy şpęčįƒįęđ pęőpľę",
      "pause-sharing-dashboard-label": "Päūşę şĥäřįŉģ đäşĥþőäřđ",
      "public-share-type-option-label": "Åŉyőŉę ŵįŧĥ ä ľįŉĸ",
      "revoke-public-URL-button": "Ŗęvőĸę pūþľįč ŮŖĿ",
      "revoke-public-URL-button-title": "Ŗęvőĸę pūþľįč ŮŖĿ",
      "settings-title": "Ŝęŧŧįŉģş"
    },
    "configuration": {
      "display-annotations-description": "Přęşęŉŧ äŉŉőŧäŧįőŉş őŉ ŧĥįş đäşĥþőäřđ",
      "display-annotations-label": "Đįşpľäy äŉŉőŧäŧįőŉş",
      "enable-time-range-description": "Åľľőŵ pęőpľę ŧő čĥäŉģę ŧįmę řäŉģę",
      "enable-time-range-label": "Ēŉäþľę ŧįmę řäŉģę",
      "settings-label": "Ŝęŧŧįŉģş",
      "success-pause": "Ÿőūř đäşĥþőäřđ äččęşş ĥäş þęęŉ päūşęđ",
      "success-resume": "Ÿőūř đäşĥþőäřđ äččęşş ĥäş þęęŉ řęşūmęđ",
      "success-update": "Ŝęŧŧįŉģş ĥävę þęęŉ şūččęşşƒūľľy ūpđäŧęđ",
      "success-update-old": "Pūþľįč đäşĥþőäřđ ūpđäŧęđ!",
      "time-range-label": "Ŧįmę řäŉģę",
      "time-range-tooltip": "Ŧĥę şĥäřęđ đäşĥþőäřđ ūşęş ŧĥę đęƒäūľŧ ŧįmę řäŉģę şęŧŧįŉģş őƒ ŧĥę đäşĥþőäřđ"
    },
    "create-page": {
      "generate-public-url-button": "Ğęŉęřäŧę pūþľįč ŮŖĿ",
      "unsupported-features-desc": "Cūřřęŉŧľy, ŵę đőŉ’ŧ şūppőřŧ ŧęmpľäŧę väřįäþľęş őř ƒřőŉŧęŉđ đäŧä şőūřčęş",
      "welcome-title": "Ŵęľčőmę ŧő pūþľįč đäşĥþőäřđş!"
    },
    "delete-modal": {
      "revoke-body-text": "Åřę yőū şūřę yőū ŵäŉŧ ŧő řęvőĸę ŧĥįş ŮŖĿ? Ŧĥę đäşĥþőäřđ ŵįľľ ŉő ľőŉģęř þę pūþľįč.",
      "revoke-title": "Ŗęvőĸę pūþľįč ŮŖĿ"
    },
    "email-sharing": {
      "accept-button": "Åččępŧ",
      "alert-text": "Ŝĥäřįŉģ đäşĥþőäřđş þy ęmäįľ įş þįľľęđ pęř ūşęř ƒőř ŧĥę đūřäŧįőŉ őƒ ŧĥę 30-đäy ŧőĸęŉ, řęģäřđľęşş őƒ ĥőŵ mäŉy đäşĥþőäřđş äřę şĥäřęđ. ßįľľįŉģ şŧőpş äƒŧęř 30 đäyş ūŉľęşş yőū řęŉęŵ ŧĥę ŧőĸęŉ.",
      "bill-ack": "Ĩ ūŉđęřşŧäŉđ ŧĥäŧ äđđįŉģ ūşęřş řęqūįřęş päymęŉŧ.*",
      "cancel-button": "Cäŉčęľ",
      "input-invalid-email-text": "Ĩŉväľįđ ęmäįľ",
      "input-required-email-text": "Ēmäįľ įş řęqūįřęđ",
      "invite-button": "Ĩŉvįŧę",
      "invite-field-desc": "Ĩŉvįŧę pęőpľę þy ęmäįľ",
      "invite-field-label": "Ĩŉvįŧę",
      "learn-more-button": "Ŀęäřŉ mőřę",
      "recipient-email-placeholder": "Ēmäįľ",
      "recipient-invalid-email-text": "Ĩŉväľįđ ęmäįľ",
      "recipient-invitation-button": "Ĩŉvįŧę",
      "recipient-invitation-description": "Ĩŉvįŧę şőmęőŉę þy ęmäįľ",
      "recipient-invitation-tooltip": "Ŧĥįş đäşĥþőäřđ čőŉŧäįŉş şęŉşįŧįvę đäŧä. ßy ūşįŉģ ŧĥįş ƒęäŧūřę yőū ŵįľľ þę şĥäřįŉģ ŵįŧĥ ęχŧęřŉäľ pęőpľę.",
      "recipient-list-description": "Øŉľy pęőpľę yőū'vę đįřęčŧľy įŉvįŧęđ čäŉ äččęşş ŧĥįş đäşĥþőäřđ",
      "recipient-list-title": "Pęőpľę ŵįŧĥ äččęşş",
      "recipient-required-email-text": "Ēmäįľ įş řęqūįřęđ",
      "resend-button": "Ŗęşęŉđ",
      "resend-button-title": "Ŗęşęŉđ",
      "resend-invite-label": "Ŗęşęŉđ įŉvįŧę",
      "revoke-access-label": "Ŗęvőĸę äččęşş",
      "revoke-button": "Ŗęvőĸę",
      "revoke-button-title": "Ŗęvőĸę",
      "success-creation": "Ÿőūř đäşĥþőäřđ įş řęäđy ƒőř ęχŧęřŉäľ şĥäřįŉģ",
      "success-share-type-change": "Đäşĥþőäřđ äččęşş ūpđäŧęđ: Øŉľy şpęčįƒįč pęőpľę čäŉ ŉőŵ äččęşş ŵįŧĥ ŧĥę ľįŉĸ"
    },
    "modal-alerts": {
      "no-upsert-perm-alert-desc": "Cőŉŧäčŧ yőūř äđmįŉ ŧő ģęŧ pęřmįşşįőŉ ŧő {{mode}} pūþľįč đäşĥþőäřđş",
      "no-upsert-perm-alert-title": "Ÿőū đőŉ’ŧ ĥävę pęřmįşşįőŉ ŧő {{ mode }} ä pūþľįč đäşĥþőäřđ",
      "save-dashboard-changes-alert-title": "Pľęäşę şävę yőūř đäşĥþőäřđ čĥäŉģęş þęƒőřę ūpđäŧįŉģ ŧĥę pūþľįč čőŉƒįģūřäŧįőŉ",
      "unsupport-data-source-alert-readmore-link": "Ŗęäđ mőřę äþőūŧ şūppőřŧęđ đäŧä şőūřčęş",
      "unsupported-data-source-alert-desc": "Ŧĥęřę äřę đäŧä şőūřčęş įŉ ŧĥįş đäşĥþőäřđ ŧĥäŧ äřę ūŉşūppőřŧęđ ƒőř pūþľįč đäşĥþőäřđş. Päŉęľş ŧĥäŧ ūşę ŧĥęşę đäŧä şőūřčęş mäy ŉőŧ ƒūŉčŧįőŉ přőpęřľy: {{unsupportedDataSources}}.",
      "unsupported-data-source-alert-title": "Ůŉşūppőřŧęđ đäŧä şőūřčęş",
      "unsupported-template-variable-alert-desc": "Ŧĥįş pūþľįč đäşĥþőäřđ mäy ŉőŧ ŵőřĸ şįŉčę įŧ ūşęş ŧęmpľäŧę väřįäþľęş",
      "unsupported-template-variable-alert-title": "Ŧęmpľäŧę väřįäþľęş äřę ŉőŧ şūppőřŧęđ"
    },
    "public-sharing": {
      "accept-button": "Åččępŧ",
      "alert-text": "Ŝĥäřįŉģ ŧĥįş đäşĥþőäřđ ęχŧęřŉäľľy mäĸęş įŧ ęŉŧįřęľy äččęşşįþľę ŧő äŉyőŉę ŵįŧĥ ŧĥę ľįŉĸ.",
      "cancel-button": "Cäŉčęľ",
      "learn-more-button": "Ŀęäřŉ mőřę",
      "public-ack": "Ĩ ūŉđęřşŧäŉđ ŧĥäŧ ŧĥįş ęŉŧįřę đäşĥþőäřđ ŵįľľ þę pūþľįč.*",
      "success-creation": "Ÿőūř đäşĥþőäřđ įş ŉőŵ pūþľįčľy äččęşşįþľę",
      "success-share-type-change": "Đäşĥþőäřđ äččęşş ūpđäŧęđ: Åŉyőŉę ŵįŧĥ ŧĥę ľįŉĸ čäŉ ŉőŵ äččęşş"
    },
    "settings-bar-header": {
      "collapse-settings-tooltip": "Cőľľäpşę şęŧŧįŉģş",
      "expand-settings-tooltip": "Ēχpäŉđ şęŧŧįŉģş"
    },
    "settings-configuration": {
      "default-time-range-label": "Đęƒäūľŧ ŧįmę řäŉģę",
      "default-time-range-label-desc": "Ŧĥę pūþľįč đäşĥþőäřđ ūşęş ŧĥę đęƒäūľŧ ŧįmę řäŉģę şęŧŧįŉģş őƒ ŧĥę đäşĥþőäřđ",
      "show-annotations-label": "Ŝĥőŵ äŉŉőŧäŧįőŉş",
      "show-annotations-label-desc": "Ŝĥőŵ äŉŉőŧäŧįőŉş őŉ pūþľįč đäşĥþőäřđ",
      "time-range-picker-label": "Ŧįmę řäŉģę pįčĸęř ęŉäþľęđ",
      "time-range-picker-label-desc": "Åľľőŵ vįęŵęřş ŧő čĥäŉģę ŧįmę řäŉģę"
    },
    "settings-summary": {
      "annotations-hide-text": "Åŉŉőŧäŧįőŉş = ĥįđę",
      "annotations-show-text": "Åŉŉőŧäŧįőŉş = şĥőŵ",
      "time-range-picker-disabled-text": "Ŧįmę řäŉģę pįčĸęř = đįşäþľęđ",
      "time-range-picker-enabled-text": "Ŧįmę řäŉģę pįčĸęř = ęŉäþľęđ",
      "time-range-text": "Ŧįmę řäŉģę = "
    },
    "share": {
      "success-delete": "Ÿőūř đäşĥþőäřđ įş ŉő ľőŉģęř şĥäřęäþľę",
      "success-delete-old": "Pūþľįč đäşĥþőäřđ đęľęŧęđ!"
    },
    "share-configuration": {
      "share-type-label": "Ŀįŉĸ äččęşş"
    },
    "share-externally": {
      "copy-link-button": "Cőpy ęχŧęřŉäľ ľįŉĸ",
      "email-share-type-option-description": "Øŉľy pęőpľę ŵįŧĥ ŧĥę ľįŉĸ čäŉ äččęşş đäşĥþőäřđ",
      "email-share-type-option-label": "Øŉľy şpęčįƒįč pęőpľę",
      "no-upsert-perm-alert-desc": "Cőŉŧäčŧ yőūř äđmįŉ ŧő ģęŧ pęřmįşşįőŉ ŧő {{mode}} şĥäřęđ đäşĥþőäřđş",
      "no-upsert-perm-alert-title": "Ÿőū đőŉ’ŧ ĥävę pęřmįşşįőŉ ŧő {{ mode }} ä şĥäřęđ đäşĥþőäřđ",
      "pause-access-button": "Päūşę äččęşş",
      "pause-access-tooltip": "Päūşįŉģ ŵįľľ ŧęmpőřäřįľy đįşäþľę äččęşş ŧő ŧĥįş đäşĥþőäřđ ƒőř äľľ ūşęřş",
      "public-share-type-option-description": "Åŉyőŉę ŵįŧĥ ŧĥę ľįŉĸ čäŉ äččęşş đäşĥþőäřđ",
      "public-share-type-option-label": "Åŉyőŉę ŵįŧĥ ŧĥę ľįŉĸ",
      "resume-access-button": "Ŗęşūmę äččęşş",
      "revoke-access-button": "Ŗęvőĸę äččęşş",
      "revoke-access-description": "Åřę yőū şūřę yőū ŵäŉŧ ŧő řęvőĸę ŧĥįş äččęşş? Ŧĥę đäşĥþőäřđ čäŉ ŉő ľőŉģęř þę şĥäřęđ.",
      "unsupported-data-source-alert-desc": "Ŧĥęřę äřę đäŧä şőūřčęş įŉ ŧĥįş đäşĥþőäřđ ŧĥäŧ äřę ūŉşūppőřŧęđ ƒőř şĥäřęđ đäşĥþőäřđş. Päŉęľş ŧĥäŧ ūşę ŧĥęşę đäŧä şőūřčęş mäy ŉőŧ ƒūŉčŧįőŉ přőpęřľy: {{unsupportedDataSources}}."
    },
    "sharing": {
      "success-creation": "Đäşĥþőäřđ įş pūþľįč!"
    }
  },
  "public-dashboard-list": {
    "button": {
      "config-button-tooltip": "Cőŉƒįģūřę pūþľįč đäşĥþőäřđ",
      "revoke-button-text": "Ŗęvőĸę pūþľįč ŮŖĿ",
      "revoke-button-tooltip": "Ŗęvőĸę pūþľįč đäşĥþőäřđ ŮŖĿ",
      "view-button-tooltip": "Vįęŵ pūþľįč đäşĥþőäřđ"
    },
    "empty-state": {
      "message": "Ÿőū ĥävęŉ'ŧ čřęäŧęđ äŉy pūþľįč đäşĥþőäřđş yęŧ",
      "more-info": "Cřęäŧę ä pūþľįč đäşĥþőäřđ ƒřőm äŉy ęχįşŧįŉģ đäşĥþőäřđ ŧĥřőūģĥ ŧĥę <1>Ŝĥäřę</1> mőđäľ. <4>Ŀęäřŉ mőřę</4>"
    },
    "toggle": {
      "pause-sharing-toggle-text": "Päūşę şĥäřįŉģ"
    }
  },
  "public-dashboard-users-access-list": {
    "dashboard-modal": {
      "external-link": "Ēχŧęřŉäľ ľįŉĸ",
      "loading-text": "Ŀőäđįŉģ...",
      "open-dashboard-list-text": "Øpęŉ đäşĥþőäřđş ľįşŧ",
      "public-dashboard-link": "Pūþľįč đäşĥþőäřđ ŮŖĿ",
      "public-dashboard-setting": "Pūþľįč đäşĥþőäřđ şęŧŧįŉģş",
      "sharing-setting": "Ŝĥäřįŉģ şęŧŧįŉģş"
    },
    "delete-user-modal": {
      "delete-user-button-text": "Đęľęŧę ūşęř",
      "delete-user-cancel-button": "Cäŉčęľ",
      "delete-user-revoke-access-button": "Ŗęvőĸę äččęşş",
      "revoke-access-title": "Ŗęvőĸę äččęşş",
      "revoke-user-access-modal-desc-line1": "Åřę yőū şūřę yőū ŵäŉŧ ŧő řęvőĸę äččęşş ƒőř {{email}}?",
      "revoke-user-access-modal-desc-line2": "Ŧĥįş äčŧįőŉ ŵįľľ įmmęđįäŧęľy řęvőĸę {{email}}&äpőş;ş äččęşş ŧő äľľ pūþľįč đäşĥþőäřđş."
    },
    "delete-user-shared-dashboards-modal": {
      "revoke-user-access-modal-desc-line2": "Ŧĥįş äčŧįőŉ ŵįľľ įmmęđįäŧęľy řęvőĸę {{email}}&äpőş;ş äččęşş ŧő äľľ şĥäřęđ đäşĥþőäřđş."
    },
    "modal": {
      "dashboard-modal-title": "Pūþľįč đäşĥþőäřđş",
      "shared-dashboard-modal-title": "Ŝĥäřęđ đäşĥþőäřđş"
    },
    "table-body": {
      "dashboard-count_one": "{{count}} đäşĥþőäřđş",
      "dashboard-count_other": "{{count}} đäşĥþőäřđş"
    },
    "table-header": {
      "activated-label": "Åčŧįväŧęđ",
      "activated-tooltip": "Ēäřľįęşŧ ŧįmę ūşęř ĥäş þęęŉ äŉ äčŧįvę ūşęř ŧő ä đäşĥþőäřđ",
      "email-label": "Ēmäįľ",
      "last-active-label": "Ŀäşŧ äčŧįvę",
      "origin-label": "Øřįģįŉ",
      "role-label": "Ŗőľę"
    }
  },
  "query-operation": {
    "header": {
      "collapse-row": "Cőľľäpşę qūęřy řőŵ",
      "datasource-help": "Ŝĥőŵ đäŧä şőūřčę ĥęľp",
      "drag-and-drop": "Đřäģ äŉđ đřőp ŧő řęőřđęř",
      "duplicate-query": "Đūpľįčäŧę qūęřy",
      "expand-row": "Ēχpäŉđ qūęřy řőŵ",
      "hide-response": "Ħįđę řęşpőŉşę",
      "remove-query": "Ŗęmővę qūęřy",
      "show-response": "Ŝĥőŵ řęşpőŉşę",
      "toggle-edit-mode": "Ŧőģģľę ŧęχŧ ęđįŧ mőđę"
    },
    "query-editor-not-exported": "Đäŧä şőūřčę pľūģįŉ đőęş ŉőŧ ęχpőřŧ äŉy Qūęřy Ēđįŧőř čőmpőŉęŉŧ"
  },
  "recently-deleted": {
    "buttons": {
      "delete": "Đęľęŧę pęřmäŉęŉŧľy",
      "restore": "Ŗęşŧőřę"
    },
    "page": {
      "no-deleted-dashboards": "Ÿőū ĥävęŉ'ŧ đęľęŧęđ äŉy đäşĥþőäřđş řęčęŉŧľy.",
      "no-deleted-dashboards-text": "Ŵĥęŉ yőū đęľęŧę ä đäşĥþőäřđ, įŧ ŵįľľ äppęäř ĥęřę ƒőř 30 đäyş þęƒőřę þęįŉģ pęřmäŉęŉŧľy đęľęŧęđ. Ÿőūř őřģäŉįžäŧįőŉ äđmįŉįşŧřäŧőř čäŉ řęşŧőřę řęčęŉŧľy-đęľęŧęđ đäşĥþőäřđş.",
      "no-search-result": "Ńő řęşūľŧş ƒőūŉđ ƒőř yőūř qūęřy"
    },
    "permanently-delete-modal": {
      "confirm-text": "Đęľęŧę",
      "delete-button": "Đęľęŧę",
      "delete-loading": "Đęľęŧįŉģ...",
      "text_one": "Ŧĥįş äčŧįőŉ ŵįľľ đęľęŧę {{numberOfDashboards}} đäşĥþőäřđş.",
      "text_other": "Ŧĥįş äčŧįőŉ ŵįľľ đęľęŧę {{numberOfDashboards}} đäşĥþőäřđş.",
      "title": "Pęřmäŉęŉŧľy Đęľęŧę Đäşĥþőäřđş"
    },
    "restore-modal": {
      "folder-picker-text_one": "Pľęäşę čĥőőşę ä ƒőľđęř ŵĥęřę yőūř đäşĥþőäřđş ŵįľľ þę řęşŧőřęđ.",
      "folder-picker-text_other": "Pľęäşę čĥőőşę ä ƒőľđęř ŵĥęřę yőūř đäşĥþőäřđş ŵįľľ þę řęşŧőřęđ.",
      "restore-button": "Ŗęşŧőřę",
      "restore-loading": "Ŗęşŧőřįŉģ...",
      "text_one": "Ŧĥįş äčŧįőŉ ŵįľľ řęşŧőřę {{numberOfDashboards}} đäşĥþőäřđş.",
      "text_other": "Ŧĥįş äčŧįőŉ ŵįľľ řęşŧőřę {{numberOfDashboards}} đäşĥþőäřđş.",
      "title": "Ŗęşŧőřę Đäşĥþőäřđş"
    }
  },
  "recentlyDeleted": {
    "filter": {
      "placeholder": "Ŝęäřčĥ ƒőř đäşĥþőäřđş"
    }
  },
  "reduce": {
    "strictMode": {
      "description": "Ŵĥęŉ <1>Ŗęđūčę Ŝŧřįčŧ mőđę</1> įş ūşęđ, ŧĥę <3>ƒįľľ(ŉūľľ)</3> ƒūŉčŧįőŉ (ĨŉƒľūχQĿ) ŵįľľ řęşūľŧ įŉ <6>ŃäŃ</6>. <9>Ŝęę ŧĥę đőčūmęŉŧäŧįőŉ ƒőř mőřę đęŧäįľş.</9>",
      "title": "Ŝŧřįčŧ Mőđę ßęĥävįőūř"
    }
  },
  "refresh-picker": {
    "aria-label": {
      "choose-interval": "Åūŧő řęƒřęşĥ ŧūřŉęđ őƒƒ. Cĥőőşę řęƒřęşĥ ŧįmę įŉŧęřväľ",
      "duration-selected": "Cĥőőşę řęƒřęşĥ ŧįmę įŉŧęřväľ ŵįŧĥ čūřřęŉŧ įŉŧęřväľ {{durationAriaLabel}} şęľęčŧęđ"
    },
    "auto-option": {
      "aria-label": "",
      "label": ""
    },
    "live-option": {
      "aria-label": "Ŧūřŉ őŉ ľįvę şŧřęämįŉģ",
      "label": "Ŀįvę"
    },
    "off-option": {
      "aria-label": "Ŧūřŉ őƒƒ äūŧő řęƒřęşĥ",
      "label": "Øƒƒ"
    },
    "tooltip": {
      "interval-selected": "Ŝęŧ äūŧő řęƒřęşĥ įŉŧęřväľ",
      "turned-off": "Åūŧő řęƒřęşĥ őƒƒ"
    }
  },
  "return-to-previous": {
    "button": {
      "label": "ßäčĸ ŧő {{title}}"
    },
    "dismissable-button": "Cľőşę"
  },
  "role-picker": {
    "built-in": {
      "basic-roles": "ßäşįč řőľęş"
    },
    "input": {
      "no-roles": "Ńő řőľęş äşşįģŉęđ"
    },
    "menu": {
      "clear-button": "Cľęäř äľľ",
      "tooltip": "Ÿőū čäŉ ŉőŵ şęľęčŧ ŧĥę \"Ńő þäşįč řőľę\" őpŧįőŉ äŉđ äđđ pęřmįşşįőŉş ŧő yőūř čūşŧőm ŉęęđş. Ÿőū čäŉ ƒįŉđ mőřę įŉƒőřmäŧįőŉ įŉ <1>őūř đőčūmęŉŧäŧįőŉ</1>."
    },
    "sub-menu": {
      "clear-button": "Cľęäř"
    },
    "title": {
      "description": "Åşşįģŉ řőľęş ŧő ūşęřş ŧő ęŉşūřę ģřäŉūľäř čőŉŧřőľ ővęř äččęşş ŧő Ğřäƒäŉä&ľşqūő;ş ƒęäŧūřęş äŉđ řęşőūřčęş. Fįŉđ őūŧ mőřę įŉ őūř <2>đőčūmęŉŧäŧįőŉ</2>."
    }
  },
  "role-picker-drawer": {
    "basic-roles": {
      "label": "ßäşįč Ŗőľęş"
    }
  },
  "route-error": {
    "description": "Ğřäƒäŉä ĥäş ľįĸęľy þęęŉ ūpđäŧęđ. Pľęäşę ŧřy řęľőäđįŉģ ŧĥę päģę.",
    "reload-button": "Ŗęľőäđ",
    "title": "Ůŉäþľę ŧő ƒįŉđ äppľįčäŧįőŉ ƒįľę"
  },
  "save-dashboards": {
    "message-length": {
      "info": "Ŧĥę męşşäģę įş {{messageLength}} čĥäřäčŧęřş, ŵĥįčĥ ęχčęęđş ŧĥę mäχįmūm ľęŉģŧĥ őƒ 500 čĥäřäčŧęřş. Pľęäşę şĥőřŧęŉ įŧ þęƒőřę şävįŉģ.",
      "title": "Męşşäģę ŧőő ľőŉģ"
    },
    "name-exists": {
      "message-info": "Å đäşĥþőäřđ ŵįŧĥ ŧĥę şämę ŉämę įŉ ŧĥę şęľęčŧęđ ƒőľđęř äľřęäđy ęχįşŧş, įŉčľūđįŉģ řęčęŉŧľy đęľęŧęđ đäşĥþőäřđş.",
      "message-suggestion": "Pľęäşę čĥőőşę ä đįƒƒęřęŉŧ ŉämę őř ƒőľđęř.",
      "title": "Đäşĥþőäřđ ŉämę äľřęäđy ęχįşŧş"
    }
  },
  "scopes": {
    "dashboards": {
      "collapse": "Cőľľäpşę",
      "expand": "Ēχpäŉđ",
      "loading": "Ŀőäđįŉģ đäşĥþőäřđş",
      "noResultsForFilter": "Ńő řęşūľŧş ƒőūŉđ ƒőř yőūř qūęřy",
      "noResultsForFilterClear": "Cľęäř şęäřčĥ",
      "noResultsForScopes": "Ńő đäşĥþőäřđş ƒőūŉđ ƒőř ŧĥę şęľęčŧęđ şčőpęş",
      "noResultsNoScopes": "Ńő şčőpęş şęľęčŧęđ",
      "search": "Ŝęäřčĥ",
      "toggle": {
        "collapse": "Cőľľäpşę şūģģęşŧęđ đäşĥþőäřđş ľįşŧ",
        "disabled": "Ŝūģģęşŧęđ đäşĥþőäřđş ľįşŧ įş đįşäþľęđ đūę ŧő řęäđ őŉľy mőđę",
        "expand": "Ēχpäŉđ şūģģęşŧęđ đäşĥþőäřđş ľįşŧ"
      }
    },
    "selector": {
      "apply": "Åppľy",
      "cancel": "Cäŉčęľ",
      "input": {
        "placeholder": "Ŝęľęčŧ şčőpęş...",
        "removeAll": "Ŗęmővę äľľ şčőpęş"
      },
      "title": "Ŝęľęčŧ şčőpęş"
    },
    "tree": {
      "collapse": "Cőľľäpşę",
      "expand": "Ēχpäŉđ",
      "headline": {
        "noResults": "Ńő řęşūľŧş ƒőūŉđ ƒőř yőūř qūęřy",
        "recommended": "Ŗęčőmmęŉđęđ",
        "results": "Ŗęşūľŧş"
      },
      "search": "Ŝęäřčĥ"
    }
  },
  "search": {
    "actions": {
      "include-panels": "Ĩŉčľūđę päŉęľş",
      "remove-datasource-filter": "Đäŧäşőūřčę: {{datasource}}",
      "sort-placeholder": "Ŝőřŧ",
      "starred": "Ŝŧäřřęđ",
      "view-as-folders": "Vįęŵ þy ƒőľđęřş",
      "view-as-list": "Vįęŵ äş ľįşŧ"
    },
    "dashboard-actions": {
      "import": "Ĩmpőřŧ",
      "new": "Ńęŵ",
      "new-dashboard": "Ńęŵ đäşĥþőäřđ",
      "new-folder": "Ńęŵ ƒőľđęř"
    },
    "results-table": {
      "datasource-header": "Đäŧä şőūřčę",
      "deleted-less-than-1-min": "< 1 mįŉ",
      "deleted-remaining-header": "Ŧįmę řęmäįŉįŉģ",
      "location-header": "Ŀőčäŧįőŉ",
      "name-header": "Ńämę",
      "tags-header": "Ŧäģş",
      "type-dashboard": "Đäşĥþőäřđ",
      "type-folder": "Főľđęř",
      "type-header": "Ŧypę"
    },
    "search-input": {
      "include-panels-placeholder": "Ŝęäřčĥ ƒőř đäşĥþőäřđş, ƒőľđęřş, äŉđ päŉęľş",
      "placeholder": "Ŝęäřčĥ ƒőř đäşĥþőäřđş äŉđ ƒőľđęřş"
    }
  },
  "select": {
    "select-menu": {
      "selected-count": "Ŝęľęčŧęđ "
    }
  },
  "service-account-create-page": {
    "create": {
      "button": "Cřęäŧę"
    },
    "name": {
      "label": "Đįşpľäy ŉämę",
      "required-error": "Đįşpľäy ŉämę įş řęqūįřęđ"
    },
    "page-nav": {
      "label": "Cřęäŧę şęřvįčę äččőūŉŧ"
    },
    "role": {
      "label": "Ŗőľę"
    }
  },
  "service-accounts": {
    "empty-state": {
      "button-title": "Åđđ şęřvįčę äččőūŉŧ",
      "message": "Ńő şęřvįčęş äččőūŉŧş ƒőūŉđ",
      "more-info": "Ŗęmęmþęř, yőū čäŉ přővįđę şpęčįƒįč pęřmįşşįőŉş ƒőř ÅPĨ äččęşş ŧő őŧĥęř äppľįčäŧįőŉş",
      "title": "Ÿőū ĥävęŉ'ŧ čřęäŧęđ äŉy şęřvįčę äččőūŉŧş yęŧ"
    }
  },
  "share-dashboard": {
    "menu": {
      "export-json-title": "Ēχpőřŧ äş ĴŜØŃ",
      "invite-user-title": "Ĩŉvįŧę ŉęŵ męmþęř",
      "share-externally-title": "Ŝĥäřę ęχŧęřŉäľľy",
      "share-internally-title": "Ŝĥäřę įŉŧęřŉäľľy",
      "share-snapshot-title": "Ŝĥäřę şŉäpşĥőŧ"
    },
    "share-button": "Ŝĥäřę",
    "share-button-tooltip": "Cőpy ľįŉĸ"
  },
  "share-drawer": {
    "confirm-action": {
      "back-arrow-button": "ßäčĸ þūŧŧőŉ",
      "cancel-button": "Cäŉčęľ"
    }
  },
  "share-modal": {
    "dashboard": {
      "title": "Ŝĥäřę"
    },
    "embed": {
      "copy": "Cőpy ŧő čľįpþőäřđ",
      "html": "Ēmþęđ ĦŦMĿ",
      "html-description": "Ŧĥę ĦŦMĿ čőđę þęľőŵ čäŉ þę päşŧęđ äŉđ įŉčľūđęđ įŉ äŉőŧĥęř ŵęþ päģę. Ůŉľęşş äŉőŉymőūş äččęşş įş ęŉäþľęđ, ŧĥę ūşęřş vįęŵįŉģ ŧĥäŧ päģę ŉęęđ ŧő þę şįģŉęđ įŉŧő Ğřäƒäŉä ƒőř ŧĥę ģřäpĥ ŧő ľőäđ.",
      "info": "Ğęŉęřäŧę ĦŦMĿ ƒőř ęmþęđđįŉģ äŉ įƒřämę ŵįŧĥ ŧĥįş päŉęľ",
      "time-range": "Ŀőčĸ ŧįmę řäŉģę"
    },
    "export": {
      "back-button": "ßäčĸ ŧő ęχpőřŧ čőŉƒįģ",
      "cancel-button": "Cäŉčęľ",
      "info-text": "Ēχpőřŧ ŧĥįş đäşĥþőäřđ.",
      "loading": "Ŀőäđįŉģ...",
      "save-button": "Ŝävę ŧő ƒįľę",
      "share-externally-label": "Ēχpőřŧ ƒőř şĥäřįŉģ ęχŧęřŉäľľy",
      "view-button": "Vįęŵ ĴŜØŃ"
    },
    "library": {
      "info": "Cřęäŧę ľįþřäřy päŉęľ."
    },
    "link": {
      "copy-link-button": "Cőpy",
      "info-text": "Cřęäŧę ä đįřęčŧ ľįŉĸ ŧő ŧĥįş đäşĥþőäřđ őř päŉęľ, čūşŧőmįžęđ ŵįŧĥ ŧĥę őpŧįőŉş þęľőŵ.",
      "link-url": "Ŀįŉĸ ŮŖĿ",
      "render-alert": "Ĩmäģę řęŉđęřęř pľūģįŉ ŉőŧ įŉşŧäľľęđ",
      "render-instructions": "Ŧő řęŉđęř ä päŉęľ įmäģę, yőū mūşŧ įŉşŧäľľ ŧĥę <2>Ğřäƒäŉä įmäģę řęŉđęřęř pľūģįŉ</2>. Pľęäşę čőŉŧäčŧ yőūř Ğřäƒäŉä äđmįŉįşŧřäŧőř ŧő įŉşŧäľľ ŧĥę pľūģįŉ.",
      "rendered-image": "Đįřęčŧ ľįŉĸ řęŉđęřęđ įmäģę",
      "save-alert": "Đäşĥþőäřđ įş ŉőŧ şävęđ",
      "save-dashboard": "Ŧő řęŉđęř ä päŉęľ įmäģę, yőū mūşŧ şävę ŧĥę đäşĥþőäřđ ƒįřşŧ.",
      "shorten-url": "Ŝĥőřŧęŉ ŮŖĿ",
      "time-range-description": "Ŧřäŉşƒőřmş ŧĥę čūřřęŉŧ řęľäŧįvę ŧįmę řäŉģę ŧő äŉ äþşőľūŧę ŧįmę řäŉģę",
      "time-range-label": "Ŀőčĸ ŧįmę řäŉģę"
    },
    "panel": {
      "title": "Ŝĥäřę Päŉęľ"
    },
    "snapshot": {
      "cancel-button": "Cäŉčęľ",
      "copy-link-button": "Cőpy",
      "delete-button": "Đęľęŧę şŉäpşĥőŧ.",
      "deleted-message": "Ŧĥę şŉäpşĥőŧ ĥäş þęęŉ đęľęŧęđ. Ĩƒ yőū ĥävę äľřęäđy äččęşşęđ įŧ őŉčę, ŧĥęŉ įŧ mįģĥŧ ŧäĸę ūp ŧő äŉ ĥőūř þęƒőřę þęƒőřę įŧ įş řęmővęđ ƒřőm þřőŵşęř čäčĥęş őř CĐŃ čäčĥęş.",
      "expire": "Ēχpįřę",
      "expire-day": "1 Đäy",
      "expire-hour": "1 Ħőūř",
      "expire-never": "Ńęvęř",
      "expire-week": "1 Ŵęęĸ",
      "info-text-1": "Å şŉäpşĥőŧ įş äŉ įŉşŧäŉŧ ŵäy ŧő şĥäřę äŉ įŉŧęřäčŧįvę đäşĥþőäřđ pūþľįčľy. Ŵĥęŉ čřęäŧęđ, ŵę şŧřįp şęŉşįŧįvę đäŧä ľįĸę qūęřįęş (męŧřįč, ŧęmpľäŧę, äŉđ äŉŉőŧäŧįőŉ) äŉđ päŉęľ ľįŉĸş, ľęävįŉģ őŉľy ŧĥę vįşįþľę męŧřįč đäŧä äŉđ şęřįęş ŉämęş ęmþęđđęđ įŉ yőūř đäşĥþőäřđ.",
      "info-text-2": "Ķęęp įŉ mįŉđ, yőūř şŉäpşĥőŧ <1>čäŉ þę vįęŵęđ þy äŉyőŉę</1> ŧĥäŧ ĥäş ŧĥę ľįŉĸ äŉđ čäŉ äččęşş ŧĥę ŮŖĿ. Ŝĥäřę ŵįşęľy.",
      "local-button": "Pūþľįşĥ Ŝŉäpşĥőŧ",
      "mistake-message": "Đįđ yőū mäĸę ä mįşŧäĸę? ",
      "name": "Ŝŉäpşĥőŧ ŉämę",
      "timeout": "Ŧįmęőūŧ (şęčőŉđş)",
      "timeout-description": "Ÿőū mįģĥŧ ŉęęđ ŧő čőŉƒįģūřę ŧĥę ŧįmęőūŧ väľūę įƒ įŧ ŧäĸęş ä ľőŉģ ŧįmę ŧő čőľľęčŧ yőūř đäşĥþőäřđ męŧřįčş.",
      "url-label": "Ŝŉäpşĥőŧ ŮŖĿ"
    },
    "tab-title": {
      "embed": "Ēmþęđ",
      "export": "Ēχpőřŧ",
      "library-panel": "Ŀįþřäřy päŉęľ",
      "link": "Ŀįŉĸ",
      "panel-embed": "Ēmþęđ",
      "public-dashboard": "Pūþľįč Đäşĥþőäřđ",
      "public-dashboard-title": "Pūþľįč đäşĥþőäřđ",
      "snapshot": "Ŝŉäpşĥőŧ"
    },
    "theme-picker": {
      "current": "Cūřřęŉŧ",
      "dark": "Đäřĸ",
      "field-name": "Ŧĥęmę",
      "light": "Ŀįģĥŧ"
    },
    "view-json": {
      "copy-button": "Cőpy ŧő Cľįpþőäřđ"
    }
  },
  "share-panel": {
    "drawer": {
      "new-library-panel-title": "Ńęŵ ľįþřäřy päŉęľ",
      "share-embed-title": "Ŝĥäřę ęmþęđ",
      "share-link-title": "Ŀįŉĸ şęŧŧįŉģş"
    },
    "menu": {
      "new-library-panel-title": "Ńęŵ ľįþřäřy päŉęľ",
      "share-embed-title": "Ŝĥäřę ęmþęđ",
      "share-link-title": "Ŝĥäřę ľįŉĸ",
      "share-snapshot-title": "Ŝĥäřę şŉäpşĥőŧ"
    },
    "new-library-panel": {
      "cancel-button": "Cäŉčęľ",
      "create-button": "Cřęäŧę ľįþřäřy päŉęľ"
    }
  },
  "share-panel-image": {
    "preview": {
      "title": "Päŉęľ přęvįęŵ"
    },
    "settings": {
      "height-label": "Ħęįģĥŧ",
      "height-min": "Ħęįģĥŧ mūşŧ þę ęqūäľ őř ģřęäŧęř ŧĥäŉ 1",
      "height-placeholder": "500",
      "height-required": "Ħęįģĥŧ įş řęqūįřęđ",
      "max-warning": "Ŝęŧŧįŉģ mäχįmūmş äřę ľįmįŧęđ þy ŧĥę įmäģę řęŉđęřęř şęřvįčę",
      "scale-factor-label": "Ŝčäľę ƒäčŧőř",
      "scale-factor-min": "Ŝčäľę ƒäčŧőř mūşŧ þę ęqūäľ őř ģřęäŧęř ŧĥäŉ 1",
      "scale-factor-placeholder": "1",
      "scale-factor-required": "Ŝčäľę ƒäčŧőř įş řęqūįřęđ",
      "title": "Ĩmäģę şęŧŧįŉģş",
      "width-label": "Ŵįđŧĥ",
      "width-min": "Ŵįđŧĥ mūşŧ þę ęqūäľ őř ģřęäŧęř ŧĥäŉ 1",
      "width-placeholder": "1000",
      "width-required": "Ŵįđŧĥ įş řęqūįřęđ"
    }
  },
  "share-playlist": {
    "checkbox-description": "Päŉęľ ĥęįģĥŧş ŵįľľ þę äđĵūşŧęđ ŧő ƒįŧ şčřęęŉ şįžę",
    "checkbox-label": "Åūŧőƒįŧ",
    "copy-link-button": "Cőpy",
    "link-url-label": "Ŀįŉĸ ŮŖĿ",
    "mode": "Mőđę",
    "mode-kiosk": "Ķįőşĸ",
    "mode-normal": "Ńőřmäľ",
    "title": "Ŝĥäřę pľäyľįşŧ"
  },
  "shared": {
    "preferences": {
      "theme": {
        "dark-label": "Đäřĸ",
        "light-label": "Ŀįģĥŧ",
        "system-label": "Ŝyşŧęm přęƒęřęŉčę"
      }
    }
  },
  "shared-dashboard": {
    "delete-modal": {
      "revoke-body-text": "Åřę yőū şūřę yőū ŵäŉŧ ŧő řęvőĸę ŧĥįş äččęşş? Ŧĥę đäşĥþőäřđ čäŉ ŉő ľőŉģęř þę şĥäřęđ.",
      "revoke-title": "Ŗęvőĸę äččęşş"
    },
    "fields": {
      "timezone-label": "Ŧįmęžőŉę"
    }
  },
  "shared-dashboard-list": {
    "button": {
      "config-button-tooltip": "Cőŉƒįģūřę şĥäřęđ đäşĥþőäřđ",
      "revoke-button-text": "Ŗęvőĸę äččęşş",
      "revoke-button-tooltip": "Ŗęvőĸę äččęşş",
      "view-button-tooltip": "Vįęŵ şĥäřęđ đäşĥþőäřđ"
    },
    "empty-state": {
      "message": "Ÿőū ĥävęŉ'ŧ čřęäŧęđ äŉy şĥäřęđ đäşĥþőäřđş yęŧ",
      "more-info": "Cřęäŧę ä şĥäřęđ đäşĥþőäřđ ƒřőm äŉy ęχįşŧįŉģ đäşĥþőäřđ ŧĥřőūģĥ ŧĥę <1>Ŝĥäřę</1> mőđäľ. <4>Ŀęäřŉ mőřę</4>"
    },
    "toggle": {
      "pause-sharing-toggle-text": "Päūşę äččęşş"
    }
  },
  "shared-preferences": {
    "fields": {
      "home-dashboard-label": "Ħőmę Đäşĥþőäřđ",
      "home-dashboard-placeholder": "Đęƒäūľŧ đäşĥþőäřđ",
      "locale-label": "Ŀäŉģūäģę",
      "locale-placeholder": "Cĥőőşę ľäŉģūäģę",
      "theme-description": "Ēŉĵőyįŉģ ŧĥę ľįmįŧęđ ęđįŧįőŉ ŧĥęmęş? Ŧęľľ ūş ŵĥäŧ yőū'đ ľįĸę ŧő şęę <2>ĥęřę.</2>",
      "theme-label": "Ĩŉŧęřƒäčę ŧĥęmę",
      "week-start-label": "Ŵęęĸ şŧäřŧ"
    },
    "theme": {
      "default-label": "Đęƒäūľŧ"
    },
    "title": "Přęƒęřęŉčęş"
  },
  "sign-up": {
    "back-button": "ßäčĸ ŧő ľőģįŉ",
    "submit-button": "Ŝūþmįŧ",
    "verify": {
      "back-button": "ßäčĸ ŧő ľőģįŉ",
      "complete-button": "Cőmpľęŧę şįģŉūp",
      "header": "Vęřįƒy ęmäįľ",
      "info": "Åŉ ęmäįľ ŵįŧĥ ä vęřįƒįčäŧįőŉ ľįŉĸ ĥäş þęęŉ şęŉŧ ŧő ŧĥę ęmäįľ äđđřęşş. Ÿőū şĥőūľđ řęčęįvę įŧ şĥőřŧľy.",
      "send-button": "Ŝęŉđ vęřįƒįčäŧįőŉ ęmäįľ"
    }
  },
  "silences": {
    "empty-state": {
      "button-title": "Cřęäŧę şįľęŉčę",
      "title": "Ÿőū ĥävęŉ'ŧ čřęäŧęđ äŉy şįľęŉčęş yęŧ"
    },
    "table": {
      "add-silence-button": "Åđđ Ŝįľęŉčę",
      "edit-button": "Ēđįŧ",
      "expired-silences": "Ēχpįřęđ şįľęŉčęş äřę äūŧőmäŧįčäľľy đęľęŧęđ äƒŧęř 5 đäyş.",
      "no-matching-silences": "Ńő mäŧčĥįŉģ şįľęŉčęş ƒőūŉđ;",
      "noConfig": "Cřęäŧę ä ŉęŵ čőŉŧäčŧ pőįŉŧ ŧő čřęäŧę ä čőŉƒįģūřäŧįőŉ ūşįŉģ ŧĥę đęƒäūľŧ väľūęş őř čőŉŧäčŧ yőūř äđmįŉįşŧřäŧőř ŧő şęŧ ūp ŧĥę Åľęřŧmäŉäģęř.",
      "recreate-button": "Ŗęčřęäŧę",
      "unsilence-button": "Ůŉşįľęŉčę"
    }
  },
  "silences-table": {
    "header": {
      "alert-name": "Åľęřŧ ŉämę",
      "state": "Ŝŧäŧę"
    }
  },
  "snapshot": {
    "empty-state": {
      "message": "Ÿőū ĥävęŉ'ŧ čřęäŧęđ äŉy şŉäpşĥőŧş yęŧ",
      "more-info": "Ÿőū čäŉ čřęäŧę ä şŉäpşĥőŧ őƒ äŉy đäşĥþőäřđ ŧĥřőūģĥ ŧĥę <1>Ŝĥäřę</1> mőđäľ. <4>Ŀęäřŉ mőřę</4>"
    },
    "external-badge": "Ēχŧęřŉäľ",
    "name-column-header": "Ńämę",
    "share": {
      "cancel-button": "Cäŉčęľ",
      "copy-link-button": "Cőpy ľįŉĸ",
      "delete-button": "Đęľęŧę şŉäpşĥőŧ",
      "delete-description": "Åřę yőū şūřę yőū ŵäŉŧ ŧő đęľęŧę ŧĥįş şŉäpşĥőŧ?",
      "delete-permission-tooltip": "Ÿőū đőŉ'ŧ ĥävę pęřmįşşįőŉ ŧő đęľęŧę şŉäpşĥőŧş",
      "delete-title": "Đęľęŧę şŉäpşĥőŧ",
      "deleted-alert": "Ŝŉäpşĥőŧ đęľęŧęđ. Ĩŧ čőūľđ ŧäĸę äŉ ĥőūř ŧő þę čľęäřęđ ƒřőm CĐŃ čäčĥęş.",
      "expiration-label": "Ēχpįřęş įŉ",
      "info-alert": "Å Ğřäƒäŉä đäşĥþőäřđ şŉäpşĥőŧ pūþľįčľy şĥäřęş ä đäşĥþőäřđ ŵĥįľę řęmővįŉģ şęŉşįŧįvę đäŧä şūčĥ äş qūęřįęş äŉđ päŉęľ ľįŉĸş, ľęävįŉģ őŉľy vįşįþľę męŧřįčş äŉđ şęřįęş ŉämęş. Åŉyőŉę ŵįŧĥ ŧĥę ľįŉĸ čäŉ äččęşş ŧĥę şŉäpşĥőŧ.",
      "learn-more-button": "Ŀęäřŉ mőřę",
      "local-button": "Pūþľįşĥ şŉäpşĥőŧ",
      "name-label": "Ŝŉäpşĥőŧ ŉämę",
      "new-snapshot-button": "Ńęŵ şŉäpşĥőŧ",
      "success-creation": "Ÿőūř şŉäpşĥőŧ ĥäş þęęŉ čřęäŧęđ",
      "success-delete": "Ÿőūř şŉäpşĥőŧ ĥäş þęęŉ đęľęŧęđ",
      "view-all-button": "Vįęŵ äľľ şŉäpşĥőŧş"
    },
    "share-panel": {
      "info-alert": "Å Ğřäƒäŉä päŉęľ şŉäpşĥőŧ pūþľįčľy şĥäřęş ä päŉęľ ŵĥįľę řęmővįŉģ şęŉşįŧįvę đäŧä şūčĥ äş qūęřįęş äŉđ päŉęľ ľįŉĸş, ľęävįŉģ őŉľy vįşįþľę męŧřįčş äŉđ şęřįęş ŉämęş. Åŉyőŉę ŵįŧĥ ŧĥę ľįŉĸ čäŉ äččęşş ŧĥę şŉäpşĥőŧ."
    },
    "url-column-header": "Ŝŉäpşĥőŧ ūřľ",
    "view-button": "Vįęŵ"
  },
  "table": {
    "container": {
      "content": "Ŝĥőŵįŉģ ŧőő mäŉy čőľūmŉş įŉ ä şįŉģľę ŧäþľę mäy įmpäčŧ pęřƒőřmäŉčę äŉđ mäĸę đäŧä ĥäřđęř ŧő řęäđ. Cőŉşįđęř řęƒįŉįŉģ yőūř qūęřįęş.",
      "show-all-series": "Ŝĥőŵ äľľ čőľūmŉş",
      "show-only-series": "Ŝĥőŵįŉģ őŉľy {{MAX_NUMBER_OF_COLUMNS}} čőľūmŉş"
    }
  },
  "tag-filter": {
    "clear-button": "Cľęäř ŧäģş",
    "loading": "Ŀőäđįŉģ...",
    "no-tags": "Ńő ŧäģş ƒőūŉđ",
    "placeholder": "Fįľŧęř þy ŧäģ"
  },
  "teams": {
    "empty-state": {
      "button-title": "Ńęŵ ŧęäm",
      "message": "Ńő ŧęämş ƒőūŉđ",
      "pro-tip": "Åşşįģŉ ƒőľđęř äŉđ đäşĥþőäřđ pęřmįşşįőŉş ŧő ŧęämş įŉşŧęäđ őƒ ūşęřş ŧő ęäşę äđmįŉįşŧřäŧįőŉ. <2>Ŀęäřŉ mőřę</2>",
      "title": "Ÿőū ĥävęŉ'ŧ čřęäŧęđ äŉy ŧęämş yęŧ"
    }
  },
  "theme-preview": {
    "breadcrumbs": {
      "dashboards": "Đäşĥþőäřđş",
      "home": "Ħőmę"
    },
    "panel": {
      "form-label": "Főřm ľäþęľ",
      "title": "Päŉęľ"
    }
  },
  "time-picker": {
    "absolute": {
      "recent-title": "Ŗęčęŉŧľy ūşęđ äþşőľūŧę řäŉģęş",
      "title": "Åþşőľūŧę ŧįmę řäŉģę"
    },
    "calendar": {
      "apply-button": "Åppľy ŧįmę řäŉģę",
      "cancel-button": "Cäŉčęľ",
      "close": "Cľőşę čäľęŉđäř",
      "next-month": "Ńęχŧ mőŉŧĥ",
      "previous-month": "Přęvįőūş mőŉŧĥ",
      "select-time": "Ŝęľęčŧ ä ŧįmę řäŉģę"
    },
    "content": {
      "empty-recent-list-docs": "<0><0>Ŗęäđ ŧĥę đőčūmęŉŧäŧįőŉ</0><1> ŧő ƒįŉđ őūŧ mőřę äþőūŧ ĥőŵ ŧő ęŉŧęř čūşŧőm ŧįmę řäŉģęş.</1></0>",
      "empty-recent-list-info": "Ĩŧ ľőőĸş ľįĸę yőū ĥävęŉ'ŧ ūşęđ ŧĥįş ŧįmę pįčĸęř þęƒőřę. Åş şőőŉ äş yőū ęŉŧęř şőmę ŧįmę įŉŧęřväľş, řęčęŉŧľy ūşęđ įŉŧęřväľş ŵįľľ äppęäř ĥęřę.",
      "filter-placeholder": "Ŝęäřčĥ qūįčĸ řäŉģęş"
    },
    "copy-paste": {
      "copy-success-message": "Ŧįmę řäŉģę čőpįęđ ŧő čľįpþőäřđ",
      "default-error-message": "{{error}} įş ŉőŧ ä väľįđ ŧįmę řäŉģę",
      "default-error-title": "Ĩŉväľįđ ŧįmę řäŉģę",
      "tooltip-copy": "Cőpy ŧįmę řäŉģę ŧő čľįpþőäřđ",
      "tooltip-paste": "Päşŧę ŧįmę řäŉģę"
    },
    "footer": {
      "change-settings-button": "Cĥäŉģę ŧįmę şęŧŧįŉģş",
      "fiscal-year-option": "Fįşčäľ yęäř",
      "fiscal-year-start": "Fįşčäľ yęäř şŧäřŧ mőŉŧĥ",
      "time-zone-option": "Ŧįmę žőŉę",
      "time-zone-selection": "Ŧįmę žőŉę şęľęčŧįőŉ"
    },
    "range-content": {
      "apply-button": "Åppľy ŧįmę řäŉģę",
      "default-error": "Pľęäşę ęŉŧęř ä päşŧ đäŧę őř \"ŉőŵ\"",
      "fiscal-year": "Fįşčäľ yęäř",
      "from-input": "Fřőm",
      "open-input-calendar": "Øpęŉ čäľęŉđäř",
      "range-error": "\"Fřőm\" čäŉ'ŧ þę äƒŧęř \"Ŧő\"",
      "to-input": "Ŧő"
    },
    "range-picker": {
      "backwards-time-aria-label": "Mővę ŧįmę řäŉģę þäčĸŵäřđş",
      "current-time-selected": "Ŧįmę řäŉģę şęľęčŧęđ: {{currentTimeRange}}",
      "forwards-time-aria-label": "Mővę ŧįmę řäŉģę ƒőřŵäřđş",
      "to": "ŧő",
      "zoom-out-button": "Żőőm őūŧ ŧįmę řäŉģę",
      "zoom-out-tooltip": "Ŧįmę řäŉģę žőőm őūŧ <1></1> CŦŖĿ+Ż"
    },
    "time-range": {
      "apply": "Åppľy ŧįmę řäŉģę",
      "aria-role": "Ŧįmę řäŉģę şęľęčŧįőŉ",
      "default-title": "Ŧįmę řäŉģęş",
      "example": "Ēχämpľę: ŧő şęľęčŧ ä ŧįmę řäŉģę ƒřőm 10 mįŉūŧęş äģő ŧő ŉőŵ",
      "example-details": "Fřőm: ŉőŵ-10m Ŧő: ŉőŵ",
      "example-title": "Ēχämpľę ŧįmę řäŉģęş",
      "from-label": "Fřőm",
      "from-to": "{{timeOptionFrom}} ŧő {{timeOptionTo}}",
      "more-info": "Főř mőřę įŉƒőřmäŧįőŉ şęę <2>đőčş <1></1></2>.",
      "specify": "Ŝpęčįƒy ŧįmę řäŉģę <1></1>",
      "submit-button-label": "ŦįmęPįčĸęř şūþmįŧ þūŧŧőŉ",
      "supported-formats": "Ŝūppőřŧęđ ƒőřmäŧş: <1>ŉőŵ-[đįģįŧ]ş/m/ĥ/đ/ŵ</1>",
      "to-label": "Ŧő"
    },
    "zone": {
      "select-aria-label": "Ŧįmę žőŉę pįčĸęř",
      "select-search-input": "Ŧypę ŧő şęäřčĥ (čőūŉŧřy, čįŧy, äþþřęvįäŧįőŉ)"
    }
  },
  "trails": {
    "bookmarks": {
      "or-view-bookmarks": "Øř vįęŵ þőőĸmäřĸş"
    },
    "card": {
      "date-created": "Đäŧę čřęäŧęđ: "
    },
    "home": {
      "learn-more": "Ŀęäřŉ mőřę",
      "lets-start": "Ŀęŧ'ş şŧäřŧ!",
      "start-your-metrics-exploration": "Ŝŧäřŧ yőūř męŧřįčş ęχpľőřäŧįőŉ!",
      "subtitle": "Ēχpľőřę yőūř Přőmęŧĥęūş-čőmpäŧįþľę męŧřįčş ŵįŧĥőūŧ ŵřįŧįŉģ ä qūęřy."
    },
    "metric-select": {
      "filter-by": "Fįľŧęř þy",
      "native-histogram": "Ńäŧįvę Ħįşŧőģřäm",
      "new-badge": "Ńęŵ",
      "otel-switch": "Ŧĥįş şŵįŧčĥ ęŉäþľęş ƒįľŧęřįŉģ þy ØŦęľ řęşőūřčęş ƒőř ØŦęľ ŉäŧįvę đäŧä şőūřčęş."
    },
    "native-histogram-banner": {
      "ch-heatmap": "Cľäşşįč Ħįşŧőģřäm đįşpľäyęđ äş ĥęäŧmäp:",
      "ch-histogram": "Cľäşşįč Ħįşŧőģřäm đįşpľäyęđ äş ĥįşŧőģřäm:",
      "click-histogram": "Cľįčĸ äŉy őƒ ŧĥę ŉäŧįvę ĥįşŧőģřämş þęľőŵ ŧő ęχpľőřę ŧĥęm:",
      "hide-examples": "Ħįđę ęχämpľęş",
      "learn-more": "Ŀęäřŉ mőřę",
      "metric-examples": "",
      "nh-heatmap": "Ńäŧįvę Ħįşŧőģřäm đįşpľäyęđ äş ĥęäŧmäp:",
      "nh-histogram": "Ńäŧįvę Ħįşŧőģřäm đįşpľäyęđ äş ĥįşŧőģřäm:",
      "now": "Ńőŵ:",
      "previously": "Přęvįőūşľy:",
      "see-examples": "> Ŝęę ęχämpľęş",
      "sentence": "Přőmęŧĥęūş ŉäŧįvę ĥįşŧőģřämş őƒƒęř ĥįģĥ řęşőľūŧįőŉ, ĥįģĥ přęčįşįőŉ, şįmpľę ūşäģę įŉ įŉşŧřūmęŉŧäŧįőŉ äŉđ ä ŵäy ŧő čőmþįŉę äŉđ mäŉįpūľäŧę ĥįşŧőģřämş įŉ qūęřįęş äŉđ įŉ Ğřäƒäŉä."
    },
    "recent-metrics": {
      "or-view-a-recent-exploration": "Øř vįęŵ ä řęčęŉŧ ęχpľőřäŧįőŉ"
    },
    "settings": {
      "always-keep-selected-metric-graph-in-view": "Åľŵäyş ĸęęp şęľęčŧęđ męŧřįč ģřäpĥ įŉ-vįęŵ",
      "show-previews-of-metric-graphs": "Ŝĥőŵ přęvįęŵş őƒ męŧřįč ģřäpĥş"
    }
  },
  "transformations": {
    "empty": {
      "add-transformation-body": "Ŧřäŉşƒőřmäŧįőŉş äľľőŵ đäŧä ŧő þę čĥäŉģęđ įŉ väřįőūş ŵäyş þęƒőřę yőūř vįşūäľįžäŧįőŉ įş şĥőŵŉ.<1></1>Ŧĥįş įŉčľūđęş ĵőįŉįŉģ đäŧä ŧőģęŧĥęř, řęŉämįŉģ ƒįęľđş, mäĸįŉģ čäľčūľäŧįőŉş, ƒőřmäŧŧįŉģ đäŧä ƒőř đįşpľäy, äŉđ mőřę.",
      "add-transformation-header": "Ŝŧäřŧ ŧřäŉşƒőřmįŉģ đäŧä"
    }
  },
  "upgrade-box": {
    "discovery-text": "Ÿőū’vę đįşčővęřęđ ä Přő ƒęäŧūřę!",
    "discovery-text-continued": "Ğęŧ ŧĥę Ğřäƒäŉä Přő pľäŉ ŧő äččęşş {{featureName}}.",
    "get-started": "Ğęŧ şŧäřŧęđ ŵįŧĥ {{featureName}}",
    "learn-more": "Ŀęäřŉ mőřę",
    "upgrade-button": "Ůpģřäđę"
  },
  "user-orgs": {
    "current-org-button": "Cūřřęŉŧ",
    "name-column": "Ńämę",
    "role-column": "Ŗőľę",
    "select-org-button": "Ŝęľęčŧ őřģäŉįşäŧįőŉ",
    "title": "Øřģäŉįžäŧįőŉş"
  },
  "user-profile": {
    "fields": {
      "email-error": "Ēmäįľ įş řęqūįřęđ",
      "email-label": "Ēmäįľ",
      "name-error": "Ńämę įş řęqūįřęđ",
      "name-label": "Ńämę",
      "username-label": "Ůşęřŉämę"
    },
    "tabs": {
      "general": "Ğęŉęřäľ"
    }
  },
  "user-session": {
    "auth-module-column": "Ĩđęŉŧįŧy Přővįđęř",
    "browser-column": "ßřőŵşęř & ØŜ",
    "created-at-column": "Ŀőģģęđ őŉ",
    "identity-provider-column": "Ĩđęŉŧįŧy Přővįđęř",
    "ip-column": "ĨP äđđřęşş",
    "revoke": "Ŗęvőĸę ūşęř şęşşįőŉ",
    "seen-at-column": "Ŀäşŧ şęęŉ"
  },
  "user-sessions": {
    "loading": "Ŀőäđįŉģ şęşşįőŉş..."
  },
  "users": {
    "empty-state": {
      "message": "Ńő ūşęřş ƒőūŉđ"
    }
  },
  "users-access-list": {
    "tabs": {
      "public-dashboard-users-tab-title": "Pūþľįč đäşĥþőäřđ ūşęřş",
      "shared-dashboard-users-tab-title": "Ŝĥäřęđ đäşĥþőäřđ ūşęřş"
    }
  },
  "variable": {
    "adhoc": {
      "placeholder": "Ŝęľęčŧ väľūę"
    },
    "dropdown": {
      "placeholder": "Ēŉŧęř väřįäþľę väľūę"
    },
    "picker": {
      "link-all": "Åľľ",
      "option-all": "Åľľ",
      "option-selected-values": "Ŝęľęčŧęđ",
      "option-tooltip": "Cľęäř şęľęčŧįőŉş"
    },
    "textbox": {
      "placeholder": "Ēŉŧęř väřįäþľę väľūę"
    }
  },
  "variables": {
    "empty-state": {
      "button-title": "Åđđ väřįäþľę",
      "info-box-content": "Väřįäþľęş ęŉäþľę mőřę įŉŧęřäčŧįvę äŉđ đyŉämįč đäşĥþőäřđş. Ĩŉşŧęäđ őƒ ĥäřđ-čőđįŉģ ŧĥįŉģş ľįĸę şęřvęř őř şęŉşőř ŉämęş įŉ yőūř męŧřįč qūęřįęş yőū čäŉ ūşę väřįäþľęş įŉ ŧĥęįř pľäčę. Väřįäþľęş äřę şĥőŵŉ äş ľįşŧ þőχęş äŧ ŧĥę ŧőp őƒ ŧĥę đäşĥþőäřđ. Ŧĥęşę đřőp-đőŵŉ ľįşŧş mäĸę įŧ ęäşy ŧő čĥäŉģę ŧĥę đäŧä þęįŉģ đįşpľäyęđ įŉ yőūř đäşĥþőäřđ.",
      "info-box-content-2": "Cĥęčĸ őūŧ ŧĥę <2>Ŧęmpľäŧęş äŉđ väřįäþľęş đőčūmęŉŧäŧįőŉ</2> ƒőř mőřę įŉƒőřmäŧįőŉ.",
      "title": "Ŧĥęřę äřę ŉő väřįäþľęş äđđęđ yęŧ"
    },
    "unknown-table": {
      "loading": "Ŀőäđįŉģ...",
      "no-unknowns": "Ńő řęŉämęđ őř mįşşįŉģ väřįäþľęş ƒőūŉđ.",
      "renamed-or-missing-variables": "Ŗęŉämęđ őř mįşşįŉģ väřįäþľęş",
      "variable": "Väřįäþľę"
    }
  }
}<|MERGE_RESOLUTION|>--- conflicted
+++ resolved
@@ -1223,19 +1223,6 @@
     },
     "responsive-layout": {
       "description": "CŜŜ ľäyőūŧ ŧĥäŧ äđĵūşŧş ŧő ŧĥę äväįľäþľę şpäčę",
-<<<<<<< HEAD
-=======
-      "item-options": {
-        "hide-no-data": "Ħįđę ŵĥęŉ ŉő đäŧä",
-        "repeat": {
-          "variable": {
-            "description": "Ŗępęäŧ ŧĥįş päŉęľ ƒőř ęäčĥ väľūę įŉ ŧĥę şęľęčŧęđ väřįäþľę. Ŧĥįş įş ŉőŧ vįşįþľę ŵĥįľę įŉ ęđįŧ mőđę. Ÿőū ŉęęđ ŧő ģő þäčĸ ŧő đäşĥþőäřđ äŉđ ŧĥęŉ ūpđäŧę ŧĥę väřįäþľę őř řęľőäđ ŧĥę đäşĥþőäřđ.",
-            "title": "Ŗępęäŧ þy väřįäþľę"
-          }
-        },
-        "title": "Ŀäyőūŧ őpŧįőŉş"
-      },
->>>>>>> caabb06c
       "name": "Ŗęşpőŉşįvę ģřįđ",
       "options": {
         "columns": "Cőľūmŉş",
