{
  "_comment": "Ŧĥę čőđę įş ŧĥę şőūřčę őƒ ŧřūŧĥ ƒőř Ēŉģľįşĥ pĥřäşęş. Ŧĥęy şĥőūľđ þę ūpđäŧęđ įŉ ŧĥę čőmpőŉęŉŧş đįřęčŧľy, äŉđ äđđįŧįőŉäľ pľūřäľş şpęčįƒįęđ įŉ ŧĥįş ƒįľę.",
  "access-control": {
    "add-permission": {
      "role-label": "Ŗőľę",
      "serviceaccount-label": "Ŝęřvįčę Åččőūŉŧ",
      "team-label": "Ŧęäm",
      "title": "Åđđ pęřmįşşįőŉ ƒőř",
      "user-label": "Ůşęř"
    },
    "add-permissions": {
      "save": "Ŝävę"
    },
    "permission-list": {
      "permission": "Pęřmįşşįőŉ"
    },
    "permissions": {
      "add-label": "Åđđ ä pęřmįşşįőŉ",
      "no-permissions": "Ŧĥęřę äřę ŉő pęřmįşşįőŉş",
      "permissions-change-warning": "Ŧĥįş ŵįľľ čĥäŉģę pęřmįşşįőŉş ƒőř ŧĥįş ƒőľđęř äŉđ äľľ įŧş đęşčęŉđäŉŧş. Ĩŉ ŧőŧäľ, ŧĥįş ŵįľľ äƒƒęčŧ:",
      "role": "Ŗőľę",
      "serviceaccount": "Ŝęřvįčę Åččőūŉŧ",
      "team": "Ŧęäm",
      "title": "Pęřmįşşįőŉş",
      "user": "Ůşęř"
    }
  },
  "alert-labels": {
    "button": {
      "hide": "Ħįđę čőmmőŉ ľäþęľş",
      "show": {
        "tooltip": "Ŝĥőŵ čőmmőŉ ľäþęľş"
      }
    }
  },
  "alert-rule-form": {
    "evaluation-behaviour": {
      "description": {
        "text": "Đęƒįŉę ĥőŵ ŧĥę äľęřŧ řūľę įş ęväľūäŧęđ."
      },
      "info-help": {
        "text": "Đęƒįŉę ŧĥę äľęřŧ þęĥävįőř ŵĥęŉ ŧĥę ęväľūäŧįőŉ ƒäįľş őř ŧĥę qūęřy řęŧūřŉş ŉő đäŧä."
      },
      "pending-period": "Pęŉđįŉģ pęřįőđ"
    },
    "evaluation-behaviour-description1": "Ēväľūäŧįőŉ ģřőūpş äřę čőŉŧäįŉęřş ƒőř ęväľūäŧįŉģ äľęřŧ äŉđ řęčőřđįŉģ řūľęş.",
    "evaluation-behaviour-description2": "Åŉ ęväľūäŧįőŉ ģřőūp đęƒįŉęş äŉ ęväľūäŧįőŉ įŉŧęřväľ - ĥőŵ őƒŧęŉ ä řūľę įş ęväľūäŧęđ. Åľęřŧ řūľęş ŵįŧĥįŉ ŧĥę şämę ęväľūäŧįőŉ ģřőūp äřę ęväľūäŧęđ ővęř ŧĥę şämę ęväľūäŧįőŉ įŉŧęřväľ.",
    "evaluation-behaviour-description3": "Pęŉđįŉģ pęřįőđ şpęčįƒįęş ĥőŵ ľőŉģ ŧĥę ŧĥřęşĥőľđ čőŉđįŧįőŉ mūşŧ þę męŧ þęƒőřę ŧĥę äľęřŧ şŧäřŧş ƒįřįŉģ. Ŧĥįş őpŧįőŉ ĥęľpş přęvęŉŧ äľęřŧş ƒřőm þęįŉģ ŧřįģģęřęđ þy ŧęmpőřäřy įşşūęş.",
    "evaluation-behaviour-for": {
      "error-parsing": "Fäįľęđ ŧő päřşę đūřäŧįőŉ",
      "validation": "Pęŉđįŉģ pęřįőđ mūşŧ þę ģřęäŧęř ŧĥäŉ őř ęqūäľ ŧő ŧĥę ęväľūäŧįőŉ įŉŧęřväľ."
    },
    "evaluation-behaviour-group": {
      "text": "Åľľ řūľęş įŉ ŧĥę şęľęčŧęđ ģřőūp äřę ęväľūäŧęđ ęvęřy {{evaluateEvery}}."
    },
    "pause": "Päūşę ęväľūäŧįőŉ"
  },
  "alerting": {
    "central-alert-history": {
      "details": {
        "error": "Ēřřőř ľőäđįŉģ řūľę ƒőř ŧĥįş ęvęŉŧ.",
        "header": {
          "alert-rule": "Åľęřŧ řūľę",
          "instance": "Ĩŉşŧäŉčę",
          "state": "Ŝŧäŧę",
          "timestamp": "Ŧįmęşŧämp"
        },
        "loading": "Ŀőäđįŉģ...",
        "no-recognized-state": "Ńő řęčőģŉįžęđ şŧäŧę",
        "no-values": "Ńő väľūęş",
        "not-found": "Ŗūľę ŉőŧ ƒőūŉđ ƒőř ŧĥįş ęvęŉŧ.",
        "number-transitions": "Ŝŧäŧę ŧřäŉşįŧįőŉş ƒőř şęľęčŧęđ pęřįőđ:",
        "state": {
          "alerting": "Åľęřŧįŉģ",
          "error": "Ēřřőř",
          "no-data": "Ńő đäŧä",
          "normal": "Ńőřmäľ",
          "pending": "Pęŉđįŉģ"
        },
        "state-transitions": "Ŝŧäŧę ŧřäŉşįŧįőŉ",
        "unknown-event-state": "Ůŉĸŉőŵŉ",
        "unknown-rule": "Ůŉĸŉőŵŉ",
        "value-in-transition": "Väľūę įŉ ŧřäŉşįŧįőŉ"
      },
      "error": "Ŝőmęŧĥįŉģ ŵęŉŧ ŵřőŉģ ľőäđįŉģ ŧĥę äľęřŧ şŧäŧę ĥįşŧőřy",
      "filter": {
        "clear": "Cľęäř ƒįľŧęřş",
        "info": {
          "label1": "Fįľŧęř ęvęŉŧş ūşįŉģ ľäþęľ qūęřyįŉģ ŵįŧĥőūŧ şpäčęş, ęχ:",
          "label2": "Ĩŉväľįđ ūşę őƒ şpäčęş:",
          "label3": "Väľįđ ūşę őƒ şpäčęş:",
          "label4": "Fįľŧęř äľęřŧş ūşįŉģ ľäþęľ qūęřyįŉģ ŵįŧĥőūŧ þřäčęş, ęχ:"
        }
      },
      "filterBy": "Fįľŧęř þy:",
      "too-many-events": {
        "text": "Ŧĥę şęľęčŧęđ ŧįmę pęřįőđ ĥäş ŧőő mäŉy ęvęŉŧş ŧő đįşpľäy. Đįpľäyįŉģ ŧĥę ľäŧęşŧ 5000 ęvęŉŧş. Ŧřy ūşįŉģ ä şĥőřŧęř ŧįmę pęřįőđ.",
        "title": "Ůŉäþľę ŧő đįşpľäy äľľ ęvęŉŧş"
      }
    },
    "common": {
      "cancel": "Cäŉčęľ",
      "delete": "Đęľęŧę",
      "edit": "Ēđįŧ",
      "export": "Ēχpőřŧ",
      "export-all": "Ēχpőřŧ äľľ",
      "view": "Vįęŵ"
    },
    "contact-point": "Cőŉŧäčŧ Pőįŉŧ",
    "contact-points": {
      "delivery-duration": "Ŀäşŧ đęľįvęřy ŧőőĸ <1></1>",
      "last-delivery-attempt": "Ŀäşŧ đęľįvęřy äŧŧęmpŧ",
      "last-delivery-failed": "Ŀäşŧ đęľįvęřy äŧŧęmpŧ ƒäįľęđ",
      "no-delivery-attempts": "Ńő đęľįvęřy äŧŧęmpŧş",
      "only-firing": "Đęľįvęřįŉģ <1>őŉľy ƒįřįŉģ</1> ŉőŧįƒįčäŧįőŉş",
      "telegram": {
        "parse-mode-warning-body": "Ĩƒ yőū ūşę ä <1>päřşę_mőđę</1> őpŧįőŉ őŧĥęř ŧĥäŉ <3>Ńőŉę</3>, ŧřūŉčäŧįőŉ mäy řęşūľŧ įŉ äŉ įŉväľįđ męşşäģę, čäūşįŉģ ŧĥę ŉőŧįƒįčäŧįőŉ ŧő ƒäįľ. Főř ľőŉģęř męşşäģęş, ŵę řęčőmmęŉđ ūşįŉģ äŉ äľŧęřŉäŧįvę čőŉŧäčŧ męŧĥőđ.",
        "parse-mode-warning-title": "Ŧęľęģřäm męşşäģęş äřę ľįmįŧęđ ŧő 4096 ŮŦF-8 čĥäřäčŧęřş."
      },
      "used-by_one": "Ůşęđ þy {{ count }} ŉőŧįƒįčäŧįőŉ pőľįčy",
      "used-by_other": "Ůşęđ þy {{ count }} ŉőŧįƒįčäŧįőŉ pőľįčįęş"
    },
    "grafana-rules": {
      "export-rules": "Ēχpőřŧ řūľęş",
      "loading": "Ŀőäđįŉģ...",
      "new-recording-rule": "Ńęŵ řęčőřđįŉģ řūľę",
      "title": "Ğřäƒäŉä"
    },
    "mute_timings": {
      "error-loading": {
        "description": "Cőūľđ ŉőŧ ľőäđ mūŧę ŧįmįŉģş. Pľęäşę ŧřy äģäįŉ ľäŧęř.",
        "title": "Ēřřőř ľőäđįŉģ mūŧę ŧįmįŉģş"
      }
    },
    "mute-timings": {
      "save": "Ŝävę mūŧę ŧįmįŉģ",
      "saving": "Ŝävįŉģ mūŧę ŧįmįŉģ"
    },
    "policies": {
      "default-policy": {
        "description": "Åľľ äľęřŧ įŉşŧäŉčęş ŵįľľ þę ĥäŉđľęđ þy ŧĥę đęƒäūľŧ pőľįčy įƒ ŉő őŧĥęř mäŧčĥįŉģ pőľįčįęş äřę ƒőūŉđ.",
        "title": "Đęƒäūľŧ pőľįčy"
      },
      "generated-policies": "Åūŧő-ģęŉęřäŧęđ pőľįčįęş",
      "metadata": {
        "active-time": "Åčŧįvę ŵĥęŉ",
        "delivered-to": "Đęľįvęřęđ ŧő",
        "grouped-by": "Ğřőūpęđ þy",
        "grouping": {
          "none": "Ńőŧ ģřőūpįŉģ",
          "single-group": "Ŝįŉģľę ģřőūp"
        },
        "inherited": "Ĩŉĥęřįŧęđ",
        "mute-time": "Mūŧęđ ŵĥęŉ",
        "n-instances_one": "įŉşŧäŉčę",
        "n-instances_other": "įŉşŧäŉčęş",
        "timingOptions": {
          "groupInterval": {
            "description": "Ħőŵ ľőŉģ ŧő ŵäįŧ þęƒőřę şęŉđįŉģ ä ŉőŧįƒįčäŧįőŉ äþőūŧ ŉęŵ äľęřŧş ŧĥäŧ äřę äđđęđ ŧő ä ģřőūp őƒ äľęřŧş ƒőř ŵĥįčĥ äŉ įŉįŧįäľ ŉőŧįƒįčäŧįőŉ ĥäş äľřęäđy þęęŉ şęŉŧ.",
            "label": "Ŵäįŧ <1></1> þęƒőřę şęŉđįŉģ ūpđäŧęş"
          },
          "groupWait": {
            "description": "Ħőŵ ľőŉģ ŧő įŉįŧįäľľy ŵäįŧ ŧő şęŉđ ä ŉőŧįƒįčäŧįőŉ ƒőř ä ģřőūp őƒ äľęřŧ įŉşŧäŉčęş.",
            "label": "Ŵäįŧ <1></1> ŧő ģřőūp įŉşŧäŉčęş"
          },
          "repeatInterval": {
            "description": "Ħőŵ őƒŧęŉ ŉőŧįƒįčäŧįőŉş äřę şęŉŧ įƒ ŧĥę ģřőūp őƒ äľęřŧş ĥäş ŉőŧ čĥäŉģęđ şįŉčę ŧĥę ľäşŧ ŉőŧįƒįčäŧįőŉ.",
            "label": "Ŗępęäŧęđ ęvęřy <1></1>"
          }
        }
      },
      "n-more-policies_one": "{{count}} äđđįŧįőŉäľ pőľįčy",
      "n-more-policies_other": "{{count}} äđđįŧįőŉäľ pőľįčįęş",
      "new-child": "Ńęŵ čĥįľđ pőľįčy",
      "new-policy": "Åđđ ŉęŵ pőľįčy",
      "no-matchers": "Ńő mäŧčĥęřş"
    },
    "provisioning": {
      "badge-tooltip-provenance": "Ŧĥįş řęşőūřčę ĥäş þęęŉ přővįşįőŉęđ vįä {{provenance}} äŉđ čäŉŉőŧ þę ęđįŧęđ ŧĥřőūģĥ ŧĥę ŮĨ",
      "badge-tooltip-standard": "Ŧĥįş řęşőūřčę ĥäş þęęŉ přővįşįőŉęđ äŉđ čäŉŉőŧ þę ęđįŧęđ ŧĥřőūģĥ ŧĥę ŮĨ"
    },
    "rule-groups": {
      "delete": {
        "success": "Ŝūččęşşƒūľľy đęľęŧęđ řūľę ģřőūp"
      },
      "move": {
        "success": "Ŝūččęşşƒūľľy mővęđ řūľę ģřőūp"
      },
      "rename": {
        "success": "Ŝūččęşşƒūľľy řęŉämęđ řūľę ģřőūp"
      },
      "update": {
        "success": "Ŝūččęşşƒūľľy ūpđäŧęđ řūľę ģřőūp"
      }
    },
    "rule-state": {
      "creating": "Cřęäŧįŉģ",
      "deleting": "Đęľęŧįŉģ",
      "paused": "Päūşęđ",
      "recording-rule": "Ŗęčőřđįŉģ řūľę"
    },
    "rules": {
      "delete-rule": {
        "success": "Ŗūľę şūččęşşƒūľľy đęľęŧęđ"
      },
      "pause-rule": {
        "success": "Ŗūľę ęväľūäŧįőŉ päūşęđ"
      },
      "resume-rule": {
        "success": "Ŗūľę ęväľūäŧįőŉ řęşūmęđ"
      }
    }
  },
  "annotations": {
    "empty-state": {
      "button-title": "Åđđ äŉŉőŧäŧįőŉ qūęřy",
      "info-box-content": "<0>Åŉŉőŧäŧįőŉş přővįđę ä ŵäy ŧő įŉŧęģřäŧę ęvęŉŧ đäŧä įŉŧő yőūř ģřäpĥş. Ŧĥęy äřę vįşūäľįžęđ äş vęřŧįčäľ ľįŉęş äŉđ įčőŉş őŉ äľľ ģřäpĥ päŉęľş. Ŵĥęŉ yőū ĥővęř ővęř äŉ äŉŉőŧäŧįőŉ įčőŉ yőū čäŉ ģęŧ ęvęŉŧ ŧęχŧ & ŧäģş ƒőř ŧĥę ęvęŉŧ. Ÿőū čäŉ äđđ äŉŉőŧäŧįőŉ ęvęŉŧş đįřęčŧľy ƒřőm ģřäƒäŉä þy ĥőľđįŉģ CŦŖĿ őř CMĐ + čľįčĸ őŉ ģřäpĥ (őř đřäģ řęģįőŉ). Ŧĥęşę ŵįľľ þę şŧőřęđ įŉ Ğřäƒäŉä'ş äŉŉőŧäŧįőŉ đäŧäþäşę.</0>",
      "info-box-content-2": "Cĥęčĸőūŧ ŧĥę <2>Åŉŉőŧäŧįőŉş đőčūmęŉŧäŧįőŉ</2> ƒőř mőřę įŉƒőřmäŧįőŉ.",
      "title": "Ŧĥęřę äřę ŉő čūşŧőm äŉŉőŧäŧįőŉ qūęřįęş äđđęđ yęŧ"
    }
  },
  "api-keys": {
    "empty-state": {
      "message": "Ńő ÅPĨ ĸęyş ƒőūŉđ"
    }
  },
  "bouncing-loader": {
    "label": "Ŀőäđįŉģ"
  },
  "browse-dashboards": {
    "action": {
      "cancel-button": "Cäŉčęľ",
      "cannot-move-folders": "Főľđęřş čäŉŉőŧ þę mővęđ",
      "confirmation-text": "Đęľęŧę",
      "delete-button": "Đęľęŧę",
      "delete-modal-invalid-text": "Øŉę őř mőřę ƒőľđęřş čőŉŧäįŉ ľįþřäřy päŉęľş őř äľęřŧ řūľęş. Đęľęŧę ŧĥęşę ƒįřşŧ įŉ őřđęř ŧő přőčęęđ.",
      "delete-modal-invalid-title": "Cäŉŉőŧ đęľęŧę ƒőľđęř",
      "delete-modal-restore-dashboards-text": "Ŧĥįş äčŧįőŉ ŵįľľ đęľęŧę ŧĥę şęľęčŧęđ ƒőľđęřş įmmęđįäŧęľy þūŧ ŧĥę şęľęčŧęđ đäşĥþőäřđş ŵįľľ þę mäřĸęđ ƒőř đęľęŧįőŉ įŉ 30 đäyş. Ÿőūř őřģäŉįžäŧįőŉ äđmįŉįşŧřäŧőř čäŉ řęşŧőřę ŧĥę đäşĥþőäřđş äŉyŧįmę þęƒőřę ŧĥę 30 đäyş ęχpįřę. Főľđęřş čäŉŉőŧ þę řęşŧőřęđ.",
      "delete-modal-text": "Ŧĥįş äčŧįőŉ ŵįľľ đęľęŧę ŧĥę ƒőľľőŵįŉģ čőŉŧęŉŧ:",
      "delete-modal-title": "Đęľęŧę",
      "deleting": "Đęľęŧįŉģ...",
      "manage-permissions-button": "Mäŉäģę pęřmįşşįőŉş",
      "move-button": "Mővę",
      "move-modal-alert": "Mővįŉģ ŧĥįş įŧęm mäy čĥäŉģę įŧş pęřmįşşįőŉş.",
      "move-modal-field-label": "Főľđęř ŉämę",
      "move-modal-text": "Ŧĥįş äčŧįőŉ ŵįľľ mővę ŧĥę ƒőľľőŵįŉģ čőŉŧęŉŧ:",
      "move-modal-title": "Mővę",
      "moving": "Mővįŉģ...",
      "new-folder-name-required-phrase": "Főľđęř ŉämę įş řęqūįřęđ."
    },
    "counts": {
      "alertRule_one": "{{count}} äľęřŧ řūľę",
      "alertRule_other": "{{count}} äľęřŧ řūľęş",
      "dashboard_one": "{{count}} đäşĥþőäřđ",
      "dashboard_other": "{{count}} đäşĥþőäřđş",
      "folder_one": "{{count}} ƒőľđęř",
      "folder_other": "{{count}} ƒőľđęřş",
      "libraryPanel_one": "{{count}} ľįþřäřy päŉęľ",
      "libraryPanel_other": "{{count}} ľįþřäřy päŉęľş",
      "total_one": "{{count}} įŧęm",
      "total_other": "{{count}} įŧęmş"
    },
    "dashboards-tree": {
      "collapse-folder-button": "Cőľľäpşę ƒőľđęř {{title}}",
      "expand-folder-button": "Ēχpäŉđ ƒőľđęř {{title}}",
      "name-column": "Ńämę",
      "select-all-header-checkbox": "Ŝęľęčŧ äľľ",
      "select-checkbox": "Ŝęľęčŧ",
      "tags-column": "Ŧäģş"
    },
    "empty-state": {
      "button-title": "Cřęäŧę đäşĥþőäřđ",
      "pro-tip": "Åđđ/mővę đäşĥþőäřđş ŧő yőūř ƒőľđęř äŧ <2>ßřőŵşę đäşĥþőäřđş</2>",
      "title": "Ÿőū ĥävęŉ'ŧ čřęäŧęđ äŉy đäşĥþőäřđş yęŧ",
      "title-folder": "Ŧĥįş ƒőľđęř đőęşŉ'ŧ ĥävę äŉy đäşĥþőäřđş yęŧ"
    },
    "folder-actions-button": {
      "delete": "Đęľęŧę",
      "folder-actions": "Főľđęř äčŧįőŉş",
      "manage-permissions": "Mäŉäģę pęřmįşşįőŉş",
      "move": "Mővę"
    },
    "folder-picker": {
      "accessible-label": "Ŝęľęčŧ ƒőľđęř: {{ label }} čūřřęŉŧľy şęľęčŧęđ",
      "button-label": "Ŝęľęčŧ ƒőľđęř",
      "clear-selection": "Cľęäř şęľęčŧįőŉ",
      "empty-message": "Ńő ƒőľđęřş ƒőūŉđ",
      "error-title": "Ēřřőř ľőäđįŉģ ƒőľđęřş",
      "search-placeholder": "Ŝęäřčĥ ƒőľđęřş",
      "unknown-error": "Ůŉĸŉőŵŉ ęřřőř"
    },
    "hard-delete": {
      "success": "Đäşĥþőäřđ {{name}} đęľęŧęđ"
    },
    "manage-folder-nav": {
      "alert-rules": "Åľęřŧ řūľęş",
      "dashboards": "Đäşĥþőäřđş",
      "panels": "Päŉęľş"
    },
    "new-folder-form": {
      "cancel-label": "Cäŉčęľ",
      "create-label": "Cřęäŧę",
      "name-label": "Főľđęř ŉämę"
    },
    "no-results": {
      "clear": "Cľęäř şęäřčĥ äŉđ ƒįľŧęřş",
      "text": "Ńő řęşūľŧş ƒőūŉđ ƒőř yőūř qūęřy"
    },
    "soft-delete": {
      "success": "Đäşĥþőäřđ {{name}} mővęđ ŧő Ŗęčęŉŧľy đęľęŧęđ"
    }
  },
  "clipboard-button": {
    "inline-toast": {
      "success": "Cőpįęđ"
    }
  },
  "combobox": {
    "clear": {
      "title": "Cľęäř väľūę"
    }
  },
  "command-palette": {
    "action": {
      "change-theme": "Cĥäŉģę ŧĥęmę...",
      "dark-theme": "Đäřĸ",
      "light-theme": "Ŀįģĥŧ"
    },
    "empty-state": {
      "message": "Ńő řęşūľŧş ƒőūŉđ"
    },
    "search-box": {
      "placeholder": "Ŝęäřčĥ őř ĵūmp ŧő..."
    },
    "section": {
      "actions": "Åčŧįőŉş",
      "dashboard-search-results": "Đäşĥþőäřđş",
      "folder-search-results": "Főľđęřş",
      "pages": "Päģęş",
      "preferences": "Přęƒęřęŉčęş",
      "recent-dashboards": "Ŗęčęŉŧ đäşĥþőäřđş"
    }
  },
  "common": {
    "locale": {
      "default": "Đęƒäūľŧ"
    },
    "save": "Ŝävę"
  },
  "complete": "čőmpľęŧę",
  "connections": {
    "connect-data": {
      "category-header-label": "Đäŧä şőūřčęş",
      "empty-message": "Ńő řęşūľŧş mäŧčĥįŉģ yőūř qūęřy ŵęřę ƒőūŉđ",
      "request-data-source": "Ŗęqūęşŧ ä ŉęŵ đäŧä şőūřčę",
      "roadmap": "Vįęŵ řőäđmäp"
    },
    "search": {
      "placeholder": "Ŝęäřčĥ äľľ"
    }
  },
  "correlations": {
    "add-new": "Åđđ ŉęŵ",
    "alert": {
      "error-message": "Åŉ ūŉĸŉőŵŉ ęřřőř őččūřřęđ ŵĥįľę ƒęŧčĥįŉģ čőřřęľäŧįőŉ đäŧä. Pľęäşę ŧřy äģäįŉ.",
      "title": "Ēřřőř ƒęŧčĥįŉģ čőřřęľäŧįőŉ đäŧä"
    },
    "basic-info-form": {
      "description-description": "Øpŧįőŉäľ đęşčřįpŧįőŉ ŵįŧĥ mőřę įŉƒőřmäŧįőŉ äþőūŧ ŧĥę ľįŉĸ",
      "description-label": "Đęşčřįpŧįőŉ",
      "label-description": "Ŧĥįş ŉämę ŵįľľ þę ūşęđ äş ŧĥę ľäþęľ ƒőř ŧĥę čőřřęľäŧįőŉ. Ŧĥįş ŵįľľ şĥőŵ äş þūŧŧőŉ ŧęχŧ, ä męŉū įŧęm, őř ĥővęř ŧęχŧ őŉ ä ľįŉĸ.",
      "label-label": "Ŀäþęľ",
      "label-placeholder": "ę.ģ. Ŧęmpő ŧřäčęş",
      "label-required": "Ŧĥįş ƒįęľđ įş řęqūįřęđ.",
      "sub-text": "<0>Đęƒįŉę ŧęχŧ ŧĥäŧ ŵįľľ đęşčřįþę ŧĥę čőřřęľäŧįőŉ.</0>",
      "title": "Đęƒįŉę čőřřęľäŧįőŉ ľäþęľ (Ŝŧęp 1 őƒ 3)"
    },
    "empty-state": {
      "button-title": "Åđđ čőřřęľäŧįőŉ",
      "pro-tip": "Ÿőū čäŉ äľşő đęƒįŉę čőřřęľäŧįőŉş vįä đäŧäşőūřčę přővįşįőŉįŉģ",
      "title": "Ÿőū ĥävęŉ'ŧ đęƒįŉęđ äŉy čőřřęľäŧįőŉş yęŧ"
    },
    "list": {
      "delete": "đęľęŧę čőřřęľäŧįőŉ",
      "label": "Ŀäþęľ",
      "loading": "ľőäđįŉģ...",
      "read-only": "Ŗęäđ őŉľy",
      "source": "Ŝőūřčę",
      "target": "Ŧäřģęŧ"
    },
    "navigation-form": {
      "add-button": "Åđđ",
      "back-button": "ßäčĸ",
      "next-button": "Ńęχŧ",
      "save-button": "Ŝävę"
    },
    "page-content": "Ŧő ęŉäþľę Cőřřęľäŧįőŉş, äđđ įŧ įŉ ŧĥę Ğřäƒäŉä čőŉƒįģ:",
    "page-heading": "Cőřřęľäŧįőŉş äřę đįşäþľęđ",
    "query-editor": {
      "control-rules": "Ŧĥę şęľęčŧęđ ŧäřģęŧ đäŧä şőūřčę mūşŧ ęχpőřŧ ä qūęřy ęđįŧőř.",
      "data-source-text": "Pľęäşę şęľęčŧ ä ŧäřģęŧ đäŧä şőūřčę ƒįřşŧ.",
      "data-source-title": "Ńő đäŧä şőūřčę şęľęčŧęđ",
      "error-text": "Ŧĥę şęľęčŧęđ đäŧä şőūřčę čőūľđ ŉőŧ þę ľőäđęđ.",
      "error-title": "Ēřřőř ľőäđįŉģ đäŧä şőūřčę",
      "loading": "Ŀőäđįŉģ qūęřy ęđįŧőř...",
      "query-description": "Đęƒįŉę ŧĥę qūęřy ŧĥäŧ įş řūŉ ŵĥęŉ ŧĥę ľįŉĸ įş čľįčĸęđ. Ÿőū čäŉ ūşę <2>väřįäþľęş</2> ŧő äččęşş şpęčįƒįč ƒįęľđ väľūęş.",
      "query-editor-title": "Đäŧä şőūřčę đőęş ŉőŧ ęχpőřŧ ä qūęřy ęđįŧőř.",
      "query-label": "Qūęřy"
    },
    "source-form": {
      "control-required": "Ŧĥįş ƒįęľđ įş řęqūįřęđ.",
      "description": "Ÿőū ĥävę ūşęđ ƒőľľőŵįŉģ väřįäþľęş įŉ ŧĥę ŧäřģęŧ qūęřy: <1></1><2></2>Å đäŧä pőįŉŧ ŉęęđş ŧő přővįđę väľūęş ŧő äľľ väřįäþľęş äş ƒįęľđş őř äş ŧřäŉşƒőřmäŧįőŉş őūŧpūŧ ŧő mäĸę ŧĥę čőřřęľäŧįőŉ þūŧŧőŉ äppęäř įŉ ŧĥę vįşūäľįžäŧįőŉ.<4></4>Ńőŧę: Ńőŧ ęvęřy väřįäþľę ŉęęđş ŧő þę ęχpľįčįŧľy đęƒįŉęđ þęľőŵ. Å ŧřäŉşƒőřmäŧįőŉ şūčĥ äş <7>ľőģƒmŧ</7> ŵįľľ čřęäŧę väřįäþľęş ƒőř ęvęřy ĸęy/väľūę päįř.",
      "heading": "Väřįäþľęş ūşęđ įŉ ŧĥę ŧäřģęŧ qūęřy",
      "results-description": "Ŧĥę ľįŉĸ ŵįľľ þę şĥőŵŉ ŉęχŧ ŧő ŧĥę väľūę őƒ ŧĥįş ƒįęľđ",
      "results-label": "Ŗęşūľŧş ƒįęľđ",
      "results-required": "Ŧĥįş ƒįęľđ įş řęqūįřęđ.",
      "source-description": "Ŗęşūľŧş ƒřőm şęľęčŧęđ şőūřčę đäŧä şőūřčę ĥävę ľįŉĸş đįşpľäyęđ įŉ ŧĥę päŉęľ",
      "source-label": "Ŝőūřčę",
      "sub-text": "<0>Đęƒįŉę ŵĥäŧ đäŧä şőūřčę ŵįľľ đįşpľäy ŧĥę čőřřęľäŧįőŉ, äŉđ ŵĥäŧ đäŧä ŵįľľ řępľäčę přęvįőūşľy đęƒįŉęđ väřįäþľęş.</0>",
      "title": "Cőŉƒįģūřę ŧĥę đäŧä şőūřčę ŧĥäŧ ŵįľľ ľįŉĸ ŧő {{dataSourceName}} (Ŝŧęp 3 őƒ 3)"
    },
    "sub-title": "Đęƒįŉę ĥőŵ đäŧä ľįvįŉģ įŉ đįƒƒęřęŉŧ đäŧä şőūřčęş řęľäŧęş ŧő ęäčĥ őŧĥęř. Ŗęäđ mőřę įŉ ŧĥę <2>đőčūmęŉŧäŧįőŉ<1></1></2>",
    "target-form": {
      "control-rules": "Ŧĥįş ƒįęľđ įş řęqūįřęđ.",
      "sub-text": "<0>Đęƒįŉę ŵĥäŧ đäŧä şőūřčę ŧĥę čőřřęľäŧįőŉ ŵįľľ ľįŉĸ ŧő, äŉđ ŵĥäŧ qūęřy ŵįľľ řūŉ ŵĥęŉ ŧĥę čőřřęľäŧįőŉ įş čľįčĸęđ.</0>",
      "target-description": "Ŝpęčįƒy ŵĥįčĥ đäŧä şőūřčę įş qūęřįęđ ŵĥęŉ ŧĥę ľįŉĸ įş čľįčĸęđ",
      "target-label": "Ŧäřģęŧ",
      "title": "Ŝęŧūp ŧĥę ŧäřģęŧ ƒőř ŧĥę čőřřęľäŧįőŉ (Ŝŧęp 2 őƒ 3)"
    },
    "trans-details": {
      "logfmt-description": "Päřşę přővįđęđ ƒįęľđ ŵįŧĥ ľőģƒmŧ ŧő ģęŧ väřįäþľęş",
      "logfmt-label": "Ŀőģƒmŧ",
      "regex-description": "Fįęľđ ŵįľľ þę päřşęđ ŵįŧĥ řęģęχ. Ůşę ŉämęđ čäpŧūřę ģřőūpş ŧő řęŧūřŉ mūľŧįpľę väřįäþľęş, őř ä şįŉģľę ūŉŉämęđ čäpŧūřę ģřőūp ŧő äđđ väřįäþľę ŧő ŉämęđ mäp väľūę. Ŗęģęχ įş čäşę įŉşęŉşįŧįvę.",
      "regex-expression": "Ůşę čäpŧūřę ģřőūpş ŧő ęχŧřäčŧ ä pőřŧįőŉ őƒ ŧĥę ƒįęľđ.",
      "regex-label": "Ŗęģūľäř ęχpřęşşįőŉ",
      "regex-map-values": "Đęƒįŉęş ŧĥę ŉämę őƒ ŧĥę väřįäþľę įƒ ŧĥę čäpŧūřę ģřőūp įş ŉőŧ ŉämęđ."
    },
    "transform": {
      "add-button": "Åđđ ŧřäŉşƒőřmäŧįőŉ",
      "heading": "Ŧřäŉşƒőřmäŧįőŉş",
      "no-transform": "Ńő ŧřäŉşƒőřmäŧįőŉş đęƒįŉęđ."
    },
    "transform-row": {
      "expression-label": "Ēχpřęşşįőŉ",
      "expression-required": "Pľęäşę đęƒįŉę äŉ ęχpřęşşįőŉ",
      "expression-tooltip": "Ŗęqūįřęđ ƒőř řęģūľäř ęχpřęşşįőŉ. Ŧĥę ęχpřęşşįőŉ ŧĥę ŧřäŉşƒőřmäŧįőŉ ŵįľľ ūşę. Ŀőģƒmŧ đőęş ŉőŧ ūşę ƒūřŧĥęř şpęčįƒįčäŧįőŉş.",
      "field-input": "ƒįęľđ",
      "field-label": "Fįęľđ",
      "field-tooltip": "Øpŧįőŉäľ. Ŧĥę ƒįęľđ ŧő ŧřäŉşƒőřm. Ĩƒ ŉőŧ şpęčįƒįęđ, ŧĥę ŧřäŉşƒőřmäŧįőŉ ŵįľľ þę äppľįęđ ŧő ŧĥę řęşūľŧş ƒįęľđ.",
      "map-value-label": "Mäp väľūę",
      "map-value-tooltip": "Øpŧįőŉäľ. Đęƒįŉęş ŧĥę ŉämę őƒ ŧĥę väřįäþľę. Ŧĥįş įş čūřřęŉŧľy őŉľy väľįđ ƒőř řęģūľäř ęχpřęşşįőŉş ŵįŧĥ ä şįŉģľę, ūŉŉämęđ čäpŧūřę ģřőūp.",
      "remove-button": "Ŗęmővę",
      "remove-tooltip": "Ŗęmővę ŧřäŉşƒőřmäŧįőŉ",
      "transform-required": "Pľęäşę şęľęčŧ ä ŧřäŉşƒőřmäŧįőŉ ŧypę",
      "type-label": "Ŧypę",
      "type-tooltip": "Ŧĥę ŧypę őƒ ŧřäŉşƒőřmäŧįőŉ ŧĥäŧ ŵįľľ þę äppľįęđ ŧő ŧĥę şőūřčę đäŧä."
    }
  },
  "dashboard": {
    "add-menu": {
      "import": "Ĩmpőřŧ ƒřőm ľįþřäřy",
      "paste-panel": "Päşŧę päŉęľ",
      "row": "Ŗőŵ",
      "visualization": "Vįşūäľįžäŧįőŉ",
      "widget": "Ŵįđģęŧ"
    },
    "alert-rules-drawer": {
      "redirect-link": "Ŀįşŧ įŉ Ğřäƒäŉä Åľęřŧįŉģ",
      "subtitle": "Åľęřŧ řūľęş řęľäŧęđ ŧő ŧĥįş đäşĥþőäřđ"
    },
    "empty": {
      "add-library-panel-body": "Åđđ vįşūäľįžäŧįőŉş ŧĥäŧ äřę şĥäřęđ ŵįŧĥ őŧĥęř đäşĥþőäřđş.",
      "add-library-panel-button": "Åđđ ľįþřäřy päŉęľ",
      "add-library-panel-header": "Ĩmpőřŧ päŉęľ",
      "add-visualization-body": "Ŝęľęčŧ ä đäŧä şőūřčę äŉđ ŧĥęŉ qūęřy äŉđ vįşūäľįžę yőūř đäŧä ŵįŧĥ čĥäřŧş, şŧäŧş äŉđ ŧäþľęş őř čřęäŧę ľįşŧş, mäřĸđőŵŉş äŉđ őŧĥęř ŵįđģęŧş.",
      "add-visualization-button": "Åđđ vįşūäľįžäŧįőŉ",
      "add-visualization-header": "Ŝŧäřŧ yőūř ŉęŵ đäşĥþőäřđ þy äđđįŉģ ä vįşūäľįžäŧįőŉ",
      "add-widget-body": "Cřęäŧę ľįşŧş, mäřĸđőŵŉş äŉđ őŧĥęř ŵįđģęŧş",
      "add-widget-button": "Åđđ ŵįđģęŧ",
      "add-widget-header": "Åđđ ä ŵįđģęŧ",
      "import-a-dashboard-body": "Ĩmpőřŧ đäşĥþőäřđş ƒřőm ƒįľęş őř <1>ģřäƒäŉä.čőm</1>.",
      "import-a-dashboard-header": "Ĩmpőřŧ ä đäşĥþőäřđ",
      "import-dashboard-button": "Ĩmpőřŧ đäşĥþőäřđ"
    },
    "inspect": {
      "data-tab": "Đäŧä",
      "error-tab": "Ēřřőř",
      "json-tab": "ĴŜØŃ",
      "meta-tab": "Męŧä đäŧä",
      "query-tab": "Qūęřy",
      "stats-tab": "Ŝŧäŧş",
      "subtitle": "{{queryCount}} qūęřįęş ŵįŧĥ ŧőŧäľ qūęřy ŧįmę őƒ {{formatted}}",
      "title": "Ĩŉşpęčŧ: {{panelTitle}}"
    },
    "inspect-data": {
      "data-options": "Đäŧä őpŧįőŉş",
      "dataframe-aria-label": "Ŝęľęčŧ đäŧäƒřämę",
      "dataframe-label": "Ŝĥőŵ đäŧä ƒřämę",
      "download-csv": "Đőŵŉľőäđ CŜV",
      "download-excel-description": "Åđđş ĥęäđęř ŧő CŜV ƒőř ūşę ŵįŧĥ Ēχčęľ",
      "download-excel-label": "Đőŵŉľőäđ ƒőř Ēχčęľ",
      "download-logs": "Đőŵŉľőäđ ľőģş",
      "download-service": "Đőŵŉľőäđ şęřvįčę ģřäpĥ",
      "download-traces": "Đőŵŉľőäđ ŧřäčęş",
      "excel-header": "Ēχčęľ ĥęäđęř",
      "formatted": "Főřmäŧŧęđ đäŧä",
      "formatted-data-description": "Ŧäþľę đäŧä įş ƒőřmäŧŧęđ ŵįŧĥ őpŧįőŉş đęƒįŉęđ įŉ ŧĥę Fįęľđ äŉđ Øvęřřįđę ŧäþş.",
      "formatted-data-label": "Főřmäŧŧęđ đäŧä",
      "panel-transforms": "Päŉęľ ŧřäŉşƒőřmş",
      "series-to-columns": "Ŝęřįęş ĵőįŉęđ þy ŧįmę",
      "transformation": "Ŝęřįęş ĵőįŉęđ þy ŧįmę",
      "transformations-description": "Ŧäþľę đäŧä įş đįşpľäyęđ ŵįŧĥ ŧřäŉşƒőřmäŧįőŉş đęƒįŉęđ įŉ ŧĥę päŉęľ Ŧřäŉşƒőřm ŧäþ.",
      "transformations-label": "Åppľy päŉęľ ŧřäŉşƒőřmäŧįőŉş"
    },
    "inspect-json": {
      "dataframe-description": "Ŗäŵ đäŧä ŵįŧĥőūŧ ŧřäŉşƒőřmäŧįőŉş äŉđ ƒįęľđ čőŉƒįģ äppľįęđ. ",
      "dataframe-label": "ĐäŧäFřämę ĴŜØŃ (ƒřőm Qūęřy)",
      "panel-data-description": "Ŧĥę řäŵ mőđęľ päşşęđ ŧő ŧĥę päŉęľ vįşūäľįžäŧįőŉ",
      "panel-data-label": "Päŉęľ đäŧä",
      "panel-json-description": "Ŧĥę mőđęľ şävęđ įŉ ŧĥę đäşĥþőäřđ ĴŜØŃ ŧĥäŧ čőŉƒįģūřęş ĥőŵ ęvęřyŧĥįŉģ ŵőřĸş.",
      "panel-json-label": "Päŉęľ ĴŜØŃ",
      "select-source": "Ŝęľęčŧ şőūřčę",
      "unknown": "Ůŉĸŉőŵŉ Øþĵęčŧ: {{show}}"
    },
    "inspect-meta": {
      "no-inspector": "Ńő Męŧäđäŧä Ĩŉşpęčŧőř"
    },
    "inspect-stats": {
      "data-title": "Đäŧä şőūřčę şŧäŧş",
      "data-traceids": "Ŧřäčę ĨĐş",
      "processing-time": "Đäŧä přőčęşşįŉģ ŧįmę",
      "queries": "Ńūmþęř őƒ qūęřįęş",
      "request-time": "Ŧőŧäľ řęqūęşŧ ŧįmę",
      "rows": "Ŧőŧäľ ŉūmþęř řőŵş",
      "table-title": "Ŝŧäŧş"
    },
    "toolbar": {
      "add": "Åđđ",
      "alert-rules": "Åľęřŧ řūľęş",
      "mark-favorite": "Mäřĸ äş ƒävőřįŧę",
      "open-original": "Øpęŉ őřįģįŉäľ đäşĥþőäřđ",
      "playlist-next": "Ğő ŧő ŉęχŧ đäşĥþőäřđ",
      "playlist-previous": "Ğő ŧő přęvįőūş đäşĥþőäřđ",
      "playlist-stop": "Ŝŧőp pľäyľįşŧ",
      "refresh": "Ŗęƒřęşĥ đäşĥþőäřđ",
      "save": "Ŝävę đäşĥþőäřđ",
      "settings": "Đäşĥþőäřđ şęŧŧįŉģş",
      "share": "Ŝĥäřę đäşĥþőäřđ",
      "share-button": "Ŝĥäřę",
      "unmark-favorite": "Ůŉmäřĸ äş ƒävőřįŧę"
    },
    "validation": {
      "invalid-dashboard-id": "Cőūľđ ŉőŧ ƒįŉđ ä väľįđ Ğřäƒäŉä.čőm ĨĐ",
      "invalid-json": "Ńőŧ väľįđ ĴŜØŃ",
      "tags-expected-array": "ŧäģş ęχpęčŧęđ äřřäy",
      "tags-expected-strings": "ŧäģş ęχpęčŧęđ äřřäy őƒ şŧřįŉģş"
    }
  },
  "dashboard-import": {
    "file-dropzone": {
      "primary-text": "Ůpľőäđ đäşĥþőäřđ ĴŜØŃ ƒįľę",
      "secondary-text": "Đřäģ äŉđ đřőp ĥęřę őř čľįčĸ ŧő þřőŵşę"
    },
    "form-actions": {
      "cancel": "Cäŉčęľ",
      "load": "Ŀőäđ"
    },
    "gcom-field": {
      "label": "Fįŉđ äŉđ įmpőřŧ đäşĥþőäřđş ƒőř čőmmőŉ äppľįčäŧįőŉş äŧ <1></1>",
      "load-button": "Ŀőäđ",
      "placeholder": "Ğřäƒäŉä.čőm đäşĥþőäřđ ŮŖĿ őř ĨĐ",
      "validation-required": "Å Ğřäƒäŉä đäşĥþőäřđ ŮŖĿ őř ĨĐ įş řęqūįřęđ"
    },
    "json-field": {
      "label": "Ĩmpőřŧ vįä đäşĥþőäřđ ĴŜØŃ mőđęľ",
      "validation-required": "Ńęęđ ä đäşĥþőäřđ ĴŜØŃ mőđęľ"
    }
  },
  "dashboard-links": {
    "empty-state": {
      "button-title": "Åđđ đäşĥþőäřđ ľįŉĸ",
      "info-box-content": "Đäşĥþőäřđ ľįŉĸş äľľőŵ yőū ŧő pľäčę ľįŉĸş ŧő őŧĥęř đäşĥþőäřđş äŉđ ŵęþ şįŧęş đįřęčŧľy þęľőŵ ŧĥę đäşĥþőäřđ ĥęäđęř. <2>Ŀęäřŉ mőřę</2>",
      "title": "Ŧĥęřę äřę ŉő đäşĥþőäřđ ľįŉĸş äđđęđ yęŧ"
    }
  },
  "dashboard-settings": {
    "annotations": {
      "title": "Åŉŉőŧäŧįőŉş"
    },
    "dashboard-delete-button": "Đęľęŧę đäşĥþőäřđ",
    "dashboard-delete-modal": {
      "confirmation-text": "Đęľęŧę",
      "delete-button": "Đęľęŧę",
      "text": "Đő yőū ŵäŉŧ ŧő đęľęŧę ŧĥįş đäşĥþőäřđ?",
      "title": "Đęľęŧę"
    },
    "general": {
      "auto-refresh-description": "Đęƒįŉę ŧĥę äūŧő řęƒřęşĥ įŉŧęřväľş ŧĥäŧ şĥőūľđ þę äväįľäþľę įŉ ŧĥę äūŧő řęƒřęşĥ ľįşŧ. Ůşę ŧĥę ƒőřmäŧ '5ş' ƒőř şęčőŉđş, '1m' ƒőř mįŉūŧęş, '1ĥ' ƒőř ĥőūřş, äŉđ '1đ' ƒőř đäyş (ę.ģ.: '5ş,10ş,30ş,1m,5m,15m,30m,1ĥ,2ĥ,1đ').",
      "auto-refresh-label": "Åūŧő řęƒřęşĥ",
      "description-label": "Đęşčřįpŧįőŉ",
      "editable-description": "Ŝęŧ ŧő řęäđ-őŉľy ŧő đįşäþľę äľľ ęđįŧįŉģ. Ŗęľőäđ ŧĥę đäşĥþőäřđ ƒőř čĥäŉģęş ŧő ŧäĸę ęƒƒęčŧ",
      "editable-label": "Ēđįŧäþľę",
      "folder-label": "Főľđęř",
      "panel-options-graph-tooltip-description": "Cőŉŧřőľş ŧőőľŧįp äŉđ ĥővęř ĥįģĥľįģĥŧ þęĥävįőř äčřőşş đįƒƒęřęŉŧ päŉęľş. Ŗęľőäđ ŧĥę đäşĥþőäřđ ƒőř čĥäŉģęş ŧő ŧäĸę ęƒƒęčŧ",
      "panel-options-graph-tooltip-label": "Ğřäpĥ ŧőőľŧįp",
      "panel-options-label": "Päŉęľ őpŧįőŉş",
      "panels-preload-description": "Ŵĥęŉ ęŉäþľęđ äľľ päŉęľş ŵįľľ şŧäřŧ ľőäđįŉģ äş şőőŉ äş ŧĥę đäşĥþőäřđ ĥäş þęęŉ ľőäđęđ.",
      "panels-preload-label": "Přęľőäđ päŉęľş",
      "tags-label": "Ŧäģş",
      "title": "Ğęŉęřäľ",
      "title-label": "Ŧįŧľę"
    },
    "json-editor": {
      "save-button": "Ŝävę čĥäŉģęş",
      "subtitle": "Ŧĥę ĴŜØŃ mőđęľ þęľőŵ įş ŧĥę đäŧä şŧřūčŧūřę ŧĥäŧ đęƒįŉęş ŧĥę đäşĥþőäřđ. Ŧĥįş įŉčľūđęş đäşĥþőäřđ şęŧŧįŉģş, päŉęľ şęŧŧįŉģş, ľäyőūŧ, qūęřįęş, äŉđ şő őŉ.",
      "title": "ĴŜØŃ Mőđęľ"
    },
    "links": {
      "title": "Ŀįŉĸş"
    },
    "permissions": {
      "title": "Pęřmįşşįőŉş"
    },
    "provisioned-delete-modal": {
      "confirm-button": "ØĶ",
      "text-1": "Ŧĥįş đäşĥþőäřđ įş mäŉäģęđ þy Ğřäƒäŉä přővįşįőŉįŉģ äŉđ čäŉŉőŧ þę đęľęŧęđ. Ŗęmővę ŧĥę đäşĥþőäřđ ƒřőm ŧĥę čőŉƒįģ ƒįľę ŧő đęľęŧę įŧ.",
      "text-2": "Ŝęę ģřäƒäŉä đőčūmęŉŧäŧįőŉ ƒőř mőřę įŉƒőřmäŧįőŉ äþőūŧ přővįşįőŉįŉģ. ",
      "text-3": "Fįľę päŧĥ: {{provisionedId}}",
      "text-link": "Ğő ŧő đőčş päģę",
      "title": "Cäŉŉőŧ đęľęŧę přővįşįőŉęđ đäşĥþőäřđ"
    },
    "settings": {
      "title": "Ŝęŧŧįŉģş"
    },
    "time-picker": {
      "hide-time-picker": "Ħįđę ŧįmę pįčĸęř",
      "now-delay-description": "Ēχčľūđę řęčęŉŧ đäŧä ŧĥäŧ mäy þę įŉčőmpľęŧę.",
      "now-delay-label": "Ńőŵ đęľäy",
      "refresh-live-dashboards-description": "Cőŉŧįŉūőūşľy řę-đřäŵ päŉęľş ŵĥęřę ŧĥę ŧįmę řäŉģę řęƒęřęŉčęş 'ŉőŵ'",
      "refresh-live-dashboards-label": "Ŗęƒřęşĥ ľįvę đäşĥþőäřđş",
      "time-options-label": "Ŧįmę őpŧįőŉş",
      "time-zone-label": "Ŧįmę žőŉę",
      "week-start-label": "Ŵęęĸ şŧäřŧ"
    },
    "variables": {
      "title": "Väřįäþľęş"
    },
    "versions": {
      "title": "Vęřşįőŉş"
    }
  },
  "dashboards": {
    "settings": {
      "variables": {
        "dependencies": {
          "button": "Ŝĥőŵ đępęŉđęŉčįęş",
          "title": "Đępęŉđęŉčįęş"
        }
      }
    }
  },
  "data-source-list": {
    "empty-state": {
      "button-title": "Åđđ đäŧä şőūřčę",
      "pro-tip": "Ÿőū čäŉ äľşő đęƒįŉę đäŧä şőūřčęş ŧĥřőūģĥ čőŉƒįģūřäŧįőŉ ƒįľęş. <2>Ŀęäřŉ mőřę</2>",
      "title": "Ńő đäŧä şőūřčęş đęƒįŉęđ"
    }
  },
  "data-source-picker": {
    "add-new-data-source": "Cőŉƒįģūřę ä ŉęŵ đäŧä şőūřčę",
    "built-in-list": {
      "description-dashboard": "Ŗęūşę qūęřy řęşūľŧş ƒřőm őŧĥęř vįşūäľįžäŧįőŉş",
      "description-grafana": "Đįşčővęř vįşūäľįžäŧįőŉş ūşįŉģ mőčĸ đäŧä",
      "description-mixed": "Ůşę mūľŧįpľę đäŧä şőūřčęş"
    },
    "list": {
      "no-data-source-message": "Ńő đäŧä şőūřčęş ƒőūŉđ"
    },
    "modal": {
      "configure-new-data-source": "Øpęŉ ä ŉęŵ ŧäþ äŉđ čőŉƒįģūřę ä đäŧä şőūřčę",
      "input-placeholder": "Ŝęľęčŧ đäŧä şőūřčę",
      "title": "Ŝęľęčŧ đäŧä şőūřčę"
    },
    "open-advanced-button": "Øpęŉ äđväŉčęđ đäŧä şőūřčę pįčĸęř"
  },
  "data-sources": {
    "datasource-add-button": {
      "label": "Åđđ ŉęŵ đäŧä şőūřčę"
    },
    "empty-state": {
      "message": "Ńő đäŧä şőūřčęş ƒőūŉđ"
    }
  },
<<<<<<< HEAD
  "Description": "Đęşčřįpŧįőŉ",
  "embed": {
    "share": {
      "time-range-description": "Cĥäŉģę ŧĥę čūřřęŉŧ řęľäŧįvę ŧįmę řäŉģę ŧő äŉ äþşőľūŧę ŧįmę řäŉģę",
      "time-range-label": "Ŧįmę řäŉģę"
    }
  },
=======
>>>>>>> 8fb334cf
  "explore": {
    "add-to-dashboard": "Åđđ ŧő đäşĥþőäřđ",
    "add-to-library-modal": {
      "auto-star": "Åūŧő-şŧäř ŧĥįş qūęřy ŧő äđđ įŧ ŧő yőūř şŧäřřęđ ľįşŧ įŉ ŧĥę Qūęřy Ŀįþřäřy.",
      "data-source-name": "Đäŧä şőūřčę ŉämę",
      "data-source-type": "Đäŧä şőūřčę ŧypę",
      "description": "Đęşčřįpŧįőŉ",
      "info": "Ÿőū'řę äþőūŧ ŧő şävę ŧĥįş qūęřy. Øŉčę şävęđ, yőū čäŉ ęäşįľy äččęşş įŧ įŉ ŧĥę Qūęřy Ŀįþřäřy ŧäþ ƒőř ƒūŧūřę ūşę äŉđ řęƒęřęŉčę.",
      "query": "Qūęřy",
      "title": "Åđđ qūęřy ŧő Qūęřy Ŀįþřäřy",
      "visibility": "Vįşįþįľįŧy"
    },
    "logs": {
      "maximum-pinned-logs": "Mäχįmūm őƒ {{PINNED_LOGS_LIMIT}} pįŉŉęđ ľőģş řęäčĥęđ. Ůŉpįŉ ä ľőģ ŧő äđđ äŉőŧĥęř.",
      "no-logs-found": "Ńő ľőģş ƒőūŉđ.",
      "scan-for-older-logs": "Ŝčäŉ ƒőř őľđęř ľőģş",
      "stop-scan": "Ŝŧőp şčäŉ"
    },
    "query-library": {
      "cancel": "Cäŉčęľ",
      "default-description": "Pūþľįč",
      "delete-query": "Đęľęŧę qūęřy",
      "delete-query-text": "Ÿőū'řę äþőūŧ ŧő řęmővę ŧĥįş qūęřy ƒřőm ŧĥę qūęřy ľįþřäřy. Ŧĥįş äčŧįőŉ čäŉŉőŧ þę ūŉđőŉę. Đő yőū ŵäŉŧ ŧő čőŉŧįŉūę?",
      "delete-query-title": "Đęľęŧę qūęřy",
      "private": "Přįväŧę",
      "public": "Pūþľįč",
      "query-deleted": "Qūęřy đęľęŧęđ",
      "query-template-added": "Qūęřy ŧęmpľäŧę şūččęşşƒūľľy äđđęđ ŧő ŧĥę ľįþřäřy",
      "query-template-error": "Ēřřőř äŧŧęmpŧįŉģ ŧő äđđ ŧĥįş qūęřy ŧő ŧĥę ľįþřäřy",
      "save": "Ŝävę"
    },
    "rich-history": {
      "close-tooltip": "Cľőşę qūęřy ĥįşŧőřy",
      "datasource-a-z": "Đäŧä şőūřčę Å-Ż",
      "datasource-z-a": "Đäŧä şőūřčę Ż-Å",
      "newest-first": "Ńęŵęşŧ ƒįřşŧ",
      "oldest-first": "Øľđęşŧ ƒįřşŧ",
      "query-history": "Qūęřy ĥįşŧőřy",
      "query-library": "Qūęřy ľįþřäřy",
      "settings": "Ŝęŧŧįŉģş",
      "starred": "Ŝŧäřřęđ"
    },
    "rich-history-card": {
      "add-comment-form": "Åđđ čőmmęŉŧ ƒőřm",
      "add-comment-tooltip": "Åđđ čőmmęŉŧ",
      "add-to-library": "Åđđ ŧő ľįþřäřy",
      "cancel": "Cäŉčęľ",
      "confirm-delete": "Đęľęŧę",
      "copy-query-tooltip": "Cőpy qūęřy ŧő čľįpþőäřđ",
      "copy-shortened-link-tooltip": "Cőpy şĥőřŧęŉęđ ľįŉĸ ŧő čľįpþőäřđ",
      "datasource-icon-label": "Đäŧä şőūřčę įčőŉ",
      "datasource-name-label": "Đäŧä şőūřčę ŉämę",
      "datasource-not-exist": "Đäŧä şőūřčę đőęş ŉőŧ ęχįşŧ äŉymőřę",
      "delete-query-confirmation-title": "Đęľęŧę",
      "delete-query-title": "Đęľęŧę qūęřy",
      "delete-query-tooltip": "Đęľęŧę qūęřy",
      "delete-starred-query-confirmation-text": "Åřę yőū şūřę yőū ŵäŉŧ ŧő pęřmäŉęŉŧľy đęľęŧę yőūř şŧäřřęđ qūęřy?",
      "edit-comment-tooltip": "Ēđįŧ čőmmęŉŧ",
      "optional-description": "Åŉ őpŧįőŉäľ đęşčřįpŧįőŉ őƒ ŵĥäŧ ŧĥę qūęřy đőęş.",
      "query-comment-label": "Qūęřy čőmmęŉŧ",
      "query-text-label": "Qūęřy ŧęχŧ",
      "save-comment": "Ŝävę čőmmęŉŧ",
      "star-query-tooltip": "Ŝŧäř qūęřy",
      "unstar-query-tooltip": "Ůŉşŧäř qūęřy",
      "update-comment-form": "Ůpđäŧę čőmmęŉŧ ƒőřm"
    },
    "rich-history-container": {
      "loading": "Ŀőäđįŉģ..."
    },
    "rich-history-notification": {
      "query-copied": "Qūęřy čőpįęđ ŧő čľįpþőäřđ",
      "query-deleted": "Qūęřy đęľęŧęđ"
    },
    "rich-history-queries-tab": {
      "displaying-partial-queries": "Đįşpľäyįŉģ {{ count }} qūęřįęş",
      "displaying-queries": "{{ count }} qūęřįęş",
      "filter-aria-label": "Fįľŧęř qūęřįęş ƒőř đäŧä şőūřčęş(ş)",
      "filter-history": "Fįľŧęř ĥįşŧőřy",
      "filter-placeholder": "Fįľŧęř qūęřįęş ƒőř đäŧä şőūřčęş(ş)",
      "history-local": "Ŧĥę ĥįşŧőřy įş ľőčäľ ŧő yőūř þřőŵşęř äŉđ įş ŉőŧ şĥäřęđ ŵįŧĥ őŧĥęřş.",
      "loading": "Ŀőäđįŉģ...",
      "loading-results": "Ŀőäđįŉģ řęşūľŧş...",
      "search-placeholder": "Ŝęäřčĥ qūęřįęş",
      "showing-queries": "Ŝĥőŵįŉģ {{ shown }} őƒ {{ total }} <0>Ŀőäđ mőřę</0>",
      "sort-aria-label": "Ŝőřŧ qūęřįęş",
      "sort-placeholder": "Ŝőřŧ qūęřįęş þy"
    },
    "rich-history-settings-tab": {
      "alert-info": "Ğřäƒäŉä ŵįľľ ĸęęp ęŉŧřįęş ūp ŧő {{optionLabel}}.Ŝŧäřřęđ ęŉŧřįęş ŵőŉ'ŧ þę đęľęŧęđ.",
      "change-default-tab": "Cĥäŉģę ŧĥę đęƒäūľŧ äčŧįvę ŧäþ ƒřőm “Qūęřy ĥįşŧőřy” ŧő “Ŝŧäřřęđ”",
      "clear-history-info": "Đęľęŧę äľľ őƒ yőūř qūęřy ĥįşŧőřy, pęřmäŉęŉŧľy.",
      "clear-query-history": "Cľęäř qūęřy ĥįşŧőřy",
      "clear-query-history-button": "Cľęäř qūęřy ĥįşŧőřy",
      "delete-confirm": "Đęľęŧę",
      "delete-confirm-text": "Åřę yőū şūřę yőū ŵäŉŧ ŧő pęřmäŉęŉŧľy đęľęŧę yőūř qūęřy ĥįşŧőřy?",
      "delete-title": "Đęľęŧę",
      "history-time-span": "Ħįşŧőřy ŧįmę şpäŉ",
      "history-time-span-description": "Ŝęľęčŧ ŧĥę pęřįőđ őƒ ŧįmę ƒőř ŵĥįčĥ Ğřäƒäŉä ŵįľľ şävę yőūř qūęřy ĥįşŧőřy. Ůp ŧő {{MAX_HISTORY_ITEMS}} ęŉŧřįęş ŵįľľ þę şŧőřęđ.",
      "only-show-active-datasource": "Øŉľy şĥőŵ qūęřįęş ƒőř đäŧä şőūřčę čūřřęŉŧľy äčŧįvę įŉ Ēχpľőřę",
      "query-history-deleted": "Qūęřy ĥįşŧőřy đęľęŧęđ",
      "retention-period": {
        "1-week": "1 ŵęęĸ",
        "2-days": "2 đäyş",
        "2-weeks": "2 ŵęęĸş",
        "5-days": "5 đäyş"
      }
    },
    "rich-history-starred-tab": {
      "filter-queries-aria-label": "Fįľŧęř qūęřįęş ƒőř đäŧä şőūřčęş(ş)",
      "filter-queries-placeholder": "Fįľŧęř qūęřįęş ƒőř đäŧä şőūřčęş(ş)",
      "loading": "Ŀőäđįŉģ...",
      "loading-results": "Ŀőäđįŉģ řęşūľŧş...",
      "local-history-message": "Ŧĥę ĥįşŧőřy įş ľőčäľ ŧő yőūř þřőŵşęř äŉđ įş ŉőŧ şĥäřęđ ŵįŧĥ őŧĥęřş.",
      "search-queries-placeholder": "Ŝęäřčĥ qūęřįęş",
      "showing-queries": "Ŝĥőŵįŉģ {{ shown }} őƒ {{ total }} <0>Ŀőäđ mőřę</0>",
      "sort-queries-aria-label": "Ŝőřŧ qūęřįęş",
      "sort-queries-placeholder": "Ŝőřŧ qūęřįęş þy"
    },
    "rich-history-utils": {
      "a-week-ago": "ä ŵęęĸ äģő",
      "days-ago": "{{num}} đäyş äģő",
      "default-from": "ŉőŵ-1ĥ",
      "default-to": "ŉőŵ",
      "today": "ŧőđäy",
      "two-weeks-ago": "ŧŵő ŵęęĸş äģő",
      "yesterday": "yęşŧęřđäy"
    },
    "rich-history-utils-notification": {
      "saving-failed": "Ŝävįŉģ řįčĥ ĥįşŧőřy ƒäįľęđ",
      "update-failed": "Ŗįčĥ Ħįşŧőřy ūpđäŧę ƒäįľęđ"
    },
    "run-query": {
      "left-pane": "Ŀęƒŧ päŉę",
      "right-pane": "Ŗįģĥŧ päŉę",
      "run-query-button": "Ŗūŉ qūęřy",
      "switch-datasource-button": "Ŝŵįŧčĥ đäŧä şőūřčę äŉđ řūŉ qūęřy"
    },
    "secondary-actions": {
      "query-add-button": "Åđđ qūęřy",
      "query-add-button-aria-label": "Åđđ qūęřy",
      "query-history-button": "Qūęřy ĥįşŧőřy",
      "query-history-button-aria-label": "Qūęřy ĥįşŧőřy",
      "query-inspector-button": "Qūęřy įŉşpęčŧőř",
      "query-inspector-button-aria-label": "Qūęřy įŉşpęčŧőř"
    },
    "table": {
      "no-data": "0 şęřįęş řęŧūřŉęđ",
      "title": "Ŧäþľę",
      "title-with-name": "Ŧäþľę - {{name}}"
    },
    "toolbar": {
      "aria-label": "Ēχpľőřę ŧőőľþäř",
      "copy-link": "Cőpy ŮŖĿ",
      "copy-link-abs-time": "Cőpy äþşőľūŧę ŮŖĿ",
      "copy-links-absolute-category": "Ŧįmę-şyŉč ŮŖĿ ľįŉĸş (şĥäřę ŵįŧĥ ŧįmę řäŉģę įŉŧäčŧ)",
      "copy-links-normal-category": "Ńőřmäľ ŮŖĿ ľįŉĸş",
      "copy-shortened-link": "Cőpy şĥőřŧęŉęđ ŮŖĿ",
      "copy-shortened-link-abs-time": "Cőpy äþşőľūŧę şĥőřŧęŉęđ ŮŖĿ",
      "copy-shortened-link-menu": "Øpęŉ čőpy ľįŉĸ őpŧįőŉş",
      "refresh-picker-cancel": "Cäŉčęľ",
      "refresh-picker-run": "Ŗūŉ qūęřy",
      "split-close": " Cľőşę ",
      "split-close-tooltip": "Cľőşę şpľįŧ päŉę",
      "split-narrow": "Ńäřřőŵ päŉę",
      "split-title": "Ŝpľįŧ",
      "split-tooltip": "Ŝpľįŧ ŧĥę päŉę",
      "split-widen": "Ŵįđęŉ päŉę"
    }
  },
  "explore-metrics": {
    "viewBy": "Vįęŵ þy"
  },
  "export": {
    "json": {
      "cancel-button": "Cäŉčęľ",
      "copy-button": "Cőpy ŧő čľįpþőäřđ",
      "download-button": "Đőŵŉľőäđ ƒįľę",
      "download-successful_toast_message": "Ÿőūř ĴŜØŃ ĥäş þęęŉ đőŵŉľőäđęđ",
      "export-externally-label": "Ēχpőřŧ ŧĥę đäşĥþőäřđ ŧő ūşę įŉ äŉőŧĥęř įŉşŧäŉčę",
      "info-text": "Cőpy őř đőŵŉľőäđ ä ĴŜØŃ ƒįľę čőŉŧäįŉįŉģ ŧĥę ĴŜØŃ őƒ yőūř đäşĥþőäřđ",
      "title": "Ŝävę đäşĥþőäřđ ĴŜØŃ"
    },
    "menu": {
      "export-as-json-label": "Ēχpőřŧ",
      "export-as-json-tooltip": "Ēχpőřŧ"
    }
  },
  "folder-picker": {
    "loading": "Ŀőäđįŉģ ƒőľđęřş..."
  },
  "grafana-ui": {
    "drawer": {
      "close": "Cľőşę"
    },
    "modal": {
      "close-tooltip": "Cľőşę"
    },
    "segment-async": {
      "error": "Fäįľęđ ŧő ľőäđ őpŧįőŉş",
      "loading": "Ŀőäđįŉģ őpŧįőŉş...",
      "no-options": "Ńő őpŧįőŉş ƒőūŉđ"
    },
    "select": {
      "no-options-label": "Ńő őpŧįőŉş ƒőūŉđ",
      "placeholder": "Cĥőőşę"
    },
    "spinner": {
      "aria-label": "Ŀőäđįŉģ"
    }
  },
  "graph": {
    "container": {
      "content": "Ŗęŉđęřįŉģ ŧőő mäŉy şęřįęş įŉ ä şįŉģľę päŉęľ mäy įmpäčŧ pęřƒőřmäŉčę äŉđ mäĸę đäŧä ĥäřđęř ŧő řęäđ. Cőŉşįđęř řęƒįŉįŉģ yőūř qūęřįęş.",
      "show-all-series": "Ŝĥőŵ äľľ {{length}}",
      "show-only-series": "Ŝĥőŵįŉģ őŉľy {{MAX_NUMBER_OF_TIME_SERIES}} şęřįęş",
      "title": "Ğřäpĥ"
    }
  },
  "help-modal": {
    "shortcuts-category": {
      "dashboard": "Đäşĥþőäřđ",
      "focused-panel": "Főčūşęđ päŉęľ",
      "global": "Ğľőþäľ",
      "time-range": "Ŧįmę řäŉģę"
    },
    "shortcuts-description": {
      "change-theme": "Cĥäŉģę ŧĥęmę",
      "collapse-all-rows": "Cőľľäpşę äľľ řőŵş",
      "copy-time-range": "Cőpy ŧįmę řäŉģę",
      "dashboard-settings": "Đäşĥþőäřđ şęŧŧįŉģş",
      "duplicate-panel": "Đūpľįčäŧę Päŉęľ",
      "exit-edit/setting-views": "Ēχįŧ ęđįŧ/şęŧŧįŉģ vįęŵş",
      "expand-all-rows": "Ēχpäŉđ äľľ řőŵş",
      "go-to-dashboards": "Ğő ŧő Đäşĥþőäřđş",
      "go-to-explore": "Ğő ŧő Ēχpľőřę",
      "go-to-home-dashboard": "Ğő ŧő Ħőmę Đäşĥþőäřđ",
      "go-to-profile": "Ğő ŧő Přőƒįľę",
      "make-time-range-permanent": "Mäĸę ŧįmę řäŉģę äþşőľūŧę/pęřmäŉęŉŧ",
      "move-time-range-back": "Mővę ŧįmę řäŉģę þäčĸ",
      "move-time-range-forward": "Mővę ŧįmę řäŉģę ƒőřŵäřđ",
      "open-search": "Øpęŉ şęäřčĥ",
      "open-shared-modal": "Øpęŉ Päŉęľ Ŝĥäřę Mőđäľ",
      "paste-time-range": "Päşŧę ŧįmę řäŉģę",
      "refresh-all-panels": "Ŗęƒřęşĥ äľľ päŉęľş",
      "remove-panel": "Ŗęmővę Päŉęľ",
      "save-dashboard": "Ŝävę đäşĥþőäřđ",
      "show-all-shortcuts": "Ŝĥőŵ äľľ ĸęyþőäřđ şĥőřŧčūŧş",
      "toggle-active-mode": "Ŧőģģľę įŉ-äčŧįvę / vįęŵ mőđę",
      "toggle-all-panel-legends": "Ŧőģģľę äľľ päŉęľ ľęģęŉđş",
      "toggle-auto-fit": "Ŧőģģľę äūŧő ƒįŧ päŉęľş (ęχpęřįmęŉŧäľ ƒęäŧūřę)",
      "toggle-exemplars": "Ŧőģģľę ęχęmpľäřş įŉ äľľ päŉęľ",
      "toggle-graph-crosshair": "Ŧőģģľę şĥäřęđ ģřäpĥ čřőşşĥäįř",
      "toggle-kiosk": "Ŧőģģľę ĸįőşĸ mőđę (ĥįđęş ŧőp ŉäv)",
      "toggle-panel-edit": "Ŧőģģľę päŉęľ ęđįŧ vįęŵ",
      "toggle-panel-fullscreen": "Ŧőģģľę päŉęľ ƒūľľşčřęęŉ vįęŵ",
      "toggle-panel-legend": "Ŧőģģľę päŉęľ ľęģęŉđ",
      "zoom-out-time-range": "Żőőm őūŧ ŧįmę řäŉģę"
    },
    "title": "Ŝĥőřŧčūŧş"
  },
  "inspector": {
    "query": {
      "collapse-all": "Cőľľäpşę äľľ",
      "copy-to-clipboard": "Cőpy ŧő čľįpþőäřđ",
      "description": "Qūęřy įŉşpęčŧőř äľľőŵş yőū ŧő vįęŵ řäŵ řęqūęşŧ äŉđ řęşpőŉşę. Ŧő čőľľęčŧ ŧĥįş đäŧä Ğřäƒäŉä ŉęęđş ŧő įşşūę ä ŉęŵ qūęřy. Cľįčĸ řęƒřęşĥ þūŧŧőŉ þęľőŵ ŧő ŧřįģģęř ä ŉęŵ qūęřy.",
      "expand-all": "Ēχpäŉđ äľľ",
      "no-data": "Ńő řęqūęşŧ äŉđ řęşpőŉşę čőľľęčŧęđ yęŧ. Ħįŧ řęƒřęşĥ þūŧŧőŉ",
      "refresh": "Ŗęƒřęşĥ"
    }
  },
  "library-panel": {
    "add-modal": {
      "cancel": "Cäŉčęľ",
      "create": "Cřęäŧę ľįþřäřy päŉęľ",
      "error": "Ŀįþřäřy päŉęľ ŵįŧĥ ŧĥįş ŉämę äľřęäđy ęχįşŧş",
      "folder": "Ŝävę įŉ ƒőľđęř",
      "folder-description": "Ŀįþřäřy päŉęľ pęřmįşşįőŉş äřę đęřįvęđ ƒřőm ŧĥę ƒőľđęř pęřmįşşįőŉş",
      "name": "Ŀįþřäřy päŉęľ ŉämę"
    },
    "add-widget": {
      "title": "Åđđ päŉęľ ƒřőm päŉęľ ľįþřäřy"
    },
    "empty-state": {
      "message": "Ÿőū ĥävęŉ'ŧ čřęäŧęđ äŉy ľįþřäřy päŉęľş yęŧ",
      "more-info": "Cřęäŧę ä ľįþřäřy päŉęľ ƒřőm äŉy ęχįşŧįŉģ đäşĥþőäřđ päŉęľ ŧĥřőūģĥ ŧĥę päŉęľ čőŉŧęχŧ męŉū. <2>Ŀęäřŉ mőřę</2>"
    }
  },
  "library-panels": {
    "empty-state": {
      "message": "Ńő ľįþřäřy päŉęľş ƒőūŉđ"
    },
    "modal": {
      "body_one": "Ŧĥįş päŉęľ įş þęįŉģ ūşęđ įŉ {{count}} đäşĥþőäřđ. Pľęäşę čĥőőşę ŵĥįčĥ đäşĥþőäřđ ŧő vįęŵ ŧĥę päŉęľ įŉ:",
      "body_other": "Ŧĥįş päŉęľ įş þęįŉģ ūşęđ įŉ {{count}} đäşĥþőäřđ. Pľęäşę čĥőőşę ŵĥįčĥ đäşĥþőäřđ ŧő vįęŵ ŧĥę päŉęľ įŉ:",
      "button-cancel": "Cäŉčęľ",
      "button-view-panel1": "Vįęŵ päŉęľ įŉ {{label}}...",
      "button-view-panel2": "Vįęŵ päŉęľ įŉ đäşĥþőäřđ...",
      "panel-not-linked": "Päŉęľ įş ŉőŧ ľįŉĸęđ ŧő ä đäşĥþőäřđ. Åđđ ŧĥę päŉęľ ŧő ä đäşĥþőäřđ äŉđ řęŧřy.",
      "select-no-options-message": "Ńő đäşĥþőäřđş ƒőūŉđ",
      "select-placeholder": "Ŝŧäřŧ ŧypįŉģ ŧő şęäřčĥ ƒőř đäşĥþőäřđ",
      "title": "Vįęŵ päŉęľ įŉ đäşĥþőäřđ"
    },
    "save": {
      "error": "Ēřřőř şävįŉģ ľįþřäřy päŉęľ: \"{{errorMsg}}\"",
      "success": "Ŀįþřäřy päŉęľ şävęđ"
    }
  },
  "link": {
    "share": {
      "config-alert-description": "Ůpđäŧįŉģ yőūř şęŧŧįŉģş ŵįľľ mőđįƒy ŧĥę đęƒäūľŧ čőpy ľįŉĸ ŧő įŉčľūđę ŧĥęşę čĥäŉģęş.",
      "config-alert-title": "Ŀįŉĸ čőŉƒįģūřäŧįőŉ",
      "config-description": "Cřęäŧę ä pęřşőŉäľįžęđ, đįřęčŧ ľįŉĸ ŧő şĥäřę yőūř đäşĥþőäřđ ŵįŧĥįŉ yőūř őřģäŉįžäŧįőŉ, ŵįŧĥ ŧĥę ƒőľľőŵįŉģ čūşŧőmįžäŧįőŉ şęŧŧįŉģş:",
      "copy-link-button": "Cőpy ľįŉĸ",
      "copy-to-clipboard": "Ŀįŉĸ čőpįęđ ŧő čľįpþőäřđ",
      "short-url-label": "Ŝĥőřŧęŉ ľįŉĸ",
      "time-range-description": "Cĥäŉģę ŧĥę čūřřęŉŧ řęľäŧįvę ŧįmę řäŉģę ŧő äŉ äþşőľūŧę ŧįmę řäŉģę",
      "time-range-label": "Ŀőčĸ ŧįmę řäŉģę"
    },
    "share-panel": {
      "config-description": "Cřęäŧę ä pęřşőŉäľįžęđ, đįřęčŧ ľįŉĸ ŧő şĥäřę yőūř päŉęľ ŵįŧĥįŉ yőūř őřģäŉįžäŧįőŉ, ŵįŧĥ ŧĥę ƒőľľőŵįŉģ čūşŧőmįžäŧįőŉ şęŧŧįŉģş:",
      "render-image": "Ŗęŉđęř įmäģę"
    }
  },
  "login": {
    "error": {
      "blocked": "Ÿőū ĥävę ęχčęęđęđ ŧĥę ŉūmþęř őƒ ľőģįŉ äŧŧęmpŧş ƒőř ŧĥįş ūşęř. Pľęäşę ŧřy äģäįŉ ľäŧęř.",
      "invalid-user-or-password": "Ĩŉväľįđ ūşęřŉämę őř päşşŵőřđ",
      "title": "Ŀőģįŉ ƒäįľęđ",
      "unknown": "Ůŉĸŉőŵŉ ęřřőř őččūřřęđ"
    },
    "forgot-password": "Főřģőŧ yőūř päşşŵőřđ?",
    "form": {
      "password-label": "Päşşŵőřđ",
      "password-placeholder": "päşşŵőřđ",
      "password-required": "Päşşŵőřđ įş řęqūįřęđ",
      "submit-label": "Ŀőģ įŉ",
      "submit-loading-label": "Ŀőģģįŉģ įŉ...",
      "username-label": "Ēmäįľ őř ūşęřŉämę",
      "username-placeholder": "ęmäįľ őř ūşęřŉämę",
      "username-required": "Ēmäįľ őř ūşęřŉämę įş řęqūįřęđ"
    },
    "services": {
      "sing-in-with-prefix": "Ŝįģŉ įŉ ŵįŧĥ {{serviceName}}"
    },
    "signup": {
      "button-label": "Ŝįģŉ ūp",
      "new-to-question": "Ńęŵ ŧő Ğřäƒäŉä?"
    }
  },
  "migrate-to-cloud": {
    "build-snapshot": {
      "description": "Ŧĥįş ŧőőľ čäŉ mįģřäŧę şőmę řęşőūřčęş ƒřőm ŧĥįş įŉşŧäľľäŧįőŉ ŧő yőūř čľőūđ şŧäčĸ. Ŧő ģęŧ şŧäřŧęđ, yőū'ľľ ŉęęđ ŧő čřęäŧę ä şŉäpşĥőŧ őƒ ŧĥįş įŉşŧäľľäŧįőŉ. Cřęäŧįŉģ ä şŉäpşĥőŧ ŧypįčäľľy ŧäĸęş ľęşş ŧĥäŉ ŧŵő mįŉūŧęş. Ŧĥę şŉäpşĥőŧ įş şŧőřęđ äľőŉģşįđę ŧĥįş Ğřäƒäŉä įŉşŧäľľäŧįőŉ.",
      "title": "Ńő şŉäpşĥőŧ ęχįşŧş",
      "when-complete": "Øŉčę ŧĥę şŉäpşĥőŧ įş čőmpľęŧę, yőū ŵįľľ þę äþľę ŧő ūpľőäđ įŧ ŧő yőūř čľőūđ şŧäčĸ."
    },
    "building-snapshot": {
      "description": "Ŵę'řę čřęäŧįŉģ ä pőįŉŧ-įŉ-ŧįmę şŉäpşĥőŧ őƒ ŧĥę čūřřęŉŧ şŧäŧę őƒ ŧĥįş įŉşŧäľľäŧįőŉ. Øŉčę ŧĥę şŉäpşĥőŧ įş čőmpľęŧę. yőū'ľľ þę äþľę ŧő ūpľőäđ įŧ ŧő Ğřäƒäŉä Cľőūđ.",
      "description-eta": "Cřęäŧįŉģ ä şŉäpşĥőŧ ŧypįčäľľy ŧäĸęş ľęşş ŧĥäŉ ŧŵő mįŉūŧęş.",
      "title": "ßūįľđįŉģ įŉşŧäľľäŧįőŉ şŉäpşĥőŧ"
    },
    "can-i-move": {
      "body": "Øŉčę yőū čőŉŉęčŧ ŧĥįş įŉşŧäľľäŧįőŉ ŧő ä čľőūđ şŧäčĸ, yőū'ľľ þę äþľę ŧő ūpľőäđ đäŧä şőūřčęş äŉđ đäşĥþőäřđş.",
      "link-title": "Ŀęäřŉ äþőūŧ mįģřäŧįŉģ őŧĥęř şęŧŧįŉģş",
      "title": "Cäŉ Ĩ mővę ŧĥįş įŉşŧäľľäŧįőŉ ŧő Ğřäƒäŉä Cľőūđ?"
    },
    "connect-modal": {
      "body-cloud-stack": "Ÿőū'ľľ äľşő ŉęęđ ä čľőūđ şŧäčĸ. Ĩƒ yőū ĵūşŧ şįģŉęđ ūp, ŵę'ľľ äūŧőmäŧįčäľľy čřęäŧę yőūř ƒįřşŧ şŧäčĸ. Ĩƒ yőū ĥävę äŉ äččőūŉŧ, yőū'ľľ ŉęęđ ŧő şęľęčŧ őř čřęäŧę ä şŧäčĸ.",
      "body-get-started": "Ŧő ģęŧ şŧäřŧęđ, yőū'ľľ ŉęęđ ä Ğřäƒäŉä.čőm äččőūŉŧ.",
      "body-sign-up": "Ŝįģŉ ūp ƒőř ä Ğřäƒäŉä.čőm äččőūŉŧ",
      "body-token": "Ÿőūř şęľƒ-mäŉäģęđ Ğřäƒäŉä įŉşŧäľľäŧįőŉ ŉęęđş şpęčįäľ äččęşş ŧő şęčūřęľy mįģřäŧę čőŉŧęŉŧ. Ÿőū'ľľ ŉęęđ ŧő čřęäŧę ä mįģřäŧįőŉ ŧőĸęŉ őŉ yőūř čĥőşęŉ čľőūđ şŧäčĸ.",
      "body-token-field": "Mįģřäŧįőŉ ŧőĸęŉ",
      "body-token-field-placeholder": "Päşŧę ŧőĸęŉ ĥęřę",
      "body-token-instructions": "Ŀőģ įŉŧő yőūř čľőūđ şŧäčĸ äŉđ ŉävįģäŧę ŧő Åđmįŉįşŧřäŧįőŉ, Ğęŉęřäľ, Mįģřäŧę ŧő Ğřäƒäŉä Cľőūđ. Cřęäŧę ä mįģřäŧįőŉ ŧőĸęŉ őŉ ŧĥäŧ şčřęęŉ äŉđ päşŧę ŧĥę ŧőĸęŉ ĥęřę.",
      "body-view-stacks": "Vįęŵ my čľőūđ şŧäčĸş",
      "cancel": "Cäŉčęľ",
      "connect": "Cőŉŉęčŧ ŧő ŧĥįş şŧäčĸ",
      "connecting": "Cőŉŉęčŧįŉģ ŧő ŧĥįş şŧäčĸ...",
      "title": "Cőŉŉęčŧ ŧő ä čľőūđ şŧäčĸ",
      "token-error-description": "Ŧĥęřę ŵäş äŉ ęřřőř şävįŉģ ŧĥę ŧőĸęŉ. Ŝęę ŧĥę Ğřäƒäŉä şęřvęř ľőģş ƒőř mőřę đęŧäįľş.",
      "token-error-title": "Ēřřőř şävįŉģ ŧőĸęŉ",
      "token-required-error": "Mįģřäŧįőŉ ŧőĸęŉ įş řęqūįřęđ"
    },
    "cta": {
      "button": "Mįģřäŧę ŧĥįş įŉşŧäŉčę ŧő Cľőūđ",
      "header": "Ŀęŧ ūş mäŉäģę yőūř Ğřäƒäŉä şŧäčĸ"
    },
    "delete-migration-token-confirm": {
      "body": "Ĩƒ yőū'vę äľřęäđy ūşęđ ŧĥįş ŧőĸęŉ ŵįŧĥ ä şęľƒ-mäŉäģęđ įŉşŧäľľäŧįőŉ, ŧĥäŧ įŉşŧäľľäŧįőŉ ŵįľľ ŉő ľőŉģęř þę äþľę ŧő ūpľőäđ čőŉŧęŉŧ.",
      "confirm-button": "Đęľęŧę ŧőĸęŉ",
      "error-title": "Ēřřőř đęľęŧįŉģ ŧőĸęŉ",
      "title": "Đęľęŧę mįģřäŧįőŉ ŧőĸęŉ"
    },
    "disconnect-modal": {
      "body": "Ŧĥįş ŵįľľ řęmővę ŧĥę mįģřäŧįőŉ ŧőĸęŉ ƒřőm ŧĥįş įŉşŧäľľäŧįőŉ. Ĩƒ yőū ŵįşĥ ŧő ūpľőäđ mőřę řęşőūřčęş įŉ ŧĥę ƒūŧūřę, yőū ŵįľľ ŉęęđ ŧő ęŉŧęř ä ŉęŵ mįģřäŧįőŉ ŧőĸęŉ.",
      "cancel": "Cäŉčęľ",
      "disconnect": "Đįşčőŉŉęčŧ",
      "disconnecting": "Đįşčőŉŉęčŧįŉģ...",
      "error": "Ŧĥęřę ŵäş äŉ ęřřőř đįşčőŉŉęčŧįŉģ",
      "title": "Đįşčőŉŉęčŧ ƒřőm čľőūđ şŧäčĸ"
    },
    "get-started": {
      "body": "Ŧĥę mįģřäŧįőŉ přőčęşş mūşŧ þę şŧäřŧęđ ƒřőm yőūř şęľƒ-mäŉäģęđ Ğřäƒäŉä įŉşŧäŉčę.",
      "configure-pdc-link": "Cőŉƒįģūřę PĐC ƒőř ŧĥįş şŧäčĸ",
      "link-title": "Ŀęäřŉ mőřę äþőūŧ Přįväŧę Đäŧä Ŝőūřčę Cőŉŉęčŧ",
      "step-1": "Ŀőģ įŉ ŧő yőūř şęľƒ-mäŉäģęđ įŉşŧäŉčę äŉđ ŉävįģäŧę ŧő Åđmįŉįşŧřäŧįőŉ, Ğęŉęřäľ, Mįģřäŧę ŧő Ğřäƒäŉä Cľőūđ.",
      "step-2": "Ŝęľęčŧ \"Mįģřäŧę ŧĥįş įŉşŧäŉčę ŧő Cľőūđ\".",
      "step-3": "Ÿőū'ľľ þę přőmpŧęđ ƒőř ä mįģřäŧįőŉ ŧőĸęŉ. Ğęŉęřäŧę őŉę ƒřőm ŧĥįş şčřęęŉ.",
      "step-4": "Ĩŉ yőūř şęľƒ-mäŉäģęđ įŉşŧäŉčę, şęľęčŧ \"Ůpľőäđ ęvęřyŧĥįŉģ\" ŧő ūpľőäđ đäŧä şőūřčęş äŉđ đäşĥþőäřđş ŧő ŧĥįş čľőūđ şŧäčĸ.",
      "step-5": "Ĩƒ şőmę őƒ yőūř đäŧä şőūřčęş ŵįľľ ŉőŧ ŵőřĸ ővęř ŧĥę pūþľįč įŉŧęřŉęŧ, yőū’ľľ ŉęęđ ŧő įŉşŧäľľ Přįväŧę Đäŧä Ŝőūřčę Cőŉŉęčŧ įŉ yőūř şęľƒ-mäŉäģęđ ęŉvįřőŉmęŉŧ.",
      "title": "Pęřƒőřmįŉģ ä mįģřäŧįőŉ"
    },
    "is-it-secure": {
      "body": "Ğřäƒäŉä Ŀäþş įş čőmmįŧŧęđ ŧő mäįŉŧäįŉįŉģ ŧĥę ĥįģĥęşŧ şŧäŉđäřđş őƒ đäŧä přįväčy äŉđ şęčūřįŧy. ßy įmpľęmęŉŧįŉģ įŉđūşŧřy-şŧäŉđäřđ şęčūřįŧy ŧęčĥŉőľőģįęş äŉđ přőčęđūřęş, ŵę ĥęľp přőŧęčŧ őūř čūşŧőmęřş' đäŧä ƒřőm ūŉäūŧĥőřįžęđ äččęşş, ūşę, őř đįşčľőşūřę.",
      "link-title": "Ğřäƒäŉä Ŀäþş Ŧřūşŧ Cęŉŧęř",
      "title": "Ĩş įŧ şęčūřę?"
    },
    "migrate-to-this-stack": {
      "body": "Ÿőū čäŉ mįģřäŧę şőmę řęşőūřčęş ƒřőm yőūř şęľƒ-mäŉäģęđ Ğřäƒäŉä įŉşŧäľľäŧįőŉ ŧő ŧĥįş čľőūđ şŧäčĸ. Ŧő đő ŧĥįş şęčūřęľy, yőū'ľľ ŉęęđ ŧő ģęŉęřäŧę ä mįģřäŧįőŉ ŧőĸęŉ. Ÿőūř şęľƒ-mäŉäģęđ įŉşŧäŉčę ŵįľľ ūşę ŧĥę ŧőĸęŉ ŧő äūŧĥęŉŧįčäŧę ŵįŧĥ ŧĥįş čľőūđ şŧäčĸ.",
      "link-title": "Vįęŵ ŧĥę ƒūľľ mįģřäŧįőŉ ģūįđę",
      "title": "Ŀęŧ ūş ĥęľp yőū mįģřäŧę ŧő ŧĥįş şŧäčĸ"
    },
    "migrated-counts": {
      "dashboards": "đäşĥþőäřđş",
      "datasources": "đäŧä şőūřčęş",
      "folders": "ƒőľđęřş"
    },
    "migration-token": {
      "delete-button": "Đęľęŧę ŧőĸęŉ",
      "delete-modal-body": "Ĩƒ yőū'vę äľřęäđy ūşęđ ŧĥįş ŧőĸęŉ ŵįŧĥ ä şęľƒ-mäŉäģęđ įŉşŧäľľäŧįőŉ, ŧĥäŧ įŉşŧäľľäŧįőŉ ŵįľľ ŉő ľőŉģęř þę äþľę ŧő ūpľőäđ čőŉŧęŉŧ.",
      "delete-modal-cancel": "Cäŉčęľ",
      "delete-modal-confirm": "Đęľęŧę",
      "delete-modal-deleting": "Đęľęŧįŉģ...",
      "delete-modal-title": "Đęľęŧę mįģřäŧįőŉ ŧőĸęŉ",
      "error-body": "Ůŉäþľę ŧő ģęŉęřäŧę ä mįģřäŧįőŉ ŧőĸęŉ. Pľęäşę ŧřy äģäįŉ ľäŧęř.",
      "error-title": "Ŝőmęŧĥįŉģ ŵęŉŧ ŵřőŉģ",
      "generate-button": "Ğęŉęřäŧę ä mįģřäŧįőŉ ŧőĸęŉ",
      "generate-button-loading": "Ğęŉęřäŧįŉģ ä mįģřäŧįőŉ ŧőĸęŉ...",
      "modal-close": "Cľőşę",
      "modal-copy-and-close": "Cőpy ŧő čľįpþőäřđ äŉđ čľőşę",
      "modal-copy-button": "Cőpy ŧő čľįpþőäřđ",
      "modal-field-description": "Cőpy ŧĥę ŧőĸęŉ ŉőŵ äş yőū ŵįľľ ŉőŧ þę äþľę ŧő şęę įŧ äģäįŉ. Ŀőşįŉģ ä ŧőĸęŉ řęqūįřęş čřęäŧįŉģ ä ŉęŵ őŉę.",
      "modal-field-label": "Ŧőĸęŉ",
      "modal-title": "Mįģřäŧįőŉ ŧőĸęŉ čřęäŧęđ",
      "status": "Cūřřęŉŧ şŧäŧūş: <2></2>"
    },
    "onprem": {
      "cancel-snapshot-error-title": "Ēřřőř čäŉčęľľįŉģ čřęäŧįŉģ şŉäpşĥőŧ",
      "create-snapshot-error-title": "Ēřřőř čřęäŧįŉģ şŉäpşĥőŧ",
      "disconnect-error-title": "Ēřřőř đįşčőŉŉęčŧįŉģ",
      "error-see-server-logs": "Ŝęę ŧĥę Ğřäƒäŉä şęřvęř ľőģş ƒőř mőřę đęŧäįľş",
      "get-session-error-title": "Ēřřőř ľőäđįŉģ mįģřäŧįőŉ čőŉƒįģūřäŧįőŉ",
      "get-snapshot-error-title": "Ēřřőř ľőäđįŉģ şŉäpşĥőŧ",
      "migration-finished-with-caveat-title": "Ŗęşőūřčę mįģřäŧįőŉ čőmpľęŧę",
      "migration-finished-with-errors-body": "Ŧĥę mįģřäŧįőŉ ĥäş čőmpľęŧęđ, þūŧ şőmę įŧęmş čőūľđ ŉőŧ þę mįģřäŧęđ ŧő ŧĥę čľőūđ şŧäčĸ. Cĥęčĸ ŧĥę ƒäįľęđ řęşőūřčęş ƒőř mőřę đęŧäįľş",
      "migration-finished-with-warnings-body": "Ŧĥę mįģřäŧįőŉ ĥäş čőmpľęŧęđ ŵįŧĥ şőmę ŵäřŉįŉģş. Cĥęčĸ įŉđįvįđūäľ řęşőūřčęş ƒőř mőřę đęŧäįľş",
      "snapshot-error-status-body": "Ŧĥęřę ŵäş äŉ ęřřőř čřęäŧįŉģ ŧĥę şŉäpşĥőŧ őř şŧäřŧįŉģ ŧĥę mįģřäŧįőŉ přőčęşş. Ŝęę ŧĥę Ğřäƒäŉä şęřvęř ľőģş ƒőř mőřę đęŧäįľş",
      "snapshot-error-status-title": "Ēřřőř mįģřäŧįŉģ řęşőūřčęş",
      "success-message": "Ŝūččęşşƒūľľy mįģřäŧęđ {{successCount}} {{types, list}} ŧő yőūř Ğřäƒäŉä Cľőūđ įŉşŧäŉčę.",
      "success-title": "Mįģřäŧįőŉ čőmpľęŧęđ!",
      "upload-snapshot-error-title": "Ēřřőř ūpľőäđįŉģ şŉäpşĥőŧ"
    },
    "pdc": {
      "body": "Ēχpőşįŉģ yőūř đäŧä şőūřčęş ŧő ŧĥę įŉŧęřŉęŧ čäŉ řäįşę şęčūřįŧy čőŉčęřŉş. Přįväŧę đäŧä şőūřčę čőŉŉęčŧ (PĐC) äľľőŵş Ğřäƒäŉä Cľőūđ ŧő äččęşş yőūř ęχįşŧįŉģ đäŧä şőūřčęş ővęř ä şęčūřę ŉęŧŵőřĸ ŧūŉŉęľ.",
      "link-title": "Ŀęäřŉ äþőūŧ PĐC",
      "title": "Ńőŧ äľľ my đäŧä şőūřčęş äřę őŉ ŧĥę pūþľįč įŉŧęřŉęŧ"
    },
    "pricing": {
      "body": "Ğřäƒäŉä Cľőūđ ĥäş ä ģęŉęřőūş ƒřęę pľäŉ äŉđ ä 14 đäy ūŉľįmįŧęđ ūşäģę ŧřįäľ. Åƒŧęř yőūř ŧřįäľ ęχpįřęş, yőū'ľľ þę þįľľęđ þäşęđ őŉ ūşäģę ővęř ŧĥę ƒřęę pľäŉ ľįmįŧş.",
      "link-title": "Ğřäƒäŉä Cľőūđ přįčįŉģ",
      "title": "Ħőŵ mūčĥ đőęş įŧ čőşŧ?"
    },
    "public-preview": {
      "button-text": "Ğįvę ƒęęđþäčĸ",
      "message": "Ńő ŜĿÅş äřę äväįľäþľę yęŧ. <2>Vįşįŧ őūř đőčş</2> ŧő ľęäřŉ mőřę äþőūŧ ŧĥįş ƒęäŧūřę!",
      "title": "Mįģřäŧę ŧő Ğřäƒäŉä Cľőūđ įş įŉ pūþľįč přęvįęŵ"
    },
    "resource-details": {
      "dismiss-button": "ØĶ",
      "error-title": "Ůŉäþľę ŧő mįģřäŧę ŧĥįş řęşőūřčę:",
      "generic-title": "Ŗęşőūřčę mįģřäŧįőŉ đęŧäįľş:",
      "missing-message": "Ńő męşşäģę přővįđęđ.",
      "resource-summary": "{{refId}} ({{typeName}})",
      "title": "Mįģřäŧįőŉ řęşőūřčę đęŧäįľş",
      "warning-title": "Ŗęşőūřčę mįģřäŧęđ ŵįŧĥ ä ŵäřŉįŉģ:"
    },
    "resource-status": {
      "error-details-button": "Đęŧäįľş",
      "failed": "Ēřřőř",
      "migrated": "Ůpľőäđęđ ŧő čľőūđ",
      "migrating": "Ůpľőäđįŉģ...",
      "not-migrated": "Ńőŧ yęŧ ūpľőäđęđ",
      "unknown": "Ůŉĸŉőŵŉ",
      "warning": "Ůpľőäđęđ ŵįŧĥ ŵäřŉįŉģ",
      "warning-details-button": "Đęŧäįľş"
    },
    "resource-table": {
      "unknown-datasource-title": "Đäŧä şőūřčę {{datasourceUID}}",
      "unknown-datasource-type": "Ůŉĸŉőŵŉ đäŧä şőūřčę"
    },
    "resource-type": {
      "dashboard": "Đäşĥþőäřđ",
      "datasource": "Đäŧä şőūřčę",
      "folder": "Főľđęř",
      "unknown": "Ůŉĸŉőŵŉ"
    },
    "summary": {
      "cancel-snapshot": "Cäŉčęľ şŉäpşĥőŧ",
      "disconnect": "Đįşčőŉŉęčŧ",
      "errored-resource-count": "Ēřřőřş",
      "page-loading": "Ŀőäđįŉģ...",
      "rebuild-snapshot": "Ŗęþūįľđ şŉäpşĥőŧ",
      "snapshot-date": "Ŝŉäpşĥőŧ ŧįmęşŧämp",
      "snapshot-not-created": "Ńőŧ yęŧ čřęäŧęđ",
      "start-migration": "ßūįľđ şŉäpşĥőŧ",
      "successful-resource-count": "Ŝūččęşşƒūľľy mįģřäŧęđ",
      "target-stack-title": "Ůpľőäđįŉģ ŧő",
      "total-resource-count": "Ŧőŧäľ řęşőūřčęş",
      "upload-migration": "Ůpľőäđ şŉäpşĥőŧ"
    },
    "support-types-disclosure": {
      "text": "Đäşĥþőäřđş, Főľđęřş, äŉđ þūįľŧ-įŉ čőřę đäŧä şőūřčęş äřę mįģřäŧęđ ŧő yőūř Ğřäƒäŉä Cľőūđ şŧäčĸ. <2>Ŀęäřŉ äþőūŧ mįģřäŧįŉģ őŧĥęř şęŧŧįŉģş.</2>"
    },
    "token-status": {
      "active": "Ŧőĸęŉ čřęäŧęđ äŉđ äčŧįvę",
      "no-active": "Ńő äčŧįvę ŧőĸęŉ",
      "unknown": "Ůŉĸŉőŵŉ",
      "unknown-error": "Ēřřőř řęŧřįęvįŉģ ŧőĸęŉ"
    },
    "what-is-cloud": {
      "body": "Ğřäƒäŉä čľőūđ įş ä ƒūľľy mäŉäģęđ čľőūđ-ĥőşŧęđ őþşęřväþįľįŧy pľäŧƒőřm įđęäľ ƒőř čľőūđ ŉäŧįvę ęŉvįřőŉmęŉŧş. Ĩŧ'ş ęvęřyŧĥįŉģ yőū ľővę äþőūŧ Ğřäƒäŉä ŵįŧĥőūŧ ŧĥę ővęřĥęäđ őƒ mäįŉŧäįŉįŉģ, ūpģřäđįŉģ, äŉđ şūppőřŧįŉģ äŉ įŉşŧäľľäŧįőŉ.",
      "link-title": "Ŀęäřŉ äþőūŧ čľőūđ ƒęäŧūřęş",
      "title": "Ŵĥäŧ įş Ğřäƒäŉä Cľőūđ?"
    },
    "why-host": {
      "body": "Ĩŉ äđđįŧįőŉ ŧő ŧĥę čőŉvęŉįęŉčę őƒ mäŉäģęđ ĥőşŧįŉģ, Ğřäƒäŉä Cľőūđ įŉčľūđęş mäŉy čľőūđ-ęχčľūşįvę ƒęäŧūřęş ľįĸę ŜĿØş, įŉčįđęŉŧ mäŉäģęmęŉŧ, mäčĥįŉę ľęäřŉįŉģ, äŉđ pőŵęřƒūľ őþşęřväþįľįŧy įŉŧęģřäŧįőŉş.",
      "link-title": "Mőřę qūęşŧįőŉş? Ŧäľĸ ŧő äŉ ęχpęřŧ",
      "title": "Ŵĥy ĥőşŧ ŵįŧĥ Ğřäƒäŉä?"
    }
  },
  "nav": {
    "add-new-connections": {
      "title": "Åđđ ŉęŵ čőŉŉęčŧįőŉ"
    },
    "admin": {
      "subtitle": "Mäŉäģę şęřvęř-ŵįđę şęŧŧįŉģş äŉđ äččęşş ŧő řęşőūřčęş şūčĥ äş őřģäŉįžäŧįőŉş, ūşęřş, äŉđ ľįčęŉşęş",
      "title": "Ŝęřvęř äđmįŉ"
    },
    "alert-list-legacy": {
      "title": "Åľęřŧ řūľęş"
    },
    "alerting": {
      "subtitle": "Ŀęäřŉ äþőūŧ přőþľęmş įŉ yőūř şyşŧęmş mőmęŉŧş äƒŧęř ŧĥęy őččūř",
      "title": "Åľęřŧįŉģ"
    },
    "alerting-admin": {
      "subtitle": "Mäŉäģę Åľęřŧmäŉäģęř čőŉƒįģūřäŧįőŉş",
      "title": "Ŝęŧŧįŉģş"
    },
    "alerting-am-routes": {
      "subtitle": "Đęŧęřmįŉę ĥőŵ äľęřŧş äřę řőūŧęđ ŧő čőŉŧäčŧ pőįŉŧş",
      "title": "Ńőŧįƒįčäŧįőŉ pőľįčįęş"
    },
    "alerting-channels": {
      "title": "Ńőŧįƒįčäŧįőŉ čĥäŉŉęľş"
    },
    "alerting-groups": {
      "subtitle": "Ŝęę ģřőūpęđ äľęřŧş ŵįŧĥ äčŧįvę ŉőŧįƒįčäŧįőŉş",
      "title": "Åčŧįvę ŉőŧįƒįčäŧįőŉş"
    },
    "alerting-home": {
      "title": "Ħőmę"
    },
    "alerting-legacy": {
      "title": "Åľęřŧįŉģ (ľęģäčy)"
    },
    "alerting-list": {
      "subtitle": "Ŗūľęş ŧĥäŧ đęŧęřmįŉę ŵĥęŧĥęř äŉ äľęřŧ ŵįľľ ƒįřę",
      "title": "Åľęřŧ řūľęş"
    },
    "alerting-receivers": {
      "subtitle": "Cĥőőşę ĥőŵ ŧő ŉőŧįƒy yőūř čőŉŧäčŧ pőįŉŧş ŵĥęŉ äŉ äľęřŧ įŉşŧäŉčę ƒįřęş",
      "title": "Cőŉŧäčŧ pőįŉŧş"
    },
    "alerting-silences": {
      "subtitle": "Ŝŧőp ŉőŧįƒįčäŧįőŉş ƒřőm őŉę őř mőřę äľęřŧįŉģ řūľęş",
      "title": "Ŝįľęŉčęş"
    },
    "alerting-upgrade": {
      "subtitle": "Ůpģřäđę yőūř ęχįşŧįŉģ ľęģäčy äľęřŧş äŉđ ŉőŧįƒįčäŧįőŉ čĥäŉŉęľş ŧő ŧĥę ŉęŵ Ğřäƒäŉä Åľęřŧįŉģ",
      "title": "Åľęřŧįŉģ ūpģřäđę"
    },
    "alerts-and-incidents": {
      "subtitle": "Åľęřŧįŉģ äŉđ įŉčįđęŉŧ mäŉäģęmęŉŧ äppş",
      "title": "Åľęřŧş & ĨŖM"
    },
    "api-keys": {
      "subtitle": "Mäŉäģę äŉđ čřęäŧę ÅPĨ ĸęyş ŧĥäŧ äřę ūşęđ ŧő įŉŧęřäčŧ ŵįŧĥ Ğřäƒäŉä ĦŦŦP ÅPĨş",
      "title": "ÅPĨ ĸęyş"
    },
    "application": {
      "title": "Åppľįčäŧįőŉ"
    },
    "apps": {
      "subtitle": "Åpp pľūģįŉş ŧĥäŧ ęχŧęŉđ ŧĥę Ğřäƒäŉä ęχpęřįęŉčę",
      "title": "Åppş"
    },
    "authentication": {
      "title": "Åūŧĥęŉŧįčäŧįőŉ"
    },
    "bookmarks": {
      "title": "ßőőĸmäřĸş"
    },
    "bookmarks-empty": {
      "title": "ßőőĸmäřĸ päģęş ƒőř ŧĥęm ŧő äppęäř ĥęřę"
    },
    "collector": {
      "title": "Cőľľęčŧőř"
    },
    "config": {
      "title": "Åđmįŉįşŧřäŧįőŉ"
    },
    "config-access": {
      "subtitle": "Cőŉƒįģūřę äččęşş ƒőř įŉđįvįđūäľ ūşęřş, ŧęämş, äŉđ şęřvįčę äččőūŉŧş",
      "title": "Ůşęřş äŉđ äččęşş"
    },
    "config-general": {
      "subtitle": "Mäŉäģę đęƒäūľŧ přęƒęřęŉčęş äŉđ şęŧŧįŉģş äčřőşş Ğřäƒäŉä",
      "title": "Ğęŉęřäľ"
    },
    "config-plugins": {
      "subtitle": "Ĩŉşŧäľľ pľūģįŉş äŉđ đęƒįŉę ŧĥę řęľäŧįőŉşĥįpş þęŧŵęęŉ đäŧä",
      "title": "Pľūģįŉş äŉđ đäŧä"
    },
    "connect-data": {
      "title": "Cőŉŉęčŧ đäŧä"
    },
    "connections": {
      "subtitle": "ßřőŵşę äŉđ čřęäŧę ŉęŵ čőŉŉęčŧįőŉş",
      "title": "Cőŉŉęčŧįőŉş"
    },
    "correlations": {
      "subtitle": "Åđđ äŉđ čőŉƒįģūřę čőřřęľäŧįőŉş",
      "title": "Cőřřęľäŧįőŉş"
    },
    "create": {
      "title": "Cřęäŧę"
    },
    "create-alert": {
      "title": "Ńęŵ äľęřŧ řūľę"
    },
    "create-dashboard": {
      "title": "Đäşĥþőäřđ"
    },
    "create-folder": {
      "title": "Főľđęř"
    },
    "create-import": {
      "title": "Ĩmpőřŧ đäşĥþőäřđ"
    },
    "dashboards": {
      "subtitle": "Cřęäŧę äŉđ mäŉäģę đäşĥþőäřđş ŧő vįşūäľįžę yőūř đäŧä",
      "title": "Đäşĥþőäřđş"
    },
    "data-sources": {
      "subtitle": "Vįęŵ äŉđ mäŉäģę yőūř čőŉŉęčŧęđ đäŧä şőūřčę čőŉŉęčŧįőŉş",
      "title": "Đäŧä şőūřčęş"
    },
    "datasources": {
      "subtitle": "Åđđ äŉđ čőŉƒįģūřę đäŧä şőūřčęş",
      "title": "Đäŧä şőūřčęş"
    },
    "detect": {
      "title": "Đęŧęčŧ"
    },
    "explore": {
      "title": "Ēχpľőřę"
    },
    "frontend": {
      "subtitle": "Ğäįŉ řęäľ ūşęř mőŉįŧőřįŉģ įŉşįģĥŧş",
      "title": "Fřőŉŧęŉđ"
    },
    "frontend-app": {
      "title": "Fřőŉŧęŉđ"
    },
    "global-orgs": {
      "subtitle": "Ĩşőľäŧęđ įŉşŧäŉčęş őƒ Ğřäƒäŉä řūŉŉįŉģ őŉ ŧĥę şämę şęřvęř",
      "title": "Øřģäŉįžäŧįőŉş"
    },
    "global-users": {
      "subtitle": "Mäŉäģę ūşęřş įŉ Ğřäƒäŉä",
      "title": "Ůşęřş"
    },
    "grafana-quaderno": {
      "title": "Ğřäƒäŉä Qūäđęřŉő"
    },
    "help": {
      "title": "Ħęľp"
    },
    "help/community": "Cőmmūŉįŧy",
    "help/documentation": "Đőčūmęŉŧäŧįőŉ",
    "help/keyboard-shortcuts": "Ķęyþőäřđ şĥőřŧčūŧş",
    "help/support": "Ŝūppőřŧ",
    "home": {
      "title": "Ħőmę"
    },
    "incidents": {
      "title": "Ĩŉčįđęŉŧ"
    },
    "infrastructure": {
      "subtitle": "Ůŉđęřşŧäŉđ yőūř įŉƒřäşŧřūčŧūřę'ş ĥęäľŧĥ",
      "title": "Ĩŉƒřäşŧřūčŧūřę"
    },
    "integrations": {
      "title": "Ĩŉŧęģřäŧįőŉş"
    },
    "k6": {
      "title": "Pęřƒőřmäŉčę"
    },
    "kubernetes": {
      "title": "Ķūþęřŉęŧęş"
    },
    "library-panels": {
      "subtitle": "Ŗęūşäþľę päŉęľş ŧĥäŧ čäŉ þę äđđęđ ŧő mūľŧįpľę đäşĥþőäřđş",
      "title": "Ŀįþřäřy päŉęľş"
    },
    "machine-learning": {
      "title": "Mäčĥįŉę ľęäřŉįŉģ"
    },
    "manage-folder": {
      "subtitle": "Mäŉäģę ƒőľđęř đäşĥþőäřđş äŉđ pęřmįşşįőŉş"
    },
    "migrate-to-cloud": {
      "subtitle": "Cőpy čőŉƒįģūřäŧįőŉ ƒřőm yőūř şęľƒ-mäŉäģęđ įŉşŧäľľäŧįőŉ ŧő ä čľőūđ şŧäčĸ",
      "title": "Mįģřäŧę ŧő Ğřäƒäŉä Cľőūđ"
    },
    "monitoring": {
      "subtitle": "Øūŧ-őƒ-ŧĥę-þőχ őþşęřväþįľįŧy şőľūŧįőŉş",
      "title": "Øþşęřväþįľįŧy"
    },
    "new": {
      "title": "Ńęŵ"
    },
    "new-dashboard": {
      "title": "Ńęŵ đäşĥþőäřđ"
    },
    "new-folder": {
      "title": "Ńęŵ ƒőľđęř"
    },
    "observability": {
      "title": "Øþşęřväþįľįŧy"
    },
    "oncall": {
      "title": "ØŉCäľľ"
    },
    "org-settings": {
      "subtitle": "Mäŉäģę přęƒęřęŉčęş äčřőşş äŉ őřģäŉįžäŧįőŉ",
      "title": "Đęƒäūľŧ přęƒęřęŉčęş"
    },
    "playlists": {
      "subtitle": "Ğřőūpş őƒ đäşĥþőäřđş ŧĥäŧ äřę đįşpľäyęđ įŉ ä şęqūęŉčę",
      "title": "Pľäyľįşŧş"
    },
    "plugins": {
      "subtitle": "Ēχŧęŉđ ŧĥę Ğřäƒäŉä ęχpęřįęŉčę ŵįŧĥ pľūģįŉş",
      "title": "Pľūģįŉş"
    },
    "private-data-source-connections": {
      "subtitle": "Qūęřy đäŧä ŧĥäŧ ľįvęş ŵįŧĥįŉ ä şęčūřęđ ŉęŧŵőřĸ ŵįŧĥőūŧ őpęŉįŉģ ŧĥę ŉęŧŵőřĸ ŧő įŉþőūŉđ ŧřäƒƒįč ƒřőm Ğřäƒäŉä Cľőūđ. Ŀęäřŉ mőřę įŉ őūř đőčş.",
      "title": "Přįväŧę đäŧä şőūřčę čőŉŉęčŧ"
    },
    "profile/notifications": {
      "title": "Ńőŧįƒįčäŧįőŉ ĥįşŧőřy"
    },
    "profile/password": {
      "title": "Cĥäŉģę päşşŵőřđ"
    },
    "profile/settings": {
      "title": "Přőƒįľę"
    },
    "profiles": {
      "title": "Přőƒįľęş"
    },
    "public": {
      "title": "Pūþľįč đäşĥþőäřđş"
    },
    "recently-deleted": {
      "subtitle": "Åŉy įŧęmş ľįşŧęđ ĥęřę ƒőř mőřę ŧĥäŉ 30 đäyş ŵįľľ þę äūŧőmäŧįčäľľy đęľęŧęđ.",
      "title": "Ŗęčęŉŧľy đęľęŧęđ"
    },
    "recorded-queries": {
      "title": "Ŗęčőřđęđ qūęřįęş"
    },
    "reporting": {
      "title": "Ŗępőřŧįŉģ"
    },
    "scenes": {
      "title": "Ŝčęŉęş"
    },
    "search": {
      "placeholderCommandPalette": "Ŝęäřčĥ őř ĵūmp ŧő..."
    },
    "search-dashboards": {
      "title": "Ŝęäřčĥ đäşĥþőäřđş"
    },
    "server-settings": {
      "subtitle": "Vįęŵ ŧĥę şęŧŧįŉģş đęƒįŉęđ įŉ yőūř Ğřäƒäŉä čőŉƒįģ",
      "title": "Ŝęŧŧįŉģş"
    },
    "service-accounts": {
      "subtitle": "Ůşę şęřvįčę äččőūŉŧş ŧő řūŉ äūŧőmäŧęđ ŵőřĸľőäđş įŉ Ğřäƒäŉä",
      "title": "Ŝęřvįčę äččőūŉŧş"
    },
    "sign-out": {
      "title": "Ŝįģŉ őūŧ"
    },
    "slo": {
      "title": "ŜĿØ"
    },
    "snapshots": {
      "subtitle": "Ĩŉŧęřäčŧįvę, pūþľįčäľľy äväįľäþľę, pőįŉŧ-įŉ-ŧįmę řępřęşęŉŧäŧįőŉş őƒ đäşĥþőäřđş",
      "title": "Ŝŉäpşĥőŧş"
    },
    "starred": {
      "title": "Ŝŧäřřęđ"
    },
    "starred-empty": {
      "title": "Ÿőūř şŧäřřęđ đäşĥþőäřđş ŵįľľ äppęäř ĥęřę"
    },
    "statistics-and-licensing": {
      "title": "Ŝŧäŧįşŧįčş äŉđ ľįčęŉşįŉģ"
    },
    "storage": {
      "subtitle": "Mäŉäģę ƒįľę şŧőřäģę",
      "title": "Ŝŧőřäģę"
    },
    "support-bundles": {
      "subtitle": "Đőŵŉľőäđ şūppőřŧ þūŉđľęş",
      "title": "Ŝūppőřŧ þūŉđľęş"
    },
    "synthetics": {
      "title": "Ŝyŉŧĥęŧįčş"
    },
    "teams": {
      "subtitle": "Ğřőūpş őƒ ūşęřş ŧĥäŧ ĥävę čőmmőŉ đäşĥþőäřđ äŉđ pęřmįşşįőŉ ŉęęđş",
      "title": "Ŧęämş"
    },
    "testing-and-synthetics": {
      "subtitle": "Øpŧįmįžę pęřƒőřmäŉčę ŵįŧĥ ĸ6 äŉđ Ŝyŉŧĥęŧįč Mőŉįŧőřįŉģ įŉşįģĥŧş",
      "title": "Ŧęşŧįŉģ & şyŉŧĥęŧįčş"
    },
    "upgrading": {
      "title": "Ŝŧäŧş äŉđ ľįčęŉşę"
    },
    "users": {
      "subtitle": "Ĩŉvįŧę äŉđ äşşįģŉ řőľęş ŧő ūşęřş",
      "title": "Ůşęřş"
    }
  },
  "navigation": {
    "item": {
      "add-bookmark": "Åđđ ŧő ßőőĸmäřĸş",
      "remove-bookmark": "Ŗęmővę ƒřőm ßőőĸmäřĸş"
    },
    "kiosk": {
      "tv-alert": "Přęşş ĒŜC ŧő ęχįŧ ĸįőşĸ mőđę"
    },
    "megamenu": {
      "close": "Cľőşę męŉū",
      "dock": "Đőčĸ męŉū",
      "list-label": "Ńävįģäŧįőŉ",
      "undock": "Ůŉđőčĸ męŉū"
    },
    "toolbar": {
      "close-menu": "Cľőşę męŉū",
      "enable-kiosk": "Ēŉäþľę ĸįőşĸ mőđę",
      "open-menu": "Øpęŉ męŉū",
      "toggle-search-bar": "Ŧőģģľę ŧőp şęäřčĥ þäř"
    }
  },
  "news": {
    "drawer": {
      "close": "Cľőşę Đřäŵęř"
    },
    "title": "Ŀäŧęşŧ ƒřőm ŧĥę þľőģ"
  },
  "notifications": {
    "empty-state": {
      "description": "Ńőŧįƒįčäŧįőŉş yőū ĥävę řęčęįvęđ ŵįľľ äppęäř ĥęřę",
      "title": "Ÿőū'řę äľľ čäūģĥŧ ūp!"
    },
    "starred-dashboard": "Đäşĥþőäřđ şŧäřřęđ",
    "unstarred-dashboard": "Đäşĥþőäřđ ūŉşŧäřřęđ"
  },
  "panel": {
    "header-menu": {
      "copy": "Cőpy",
      "create-library-panel": "Cřęäŧę ľįþřäřy päŉęľ",
      "duplicate": "Đūpľįčäŧę",
      "edit": "Ēđįŧ",
      "explore": "Ēχpľőřę",
      "get-help": "Ğęŧ ĥęľp",
      "hide-legend": "Ħįđę ľęģęŉđ",
      "inspect": "Ĩŉşpęčŧ",
      "inspect-data": "Đäŧä",
      "inspect-json": "Päŉęľ ĴŜØŃ",
      "more": "Mőřę...",
      "new-alert-rule": "Ńęŵ äľęřŧ řūľę",
      "query": "Qūęřy",
      "remove": "Ŗęmővę",
      "replace-library-panel": "Ŗępľäčę ľįþřäřy päŉęľ",
      "share": "Ŝĥäřę",
      "show-legend": "Ŝĥőŵ ľęģęŉđ",
      "unlink-library-panel": "Ůŉľįŉĸ ľįþřäřy päŉęľ",
      "view": "Vįęŵ"
    }
  },
  "playlist-edit": {
    "error-prefix": "Ēřřőř ľőäđįŉģ pľäyľįşŧ:",
    "form": {
      "add-tag-label": "Åđđ þy ŧäģ",
      "add-tag-placeholder": "Ŝęľęčŧ ä ŧäģ",
      "add-title-label": "Åđđ þy ŧįŧľę",
      "cancel": "Cäŉčęľ",
      "heading": "Åđđ đäşĥþőäřđş",
      "interval-label": "Ĩŉŧęřväľ",
      "interval-placeholder": "5m",
      "interval-required": "Ĩŉŧęřväľ įş řęqūįřęđ",
      "name-label": "Ńämę",
      "name-placeholder": "Ńämę",
      "name-required": "Ńämę įş řęqūįřęđ",
      "save": "Ŝävę",
      "table-delete": "Đęľęŧę pľäyľįşŧ įŧęm",
      "table-drag": "Đřäģ äŉđ đřőp ŧő řęőřđęř",
      "table-empty": "Pľäyľįşŧ įş ęmpŧy. Åđđ đäşĥþőäřđş þęľőŵ.",
      "table-heading": "Đäşĥþőäřđş"
    },
    "sub-title": "Å pľäyľįşŧ řőŧäŧęş ŧĥřőūģĥ ä přę-şęľęčŧęđ ľįşŧ őƒ đäşĥþőäřđş. Å pľäyľįşŧ čäŉ þę ä ģřęäŧ ŵäy ŧő þūįľđ şįŧūäŧįőŉäľ äŵäřęŉęşş, őř ĵūşŧ şĥőŵ őƒƒ yőūř męŧřįčş ŧő yőūř ŧęäm őř vįşįŧőřş.",
    "title": "Ēđįŧ pľäyľįşŧ"
  },
  "playlist-page": {
    "card": {
      "delete": "Đęľęŧę pľäyľįşŧ",
      "edit": "Ēđįŧ pľäyľįşŧ",
      "start": "Ŝŧäřŧ pľäyľįşŧ",
      "tooltip": "Ŝĥäřę pľäyľįşŧ"
    },
    "create-button": {
      "title": "Ńęŵ pľäyľįşŧ"
    },
    "delete-modal": {
      "body": "Åřę yőū şūřę yőū ŵäŉŧ ŧő đęľęŧę {{name}} pľäyľįşŧ?",
      "confirm-text": "Đęľęŧę"
    },
    "empty": {
      "button": "Cřęäŧę pľäyľįşŧ",
      "pro-tip": "Ÿőū čäŉ ūşę pľäyľįşŧş ŧő čyčľę đäşĥþőäřđş őŉ ŦVş ŵįŧĥőūŧ ūşęř čőŉŧřőľ. <2>Ŀęäřŉ mőřę</2>",
      "title": "Ŧĥęřę äřę ŉő pľäyľįşŧş čřęäŧęđ yęŧ"
    }
  },
  "playlists": {
    "empty-state": {
      "message": "Ńő pľäyľįşŧş ƒőūŉđ"
    }
  },
  "plugins": {
    "empty-state": {
      "message": "Ńő pľūģįŉş ƒőūŉđ"
    }
  },
  "profile": {
    "change-password": {
      "cancel-button": "Cäŉčęľ",
      "cannot-change-password-message": "Päşşŵőřđ čäŉŉőŧ þę čĥäŉģęđ ĥęřę.",
      "change-password-button": "Cĥäŉģę Päşşŵőřđ",
      "confirm-password-label": "Cőŉƒįřm päşşŵőřđ",
      "confirm-password-required": "Ńęŵ päşşŵőřđ čőŉƒįřmäŧįőŉ įş řęqūįřęđ",
      "ldap-auth-proxy-message": "Ÿőū čäŉŉőŧ čĥäŉģę päşşŵőřđ ŵĥęŉ şįģŉęđ įŉ ŵįŧĥ ĿĐÅP őř äūŧĥ přőχy.",
      "new-password-label": "Ńęŵ päşşŵőřđ",
      "new-password-required": "Ńęŵ päşşŵőřđ įş řęqūįřęđ",
      "new-password-same-as-old": "Ńęŵ päşşŵőřđ čäŉ'ŧ þę ŧĥę şämę äş ŧĥę őľđ őŉę.",
      "old-password-label": "Øľđ päşşŵőřđ",
      "old-password-required": "Øľđ päşşŵőřđ įş řęqūįřęđ",
      "passwords-must-match": "Päşşŵőřđş mūşŧ mäŧčĥ",
      "strong-password-validation-register": "Päşşŵőřđ đőęş ŉőŧ čőmpľy ŵįŧĥ ŧĥę şŧřőŉģ päşşŵőřđ pőľįčy"
    }
  },
  "public-dashboard": {
    "acknowledgment-checkboxes": {
      "ack-title": "ßęƒőřę yőū mäĸę ŧĥę đäşĥþőäřđ pūþľįč, äčĸŉőŵľęđģę ŧĥę ƒőľľőŵįŉģ:",
      "data-src-ack-desc": "Pūþľįşĥįŉģ čūřřęŉŧľy őŉľy ŵőřĸş ŵįŧĥ ä şūþşęŧ őƒ đäŧä şőūřčęş*",
      "data-src-ack-tooltip": "Ŀęäřŉ mőřę äþőūŧ pūþľįč đäŧäşőūřčęş",
      "public-ack-desc": "Ÿőūř ęŉŧįřę đäşĥþőäřđ ŵįľľ þę pūþľįč*",
      "public-ack-tooltip": "Ŀęäřŉ mőřę äþőūŧ pūþľįč đäşĥþőäřđş",
      "usage-ack-desc": "Mäĸįŉģ ä đäşĥþőäřđ pūþľįč ŵįľľ čäūşę qūęřįęş ŧő řūŉ ęäčĥ ŧįmę įŧ įş vįęŵęđ, ŵĥįčĥ mäy įŉčřęäşę čőşŧş*",
      "usage-ack-desc-tooltip": "Ŀęäřŉ mőřę äþőūŧ qūęřy čäčĥįŉģ"
    },
    "config": {
      "can-view-dashboard-radio-button-label": "Cäŉ vįęŵ đäşĥþőäřđ",
      "copy-button": "Cőpy",
      "dashboard-url-field-label": "Đäşĥþőäřđ ŮŖĿ",
      "email-share-type-option-label": "Øŉľy şpęčįƒįęđ pęőpľę",
      "pause-sharing-dashboard-label": "Päūşę şĥäřįŉģ đäşĥþőäřđ",
      "public-share-type-option-label": "Åŉyőŉę ŵįŧĥ ä ľįŉĸ",
      "revoke-public-URL-button": "Ŗęvőĸę pūþľįč ŮŖĿ",
      "revoke-public-URL-button-title": "Ŗęvőĸę pūþľįč ŮŖĿ",
      "settings-title": "Ŝęŧŧįŉģş"
    },
    "configuration": {
      "display-annotations-description": "Přęşęŉŧ äŉŉőŧäŧįőŉş őŉ ŧĥįş Đäşĥþőäřđ",
      "display-annotations-label": "Đįşpľäy äŉŉőŧäŧįőŉş",
      "enable-time-range-description": "Åľľőŵ pęőpľę ŧő čĥäŉģę ŧįmę řäŉģę",
      "enable-time-range-label": "Ēŉäþľę ŧįmę řäŉģę",
      "settings-label": "Ŝęŧŧįŉģş",
      "success-pause": "Ÿőūř đäşĥþőäřđ äččęşş ĥäş þęęŉ päūşęđ",
      "success-resume": "Ÿőūř đäşĥþőäřđ äččęşş ĥäş þęęŉ řęşūmęđ",
      "success-update": "Ŝęŧŧįŉģş ĥävę þęęŉ şūččęşşƒūľľy ūpđäŧęđ",
      "success-update-old": "Pūþľįč đäşĥþőäřđ ūpđäŧęđ!",
      "time-range-tooltip": "Ŧĥę şĥäřęđ đäşĥþőäřđ ūşęş ŧĥę đęƒäūľŧ ŧįmę řäŉģę şęŧŧįŉģş őƒ ŧĥę đäşĥþőäřđ"
    },
    "create-page": {
      "generate-public-url-button": "Ğęŉęřäŧę pūþľįč ŮŖĿ",
      "unsupported-features-desc": "Cūřřęŉŧľy, ŵę đőŉ’ŧ şūppőřŧ ŧęmpľäŧę väřįäþľęş őř ƒřőŉŧęŉđ đäŧä şőūřčęş",
      "welcome-title": "Ŵęľčőmę ŧő pūþľįč đäşĥþőäřđş!"
    },
    "delete-modal": {
      "revoke-nonorphaned-body-text": "Åřę yőū şūřę yőū ŵäŉŧ ŧő řęvőĸę ŧĥįş ŮŖĿ? Ŧĥę đäşĥþőäřđ ŵįľľ ŉő ľőŉģęř þę pūþľįč.",
      "revoke-orphaned-body-text": "Øřpĥäŉęđ pūþľįč đäşĥþőäřđ ŵįľľ ŉő ľőŉģęř þę pūþľįč.",
      "revoke-title": "Ŗęvőĸę pūþľįč ŮŖĿ"
    },
    "email-sharing": {
      "accept-button": "Åččępŧ",
      "alert-text": "Ŝĥäřįŉģ đäşĥþőäřđş þy ęmäįľ įş þįľľęđ pęř ūşęř ƒőř ŧĥę đūřäŧįőŉ őƒ ŧĥę 30-đäy ŧőĸęŉ, řęģäřđľęşş őƒ ĥőŵ mäŉy đäşĥþőäřđş äřę şĥäřęđ. ßįľľįŉģ şŧőpş äƒŧęř 30 đäyş ūŉľęşş yőū řęŉęŵ ŧĥę ŧőĸęŉ.",
      "bill-ack": "Ĩ ūŉđęřşŧäŉđ ŧĥäŧ äđđįŉģ ūşęřş řęqūįřęş päymęŉŧ.*",
      "cancel-button": "Cäŉčęľ",
      "input-invalid-email-text": "Ĩŉväľįđ ęmäįľ",
      "input-required-email-text": "Ēmäįľ įş řęqūįřęđ",
      "invite-button": "Ĩŉvįŧę",
      "invite-field-desc": "Ĩŉvįŧę pęőpľę þy ęmäįľ",
      "invite-field-label": "Ĩŉvįŧę",
      "learn-more-button": "Ŀęäřŉ mőřę",
      "recipient-email-placeholder": "Ēmäįľ",
      "recipient-invalid-email-text": "Ĩŉväľįđ ęmäįľ",
      "recipient-invitation-button": "Ĩŉvįŧę",
      "recipient-invitation-description": "Ĩŉvįŧę şőmęőŉę þy ęmäįľ",
      "recipient-invitation-tooltip": "Ŧĥįş đäşĥþőäřđ čőŉŧäįŉş şęŉşįŧįvę đäŧä. ßy ūşįŉģ ŧĥįş ƒęäŧūřę yőū ŵįľľ þę şĥäřįŉģ ŵįŧĥ ęχŧęřŉäľ pęőpľę.",
      "recipient-list-description": "Øŉľy pęőpľę yőū'vę đįřęčŧľy įŉvįŧęđ čäŉ äččęşş ŧĥįş đäşĥþőäřđ",
      "recipient-list-title": "Pęőpľę ŵįŧĥ äččęşş",
      "recipient-required-email-text": "Ēmäįľ įş řęqūįřęđ",
      "resend-button": "Ŗęşęŉđ",
      "resend-button-title": "Ŗęşęŉđ",
      "resend-invite-label": "Ŗęşęŉđ įŉvįŧę",
      "revoke-access-label": "Ŗęvőĸę äččęşş",
      "revoke-button": "Ŗęvőĸę",
      "revoke-button-title": "Ŗęvőĸę",
      "success-creation": "Ÿőūř đäşĥþőäřđ įş řęäđy ƒőř ęχŧęřŉäľ şĥäřįŉģ",
      "success-share-type-change": "Đäşĥþőäřđ äččęşş řęşŧřįčŧęđ: Øŉľy şpęčįƒįč pęőpľę čäŉ ŉőŵ äččęşş ŵįŧĥ ŧĥę ľįŉĸ"
    },
    "modal-alerts": {
      "no-upsert-perm-alert-desc": "Cőŉŧäčŧ yőūř äđmįŉ ŧő ģęŧ pęřmįşşįőŉ ŧő {{mode}} pūþľįč đäşĥþőäřđş",
      "no-upsert-perm-alert-title": "Ÿőū đőŉ’ŧ ĥävę pęřmįşşįőŉ ŧő {{ mode }} ä pūþľįč đäşĥþőäřđ",
      "save-dashboard-changes-alert-title": "Pľęäşę şävę yőūř đäşĥþőäřđ čĥäŉģęş þęƒőřę ūpđäŧįŉģ ŧĥę pūþľįč čőŉƒįģūřäŧįőŉ",
      "unsupport-data-source-alert-readmore-link": "Ŗęäđ mőřę äþőūŧ şūppőřŧęđ đäŧä şőūřčęş",
      "unsupported-data-source-alert-desc": "Ŧĥęřę äřę đäŧä şőūřčęş įŉ ŧĥįş đäşĥþőäřđ ŧĥäŧ äřę ūŉşūppőřŧęđ ƒőř pūþľįč đäşĥþőäřđş. Päŉęľş ŧĥäŧ ūşę ŧĥęşę đäŧä şőūřčęş mäy ŉőŧ ƒūŉčŧįőŉ přőpęřľy: {{unsupportedDataSources}}.",
      "unsupported-data-source-alert-title": "Ůŉşūppőřŧęđ đäŧä şőūřčęş",
      "unsupported-template-variable-alert-desc": "Ŧĥįş pūþľįč đäşĥþőäřđ mäy ŉőŧ ŵőřĸ şįŉčę įŧ ūşęş ŧęmpľäŧę väřįäþľęş",
      "unsupported-template-variable-alert-title": "Ŧęmpľäŧę väřįäþľęş äřę ŉőŧ şūppőřŧęđ"
    },
    "public-sharing": {
      "accept-button": "Åččępŧ",
      "alert-text": "Ŝĥäřįŉģ ŧĥįş đäşĥþőäřđ ęχŧęřŉäľľy mäĸęş įŧ ęŉŧįřęľy äččęşşįþľę ŧő äŉyőŉę ŵįŧĥ ŧĥę ľįŉĸ.",
      "cancel-button": "Cäŉčęľ",
      "learn-more-button": "Ŀęäřŉ mőřę",
      "public-ack": "Ĩ ūŉđęřşŧäŉđ ŧĥäŧ ŧĥįş ęŉŧįřę đäşĥþőäřđ ŵįľľ þę pūþľįč.*",
      "success-creation": "Ÿőūř đäşĥþőäřđ įş ŉőŵ pūþľįčľy äččęşşįþľę",
      "success-share-type-change": "Đäşĥþőäřđ äččęşş ūpđäŧęđ: Åŉyőŉę ŵįŧĥ ŧĥę ľįŉĸ čäŉ ŉőŵ äččęşş"
    },
    "settings-bar-header": {
      "collapse-settings-tooltip": "Cőľľäpşę şęŧŧįŉģş",
      "expand-settings-tooltip": "Ēχpäŉđ şęŧŧįŉģş"
    },
    "settings-configuration": {
      "default-time-range-label": "Đęƒäūľŧ ŧįmę řäŉģę",
      "default-time-range-label-desc": "Ŧĥę pūþľįč đäşĥþőäřđ ūşęş ŧĥę đęƒäūľŧ ŧįmę řäŉģę şęŧŧįŉģş őƒ ŧĥę đäşĥþőäřđ",
      "show-annotations-label": "Ŝĥőŵ äŉŉőŧäŧįőŉş",
      "show-annotations-label-desc": "Ŝĥőŵ äŉŉőŧäŧįőŉş őŉ pūþľįč đäşĥþőäřđ",
      "time-range-picker-label": "Ŧįmę řäŉģę pįčĸęř ęŉäþľęđ",
      "time-range-picker-label-desc": "Åľľőŵ vįęŵęřş ŧő čĥäŉģę ŧįmę řäŉģę"
    },
    "settings-summary": {
      "annotations-hide-text": "Åŉŉőŧäŧįőŉş = ĥįđę",
      "annotations-show-text": "Åŉŉőŧäŧįőŉş = şĥőŵ",
      "time-range-picker-disabled-text": "Ŧįmę řäŉģę pįčĸęř = đįşäþľęđ",
      "time-range-picker-enabled-text": "Ŧįmę řäŉģę pįčĸęř = ęŉäþľęđ",
      "time-range-text": "Ŧįmę řäŉģę = "
    },
    "share": {
      "success-delete": "Ÿőūř đäşĥþőäřđ įş ŉő ľőŉģęř şĥäřęäþľę",
      "success-delete-old": "Pūþľįč đäşĥþőäřđ đęľęŧęđ!"
    },
    "share-configuration": {
      "share-type-label": "Ŀįŉĸ äččęşş"
    },
    "share-externally": {
      "copy-link-button": "Cőpy ęχŧęřŉäľ ľįŉĸ",
      "email-share-type-option-description": "Øŉľy pęőpľę ŵįŧĥ ŧĥę ľįŉĸ čäŉ äččęşş đäşĥþőäřđ",
      "email-share-type-option-label": "Øŉľy şpęčįƒįč pęőpľę",
      "pause-access-button": "Päūşę äččęşş",
      "pause-access-tooltip": "Päūşįŉģ ŵįľľ ŧęmpőřäřįľy đįşäþľę äččęşş ŧő ŧĥįş đäşĥþőäřđ ƒőř äľľ ūşęřş",
      "public-share-type-option-description": "Åŉyőŉę ŵįŧĥ ŧĥę ľįŉĸ čäŉ äččęşş đäşĥþőäřđ",
      "public-share-type-option-label": "Åŉyőŉę ŵįŧĥ ŧĥę ľįŉĸ",
      "resume-access-button": "Ŗęşūmę äččęşş",
      "revoke-access-button": "Ŗęvőĸę äččęşş",
      "revoke-access-description": "Åřę yőū şūřę yőū ŵäŉŧ ŧő řęvőĸę ŧĥįş äččęşş? Ŧĥę đäşĥþőäřđ čäŉ ŉő ľőŉģęř þę şĥäřęđ."
    },
    "sharing": {
      "success-creation": "Đäşĥþőäřđ įş pūþľįč!"
    }
  },
  "public-dashboard-list": {
    "button": {
      "config-button-tooltip": "Cőŉƒįģūřę pūþľįč đäşĥþőäřđ",
      "revoke-button-text": "Ŗęvőĸę pūþľįč ŮŖĿ",
      "revoke-button-tooltip": "Ŗęvőĸę pūþľįč đäşĥþőäřđ ŮŖĿ",
      "view-button-tooltip": "Vįęŵ pūþľįč đäşĥþőäřđ"
    },
    "dashboard-title": {
      "orphaned-title": "<0>Øřpĥäŉęđ pūþľįč đäşĥþőäřđ</0>",
      "orphaned-tooltip": "Ŧĥę ľįŉĸęđ đäşĥþőäřđ ĥäş äľřęäđy þęęŉ đęľęŧęđ"
    },
    "empty-state": {
      "message": "Ÿőū ĥävęŉ'ŧ čřęäŧęđ äŉy pūþľįč đäşĥþőäřđş yęŧ",
      "more-info": "Cřęäŧę ä pūþľįč đäşĥþőäřđ ƒřőm äŉy ęχįşŧįŉģ đäşĥþőäřđ ŧĥřőūģĥ ŧĥę <1>Ŝĥäřę</1> mőđäľ. <4>Ŀęäřŉ mőřę</4>"
    },
    "toggle": {
      "pause-sharing-toggle-text": "Päūşę şĥäřįŉģ"
    }
  },
  "public-dashboard-users-access-list": {
    "dashboard-modal": {
      "loading-text": "Ŀőäđįŉģ...",
      "open-dashboard-list-text": "Øpęŉ đäşĥþőäřđş ľįşŧ",
      "public-dashboard-link": "Pūþľįč đäşĥþőäřđ ŮŖĿ",
      "public-dashboard-setting": "Pūþľįč đäşĥþőäřđ şęŧŧįŉģş"
    },
    "delete-user-modal": {
      "delete-user-button-text": "Đęľęŧę ūşęř",
      "delete-user-cancel-button": "Cäŉčęľ",
      "delete-user-revoke-access-button": "Ŗęvőĸę äččęşş",
      "revoke-access-title": "Ŗęvőĸę äččęşş",
      "revoke-user-access-modal-desc-line1": "Åřę yőū şūřę yőū ŵäŉŧ ŧő řęvőĸę äččęşş ƒőř {{email}}?",
      "revoke-user-access-modal-desc-line2": "Ŧĥįş äčŧįőŉ ŵįľľ įmmęđįäŧęľy řęvőĸę {{email}}&äpőş;ş äččęşş ŧő äľľ pūþľįč đäşĥþőäřđş."
    },
    "modal": {
      "dashboard-modal-title": "Pūþľįč đäşĥþőäřđş"
    },
    "table-header": {
      "activated-label": "Åčŧįväŧęđ",
      "activated-tooltip": "Ēäřľįęşŧ ŧįmę ūşęř ĥäş þęęŉ äŉ äčŧįvę ūşęř ŧő ä đäşĥþőäřđ",
      "email-label": "Ēmäįľ",
      "last-active-label": "Ŀäşŧ äčŧįvę",
      "origin-label": "Øřįģįŉ",
      "role-label": "Ŗőľę"
    }
  },
  "query-library": {
    "delete-query-button": "Đęľęŧę qūęřy"
  },
  "query-operation": {
    "header": {
      "collapse-row": "Cőľľäpşę qūęřy řőŵ",
      "datasource-help": "Ŝĥőŵ đäŧä şőūřčę ĥęľp",
      "drag-and-drop": "Đřäģ äŉđ đřőp ŧő řęőřđęř",
      "duplicate-query": "Đūpľįčäŧę qūęřy",
      "expand-row": "Ēχpäŉđ qūęřy řőŵ",
      "hide-response": "Ħįđę řęşpőŉşę",
      "remove-query": "Ŗęmővę qūęřy",
      "save-to-query-library": "Ŝävę ŧő qūęřy ľįþřäřy",
      "show-response": "Ŝĥőŵ řęşpőŉşę",
      "toggle-edit-mode": "Ŧőģģľę ŧęχŧ ęđįŧ mőđę"
    },
    "query-editor-not-exported": "Đäŧä şőūřčę pľūģįŉ đőęş ŉőŧ ęχpőřŧ äŉy Qūęřy Ēđįŧőř čőmpőŉęŉŧ"
  },
  "recently-deleted": {
    "buttons": {
      "delete": "Đęľęŧę pęřmäŉęŉŧľy",
      "restore": "Ŗęşŧőřę"
    },
    "page": {
      "no-deleted-dashboards": "Ÿőū ĥävęŉ'ŧ đęľęŧęđ äŉy đäşĥþőäřđş řęčęŉŧľy.",
      "no-deleted-dashboards-text": "Ŵĥęŉ yőū đęľęŧę ä đäşĥþőäřđ, įŧ ŵįľľ äppęäř ĥęřę ƒőř 30 đäyş þęƒőřę þęįŉģ pęřmäŉęŉŧľy đęľęŧęđ. Ÿőūř őřģäŉįžäŧįőŉ äđmįŉįşŧřäŧőř čäŉ řęşŧőřę řęčęŉŧľy-đęľęŧęđ đäşĥþőäřđş.",
      "no-search-result": "Ńő řęşūľŧş ƒőūŉđ ƒőř yőūř qūęřy"
    },
    "permanently-delete-modal": {
      "confirm-text": "Đęľęŧę",
      "delete-button": "Đęľęŧę",
      "delete-loading": "Đęľęŧįŉģ...",
      "text_one": "Ŧĥįş äčŧįőŉ ŵįľľ đęľęŧę {{numberOfDashboards}} đäşĥþőäřđ.",
      "text_other": "Ŧĥįş äčŧįőŉ ŵįľľ đęľęŧę {{numberOfDashboards}} đäşĥþőäřđş.",
      "title": "Pęřmäŉęŉŧľy Đęľęŧę Đäşĥþőäřđş"
    },
    "restore-modal": {
      "restore-button": "Ŗęşŧőřę",
      "restore-loading": "Ŗęşŧőřįŉģ...",
      "text_one": "Ŧĥįş äčŧįőŉ ŵįľľ řęşŧőřę {{numberOfDashboards}} đäşĥþőäřđ.",
      "text_other": "Ŧĥįş äčŧįőŉ ŵįľľ řęşŧőřę {{numberOfDashboards}} đäşĥþőäřđş.",
      "title": "Ŗęşŧőřę Đäşĥþőäřđş"
    }
  },
  "recentlyDeleted": {
    "filter": {
      "placeholder": "Ŝęäřčĥ ƒőř đäşĥþőäřđş"
    }
  },
  "refresh-picker": {
    "aria-label": {
      "choose-interval": "Åūŧő řęƒřęşĥ ŧūřŉęđ őƒƒ. Cĥőőşę řęƒřęşĥ ŧįmę įŉŧęřväľ",
      "duration-selected": "Cĥőőşę řęƒřęşĥ ŧįmę įŉŧęřväľ ŵįŧĥ čūřřęŉŧ įŉŧęřväľ {{durationAriaLabel}} şęľęčŧęđ"
    },
    "auto-option": {
      "aria-label": "",
      "label": ""
    },
    "live-option": {
      "aria-label": "Ŧūřŉ őŉ ľįvę şŧřęämįŉģ",
      "label": "Ŀįvę"
    },
    "off-option": {
      "aria-label": "Ŧūřŉ őƒƒ äūŧő řęƒřęşĥ",
      "label": "Øƒƒ"
    },
    "tooltip": {
      "interval-selected": "Ŝęŧ äūŧő řęƒřęşĥ įŉŧęřväľ",
      "turned-off": "Åūŧő řęƒřęşĥ őƒƒ"
    }
  },
  "return-to-previous": {
    "button": {
      "label": "ßäčĸ ŧő {{title}}"
    },
    "dismissable-button": "Cľőşę"
  },
  "scopes": {
    "dashboards": {
      "loading": "Ŀőäđįŉģ đäşĥþőäřđş",
      "noResultsForFilter": "Ńő řęşūľŧş ƒőūŉđ ƒőř yőūř qūęřy",
      "noResultsForFilterClear": "Cľęäř şęäřčĥ",
      "noResultsForScopes": "Ńő đäşĥþőäřđş ƒőūŉđ ƒőř ŧĥę şęľęčŧęđ şčőpęş",
      "noResultsNoScopes": "Ńő şčőpęş şęľęčŧęđ",
      "search": "Ŝęäřčĥ",
      "toggle": {
        "collapse": "Cőľľäpşę şūģģęşŧęđ đäşĥþőäřđş ľįşŧ",
        "disabled": "Ŝūģģęşŧęđ đäşĥþőäřđş ľįşŧ įş đįşäþľęđ đūę ŧő řęäđ őŉľy mőđę",
        "expand": "Ēχpäŉđ şūģģęşŧęđ đäşĥþőäřđş ľįşŧ"
      }
    },
    "selector": {
      "apply": "Åppľy",
      "cancel": "Cäŉčęľ",
      "input": {
        "placeholder": "Ŝęľęčŧ şčőpęş...",
        "removeAll": "Ŗęmővę äľľ şčőpęş"
      },
      "title": "Ŝęľęčŧ şčőpęş"
    },
    "tree": {
      "collapse": "Cőľľäpşę",
      "expand": "Ēχpäŉđ",
      "headline": {
        "noResults": "Ńő řęşūľŧş ƒőūŉđ ƒőř yőūř qūęřy",
        "recommended": "Ŗęčőmmęŉđęđ",
        "results": "Ŗęşūľŧş"
      },
      "search": "Ŝęäřčĥ"
    }
  },
  "search": {
    "actions": {
      "include-panels": "Ĩŉčľūđę päŉęľş",
      "remove-datasource-filter": "Đäŧäşőūřčę: {{datasource}}",
      "sort-placeholder": "Ŝőřŧ",
      "starred": "Ŝŧäřřęđ",
      "view-as-folders": "Vįęŵ þy ƒőľđęřş",
      "view-as-list": "Vįęŵ äş ľįşŧ"
    },
    "dashboard-actions": {
      "import": "Ĩmpőřŧ",
      "new": "Ńęŵ",
      "new-dashboard": "Ńęŵ đäşĥþőäřđ",
      "new-folder": "Ńęŵ ƒőľđęř"
    },
    "results-table": {
      "datasource-header": "Đäŧä şőūřčę",
      "deleted-less-than-1-min": "< 1 mįŉ",
      "deleted-remaining-header": "Ŧįmę řęmäįŉįŉģ",
      "location-header": "Ŀőčäŧįőŉ",
      "name-header": "Ńämę",
      "tags-header": "Ŧäģş",
      "type-dashboard": "Đäşĥþőäřđ",
      "type-folder": "Főľđęř",
      "type-header": "Ŧypę"
    },
    "search-input": {
      "include-panels-placeholder": "Ŝęäřčĥ ƒőř đäşĥþőäřđş, ƒőľđęřş, äŉđ päŉęľş",
      "placeholder": "Ŝęäřčĥ ƒőř đäşĥþőäřđş äŉđ ƒőľđęřş"
    }
  },
  "service-accounts": {
    "empty-state": {
      "button-title": "Åđđ şęřvįčę äččőūŉŧ",
      "message": "Ńő şęřvįčęş äččőūŉŧş ƒőūŉđ",
      "more-info": "Ŗęmęmþęř, yőū čäŉ přővįđę şpęčįƒįč pęřmįşşįőŉş ƒőř ÅPĨ äččęşş ŧő őŧĥęř äppľįčäŧįőŉş",
      "title": "Ÿőū ĥävęŉ'ŧ čřęäŧęđ äŉy şęřvįčę äččőūŉŧş yęŧ"
    }
  },
  "share-dashboard": {
    "menu": {
      "export-json-title": "Ēχpőřŧ äş ĴŜØŃ",
      "share-externally-title": "Ŝĥäřę ęχŧęřŉäľľy",
      "share-internally-description": "Åđväŉčęđ şęŧŧįŉģş",
      "share-internally-title": "Ŝĥäřę įŉŧęřŉäľľy",
      "share-snapshot-title": "Ŝĥäřę şŉäpşĥőŧ"
    },
    "share-button": "Ŝĥäřę",
    "share-button-tooltip": "Cőpy şĥőřŧęŉęđ ľįŉĸ"
  },
  "share-drawer": {
    "confirm-action": {
      "back-arrow-button": "ßäčĸ þūŧŧőŉ",
      "cancel-button": "Cäŉčęľ"
    }
  },
  "share-modal": {
    "dashboard": {
      "title": "Ŝĥäřę"
    },
    "embed": {
      "copy": "Cőpy ŧő čľįpþőäřđ",
      "html": "Ēmþęđ ĦŦMĿ",
      "html-description": "Ŧĥę ĦŦMĿ čőđę þęľőŵ čäŉ þę päşŧęđ äŉđ įŉčľūđęđ įŉ äŉőŧĥęř ŵęþ päģę. Ůŉľęşş äŉőŉymőūş äččęşş įş ęŉäþľęđ, ŧĥę ūşęř vįęŵįŉģ ŧĥäŧ päģę ŉęęđ ŧő þę şįģŉęđ įŉŧő Ğřäƒäŉä ƒőř ŧĥę ģřäpĥ ŧő ľőäđ.",
      "info": "Ğęŉęřäŧę ĦŦMĿ ƒőř ęmþęđđįŉģ äŉ įƒřämę ŵįŧĥ ŧĥįş päŉęľ.",
      "time-range": "Ŧįmę řäŉģę"
    },
    "export": {
      "back-button": "ßäčĸ ŧő ęχpőřŧ čőŉƒįģ",
      "cancel-button": "Cäŉčęľ",
      "info-text": "Ēχpőřŧ ŧĥįş đäşĥþőäřđ.",
      "save-button": "Ŝävę ŧő ƒįľę",
      "share-externally-label": "Ēχpőřŧ ƒőř şĥäřįŉģ ęχŧęřŉäľľy",
      "view-button": "Vįęŵ ĴŜØŃ"
    },
    "library": {
      "info": "Cřęäŧę ľįþřäřy päŉęľ."
    },
    "link": {
      "copy-link-button": "Cőpy",
      "info-text": "Cřęäŧę ä đįřęčŧ ľįŉĸ ŧő ŧĥįş đäşĥþőäřđ őř päŉęľ, čūşŧőmįžęđ ŵįŧĥ ŧĥę őpŧįőŉş þęľőŵ.",
      "link-url": "Ŀįŉĸ ŮŖĿ",
      "render-alert": "Ĩmäģę řęŉđęřęř pľūģįŉ ŉőŧ įŉşŧäľľęđ",
      "render-instructions": "Ŧő řęŉđęř ä päŉęľ įmäģę, yőū mūşŧ įŉşŧäľľ ŧĥę <2>Ğřäƒäŉä įmäģę řęŉđęřęř pľūģįŉ</2>. Pľęäşę čőŉŧäčŧ yőūř Ğřäƒäŉä äđmįŉįşŧřäŧőř ŧő įŉşŧäľľ ŧĥę pľūģįŉ.",
      "rendered-image": "Đįřęčŧ ľįŉĸ řęŉđęřęđ įmäģę",
      "save-alert": "Đäşĥþőäřđ įş ŉőŧ şävęđ",
      "save-dashboard": "Ŧő řęŉđęř ä päŉęľ įmäģę, yőū mūşŧ şävę ŧĥę đäşĥþőäřđ ƒįřşŧ.",
      "shorten-url": "Ŝĥőřŧęŉ ŮŖĿ",
      "time-range-description": "Ŧřäŉşƒőřmş ŧĥę čūřřęŉŧ řęľäŧįvę ŧįmę řäŉģę ŧő äŉ äþşőľūŧę ŧįmę řäŉģę",
      "time-range-label": "Ŀőčĸ ŧįmę řäŉģę"
    },
    "panel": {
      "title": "Ŝĥäřę Päŉęľ"
    },
    "snapshot": {
      "cancel-button": "Cäŉčęľ",
      "copy-link-button": "Cőpy",
      "delete-button": "Đęľęŧę şŉäpşĥőŧ.",
      "deleted-message": "Ŧĥę şŉäpşĥőŧ ĥäş þęęŉ đęľęŧęđ. Ĩƒ yőū ĥävę äľřęäđy äččęşşęđ įŧ őŉčę, ŧĥęŉ įŧ mįģĥŧ ŧäĸę ūp ŧő äŉ ĥőūř þęƒőřę þęƒőřę įŧ įş řęmővęđ ƒřőm þřőŵşęř čäčĥęş őř CĐŃ čäčĥęş.",
      "expire": "Ēχpįřę",
      "expire-day": "1 Đäy",
      "expire-hour": "1 Ħőūř",
      "expire-never": "Ńęvęř",
      "expire-week": "1 Ŵęęĸ",
      "info-text-1": "Å şŉäpşĥőŧ įş äŉ įŉşŧäŉŧ ŵäy ŧő şĥäřę äŉ įŉŧęřäčŧįvę đäşĥþőäřđ pūþľįčľy. Ŵĥęŉ čřęäŧęđ, ŵę şŧřįp şęŉşįŧįvę đäŧä ľįĸę qūęřįęş (męŧřįč, ŧęmpľäŧę, äŉđ äŉŉőŧäŧįőŉ) äŉđ päŉęľ ľįŉĸş, ľęävįŉģ őŉľy ŧĥę vįşįþľę męŧřįč đäŧä äŉđ şęřįęş ŉämęş ęmþęđđęđ įŉ yőūř đäşĥþőäřđ.",
      "info-text-2": "Ķęęp įŉ mįŉđ, yőūř şŉäpşĥőŧ <1>čäŉ þę vįęŵęđ þy äŉyőŉę</1> ŧĥäŧ ĥäş ŧĥę ľįŉĸ äŉđ čäŉ äččęşş ŧĥę ŮŖĿ. Ŝĥäřę ŵįşęľy.",
      "local-button": "Pūþľįşĥ Ŝŉäpşĥőŧ",
      "mistake-message": "Đįđ yőū mäĸę ä mįşŧäĸę? ",
      "name": "Ŝŉäpşĥőŧ ŉämę",
      "timeout": "Ŧįmęőūŧ (şęčőŉđş)",
      "timeout-description": "Ÿőū mįģĥŧ ŉęęđ ŧő čőŉƒįģūřę ŧĥę ŧįmęőūŧ väľūę įƒ įŧ ŧäĸęş ä ľőŉģ ŧįmę ŧő čőľľęčŧ yőūř đäşĥþőäřđ męŧřįčş.",
      "url-label": "Ŝŉäpşĥőŧ ŮŖĿ"
    },
    "tab-title": {
      "embed": "Ēmþęđ",
      "export": "Ēχpőřŧ",
      "library-panel": "Ŀįþřäřy päŉęľ",
      "link": "Ŀįŉĸ",
      "panel-embed": "Ēmþęđ",
      "public-dashboard": "Pūþľįč Đäşĥþőäřđ",
      "public-dashboard-title": "Pūþľįč đäşĥþőäřđ",
      "snapshot": "Ŝŉäpşĥőŧ"
    },
    "theme-picker": {
      "current": "Cūřřęŉŧ",
      "dark": "Đäřĸ",
      "field-name": "Ŧĥęmę",
      "light": "Ŀįģĥŧ"
    },
    "view-json": {
      "copy-button": "Cőpy ŧő Cľįpþőäřđ"
    }
  },
  "share-panel": {
    "drawer": {
      "share-embed-title": "Ēmþęđ",
      "share-link-title": "Ŀįŉĸ şęŧŧįŉģş"
    },
    "menu": {
      "share-embed-title": "Ŝĥäřę ęmþęđ",
      "share-link-title": "Ŝĥäřę ľįŉĸ"
    }
  },
  "share-playlist": {
    "checkbox-description": "Päŉęľ ĥęįģĥŧş ŵįľľ þę äđĵūşŧęđ ŧő ƒįŧ şčřęęŉ şįžę",
    "checkbox-label": "Åūŧőƒįŧ",
    "copy-link-button": "Cőpy",
    "link-url-label": "Ŀįŉĸ ŮŖĿ",
    "mode": "Mőđę",
    "mode-kiosk": "Ķįőşĸ",
    "mode-normal": "Ńőřmäľ",
    "mode-tv": "ŦV",
    "title": "Ŝĥäřę pľäyľįşŧ"
  },
  "shared": {
    "preferences": {
      "theme": {
        "dark-label": "Đäřĸ",
        "light-label": "Ŀįģĥŧ",
        "system-label": "Ŝyşŧęm přęƒęřęŉčę"
      }
    }
  },
  "shared-dashboard": {
    "fields": {
      "timezone-label": "Ŧįmęžőŉę"
    }
  },
  "shared-preferences": {
    "fields": {
      "home-dashboard-label": "Ħőmę Đäşĥþőäřđ",
      "home-dashboard-placeholder": "Đęƒäūľŧ đäşĥþőäřđ",
      "locale-label": "Ŀäŉģūäģę",
      "locale-placeholder": "Cĥőőşę ľäŉģūäģę",
      "theme-label": "Ĩŉŧęřƒäčę ŧĥęmę",
      "week-start-label": "Ŵęęĸ şŧäřŧ"
    },
    "theme": {
      "default-label": "Đęƒäūľŧ"
    },
    "title": "Přęƒęřęŉčęş"
  },
  "silences": {
    "empty-state": {
      "button-title": "Cřęäŧę şįľęŉčę",
      "title": "Ÿőū ĥävęŉ'ŧ čřęäŧęđ äŉy şįľęŉčęş yęŧ"
    },
    "table": {
      "add-silence-button": "Åđđ Ŝįľęŉčę",
      "edit-button": "Ēđįŧ",
      "expired-silences": "Ēχpįřęđ şįľęŉčęş äřę äūŧőmäŧįčäľľy đęľęŧęđ äƒŧęř 5 đäyş.",
      "no-matching-silences": "Ńő mäŧčĥįŉģ şįľęŉčęş ƒőūŉđ;",
      "noConfig": "Cřęäŧę ä ŉęŵ čőŉŧäčŧ pőįŉŧ ŧő čřęäŧę ä čőŉƒįģūřäŧįőŉ ūşįŉģ ŧĥę đęƒäūľŧ väľūęş őř čőŉŧäčŧ yőūř äđmįŉįşŧřäŧőř ŧő şęŧ ūp ŧĥę Åľęřŧmäŉäģęř.",
      "recreate-button": "Ŗęčřęäŧę",
      "unsilence-button": "Ůŉşįľęŉčę"
    }
  },
  "silences-table": {
    "header": {
      "alert-name": "Åľęřŧ ŉämę",
      "state": "Ŝŧäŧę"
    }
  },
  "snapshot": {
    "empty-state": {
      "message": "Ÿőū ĥävęŉ'ŧ čřęäŧęđ äŉy şŉäpşĥőŧş yęŧ",
      "more-info": "Ÿőū čäŉ čřęäŧę ä şŉäpşĥőŧ őƒ äŉy đäşĥþőäřđ ŧĥřőūģĥ ŧĥę <1>Ŝĥäřę</1> mőđäľ. <4>Ŀęäřŉ mőřę</4>"
    },
    "external-badge": "Ēχŧęřŉäľ",
    "name-column-header": "Ńämę",
    "share": {
      "cancel-button": "Cäŉčęľ",
      "copy-link-button": "Cőpy ľįŉĸ",
      "delete-button": "Đęľęŧę şŉäpşĥőŧ",
      "delete-description": "Åřę yőū şūřę yőū ŵäŉŧ ŧő đęľęŧę ŧĥįş şŉäpşĥőŧ?",
      "delete-title": "Đęľęŧę şŉäpşĥőŧ",
      "deleted-alert": "Ÿőūř şŉäpşĥőŧ ĥäş þęęŉ đęľęŧęđ. Ĩŧ mįģĥŧ ŧäĸę ūp ŧő äŉ ĥőūř þęƒőřę ŧĥę şŉäpşĥőŧ įş čľęäřęđ ƒřőm äŉy CĐŃ čäčĥęş.",
      "expiration-label": "Ēχpįřęş įŉ",
      "info-alert": "Å Ğřäƒäŉä đäşĥþőäřđ şŉäpşĥőŧ pūþľįčľy şĥäřęş ä đäşĥþőäřđ ŵĥįľę řęmővįŉģ şęŉşįŧįvę đäŧä şūčĥ äş qūęřįęş äŉđ päŉęľ ľįŉĸş, ľęävįŉģ őŉľy vįşįþľę męŧřįčş äŉđ şęřįęş ŉämęş. Åŉyőŉę ŵįŧĥ ŧĥę ľįŉĸ čäŉ äččęşş ŧĥę şŉäpşĥőŧ.",
      "learn-more-button": "Ŀęäřŉ mőřę",
      "local-button": "Pūþľįşĥ şŉäpşĥőŧ",
      "name-label": "Ŝŉäpşĥőŧ ŉämę*",
      "new-snapshot-button": "Ńęŵ şŉäpşĥőŧ",
      "success-creation": "Ÿőūř şŉäpşĥőŧ ĥäş þęęŉ čřęäŧęđ",
      "success-delete": "Ÿőūř şŉäpşĥőŧ ĥäş þęęŉ đęľęŧęđ",
      "view-all-button": "Vįęŵ äľľ şŉäpşĥőŧş"
    },
    "url-column-header": "Ŝŉäpşĥőŧ ūřľ",
    "view-button": "Vįęŵ"
  },
  "tag-filter": {
    "loading": "Ŀőäđįŉģ...",
    "no-tags": "Ńő ŧäģş ƒőūŉđ",
    "placeholder": "Fįľŧęř þy ŧäģ"
  },
  "teams": {
    "empty-state": {
      "button-title": "Ńęŵ ŧęäm",
      "message": "Ńő ŧęämş ƒőūŉđ",
      "pro-tip": "Åşşįģŉ ƒőľđęř äŉđ đäşĥþőäřđ pęřmįşşįőŉş ŧő ŧęämş įŉşŧęäđ őƒ ūşęřş ŧő ęäşę äđmįŉįşŧřäŧįőŉ. <2>Ŀęäřŉ mőřę</2>",
      "title": "Ÿőū ĥävęŉ'ŧ čřęäŧęđ äŉy ŧęämş yęŧ"
    }
  },
  "time-picker": {
    "absolute": {
      "recent-title": "Ŗęčęŉŧľy ūşęđ äþşőľūŧę řäŉģęş",
      "title": "Åþşőľūŧę ŧįmę řäŉģę"
    },
    "calendar": {
      "apply-button": "Åppľy ŧįmę řäŉģę",
      "cancel-button": "Cäŉčęľ",
      "close": "Cľőşę čäľęŉđäř",
      "next-month": "Ńęχŧ mőŉŧĥ",
      "previous-month": "Přęvįőūş mőŉŧĥ",
      "select-time": "Ŝęľęčŧ ä ŧįmę řäŉģę"
    },
    "content": {
      "empty-recent-list-docs": "<0><0>Ŗęäđ ŧĥę đőčūmęŉŧäŧįőŉ</0><1> ŧő ƒįŉđ őūŧ mőřę äþőūŧ ĥőŵ ŧő ęŉŧęř čūşŧőm ŧįmę řäŉģęş.</1></0>",
      "empty-recent-list-info": "Ĩŧ ľőőĸş ľįĸę yőū ĥävęŉ'ŧ ūşęđ ŧĥįş ŧįmę pįčĸęř þęƒőřę. Åş şőőŉ äş yőū ęŉŧęř şőmę ŧįmę įŉŧęřväľş, řęčęŉŧľy ūşęđ įŉŧęřväľş ŵįľľ äppęäř ĥęřę.",
      "filter-placeholder": "Ŝęäřčĥ qūįčĸ řäŉģęş"
    },
    "copy-paste": {
      "copy-success-message": "Ŧįmę řäŉģę čőpįęđ ŧő čľįpþőäřđ",
      "default-error-message": "{{error}} įş ŉőŧ ä väľįđ ŧįmę řäŉģę",
      "default-error-title": "Ĩŉväľįđ ŧįmę řäŉģę",
      "tooltip-copy": "Cőpy ŧįmę řäŉģę ŧő čľįpþőäřđ",
      "tooltip-paste": "Päşŧę ŧįmę řäŉģę"
    },
    "footer": {
      "change-settings-button": "Cĥäŉģę ŧįmę şęŧŧįŉģş",
      "fiscal-year-option": "Fįşčäľ yęäř",
      "fiscal-year-start": "Fįşčäľ yęäř şŧäřŧ mőŉŧĥ",
      "time-zone-option": "Ŧįmę žőŉę",
      "time-zone-selection": "Ŧįmę žőŉę şęľęčŧįőŉ"
    },
    "range-content": {
      "apply-button": "Åppľy ŧįmę řäŉģę",
      "default-error": "Pľęäşę ęŉŧęř ä päşŧ đäŧę őř \"ŉőŵ\"",
      "fiscal-year": "Fįşčäľ yęäř",
      "from-input": "Fřőm",
      "open-input-calendar": "Øpęŉ čäľęŉđäř",
      "range-error": "\"Fřőm\" čäŉ'ŧ þę äƒŧęř \"Ŧő\"",
      "to-input": "Ŧő"
    },
    "range-picker": {
      "backwards-time-aria-label": "Mővę ŧįmę řäŉģę þäčĸŵäřđş",
      "current-time-selected": "Ŧįmę řäŉģę şęľęčŧęđ: {{currentTimeRange}}",
      "forwards-time-aria-label": "Mővę ŧįmę řäŉģę ƒőřŵäřđş",
      "to": "ŧő",
      "zoom-out-button": "Żőőm őūŧ ŧįmę řäŉģę",
      "zoom-out-tooltip": "Ŧįmę řäŉģę žőőm őūŧ <1></1> CŦŖĿ+Ż"
    },
    "time-range": {
      "aria-role": "Ŧįmę řäŉģę şęľęčŧįőŉ",
      "default-title": "Ŧįmę řäŉģęş",
      "example-title": "Ēχämpľę ŧįmę řäŉģęş",
      "specify": "Ŝpęčįƒy ŧįmę řäŉģę <1></1>"
    },
    "zone": {
      "select-aria-label": "Ŧįmę žőŉę pįčĸęř",
      "select-search-input": "Ŧypę ŧő şęäřčĥ (čőūŉŧřy, čįŧy, äþþřęvįäŧįőŉ)"
    }
  },
  "trails": {
    "metric-overview": {
      "description-label": "Đęşčřįpŧįőŉ",
      "labels-label": "Ŀäþęľş",
      "no-description": "Ńő đęşčřįpŧįőŉ äväįľäþľę",
      "type-label": "Ŧypę",
      "unit-label": "Ůŉįŧ",
      "unknown-type": "Ůŉĸŉőŵŉ"
    }
  },
  "transformations": {
    "empty": {
      "add-transformation-body": "Ŧřäŉşƒőřmäŧįőŉş äľľőŵ đäŧä ŧő þę čĥäŉģęđ įŉ väřįőūş ŵäyş þęƒőřę yőūř vįşūäľįžäŧįőŉ įş şĥőŵŉ.<1></1>Ŧĥįş įŉčľūđęş ĵőįŉįŉģ đäŧä ŧőģęŧĥęř, řęŉämįŉģ ƒįęľđş, mäĸįŉģ čäľčūľäŧįőŉş, ƒőřmäŧŧįŉģ đäŧä ƒőř đįşpľäy, äŉđ mőřę.",
      "add-transformation-header": "Ŝŧäřŧ ŧřäŉşƒőřmįŉģ đäŧä"
    }
  },
  "user-orgs": {
    "current-org-button": "Cūřřęŉŧ",
    "name-column": "Ńämę",
    "role-column": "Ŗőľę",
    "select-org-button": "Ŝęľęčŧ őřģäŉįşäŧįőŉ",
    "title": "Øřģäŉįžäŧįőŉş"
  },
  "user-profile": {
    "fields": {
      "email-error": "Ēmäįľ įş řęqūįřęđ",
      "email-label": "Ēmäįľ",
      "name-error": "Ńämę įş řęqūįřęđ",
      "name-label": "Ńämę",
      "username-label": "Ůşęřŉämę"
    },
    "tabs": {
      "general": "Ğęŉęřäľ"
    }
  },
  "user-session": {
    "browser-column": "ßřőŵşęř & ØŜ",
    "created-at-column": "Ŀőģģęđ őŉ",
    "ip-column": "ĨP äđđřęşş",
    "revoke": "Ŗęvőĸę ūşęř şęşşįőŉ",
    "seen-at-column": "Ŀäşŧ şęęŉ"
  },
  "user-sessions": {
    "loading": "Ŀőäđįŉģ şęşşįőŉş..."
  },
  "users": {
    "empty-state": {
      "message": "Ńő ūşęřş ƒőūŉđ"
    }
  },
  "users-access-list": {
    "tabs": {
      "public-dashboard-users-tab-title": "Pūþľįč đäşĥþőäřđ ūşęřş"
    }
  },
  "variable": {
    "adhoc": {
      "placeholder": "Ŝęľęčŧ väľūę"
    },
    "dropdown": {
      "placeholder": "Ēŉŧęř väřįäþľę väľūę"
    },
    "picker": {
      "link-all": "Åľľ",
      "option-all": "Åľľ",
      "option-selected-values": "Ŝęľęčŧęđ",
      "option-tooltip": "Cľęäř şęľęčŧįőŉş"
    },
    "textbox": {
      "placeholder": "Ēŉŧęř väřįäþľę väľūę"
    }
  },
  "variables": {
    "empty-state": {
      "button-title": "Åđđ väřįäþľę",
      "info-box-content": "Väřįäþľęş ęŉäþľę mőřę įŉŧęřäčŧįvę äŉđ đyŉämįč đäşĥþőäřđş. Ĩŉşŧęäđ őƒ ĥäřđ-čőđįŉģ ŧĥįŉģş ľįĸę şęřvęř őř şęŉşőř ŉämęş įŉ yőūř męŧřįč qūęřįęş yőū čäŉ ūşę väřįäþľęş įŉ ŧĥęįř pľäčę. Väřįäþľęş äřę şĥőŵŉ äş ľįşŧ þőχęş äŧ ŧĥę ŧőp őƒ ŧĥę đäşĥþőäřđ. Ŧĥęşę đřőp-đőŵŉ ľįşŧş mäĸę įŧ ęäşy ŧő čĥäŉģę ŧĥę đäŧä þęįŉģ đįşpľäyęđ įŉ yőūř đäşĥþőäřđ.",
      "info-box-content-2": "Cĥęčĸ őūŧ ŧĥę <2>Ŧęmpľäŧęş äŉđ väřįäþľęş đőčūmęŉŧäŧįőŉ</2> ƒőř mőřę įŉƒőřmäŧįőŉ.",
      "title": "Ŧĥęřę äřę ŉő väřįäþľęş äđđęđ yęŧ"
    }
  }
}<|MERGE_RESOLUTION|>--- conflicted
+++ resolved
@@ -691,7 +691,6 @@
       "message": "Ńő đäŧä şőūřčęş ƒőūŉđ"
     }
   },
-<<<<<<< HEAD
   "Description": "Đęşčřįpŧįőŉ",
   "embed": {
     "share": {
@@ -699,8 +698,6 @@
       "time-range-label": "Ŧįmę řäŉģę"
     }
   },
-=======
->>>>>>> 8fb334cf
   "explore": {
     "add-to-dashboard": "Åđđ ŧő đäşĥþőäřđ",
     "add-to-library-modal": {
