{
  "_comment": "The code is the source of truth for English phrases. They should be updated in the components directly, and additional plurals specified in this file.",
  "access-control": {
    "add-permission": {
      "role-label": "Role",
      "serviceaccount-label": "Service Account",
      "team-label": "Team",
      "title": "Add permission for",
      "user-label": "User"
    },
    "add-permissions": {
      "save": "Save"
    },
    "permission-list": {
      "permission": "Permission"
    },
    "permission-list-item": {
      "inherited": "Inherited from folder"
    },
    "permissions": {
      "add-label": "Add a permission",
      "no-permissions": "There are no permissions",
      "permissions-change-warning": "This will change permissions for this folder and all its descendants. In total, this will affect:",
      "role": "Role",
      "serviceaccount": "Service Account",
      "team": "Team",
      "title": "Permissions",
      "user": "User"
    }
  },
  "action-editor": {
    "modal": {
      "cancel-button": "Cancel",
      "save-button": "Save"
    }
  },
  "actions": {
    "action-editor": {
      "label-headers": "Headers",
      "label-url": "URL",
      "placeholder-url": "URL"
    },
    "params-editor": {
      "aria-label-add": "Add",
      "aria-label-delete": "Delete",
      "placeholder-key": "Key",
      "placeholder-value": "Value"
    }
  },
  "admin": {
    "add-to-org-modal": {
      "label-organization": "Organization",
      "label-role": "Role",
      "title-add-to-an-organization": "Add to an organization"
    },
    "admin-edit-org-page": {
      "label-name": "Name",
      "render-missing-permission-message": {
        "title-access-denied": "Access denied"
      }
    },
    "admin-feature-toggles-table": {
      "get-stage-cell": {
        "beta": "Beta",
        "deprecated": "Deprecated",
        "ga": "GA"
      },
      "title-apply-feature-toggle-changes": "Apply feature toggle changes"
    },
    "admin-orgs-table": {
      "aria-label-delete-org": "Delete org",
      "title-delete": "Delete"
    },
    "anon-users": {
      "not-found": "No anonymous users found."
    },
    "base-user-sessions": {
      "title-force-logout-from-all-devices": "Force logout from all devices"
    },
    "edit-org": {
      "access-denied": "You do not have permission to see users in this organization. To update this organization, contact your server administrator.",
      "heading": "Edit Organization",
      "update-button": "Update",
      "users-heading": "Organization users"
    },
    "feature-listing": {
      "title-auditing": "Auditing",
      "title-dashboard-presence-indicators": "Dashboard presence indicators",
      "title-dashboard-usage-stats-drawer": "Dashboard usage stats drawer",
      "title-data-source-permissions": "Data source permissions",
      "title-enhanced-ldap-integration": "Enhanced LDAP integration",
      "title-enterprise-plugins": "Enterprise plugins",
      "title-find-unused-dashboards": "Find unused dashboards",
      "title-grafana-usage-insights": "Grafana usage insights",
      "title-reporting": "Reporting",
      "title-saml-authentication": "SAML authentication",
      "title-settings-updates-at-runtime": "Settings updates at runtime",
      "title-sort-dashboards-by-popularity-in-search": "Sort dashboards by popularity in search",
      "title-team-sync": "Team Sync",
      "title-white-labeling": "White labeling"
    },
    "feature-toggles": {
      "sub-title": "View and edit feature toggles. Read more about feature toggles at <2>grafana.com</2>."
    },
    "get-enterprise": {
      "contact-us": "Contact us and get a free trial",
      "description": "You can use the trial version for free for 30 days. We will remind you about it five days before the trial period ends.",
      "features-heading": "Enhanced functionality",
      "included-description": "Indemnification, working with Grafana Labs on future prioritization, and training from the core Grafana team.",
      "included-heading": "Also included:",
      "service-title": "At your service",
      "team-sync-details": "LDAP, GitHub OAuth, Auth Proxy, Okta",
      "title": "Get Grafana Enterprise"
    },
    "ldap": {
      "test-mapping-heading": "Test user mapping",
      "test-mapping-run-button": "Run"
    },
    "ldap-error-box": {
      "title-connection-error": "Connection error"
    },
    "ldap-page": {
      "label-username": "Username"
    },
    "ldap-permissions": {
      "active": "<0></0> Active",
      "admin": "<0></0> Yes",
      "inactive": "<0></0> Inactive"
    },
    "ldap-settings-page": {
      "label-reset-to-default-values": "Reset to default values",
      "title-invalid-configuration": "Invalid configuration",
      "title-more-actions": "More actions",
      "tooltip-more-actions": "More actions"
    },
    "ldap-status": {
      "title": "LDAP Connection"
    },
    "ldap-sync": {
      "debug-button": "Debug LDAP Mapping",
      "external-sync-description": "User synced via LDAP. Some changes must be done in LDAP or mappings.",
      "external-sync-label": "External sync",
      "next-sync-label": "Next scheduled synchronization",
      "not-enabled": "Not enabled",
      "sync-button": "Sync user",
      "title": "LDAP Synchronisation"
    },
    "ldap-sync-info": {
      "title": "LDAP Synchronization"
    },
    "ldap-user-groups": {
      "no-org-found": "No match"
    },
    "ldap-user-info": {
      "no-team": "No teams found via LDAP"
    },
    "org-role-picker": {
      "placeholder-choose-role": "Choose role..."
    },
    "org-uers": {
      "last-seen-never": "Never"
    },
    "org-users": {
      "not-editable": "This user's role is not editable because it is synchronized from your auth provider. Refer to the <1>Grafana authentication docs</1> for details."
    },
    "org-users-table": {
      "columns": {
        "aria-label-role": "Role"
      },
      "title-delete": "Delete"
    },
    "orgs": {
      "delete-body": "Are you sure you want to delete '{{deleteOrgName}}'?<3></3> <5>All dashboards for this organization will be removed!</5>",
      "id-header": "ID",
      "name-header": "Name",
      "new-org-button": "New org"
    },
    "server-settings": {
      "alerts-button": "Manage alerts",
      "dashboards-button": "Manage dashboards",
      "data-sources-button": "Manage data sources",
      "not-found": "No stats found.",
      "title": "Instance statistics",
      "users-button": "Manage users"
    },
    "service-info": {
      "title-critical-sla-hours": "Critical SLA: 2 hours",
      "title-enterprise-plugins": "Enterprise Plugins",
      "title-unlimited-expert-support": "Unlimited Expert Support"
    },
    "settings": {
      "info-description": "These system settings are defined in grafana.ini or custom.ini (or overridden in ENV variables). To change these you currently need to restart Grafana."
    },
    "upgrade-info": {
      "title": "Enterprise license"
    },
    "user-create-page": {
      "label-email": "Email",
      "label-name": "Name",
      "label-password": "Password",
      "label-username": "Username"
    },
    "user-ldap-sync-info": {
      "label-ldap": "LDAP"
    },
    "user-list-admin-page-un-connected": {
      "placeholder-search-login-email": "Search user by login, email, or name."
    },
    "user-list-anonymous-devices-page-un-connected": {
      "placeholder-search-devices-by-ip-address": "Search devices by IP address."
    },
    "user-list-page": {
      "label-all-users": "All users",
      "label-anonymous-devices": "Anonymous devices",
      "label-organization-users": "Organization users",
      "label-users": "Users"
    },
    "user-orgs": {
      "add-button": "Add user to organization",
      "change-role-button": "Change role",
      "external-user-tooltip": "This user's built-in role is not editable because it is synchronized from your auth provider. Refer to the <1>Grafana authentication docs</1> for details.",
      "remove-button": "Remove from organization",
      "role-not-editable": "This user's role is not editable because it is synchronized from your auth provider. Refer to the <1>Grafana authentication docs</1> for details.",
      "title": "Organizations"
    },
    "user-orgs-modal": {
      "add-button": "Add to organization",
      "cancel-button": "Cancel"
    },
    "user-permissions": {
      "change-button": "Change",
      "grafana-admin-key": "Grafana Admin",
      "grafana-admin-no": "No",
      "grafana-admin-yes": "Yes",
      "title": "Permissions"
    },
    "user-profile": {
      "delete-button": "Delete user",
      "disable-button": "Disable user",
      "edit-button": "Edit",
      "enable-button": "Enable user",
      "label-email": "Email",
      "label-name": "Name",
      "label-numerical-identifier": "Numerical identifier",
      "label-password": "Password",
      "label-username": "Username",
      "title": "User information",
      "title-delete-user": "Delete user",
      "title-disable-user": "Disable user"
    },
    "user-sessions": {
      "browser-column": "Browser and OS",
      "force-logout-all-button": "Force logout from all devices",
      "force-logout-button": "Force logout",
      "ip-column": "IP address",
      "last-seen-column": "Last seen",
      "logged-on-column": "Logged on",
      "title": "Sessions"
    },
    "users-create": {
      "create-button": "Create user"
    },
    "users-list": {
      "create-button": "New user"
    },
    "users-table": {
      "columns": {
        "title-edit-user": "Edit user"
      },
      "last-seen-never": "Never",
      "no-licensed-roles": "Not assigned"
    }
  },
  "alert-labels": {
    "button": {
      "hide": "Hide common labels",
      "show": {
        "tooltip": "Show common labels"
      }
    }
  },
  "alerting": {
    "add-button": {
      "add-more": "Add more"
    },
    "alert": {
      "alert-state": "Alert state",
      "annotations": "Annotations",
      "evaluation": "Evaluation",
      "evaluation-paused": "Alert evaluation currently paused",
      "evaluation-paused-description": "Notifications for this rule will not fire and no alert instances will be created until the rule is un-paused.",
      "last-evaluated": "Last evaluated",
      "last-evaluation-duration": "Last evaluation duration",
      "last-updated-at": "Last updated at",
      "last-updated-by": "Last updated by",
      "no-annotations": "No annotations",
      "pending-period": "Pending period",
      "rule": "Rule",
      "rule-identifier": "Rule identifier",
      "rule-type": "Rule type",
      "state-error-timeout": "Alert state if execution error or timeout",
      "state-no-data": "Alert state if no data or all values are null",
      "target-datasource-uid": "Target data source"
    },
    "alert-details": {
      "manage-silences": "Manage silences",
      "silence": "Silence"
    },
    "alert-group": {
      "no-grouping": "No grouping"
    },
    "alert-group-filter": {
      "clear-filters": "Clear filters"
    },
    "alert-groups": {
      "no-results": "No results.",
      "text-loading-notifications": "Loading notifications",
      "title-grafana-alerts-delivered-alertmanager": "Grafana alerts are not delivered to Grafana Alertmanager"
    },
    "alert-instance-details": {
      "label-value": "Value"
    },
    "alert-instance-extension-point": {
      "aria-label-actions": "Actions"
    },
    "alert-instance-modal-selector": {
      "add-alert-data-to-payload": "Add alert data to payload",
      "placeholder-search-alert-rule": "Search alert rule",
      "text-loading-rule": "Loading rule...",
      "text-loading-rules": "Loading rules...",
      "title-search-alert-rule": "Search alert rule",
      "title-select-alert-instances": "Select alert instances"
    },
    "alert-instance-state-filter": {
      "state": "State"
    },
    "alert-label": {
      "tooltip-remove-label": "Remove label"
    },
    "alert-labels": {
      "aria-label-labels": "Labels"
    },
    "alert-manager-manual-routing": {
      "label-muting-grouping-and-timings-optional": "Muting, grouping and timings (optional)",
      "title-muting-grouping-and-timings": "Muting, grouping, and timings"
    },
    "alert-menu": {
      "copy-link": "Copy link",
      "duplicate": "Duplicate",
      "export": "Export",
      "silence-notifications": "Silence notifications",
      "with-modifications": "With modifications"
    },
    "alert-recording-rule-form": {
      "evaluation-behaviour": {
        "description": {
          "text": "Define how the recording rule is evaluated."
        }
      }
    },
    "alert-rule-form": {
      "action-buttons": {
        "delete": "Delete",
        "edit-yaml": "Edit YAML"
      },
      "title-delete-rule": "Delete rule"
    },
    "alert-rule-name-and-metric": {
      "aria-label-name": "name",
      "label-metric": "Metric",
      "label-name": "Name",
      "metric-aria-label-metric": "metric"
    },
    "alert-rules": {
      "firing-for": "Firing for",
      "next-evaluation": "Next evaluation",
      "next-evaluation-in": "next evaluation in",
      "rule-definition": "Rule definition"
    },
    "alert-rules-drawer": {
      "text-loading-alert-rules": "Loading alert rules",
      "title-alert-rules": "Alert rules"
    },
    "alert-rules-drawer-content": {
      "text-loading-alert-rules": "Loading alert rules"
    },
    "alert-state-filter": {
      "suppressed-the-alert-has-been-silenced": "Suppressed: The alert has been silenced."
    },
    "alert-warning": {
      "to-rule-list": "To rule list"
    },
    "alertform": {
      "labels": {
        "alerting": "Add labels to your rule for searching, silencing, or routing to a notification policy.",
        "recording": "Add labels to your rule."
      }
    },
    "alertmanager-card": {
      "disable": "Disable",
      "enable": "Enable",
      "not-receiving-grafana-managed-alerts": "Not receiving Grafana managed alerts",
      "text-activation-in-progress": "Activation in progress",
      "text-failed-to-adopt-alertmanager": "Failed to adopt Alertmanager",
      "text-inconclusive": "Inconclusive",
      "text-receiving-grafanamanaged-alerts": "Receiving Grafana-managed alerts",
      "title-alerting-settings": "Alerting settings"
    },
    "alertmanager-config": {
      "reset": "Reset",
      "resetting-configuration-might-while": "Resetting configuration, this might take a while.",
      "title-failed-to-load-alertmanager-configuration": "Failed to load Alertmanager configuration",
      "title-oops-something-went-wrong": "Oops, something went wrong",
      "title-reset-alertmanager-configuration": "Reset Alertmanager configuration",
      "title-resetting-alertmanager-configuration": "Resetting Alertmanager configuration"
    },
    "alertmanager-configuration-version-manager": {
      "columns": {
        "compare": "Compare",
        "restore": "Restore",
        "text-latest": "Latest"
      },
      "this-might-take-a-while": "This might take a while...",
      "title-failed-to-load-configuration-history": "Failed to load configuration history",
      "title-restoring-alertmanager-configuration": "Restoring Alertmanager configuration"
    },
    "alerts-folder-view": {
      "aria-label-sort": "Sort",
      "label-filter-placeholder-search-alerts-by-labels": "Search alerts by labels",
      "name-filter-placeholder-search-alert-rules-by-name": "Search alert rules by name",
      "no-alert-rules-found": "No alert rules found"
    },
    "alertVersionHistory": {
      "alerting": "Alerting",
      "alerting-change-description": "This update was made by the alerting system due to other changes. For example, when renaming a contact point that is used for simplified routing, this will update affected rules",
      "annotations": "Annotations",
      "compare": "Compare",
      "compare-with-latest": "Compare with latest version",
      "compareVersions": "Compare versions",
      "comparing-versions": "Comparing versions",
      "condition": "Alert condition",
      "contactPointRouting": "Contact point routing",
      "description": "Each time you edit the alert rule, a new version is created. Select two versions below and compare their differences.",
      "errorloading": "Failed to load alert rule versions",
      "execErrorState": "Alert state when execution error",
      "intervalSeconds": "Evaluation interval",
      "labels": "Labels",
      "latest": "Latest",
      "name": "Name",
      "namespace_uid": "Folder UID",
      "noDataState": "Alert state when no data",
      "noVersionsFound": "No versions found for this rule",
      "paused": "Paused state",
      "pendingPeriod": "Pending period",
      "provisioning": "Provisioning",
      "provisioning-change-description": "Version update was made via provisioning",
      "queryAndAlertCondition": "Query and alert condition",
      "restore": "Restore",
      "restore-manually": "Your alert rule could not be restored. This may be due to changes to other entities such as contact points, data sources etc. Please manually restore the rule version",
      "restore-modal": {
        "body": "Are you sure you want to restore the alert rule definition to this version? All unsaved changes will be lost.",
        "confirm": "Yes, restore configuration",
        "error": "Could not restore alert rule version ",
        "summary": "Summary of changes to be applied:",
        "title": "Restore version"
      },
      "restore-version": "Restore to version {{version}}",
      "rule_group": "Rule group",
      "unknown": "Unknown",
      "unknown-change-description": "This update was made prior to the implementation of alert rule version history. The user who made the change is not tracked, but future changes will include the user",
      "user-id": "User ID {{uid}}",
      "warning-restore-manually": "You are manually restoring an old version of this alert rule. Please review the changes carefully before saving the rule definition.",
      "warning-restore-manually-title": "Restoring rule manually"
    },
    "am-root-route-form": {
      "am-group-interval-label-group-interval": "Group interval",
      "am-group-select-label-group-by": "Group by",
      "am-group-wait-label-group-wait": "Group wait",
      "am-repeat-interval-label-repeat-interval": "Repeat interval",
      "aria-label-group-by": "Group by",
      "aria-label-group-interval": "Group interval",
      "aria-label-group-wait": "Group wait",
      "aria-label-repeat-interval": "Repeat interval",
      "create-a-contact-point": "Create a contact point",
      "label-default-contact-point": "Default contact point",
      "label-timing-options": "Timing options",
      "or": "or"
    },
    "am-routes-expanded-form": {
      "add-matcher": "Add matcher",
      "am-mute-timing-select-description-add-mute-timing-to-policy": "Add mute timing to policy",
      "am-mute-timing-select-label-mute-timings": "Mute timings",
      "aria-label-group-by": "Group by",
      "aria-label-operator": "Operator",
      "label-contact-point": "Contact point",
      "label-continue-matching-subsequent-sibling-nodes": "Continue matching subsequent sibling nodes",
      "label-group-by": "Group by",
      "label-label": "Label",
      "label-override-general-timings": "Override general timings",
      "label-override-grouping": "Override grouping",
      "label-value": "Value",
      "matching-labels": "Matching labels",
      "placeholder-label": "label",
      "placeholder-value": "value",
      "remove": "Remove",
      "tooltip-remove-matcher": "Remove matcher"
    },
    "annotations": {
      "description": "Add more context to your alert notifications.",
      "title": "Configure notification message"
    },
    "annotations-step": {
      "add-custom-annotation": "Add custom annotation",
      "aria-label-delete-annotation": "delete annotation",
      "get-annotations-section-description": {
        "title-annotations": "Annotations"
      },
      "link-dashboard-and-panel": "Link dashboard and panel"
    },
    "central-alert-history": {
      "details": {
        "error": "Error loading rule for this event.",
        "header": {
          "alert-rule": "Alert rule",
          "instance": "Instance",
          "state": "State",
          "timestamp": "Timestamp"
        },
        "loading": "Loading...",
        "no-recognized-state": "No recognized state",
        "no-values": "No values",
        "not-found": "Rule not found for this event.",
        "number-transitions": "State transitions for selected period:",
        "state": {
          "alerting": "Alerting",
          "error": "Error",
          "no-data": "No data",
          "normal": "Normal",
          "pending": "Pending"
        },
        "state-transitions": "State transition",
        "unknown-event-state": "Unknown",
        "unknown-rule": "Unknown",
        "value-in-transition": "Value in transition"
      },
      "error": "Something went wrong loading the alert state history",
      "filter": {
        "clear": "Clear filters",
        "info": {
          "label1": "Filter events using label querying without spaces, ex:",
          "label2": "Invalid use of spaces:",
          "label3": "Valid use of spaces:",
          "label4": "Filter alerts using label querying without braces, ex:"
        }
      },
      "filterBy": "Filter by:",
      "too-many-events": {
        "text": "The selected time period has too many events to display. Diplaying the latest 5000 events. Try using a shorter time period.",
        "title": "Unable to display all events"
      }
    },
    "channel-sub-form": {
      "delete": "Delete",
      "duplicate": "Duplicate",
      "label-integration": "Integration",
      "label-notification-settings": "Notification settings",
      "test": "Test"
    },
    "classic-condition-viewer": {
      "of": "OF"
    },
    "clone-rule-button": {
      "title-copy": "Copy"
    },
    "clone-rule-editor": {
      "text-loading-the-rule": "Loading the rule...",
      "title-cannot-exist": "Cannot copy the rule. The rule does not exist",
      "title-error": "Error"
    },
    "cloud-alert-preview": {
      "alerts-preview": "Alerts preview",
      "info": "Info",
      "labels": "Labels",
      "state": "State"
    },
    "cloud-common-channel-settings": {
      "description-whether-notify-about-resolved-alerts": "Whether or not to notify about resolved alerts.",
      "label-send-resolved": "Send resolved"
    },
    "cloud-evaluation-behavior": {
      "label-pending-period": "Pending period",
      "title-set-evaluation-behavior": "Set evaluation behavior"
    },
    "cloud-receiver-form": {
      "title-info": "Info"
    },
    "common": {
      "cancel": "Cancel",
      "clear-filters": "Clear filters",
      "delete": "Delete",
      "edit": "Edit",
      "export": "Export",
      "export-all": "Export all",
      "loading": "Loading...",
      "search-by-matchers": "Search by matchers",
      "titles": {
        "notification-templates": "Notification Templates"
      },
      "view": "View"
    },
    "compare-versions": {
      "restore": "Restore",
      "return": "Return"
    },
    "contact-point-header": {
      "export-label-export": "Export",
      "label-delete": "Delete",
      "label-manage-permissions": "Manage permissions"
    },
    "contact-point-selector": {
      "aria-label-refresh-contact-points": "Refresh contact points",
      "contact-point-picker-label-contact-point": "Contact point",
      "title-failed-to-fetch-contact-points": "Failed to fetch contact points",
      "tooltip-refresh-contact-points-list": "Refresh contact points list"
    },
    "contact-points": {
      "create": "Create contact point",
      "custom-template-value": "Custom template value",
      "delete-reasons": {
        "heading": "Contact point cannot be deleted for the following reasons:",
        "no-permissions": "You do not have the required permission to delete this contact point",
        "policies": "Contact point is referenced by one or more notification policies",
        "provisioned": "Contact point is provisioned and cannot be deleted via the UI",
        "rules": "Contact point is referenced by one or more alert rules"
      },
      "delivered-to": "Delivered to",
      "delivery-duration": "Last delivery took <1></1>",
      "empty-state": {
        "title": "You don't have any contact points yet"
      },
      "key-value-map": {
        "add": "Add",
        "confirm-add": "Confirm to add"
      },
      "last-delivery-attempt": "Last delivery attempt",
      "last-delivery-failed": "Last delivery attempt failed",
      "no-contact-points-found": "No contact points found",
      "no-delivery-attempts": "No delivery attempts",
      "no-integrations": "No integrations configured",
      "only-firing": "Delivering <1>only firing</1> notifications",
      "receiver-summary": {
        "jira": "Creates a \"{{issueType}}\" issue in the \"{{project}}\" project"
      },
      "telegram": {
        "parse-mode-warning-body": "If you use a <1>parse_mode</1> option other than <3>None</3>, truncation may result in an invalid message, causing the notification to fail. For longer messages, we recommend using an alternative contact method.",
        "parse-mode-warning-title": "Telegram messages are limited to 4096 UTF-8 characters."
      },
      "used-by_one": "Used by {{ count }} notification policy",
      "used-by_other": "Used by {{ count }} notification policy",
      "used-by-rules_one": "Used by {{ count }} alert rule",
      "used-by-rules_other": "Used by {{ count }} alert rule"
    },
    "contact-points-filter": {
      "aria-label-clear": "clear",
      "aria-label-search-contact-points": "search contact points",
      "clear": "Clear",
      "label-search-by-name-or-type": "Search by name or type",
      "placeholder-search": "Search"
    },
    "contact-points-page-contents": {
      "label-contact-points": "Contact Points",
      "label-notification-templates": "Notification Templates"
    },
    "contact-points-tab": {
      "aria-label-add-contact-point": "add contact point",
      "aria-label-export-all": "export all",
      "export-all": "Export all",
      "text-loading": "Loading...",
      "title-failed-to-fetch-contact-points": "Failed to fetch contact points"
    },
    "contactPointFilter": {
      "label": "Contact point"
    },
    "copy-to-clipboard": "Copy \"{{label}}\" to clipboard",
<<<<<<< HEAD
    "create-metadata": {
      "view-dashboard": "View dashboard",
      "view-panel": "View panel"
    },
    "custom-annotation-header-field": {
      "custom-annotation-name-and-content": "Custom annotation name and content",
      "placeholder-enter-custom-annotation-name": "Enter custom annotation name..."
=======
    "create-new-folder": {
      "folder": {
        "cancel": "Cancel",
        "create": "Create",
        "name": "Folder name"
      },
      "new-folder": "New folder",
      "placeholder-enter-a-name": "Enter a name",
      "title-new-folder": "New folder"
>>>>>>> b1490a10
    },
    "dag": {
      "missing-reference": "Expression \"{{source}}\" failed to run because \"{{target}}\" is missing or also failed.",
      "self-reference": "You can't link an expression to itself"
    },
<<<<<<< HEAD
    "dashboard-picker": {
      "confirm": "Confirm",
      "placeholder-search-dashboard": "Search dashboard",
      "placeholder-search-panel": "Search panel",
      "select-dashboard-available-panels": "Select a dashboard to get a list of available panels",
      "text-loading-dashboard": "Loading dashboard...",
      "text-loading-dashboards": "Loading dashboards...",
      "title-current-selection": "Current selection",
      "title-search-dashboard": "Search dashboard",
      "title-search-panel": "Search panel",
      "title-select-dashboard-and-panel": "Select dashboard and panel"
    },
    "datasource-not-found": {
      "remove-query": "Remove query",
      "show-details": "Show details",
      "this-datasource-has-been-removed": "This datasource has been removed",
      "update-datasource": "Update datasource"
    },
    "declare-incident-button": {
      "declare-incident": "Declare Incident"
    },
    "declare-incident-menu-item": {
      "label-declare-incident": "Declare incident"
=======
    "data-source-section": {
      "import-to-grafana": "Import to Grafana rules"
>>>>>>> b1490a10
    },
    "delete-rule-modal": {
      "title": "Delete rule",
      "with-soft-delete": "Are you sure you want to delete this rule? This rule will be recoverable from the Recently deleted page by a user with an admin role.",
      "without-soft-delete": "Deleting this rule will permanently remove it from your alert rule list. Are you sure you want to delete this rule?"
    },
    "deleted-rules": {
      "delete-modal": {
        "body": "Are you sure you want to permanently delete this alert rule? This action cannot be undone.",
        "confirm": "Yes, permanently delete",
        "error": "Could not permanently delete alert rule",
        "success": "Alert rule permanently deleted",
        "title": "Permanently delete alert rule"
      },
      "empty-state-title": "No recently deleted rules found",
      "errorloading": "Failed to load alert deleted rules",
      "permanently-delete": "Permanently delete",
      "restore": "Restore",
      "restore-deleted-manually": "Your alert rule could not be restored. This may be due to changes to other entities such as contact points, data sources etc. Please manually restore the deleted rule by editing the rule and saving it.",
      "restore-modal": {
        "body": "Are you sure you want to restore this deleted alert rule definition?",
        "confirm": "Yes, restore deleted rule",
        "error": "Could not restore deleted alert rule",
        "title": "Restore deleted alert rule"
      },
      "table": {
        "folder": "Folder",
        "group": "Group",
        "title": "Title",
        "updated": "Deletion Date",
        "updatedBy": "Deleted By"
      },
      "unknown": "Unknown"
    },
    "draggable-rules-table": {
      "evals-to-start-alerting": "Evaluations to start alerting",
      "pending-period": "Pending period",
      "recording": "Recording",
      "rule-name": "Rule name"
    },
    "ds-group-loader": {
      "group-deleting": "The group is being deleted",
      "group-load-failed": "Failed to load rules from group {{ groupName }} in {{ namespaceName }}"
    },
    "duplicate-message-template": {
      "text-loading-notification-template": "Loading notification template",
      "title-error-loading-notification-template": "Error loading notification template"
    },
    "edit-contact-point": {
      "text-loading": "Loading...",
      "title-failed-to-fetch-contact-point": "Failed to fetch contact point",
      "title-receiver-not-found": "Receiver not found"
    },
    "edit-message-template": {
      "text-loading-template": "Loading template...",
      "title-failed-to-fetch-notification-template": "Failed to fetch notification template"
    },
    "error-modal": {
      "failed-to-update-your-configuration": "Failed to update your configuration:"
    },
    "error-summary-button": {
      "error": "1 error"
    },
    "evaluation-behavior-summary": {
      "label-evaluate": "Evaluate",
      "label-evaluation-time": "Evaluation time",
      "label-last-evaluation": "Last evaluation",
      "label-metric": "Metric",
      "label-pending-period": "Pending period"
    },
    "evaluation-group": {
      "label-delete": "Delete",
      "label-export": "Export",
      "label-reorder-rules": "Re-order rules",
      "text-provisioned": "Provisioned"
    },
    "evaluation-group-creation-modal": {
      "description-often-rules-group-evaluated": "How often all rules in the group are evaluated.",
      "placeholder-enter-a-name": "Enter a name"
    },
    "evaluation-group-loader": {
      "title-something-wrong-trying-fetch-group-details": "Something went wrong when trying to fetch group details"
    },
    "evaluation-interval-limit-exceeded": {
      "title-global-evaluation-interval-limit-exceeded": "Global evaluation interval limit exceeded"
    },
    "existing-rule-editor": {
      "sorry-permission": "Sorry! You do not have permission to edit this rule.",
      "sorry-this-rule-does-not-exist": "Sorry! This rule does not exist.",
      "text-loading-rule": "Loading rule...",
      "title-cannot-edit-rule": "Cannot edit rule",
      "title-failed-to-load-rule": "Failed to load rule",
      "title-rule-not-found": "Rule not found"
    },
    "existing-silence-editor": {
      "text-loading-existing-silence-information": "Loading existing silence information..."
    },
    "export": {
      "subtitle": {
        "formats": "Select the format and download the file or copy the contents to clipboard",
        "one-format": "Download the file or copy the contents to clipboard"
      }
    },
<<<<<<< HEAD
    "export-new-rule-button": {
      "tooltip-export-new-grafana-rule": "Export new grafana rule"
    },
    "expression": {
      "title-expression-failed": "Expression failed",
      "title-expression-warning": "Expression warning"
    },
    "expression-editor": {
      "preview-alerts": "Preview alerts",
      "there-firing-alerts-query": "There are no firing alerts for your query.",
      "title-alerts-preview": "Alerts preview"
    },
    "expression-preview": {
      "title-expression-failed": "Expression failed"
    },
    "expression-result": {
      "aria-label-nextpage": "next-page",
      "aria-label-previouspage": "previous-page",
      "no-data": "No data"
    },
    "federated-rule-warning": {
      "read-documentation": "Read documentation",
      "title-federated-group": "This rule is part of a federated rule group."
    },
    "file-export-preview": {
      "copy-code": "Copy code",
      "download": "Download"
    },
    "filter-view-results": {
      "aria-label-filteredrulelist": "filtered-rule-list"
    },
    "folder-creation-modal": {
      "placeholder-enter-a-name": "Enter a name"
=======
    "folder-selector": {
      "description-select-folder": "Select a folder to store your rule in."
>>>>>>> b1490a10
    },
    "folderAndGroup": {
      "evaluation": {
        "modal": {
          "text": {
            "alerting": "Create a new evaluation group to use for this alert rule.",
            "recording": "Create a new evaluation group to use for this recording rule."
          }
        }
      }
    },
    "generate-alert-data-modal": {
      "add-alert-data": "Add alert data",
      "add-alert-data-to-payload": "Add alert data to payload",
      "review-alert-payload": " Review alert data to add to the payload:"
    },
    "get-description": {
      "title-alert-rule-evaluation": "Alert rule evaluation"
    },
    "get-preview-results": {
      "title-error": "Error"
    },
    "getting-started": {
      "condition-breached-alert-instance-fires": "If the condition is breached, an alert instance fires",
      "get-started": "Get started",
      "how-it-works": "How it works"
    },
    "global-config": {
      "title-failed-to-fetch-notification-template": "Failed to fetch notification template"
    },
    "global-config-alert": {
      "title-global-config-for-contact-points": "Global config for contact points"
    },
    "global-config-form": {
      "save-global-config": "Save global config",
      "saving": "Saving...",
      "title-error-saving-receiver": "Error saving receiver"
    },
    "grafana-alertmanager-delivery-warning": {
      "title-grafana-alerts-delivered-alertmanager": "Grafana alerts are not delivered to Grafana Alertmanager",
      "title-you-have-additional-alertmanagers-to-configure": "You have additional Alertmanagers to configure"
    },
    "grafana-common-channel-settings": {
      "label-disable-resolved-message": "Disable resolved message"
    },
    "grafana-evaluation-behavior-step": {
      "or": "or",
      "text-configure-no-data-and-error-handling": "Configure no data and error handling",
      "title-set-evaluation-behavior": "Set evaluation behavior"
    },
    "grafana-folder-and-labels-step": {
      "title-add-folder-and-labels": "Add folder and labels"
    },
    "grafana-modify-export": {
      "title-invalid-rule-id": "Invalid rule ID"
    },
    "grafana-mute-timing-exporter-preview": {
      "text-loading": "Loading...."
    },
    "grafana-mute-timings-exporter-preview": {
      "text-loading": "Loading...."
    },
    "grafana-policies-exporter-preview": {
      "text-loading": "Loading...."
    },
    "grafana-receiver-export-preview": {
      "text-loading": "Loading...."
    },
    "grafana-receiver-form": {
      "text-loading-notifiers": "Loading notifiers...",
      "title-loading-on-call-integration-failed": "Loading OnCall integration failed"
    },
    "grafana-receivers-export-preview": {
      "text-loading": "Loading...."
    },
    "grafana-rule-design-export-preview": {
      "text-loading": "Loading...."
    },
    "grafana-rule-export-preview": {
      "text-loading": "Loading...."
    },
    "grafana-rule-folder-export-preview": {
      "text-loading": "Loading...."
    },
    "grafana-rule-group-export-preview": {
      "text-loading": "Loading...."
    },
    "grafana-rules": {
      "export-all-grafana-rules-aria-label-export-all-grafana-rules": "export all grafana rules",
      "export-all-grafana-rules-tooltip-export-all-grafanamanaged-rules": "Export all Grafana-managed rules",
      "no-rules-found": "No rules found.",
      "tooltip-create-new-grafanamanaged-recording-rule": "Create new Grafana-managed recording rule"
    },
    "grafana-rules-export-preview": {
      "text-loading": "Loading...."
    },
    "group-actions": {
      "actions-trigger": "Rule group actions",
      "details": "Details",
      "edit": "Edit"
    },
    "group-actions-menu": {
      "group-load-failed": "Failed to load group details",
      "unknown-error": "Unknown error"
    },
    "group-and-namespace-fields": {
      "group-picker-label-group": "Group",
      "namespace-picker-label-namespace": "Namespace"
    },
    "group-by": {
      "placeholder-group-by": "Group by"
    },
    "group-details": {
      "ds-features-error": "Error loading data source details",
      "edit": "Edit",
      "evaluations-to-fire": "Evaluation cycles to fire",
      "export": "Export",
      "folder": "Folder",
      "group-loading-error": "Error loading the group",
      "interval": "Interval",
      "namespace": "Namespace",
      "pending-period": "Pending period",
      "recording": "Recording",
      "rule-name": "Rule name"
    },
    "group-edit": {
      "ds-error": "Error loading data source details",
      "form": {
        "delete": "Delete",
        "delete-body": "Are you sure you want to delete this rule group?",
        "delete-confirm": "Delete",
        "delete-title": "Delete rule group",
        "folder-label": "Folder",
        "group-name-label": "Evaluation group name",
        "group-name-required": "Group name is required",
        "interval-description": "How often is the group evaluated",
        "interval-label": "Evaluation interval",
        "namespace-label": "Namespace",
        "namespace-required": "Namespace is required",
        "rules-description": "Drag rules to reorder",
        "rules-label": "Alerting and recording rules",
        "save": "Save",
        "update-error": "Failed to update rule group",
        "update-success": "Successfully updated the rule group"
      },
      "group-not-editable": "Selected group cannot be edited",
      "group-not-editable-description": "This group belongs to a data source that does not support editing.",
      "page-title": "Edit rule group",
      "rule-group-error": "Error loading rule group",
      "title": "Edit evaluation group"
    },
    "group-loader": {
      "group-load-failed": "Failed to load rules from group {{ groupName }} in {{ namespaceName }}"
    },
    "home": {
      "label-get-started": "Get started",
      "label-insights": "Insights",
      "title-alerting": "Alerting"
    },
    "import-from-dsrules": {
      "description-folder-import-rules": "The folder to import the rules to"
    },
    "import-to-gma": {
      "action-button": "Import",
      "additional-settings": "Additional settings",
      "alert-rules": "Alert rules",
      "confirm-modal": {
        "confirm": "Yes, import",
        "title": "Confirm import"
      },
      "datasource": {
        "label": "Data source",
        "required-message": "Please select a data source"
      },
      "error": "Failed to import alert rules: {{error}}",
      "group": {
        "description": "Type to search for an existing group",
        "label": "Group"
      },
      "import-location-and-filters": "Import location and filters",
      "namespace": {
        "description": "Type to search for an existing namespace",
        "label": "Namespace"
      },
      "pageTitle": "Import alert rules from a data source to Grafana-managed rules",
      "pause": {
        "label": "Pause imported alerting rules"
      },
      "pause-recording": {
        "label": "Pause imported recording rules"
      },
      "recording-rules": "Recording rules",
      "success": "Successfully imported alert rules to Grafana-managed rules.",
      "target-folder": {
        "label": "Target folder"
      }
    },
    "insights-menu-button-renderer": {
      "aria-label-rate-this-panel": "Rate this panel",
      "menu": {
        "label-explore": "Explore",
        "label-rate-this-panel": "Rate this panel"
      },
      "modal": {
        "i-like-it": "I like it",
        "title-rate-this-panel": "Rate this panel"
      }
    },
    "inspector-yaml-tab": {
      "apply": "Apply"
    },
    "irm-integration": {
      "connection-method": "How to connect to IRM",
      "disabled-description": "Enable Grafana IRM to use this integration",
      "enabled-description": "Seamless way to handle alerts and manage incidents",
      "existing-integration": "Existing IRM integration",
      "existing-integration-description": "Use an existing IRM integration",
      "integration": "IRM Integration",
      "integration-description": "The IRM integration to send alerts to",
      "integration-name": "Integration name",
      "integration-name-description": "The name of the new IRM integration",
      "integration-name-exists": "Integration of this name already exists in IRM",
      "integration-required": "Selection of existing IRM integration is required",
      "new-integration": "New IRM integration",
      "new-integration-description": "A new IRM integration without escalation chains will be automatically created",
      "recommended": "Recommended",
      "validation-failed": "Failed to validate IRM integration name. Is the OnCall API available?"
    },
    "key-value-map-input": {
      "name": "Name",
      "value": "Value"
    },
    "key-value-template-data-table": {
      "arguments": "Arguments",
      "keyvalue-methods": "Key-value methods",
      "name": "Name",
      "notes": "Notes",
      "returns": "Returns"
    },
    "labels-editor-modal": {
      "title-edit-labels": "Edit labels"
    },
    "labels-field": {
      "labels": "Labels",
      "title-labels": "Labels"
    },
    "labels-field-in-form": {
      "add-labels": "Add labels",
      "edit-labels": "Edit labels",
      "labels": "Labels",
      "no-labels-selected": "No labels selected",
      "title-labels": "Labels"
    },
    "labels-sub-form": {
      "save": "Save"
    },
    "labels-with-suggestions": {
      "text-loading-existing-labels": "Loading existing labels"
    },
    "labels-without-suggestions": {
      "placeholder-key": "key",
      "placeholder-value": "value"
    },
    "link-to-contact-points": {
      "aria-label-view-or-create-contact-points": "View or create contact points",
      "view-or-create-contact-points": "View or create contact points"
    },
    "list-view": {
      "empty": {
        "new-alert-rule": "New alert rule",
        "new-ds-managed-recording-rule": "New data source-managed recording rule",
        "new-grafana-recording-rule": "New Grafana-managed recording rule",
        "new-recording-rule": "New recording rule",
        "provisioning": "You can also define rules through file provisioning or Terraform. <2>Learn more</2>"
      },
      "no-prom-or-loki-rules": "There are no Prometheus or Loki data sources configured",
      "no-rules": "No rules found.",
      "section": {
        "dataSourceManaged": {
          "title": "Data source-managed"
        },
        "grafanaManaged": {
          "export-new-rule": "Export rule definition",
          "export-rules": "Export rules",
          "loading": "Loading...",
          "new-recording-rule": "New recording rule",
          "title": "Grafana-managed"
        },
        "loading-rules": "Loading rules from {{numberOfSources}} {{sources}}"
      }
    },
    "log-record-viewer-by-timestamp": {
      "aria-label-state-history-by-timestamp": "State history by timestamp"
    },
    "loki-state-history": {
      "clear-filters": "Clear filters",
      "common-labels": "Common labels",
      "loading": "Loading...",
      "title-error-fetching-the-state-history": "Error fetching the state history"
    },
    "manage-permissions": {
      "button": "Manage permissions",
      "title": "Manage permissions"
    },
    "matcher-filter": {
      "search-by-label": "Search by label",
      "search-query-input-placeholder-search": "Search"
    },
    "matchers-field": {
      "add-matcher": "Add matcher",
      "aria-label-operator": "operator",
      "aria-label-remove-matcher": "Remove matcher",
      "label-alert-rule": "Alert rule",
      "label-label": "Label",
      "label-operator": "Operator",
      "label-refine-affected-alerts": "Refine affected alerts",
      "label-value": "Value",
      "placeholder-label": "label",
      "placeholder-value": "value",
      "remove": "Remove",
      "tooltip-refine-which-alert-instances-silenced-selecting": "Refine which alert instances are silenced by selecting label matchers"
    },
    "math-expression-viewer": {
      "input": "Input"
    },
    "max-data-points-option": {
      "label-max-data-points": "Max data points"
    },
    "migrate-to-gmabutton": {
      "aria-label-new": "new"
    },
    "min-interval-option": {
      "label-interval": "Interval"
    },
    "modify-export-rule-form": {
      "action-buttons": {
        "export": "Export"
      }
    },
    "mute_timings": {
      "error-loading": {
        "description": "Could not load mute timings. Please try again later.",
        "title": "Error loading mute timings"
      }
    },
    "mute-timing-actions-buttons": {
      "text-disabled": "Disabled",
      "title-delete-mute-timing": "Delete mute timing"
    },
    "mute-timing-fields": {
      "am-mute-timing-select-label-mute-timings": "Mute timings"
    },
    "mute-timing-form": {
      "description-unique-timing": "A unique name for the mute timing",
      "label-name": "Name",
      "text-loading-mute-timing": "Loading mute timing",
      "title-no-matching-mute-timing-found": "No matching mute timing found"
    },
    "mute-timing-time-interval": {
      "add-another-time-interval": "Add another time interval",
      "label-days-of-the-month": "Days of the month",
      "label-days-of-the-week": "Days of the week",
      "label-disable": "Disable",
      "label-location": "Location",
      "label-months": "Months",
      "label-time-intervals": "Time intervals",
      "label-years": "Years",
      "mute-timing-days-placeholder-example": "Example: 1, 14:16, -1",
      "mute-timing-months-placeholder-example-mayaugust-december": "Example: 1:3, may:august, december",
      "mute-timing-years-placeholder-example": "Example: 2021:2022, 2030",
      "remove-time-interval": "Remove time interval"
    },
    "mute-timing-time-range": {
      "add-another-time-range": "Add another time range",
      "label-end-time": "End time",
      "label-start-time": "Start time",
      "label-time-range": "Time range",
      "mute-timing-ends-at-placeholder-hhmm": "HH:mm",
      "mute-timing-starts-at-placeholder-hhmm": "HH:mm",
      "title-remove": "Remove",
      "tooltip-remove-time-range": "Remove time range"
    },
    "mute-timings": {
      "add-mute-timing": "Add mute timing",
      "description": "Enter specific time intervals when not to send notifications or freeze notifications for recurring periods of time.",
      "save": "Save mute timing",
      "saving": "Saving mute timing"
    },
    "mute-timings-selector": {
      "aria-label-mute-timings": "Mute timings",
      "placeholder-select-mute-timings": "Select mute timings..."
    },
    "mute-timings-table": {
      "text-havent-created-timings": "You haven't created any mute timings yet",
      "text-loading-mute-timings": "Loading mute timings...",
      "text-no-mute-timings-configured": "No mute timings configured"
    },
    "namespace": {
      "title-alert-rules": "Alert rules"
    },
    "namespace-and-group-filter": {
      "select-group": "Select group",
      "select-namespace": "Select namespace"
    },
    "need-help-info": {
      "need-help": "Need help?"
    },
    "need-help-info-for-configure-no-data-error": {
      "title-configure-no-data-and-error-handling": "Configure no data and error handling"
    },
    "need-help-info-for-contactpoint": {
      "title-notify-by-selecting-a-contact-point": "Notify by selecting a contact point"
    },
    "need-help-info-for-notification-policy": {
      "title-notification-routing": "Notification routing"
    },
    "new-rule-from-panel-button": {
      "new-alert-rule": "New alert rule",
      "title-no-alerting-capable-query-found": "No alerting capable query found"
    },
    "no-alert-managers-available": {
      "title-no-alertmanager-found": "No Alertmanager found"
    },
    "notification-policies-filter": {
      "label-search-by-contact-point": "Search by contact point",
      "search-query-input-placeholder-search": "Search"
    },
    "notification-policies-list": {
      "title-error-loading-alertmanager-config": "Error loading Alertmanager config",
      "title-notification-policies-have-changed": "Notification policies have changed"
    },
    "notification-policy-matchers": {
      "default-policy": "Default policy",
      "no-matchers": "No matchers"
    },
    "notification-preview": {
      "alertmanager": "Alertmanager:",
      "error": "Could not load routing preview for {{alertmanager}}",
      "initialized": "Based on the labels added, alert instances are routed to the following notification policies. Expand each notification policy below to view more details.",
      "preview-routing": "Preview routing",
      "text-loading-preview": "Loading preview...",
      "title": "Alert instance routing preview",
      "uninitialized": "When you have your folder selected and your query and labels are configured, click \"Preview routing\" to see the results here."
    },
    "notification-preview-by-alert-manager": {
      "text-loading-routing-preview": "Loading routing preview..."
    },
    "notification-route": {
      "no-labels": "No labels",
      "no-matching-labels": "No matching labels"
    },
    "notification-route-details-modal": {
      "alert-instances-routed-follows": "Your alert instances are routed as follows.",
      "close": "Close",
      "default-policy": "Default policy",
      "notification-policy-path": "Notification policy path",
      "title-routing-details": "Routing details"
    },
    "notification-route-header": {
      "aria-label-expand-policy-route": "Expand policy route",
      "delivered-to": "@ Delivered to",
      "see-details": "See details"
    },
    "notification-templates": {
      "duplicate": {
        "subTitle": "Duplicate a group of notification templates",
        "title": "Duplicate notification template group"
      },
      "edit": {
        "subTitle": "Edit a group of notification templates",
        "title": "Edit notification template group"
      },
      "new": {
        "subTitle": "Create a new group of notification templates",
        "title": "New notification template group"
      },
      "text-loading-notification-templates": "Loading notification templates",
      "title-failed-to-fetch-notification-templates": "Failed to fetch notification templates"
    },
    "notification-templates-tab": {
      "add-notification-template-group": "Add notification template group",
      "create-notification-templates-customize-notifications": "Create notification templates to customize your notifications."
    },
    "notifications-step": {
      "labels-better-manage-recording-rules": "Add labels to help you better manage your recording rules.",
      "recipient": "Recipient"
    },
    "option-customfield": {
      "label-custom-template": "Custom template"
    },
    "other-alert-managers-available": {
      "title-selected-alertmanager-not-found": "Selected Alertmanager not found."
    },
    "panel-alert-tab-content": {
      "alert": {
        "title-errors-loading-rules": "Errors loading rules"
      },
      "text-loading-rules": "Loading rules...",
      "title-dashboard-not-saved": "Dashboard not saved"
    },
    "payload-editor": {
      "edit-payload": "Edit payload",
      "label-add-custom-alert-instance": "Add custom alert instance",
      "label-payload": "Payload",
      "label-use-existing-alert-instances": "Use existing alert instances",
      "reference": "Reference"
    },
    "policies": {
      "default-policy": {
        "description": "All alert instances will be handled by the default policy if no other matching policies are found.",
        "title": "Default policy",
        "update": "Update default policy"
      },
      "delete": {
        "confirm": "Yes, delete policy",
        "warning-1": "Deleting this notification policy will permanently remove it.",
        "warning-2": "Are you sure you want to delete this policy?"
      },
      "filter-description": "Filter notification policies by using a comma separated list of matchers, e.g.:<1>severity=critical, region=EMEA</1>",
      "generated-policies": "Auto-generated policies",
      "matchers": "Matchers",
      "metadata": {
        "active-time": "Active when",
        "delivered-to": "Delivered to",
        "grouped-by": "Grouped by",
        "grouping": {
          "none": "Not grouping",
          "single-group": "Single group"
        },
        "inherited": "Inherited",
        "mute-time": "Muted when",
        "n-instances_one": "instance",
        "n-instances_other": "instance",
        "timingOptions": {
          "groupInterval": {
            "description": "How long to wait before sending a notification about new alerts that are added to a group of alerts for which an initial notification has already been sent.",
            "label": "Wait <1></1> before sending updates"
          },
          "groupWait": {
            "description": "How long to initially wait to send a notification for a group of alert instances.",
            "label": "Wait <1></1> to group instances"
          },
          "repeatInterval": {
            "description": "How often notifications are sent if the group of alerts has not changed since the last notification.",
            "label": "Repeated every <1></1>"
          }
        }
      },
      "n-more-policies_one": "{{count}} additional policies",
      "n-more-policies_other": "{{count}} additional policies",
      "new-child": "New child policy",
      "new-policy": "Add new policy",
      "no-matchers": "No matchers",
      "reload-policies": "Reload policies",
      "save-policy": "Save policy",
      "update": {
        "please-wait": "Please wait while we update your notification policies.",
        "update-policy": "Update policy",
        "updating": "Updating..."
      },
      "update-errors": {
        "conflict": "The notification policy tree has been updated by another user.",
        "error-code": "Error message: \"{{error}}\"",
        "fallback": "Something went wrong when updating your notification policies.",
        "suffix": "Please refresh the page and try again.",
        "title": "Error saving notification policy"
      }
    },
    "policy": {
      "label-new-child-policy": "New child policy",
      "label-new-sibling-above": "New sibling above",
      "label-new-sibling-below": "New sibling below"
    },
    "policy-path": {
      "default-policy": "Default policy",
      "no-matchers": "No matchers"
    },
    "preview-rule": {
      "preview-alerts": "Preview alerts",
      "title-preview-is-not-available": "Preview is not available"
    },
    "preview-rule-result": {
      "loading-preview": "Loading preview..."
    },
    "preview-summary": {
      "no-series": "No series"
    },
    "prom-duration-docs": {
      "example": "Example",
      "multiple-units-combined": "Multiple units combined",
      "symbol": "Symbol",
      "time-unit": "Time unit"
    },
    "prometheus-consistency-check": {
      "title-unable-to-check-the-rule-status": "Unable to check the rule status"
    },
    "provisioning": {
      "badge-tooltip-provenance": "This resource has been provisioned via {{provenance}} and cannot be edited through the UI",
      "badge-tooltip-standard": "This resource has been provisioned and cannot be edited through the UI"
    },
    "provisioning-badge": {
      "badge": {
        "text-provisioned": "Provisioned"
      }
    },
    "query-and-expressions-step": {
      "add-query": "Add query",
      "expressions": "Expressions",
      "manipulate-returned-queries-other-operations": "Manipulate data returned from queries with math and other operations.",
      "title-deactivate-advanced-options": "Deactivate advanced options",
      "title-queries-expressions-configured": "No queries or expressions have been configured"
    },
    "query-box": {
      "text-alert-condition": "Alert condition",
      "view-in-explore": "View in Explore"
    },
    "query-options": {
      "label-time-range": "Time Range"
    },
    "queryAndExpressionsStep": {
      "disableAdvancedOptions": {
        "text": "The selected queries and expressions cannot be converted to default. If you deactivate advanced options, your query and condition will be reset to default settings."
      },
      "preview": "Preview",
      "previewCondition": "Preview alert rule condition"
    },
    "receiver-form": {
      "add-contact-point-integration": "Add contact point integration",
      "label-name": "Name",
      "name-placeholder-name": "Name",
      "save-contact-point": "Save contact point",
      "saving": "Saving...",
      "title-attention": "Attention",
      "title-manage-contact-point-permissions": "Manage contact point permissions"
    },
    "receivers-section": {
      "new-menu": {
        "label-export-all": "Export all"
      }
    },
    "recording-rules": {
      "description-target-data-source": "The Prometheus data source to store recording rules in",
      "label-target-data-source": "Target data source"
    },
    "recording-rules-name-space-and-group-step": {
      "description-select-namespace-group-recording": "Select the Namespace and Group for your recording rule."
    },
    "redirect-to-clone-rule": {
      "title-copy-provisioned-alert-rule": "Copy provisioned alert rule"
    },
    "redirect-to-rule-viewer": {
      "text-loading-rule": "Loading rule...",
      "title-could-not-view-rule": "Could not view rule"
    },
    "reduce-condition-viewer": {
      "function": "Function",
      "input": "Input",
      "mode": "Mode"
    },
    "remove-button": {
      "aria-label-delete-label": "delete label"
    },
    "resample-expression-viewer": {
      "downsample": "Downsample",
      "input": "Input",
      "resample-to": "Resample to",
      "upsample": "Upsample"
    },
    "routing": {
      "routing": "Routing"
    },
    "routing-settings": {
      "aria-label-group-by": "Group by",
      "label-group-by": "Group by",
      "label-override-grouping": "Override grouping",
      "label-override-timings": "Override timings"
    },
    "rule-actions-buttons": {
      "title-edit": "Edit",
      "title-view": "View"
    },
    "rule-details": {
      "label-instances": "Instances",
      "label-labels": "Labels"
    },
    "rule-details-buttons": {
      "go-to-dashboard": "Go to dashboard",
      "go-to-panel": "Go to panel",
      "see-graph": "See graph",
      "show-state-history": "Show state history",
      "view-runbook": "View runbook"
    },
    "rule-details-data-sources": {
      "label-data-source": "Data source"
    },
    "rule-details-expression": {
      "label-expression": "Expression"
    },
    "rule-details-federated-sources": {
      "label-tenant-sources": "Tenant sources"
    },
    "rule-editor": {
      "get-content": {
        "sorry-allowed-create-rules": "Sorry! You are not allowed to create rules.",
        "sorry-allowed-rules": "Sorry! You are not allowed to edit rules.",
        "title-cannot-create-rules": "Cannot create rules",
        "title-cannot-edit-rules": "Cannot edit rules"
      }
    },
    "rule-editor-section": {
      "label-advanced-options": "Advanced options"
    },
    "rule-form": {
      "annotations": {
        "description1": "Annotations add additional information to alerts, helping alert responders identify and address potential issues.",
        "description2": "For example, add a Summary annotation to tell you which value caused the alert to fire or which server it happened on.",
        "description3": "Annotations can contain a combination of text and template code, which is used to include data from queries."
      },
      "evaluation": {
        "evaluation-group-and-interval": "Evaluation group and interval",
        "group": {
          "cancel": "Cancel",
          "create": "Create",
          "interval": "Evaluation interval"
        },
        "group-name": "Evaluation group name",
        "group-text": "All rules in the selected group are evaluated every {{evaluateEvery}}.",
        "new-group": "New evaluation group",
        "pause": {
          "alerting": "Turn on to pause evaluation for this alert rule.",
          "recording": "Turn on to pause evaluation for this recording rule."
        },
        "select-folder-before": "Select a folder before setting evaluation group and interval"
      },
      "evaluation-behaviour": {
        "description": {
          "text": "Define how the alert rule is evaluated."
        },
        "info-help": {
          "text": "Define the alert behavior when the evaluation fails or the query returns no data."
        },
        "pending-period": "Pending period"
      },
      "evaluation-behaviour-description1": "Evaluation groups are containers for evaluating alert and recording rules.",
      "evaluation-behaviour-description2": "An evaluation group defines an evaluation interval - how often a rule is evaluated. Alert rules within the same evaluation group are evaluated over the same evaluation interval.",
      "evaluation-behaviour-description3": "Pending period specifies how long the threshold condition must be met before the alert starts firing. This option helps prevent alerts from being triggered by temporary issues.",
      "evaluation-behaviour-for": {
        "error-parsing": "Failed to parse duration",
        "validation": "Pending period must be greater than or equal to the evaluation interval."
      },
      "folder": {
        "label": "Folder"
      },
      "folder-and-labels": "Organize your alert rule with a folder and set of labels.",
      "folders": {
        "help-info": "Folders are used for storing alert rules. You can extend the access provided by a role to alert rules and assign permissions to individual folders."
      },
      "labels": {
        "help-info": "Labels are used to differentiate an alert from all other alerts.You can use them for searching, silencing, and routing notifications."
      },
      "pause": {
        "label": "Pause evaluation"
      },
      "simple-routing": {
        "alertmanager-label": "Alertmanager:",
        "optional-settings": {
          "description": "Configure how notifications for this alert rule are sent.",
          "help-info1": "Mute timings allows you to temporarily pause notifications for a specific recurring period, such as a regular maintenance window or weekends.",
          "help-info2": "Grouping and timing options combine multiple alerts within a specific period into a single notification, allowing you to customize default options."
        }
      },
      "threshold": {
        "recovery": {
          "stop-alerting-above": "Stop alerting when above",
          "stop-alerting-bellow": "Stop alerting when below",
          "stop-alerting-equal": "Stop alerting when equal to",
          "stop-alerting-inside-range": "Stop alerting when inside range",
          "stop-alerting-less": "Stop alerting when less than",
          "stop-alerting-more": "Stop alerting when more than",
          "stop-alerting-not-equal": "Stop alerting when not equal to",
          "stop-alerting-outside-range": "Stop alerting when outside range",
          "title": "Custom recovery threshold"
        }
      }
    },
    "rule-group-action": {
      "details": "rule group details",
      "edit": "edit rule group",
      "export-rules-folder": "Export rules folder",
      "go-to-folder": "go to folder",
      "manage-permissions": "manage permissions"
    },
    "rule-groups": {
      "delete": {
        "success": "Successfully deleted rule group"
      },
      "move": {
        "success": "Successfully moved rule group"
      },
      "rename": {
        "success": "Successfully renamed rule group"
      },
      "update": {
        "success": "Successfully updated rule group"
      }
    },
    "rule-health": {
      "error": "error"
    },
    "rule-inspector": {
      "title-inspect-alert-rule": "Inspect Alert rule"
    },
    "rule-list": {
      "configure-datasource": "Configure",
      "draft-new-rule": "Draft a new rule",
      "ds-error-boundary": {
        "description": "Check the data source configuration. Does the data source support Prometheus API?",
        "title": "Unable to load rules from this data source"
      },
      "filter-view": {
        "no-more-results": "No more results – showing {{numberOfRules}} rules",
        "no-rules-found": "No alert or recording rules matched your current set of filters."
      },
      "import-to-gma": {
        "new-badge": "New!",
        "text": "Import to Grafana-managed rules"
      },
      "more": "More",
      "new-alert-rule": "New alert rule",
      "new-datasource-recording-rule": "New Data source recording rule",
      "new-grafana-recording-rule": "New Grafana recording rule",
      "pagination": {
        "next-page": "next page",
        "previous-page": "previous page"
      },
      "recording-rules": "Recording rules",
      "return-button": {
        "title": "Alert rules"
      },
      "rulerrule-loading-error": "Failed to load the rule",
      "unknown-rule-type": "Unknown rule type"
    },
    "rule-list-errors": {
      "cloud-rulessource-errors-title-errors-loading-rules": "Errors loading rules"
    },
    "rule-modify-export": {
      "text-loading-the-rule": "Loading the rule...",
      "title-cannot-exist": "Cannot load the rule. The rule does not exist",
      "title-cannot-load-modify-export": "Cannot load modify export",
      "title-grafanamanaged-alert": "This rule is not a Grafana-managed alert rule",
      "title-unknown-error": "Unknown error"
    },
    "rule-state": {
      "creating": "Creating",
      "deleting": "Deleting",
      "na": "n/a",
      "paused": "Paused",
      "recording-rule": "Recording rule"
    },
    "rule-view": {
      "query": {
        "datasources-na": {
          "description": "Cannot display the query preview. Some of the data sources used in the queries are not available.",
          "title": "Query not available"
        }
      }
    },
    "rule-viewer": {
      "error-loading": "Something went wrong loading the rule",
      "prometheus-consistency-check": {
        "alert-message": "Alert rule has been added or updated. Changes may take up to a minute to appear on the Alert rules list view.",
        "alert-title": "Update in progress"
      },
      "title-something-wrong-evaluating-alert": "Something went wrong when evaluating this alert rule"
    },
    "rules": {
      "add-rule": {
        "success": "Rule added successfully"
      },
      "delete-rule": {
        "success": "Rule successfully deleted"
      },
      "pause-rule": {
        "success": "Rule evaluation paused"
      },
      "resume-rule": {
        "success": "Rule evaluation resumed"
      },
      "update-rule": {
        "success": "Rule updated successfully"
      }
    },
    "rules-filter": {
      "clear-filters": "Clear filters",
      "dashboard": "Dashboard",
      "data-source-picker-inline-help-title-search-by-data-sources-help": "Search by data sources help",
      "filter-options": {
        "aria-label-show-filters": "Show filters"
      },
      "health": "Health",
      "placeholder-all-data-sources": "All data sources",
      "plugin-rules": "Plugin rules",
      "rule-type": "Rule type",
      "rulesSearchInput-placeholder-search": "Search",
      "search": "Search",
      "search-by-data-sources": "Search by data sources",
      "state": "State",
      "title-search-help": "Search help",
      "view-as": "View as"
    },
    "rules-group": {
      "text-federated": "Federated",
      "text-provisioned": "Provisioned"
    },
    "saved-searches": {
      "text-default": "Default"
    },
    "search": {
      "property": {
        "data-source": "Data source",
        "evaluation-group": "Evaluation group",
        "labels": "Labels",
        "namespace": "Folder / Namespace",
        "rule-health": "Health",
        "rule-name": "Alerting rule name",
        "rule-type": "Type",
        "state": "State"
      },
      "save-query": "Save current search"
    },
    "search-field-input": {
      "clear": "Clear",
      "filter-instances": "Filter instances",
      "instancesSearchInput-placeholder-filter-instances": "Filter instances"
    },
    "search-query-help": {
      "expression": "Expression",
      "filter-type": "Filter type",
      "title-contact-point": "Contact point",
      "title-dashboard-uid": "Dashboard UID",
      "title-datasources": "Datasources",
      "title-folder-namespace": "Folder/Namespace",
      "title-group": "Group",
      "title-health": "Health",
      "title-labels": "Labels",
      "title-rule": "Rule",
      "title-state": "State",
      "title-type": "Type"
    },
    "settings-content": {
      "add-new-alertmanager": "Add new Alertmanager",
      "builtin-alertmanager": "Built-in Alertmanager",
      "other-alertmanagers": "Other Alertmanagers",
      "title-alerting-settings": "Alerting settings"
    },
    "silence-details": {
      "affected-alerts": "Affected alerts",
      "comment": "Comment",
      "created-by": "Created by",
      "duration": "Duration",
      "schedule": "Schedule"
    },
    "silence-grafana-rule-drawer": {
      "title-silence-alert-rule": "Silence alert rule"
    },
    "silence-period": {
      "label-silence-start-and-end": "Silence start and end"
    },
    "silenced-instances-preview": {
      "no-firing-alert-instances-found": "No firing alert instances found",
      "text-loading-affected-alert-rule-instances": "Loading affected alert rule instances...",
      "title-preview-not-available": "Preview not available",
      "valid-matcher-affected-alerts": "Add a valid matcher to see affected alerts"
    },
    "silences": {
      "affected-instances": "Affected alert instances",
      "only-firing-instances": "Only alert instances in the firing state are displayed.",
      "preview-affected-instances": "Preview the alert instances affected by this silence."
    },
    "silences-editor": {
      "comment-placeholder-details-about-the-silence": "Details about the silence",
      "label-comment": "Comment",
      "label-created-by": "Created By",
      "label-duration": "Duration",
      "placeholder-whos-creating-the-silence": "Who's creating the silence",
      "save-silence": "Save silence",
      "saving": "Saving..."
    },
    "silences-filter": {
      "search-query-input-placeholder-search": "Search"
    },
    "silences-table": {
      "text-loading-silences": "Loading silences...",
      "title-error-loading-silences": "Error loading silences",
      "title-the-selected-alertmanager-has-no-configuration": "The selected Alertmanager has no configuration"
    },
    "simple-condition-editor": {
      "label-when": "WHEN"
    },
    "simpleCondition": {
      "alertCondition": "Alert condition"
    },
    "smart-alert-type-detector": {
      "data-sourcemanaged-alert-rules": "Data source-managed alert rules",
      "grafanamanaged-alert-rules": "Grafana-managed alert rules",
      "rule-type": "Rule type",
      "select-where-alert-managed": "Select where the alert rule will be managed.",
      "title-alert-rule-types": "Alert rule types"
    },
    "state-history": {
      "filter-group": "Filter group",
      "placeholder-search": "Search"
    },
    "string-array-input": {
      "add": "Add",
      "tooltip-delete": "delete"
    },
    "subform-array-field": {
      "add": "Add",
      "tooltip-delete": "delete"
    },
    "subform-field": {
      "add": "Add",
      "tooltip-delete": "delete"
    },
    "template-content-and-preview": {
      "label-preview-with-the-default-payload": "Preview with the default payload",
      "label-template-content": "Template content"
    },
    "template-data-table": {
      "name": "Name",
      "notes": "Notes",
      "type": "Type"
    },
    "template-form": {
      "aria-label-template-form": "Template form",
      "label-template-group": "Template group",
      "label-template-group-name": "Template group name",
      "new-template-name-placeholder-give-your-template-group-a-name": "Give your template group a name",
      "title-error-saving-template": "Error saving template",
      "title-templating-cheat-sheet": "Templating cheat sheet"
    },
    "template-preview": {
      "aria-label-refresh-preview": "Refresh preview",
      "label-preview": "Preview",
      "refresh": "Refresh"
    },
    "template-row": {
      "tooltip-copy-template-group": "Copy template group",
      "tooltip-delete-template-group": "Delete template group",
      "tooltip-edit-template-group": "Edit template group",
      "tooltip-view-template": "view template"
    },
    "template-selector": {
      "error-loading-templates": "Error loading templates",
      "existing-templates-selector-aria-label-choose-notification-template": "Choose notification template",
      "existing-templates-selector-placeholder-choose-notification-template": "Choose notification template",
      "loading": "Loading..."
    },
    "templates": {
      "editor": {
        "add-example": "Add example",
        "auto-complete": "For auto-completion of common templating code, type the following keywords in the content editor:",
        "goto-docs": "Notification templates documentation"
      },
      "help": {
        "intro": "Notification templates use Go templating language to create notification messages.\n\nIn Grafana, a template group can define multiple notification templates using {{ define \"<NAME>\" }}.\nThese templates can then be used in contact points and within other notification templates by calling {{ template \"<NAME>\" }}.\nFor detailed information about notification templates, refer to our documentation."
      },
      "misconfigured-badge-text": "Misconfigured",
      "misconfigured-warning": "This template is misconfigured.",
      "misconfigured-warning-details": "Templates must be defined in both the <1></1> and <4></4> sections of your alertmanager configuration."
    },
    "templates-table": {
      "actions": "Actions",
      "no-templates-defined": "No templates defined.",
      "template-group": "Template group",
      "title-delete-template-group": "Delete template group"
    },
    "test-contact-point-modal": {
      "notification-message": "Notification message",
      "send-test-notification": "Send test notification"
    },
    "threshold": {
      "to": "TO"
    },
    "threshold-expression-viewer": {
      "input": "Input",
      "stop-alerting-when": "Stop alerting when "
    },
    "timeseries-row": {
      "time-series-data": "Time series data",
      "timestamp": "Timestamp",
      "value": "Value"
    },
    "to-gma": {
      "confirm-modal": {
        "body": "If the target folder is not empty, some rules may be overwritten or removed. Are you sure you want to import these alert rules to Grafana-managed rules?",
        "summary": "These are the list of rules that will be imported:",
        "title-warning": "Warning"
      }
    },
    "unused-contact-point-badge": {
      "aria-label-unused": "unused",
      "text-unused": "Unused"
    },
    "use-add-policy-modal": {
      "modal-element": {
        "title-add-notification-policy": "Add notification policy"
      }
    },
    "use-columns": {
      "title-edit": "Edit",
      "title-recreate": "Recreate",
      "title-unsilence": "Unsilence"
    },
    "use-create-dropdown-menu-actions": {
      "label-delete": "Delete",
      "label-edit": "Edit",
      "label-export": "Export"
    },
    "use-delete-contact-point-modal": {
      "modal-element": {
        "delete-contact-point": "Are you sure you want to delete this contact point?",
        "deleting-contact-point-permanently-remove": "Deleting this contact point will permanently remove it.",
        "title-delete-contact-point": "Delete contact point"
      }
    },
    "use-delete-policy-modal": {
      "modal-element": {
        "title-delete-notification-policy": "Delete notification policy"
      }
    },
    "use-edit-configuration-drawer": {
      "drawer": {
        "label-json-model": "JSON Model",
        "label-versions": "Versions"
      }
    },
    "use-edit-policy-modal": {
      "modal-element": {
        "title-edit-notification-policy": "Edit notification policy"
      }
    },
    "use-state-history-modal": {
      "state-history-modal": {
        "title-state-history": "State history"
      }
    },
    "viz-wrapper": {
      "table": "Table"
    },
    "welcome-header": {
      "description-configure-firing-alert-instances-routed-contact": "Configure how firing alert instances are routed to contact points",
      "description-configure-receives-notifications": "Configure who receives notifications and how they are sent",
      "title-alert-rules": "Alert rules",
      "title-contact-points": "Contact points",
      "title-notification-policies": "Notification policies"
    }
  },
  "annotations": {
    "annotation-field-mapper": {
      "annotation": "Annotation",
      "first-value": "First value",
      "from": "From"
    },
    "empty-state": {
      "button-title": "Add annotation query",
      "info-box-content": "<0>Annotations provide a way to integrate event data into your graphs. They are visualized as vertical lines and icons on all graph panels. When you hover over an annotation icon you can get event text & tags for the event. You can add annotation events directly from grafana by holding CTRL or CMD + click on graph (or drag region). These will be stored in Grafana's annotation database.</0>",
      "info-box-content-2": "Checkout the <2>Annotations documentation</2> for more information.",
      "title": "There are no custom annotation queries added yet"
    },
    "standard-annotation-query-editor": {
      "no-events-found": "No events found",
      "test-annotation-query": "Test annotation query",
      "title-query-result": "Query result"
    }
  },
  "api-keys": {
    "api-keys-action-bar": {
      "placeholder-search-keys": "Search keys"
    },
    "api-keys-page-unconnected": {
      "label-include-expired-keys": "Include expired keys"
    },
    "api-keys-table": {
      "aria-label-delete-api-key": "Delete API key",
      "expires": "Expires",
      "last-used-at": "Last used at",
      "migrate-to-service-account": "Migrate to service account",
      "name": "Name",
      "role": "Role"
    },
    "empty-state": {
      "message": "No API keys found"
    },
    "migrate-to-service-accounts-card": {
      "docs-link": {
        "about-migration": "Find out more about the migration here."
      },
      "migrate-all-service-accounts": "Migrate all service accounts",
      "migration-box-desc": {
        "migrating": "Migrating all API keys will hide the API keys tab."
      },
      "title-no-api-keys-found": "No API keys found",
      "title-switch-service-accounts": "Switch from API keys to service accounts"
    },
    "migration-summary": {
      "close": "Close",
      "migration-successful": "Migration Successful!",
      "title-migration-summary": "Migration summary"
    }
  },
  "app-chrome": {
    "skip-content-button": "Skip to main content",
    "top-bar": {
      "sign-in": "Sign in"
    }
  },
  "app-notification": {
    "item": {
      "trace-id": "Trace ID: {{traceId}}"
    }
  },
  "auth-config": {
    "auth-config-page-unconnected": {
      "auth-settings": "Auth settings"
    },
    "auth-drawer-unconnected": {
      "advanced-auth": "Advanced Auth",
      "enable-insecure-email-lookup": "Enable insecure email lookup",
      "reset": "Reset",
      "title-auth-settings": "Auth settings"
    },
    "configure-auth-cta": {
      "authentication-configuration-created-moment": "You have no authentication configuration created at the moment.",
      "configuration-required": "Configuration required",
      "refer-documentation-configure-authentication": "Refer to the documentation on how to configure authentication"
    },
    "provider-config-form": {
      "additional-actions-menu": {
        "label-reset-to-default-values": "Reset to default values"
      },
      "discard": "Discard",
      "label-enabled": "Enabled",
      "reset-configuration": "Are you sure you want to reset this configuration?",
      "title-more-actions": "More actions",
      "title-reset": "Reset",
      "tooltip-more-actions": "More actions"
    },
    "server-discovery-modal": {
      "label-the-wellknownopenidconfiguration-endpoint-for-your-id-p": "The .well-known/openid-configuration endpoint for your IdP",
      "title-open-id-connect-discovery-url": "OpenID Connect Discovery URL"
    }
  },
  "bookmarks-page": {
    "empty": {
      "message": "It looks like you haven’t created any bookmarks yet",
      "tip": "Hover over any item in the nav menu and click on the bookmark icon to add it here."
    }
  },
  "bouncing-loader": {
    "label": "Loading"
  },
  "browse-dashboards": {
    "action": {
      "cancel-button": "Cancel",
      "cannot-move-folders": "Folders cannot be moved",
      "confirmation-text": "Delete",
      "delete-button": "Delete",
      "delete-modal-invalid-text": "One or more folders contain library panels or alert rules. Delete these first in order to proceed.",
      "delete-modal-invalid-title": "Cannot delete folder",
      "delete-modal-restore-dashboards-text": "This action will delete the selected folders immediately but the selected dashboards will be marked for deletion in 30 days. Your organization administrator can restore the dashboards anytime before the 30 days expire. Folders cannot be restored.",
      "delete-modal-text": "This action will delete the following content:",
      "delete-modal-title": "Delete",
      "deleting": "Deleting...",
      "manage-permissions-button": "Manage permissions",
      "move-button": "Move",
      "move-modal-alert": "Moving this item may change its permissions.",
      "move-modal-field-label": "Folder name",
      "move-modal-text": "This action will move the following content:",
      "move-modal-title": "Move",
      "moving": "Moving...",
      "new-folder-name-required-phrase": "Folder name is required."
    },
    "actions": {
      "button-to-recently-deleted": "Recently deleted"
    },
    "browse-view": {
      "this-folder-is-empty": "This folder is empty"
    },
    "counts": {
      "alertRule_one": "{{count}} alert rule",
      "alertRule_other": "{{count}} alert rule",
      "dashboard_one": "{{count}} dashboard",
      "dashboard_other": "{{count}} dashboard",
      "folder_one": "{{count}} folder",
      "folder_other": "{{count}} folder",
      "libraryPanel_one": "{{count}} library panel",
      "libraryPanel_other": "{{count}} library panel",
      "total_one": "{{count}} item",
      "total_other": "{{count}} item"
    },
    "dashboards-tree": {
      "collapse-folder-button": "Collapse folder {{title}}",
      "expand-folder-button": "Expand folder {{title}}",
      "name-column": "Name",
      "select-all-header-checkbox": "Select all",
      "select-checkbox": "Select",
      "tags-column": "Tags"
    },
    "descendant-count": {
      "title-unable-to-retrieve-descendant-information": "Unable to retrieve descendant information"
    },
    "empty-state": {
      "button-title": "Create dashboard",
      "pro-tip": "Add/move dashboards to your folder at <2>Browse dashboards</2>",
      "title": "You haven't created any dashboards yet",
      "title-folder": "This folder doesn't have any dashboards yet"
    },
    "folder-actions-button": {
      "delete": "Delete",
      "folder-actions": "Folder actions",
      "manage-permissions": "Manage permissions",
      "move": "Move"
    },
    "folder-picker": {
      "accessible-label": "Select folder: {{ label }} currently selected",
      "button-label": "Select folder",
      "clear-selection": "Clear selection",
      "empty-message": "No folders found",
      "error-title": "Error loading folders",
      "non-folder-item": "Non-folder {{itemKind}} {{itemUID}}",
      "search-placeholder": "Search folders",
      "unknown-error": "Unknown error"
    },
    "hard-delete": {
      "success": "Dashboard {{name}} deleted"
    },
    "manage-folder-nav": {
      "alert-rules": "Alert rules",
      "dashboards": "Dashboards",
      "panels": "Panels"
    },
    "name-cell": {
      "no-items": "No items"
    },
    "new-folder-form": {
      "cancel-label": "Cancel",
      "create-label": "Create",
      "name-label": "Folder name"
    },
    "new-provisioned-folder-form": {
      "alert-error-creating-folder": "Error creating folder",
      "alert-folder-created-successfully": "Folder created successfully",
      "button-create": "Create",
      "button-creating": "Creating...",
      "cancel": "Cancel",
      "description-branch-name-in-git-hub": "Branch name in GitHub",
      "error-invalid-folder-name": "Invalid folder name",
      "error-required": "Folder name is required",
      "folder-comment-input-placeholder-describe-changes-optional": "Add a note to describe your changes (optional)",
      "folder-name-input-placeholder-enter-folder-name": "Enter folder name",
      "label-branch": "Branch",
      "label-comment": "Comment",
      "label-folder-name": "Folder name",
      "label-workflow": "Workflow",
      "text-pull-request-created": "A pull request has been created with changes to this folder:",
      "title-pull-request-created": "Pull request created",
      "title-repository-not-found": "Repository not found",
      "title-this-repository-is-read-only": "This repository is read only"
    },
    "no-results": {
      "clear": "Clear search and filters",
      "text": "No results found for your query"
    },
    "soft-delete": {
      "success": "Dashboard {{name}} moved to Recently deleted"
    },
    "text-this-repository-is-read-only": "If you have direct access to the target, copy the JSON and paste it there."
  },
  "carousel": {
    "close": "Close",
    "error": "Something went wrong loading images",
    "next": "Next",
    "previous": "Previous"
  },
  "clipboard-button": {
    "inline-toast": {
      "success": "Copied"
    }
  },
  "combobox": {
    "async": {
      "error": "An error occurred while loading options."
    },
    "clear": {
      "title": "Clear value"
    },
    "custom-value": {
      "description": "Use custom value"
    },
    "options": {
      "no-found": "No options found."
    }
  },
  "command-palette": {
    "action": {
      "change-theme": "Change theme...",
      "dark-theme": "Dark",
      "light-theme": "Light"
    },
    "empty-state": {
      "message": "No results found"
    },
    "search-box": {
      "placeholder": "Search or jump to..."
    },
    "section": {
      "actions": "Actions",
      "dashboard-search-results": "Dashboards",
      "folder-search-results": "Folders",
      "pages": "Pages",
      "preferences": "Preferences",
      "recent-dashboards": "Recent dashboards"
    }
  },
  "common": {
    "apply": "Apply",
    "cancel": "Cancel",
    "clear": "Clear",
    "close": "Close",
    "collapse": "Collapse",
    "edit": "Edit",
    "help": "Help",
    "loading": "Loading...",
    "locale": {
      "default": "Default"
    },
    "save": "Save",
    "search": "Search",
    "view": "View"
  },
  "configuration-tracker": {
    "config-card": {
      "complete": "complete"
    }
  },
  "connections": {
    "connect-data": {
      "category-header-label": "Data sources",
      "empty-message": "No results matching your query were found",
      "request-data-source": "Request a new data source",
      "roadmap": "View roadmap"
    },
    "connections-redirect-notice": {
      "aria-label-link-to-connections": "Link to Connections",
      "go-to-connections": "Go to connections"
    },
    "no-access-modal": {
      "connection-contact-grafana-admin": "To add a new connection, contact your Grafana admin.",
      "okay": "Okay"
    },
    "search": {
      "aria-label-search-all": "Search all",
      "placeholder": "Search all"
    }
  },
  "core": {
    "versionHistory": {
      "comparison": {
        "header": {
          "hide-json-diff": "Hide JSON diff ",
          "show-json-diff": "Show JSON diff ",
          "text": "Version {{version}} updated by {{createdBy}} ({{ageString}}) {{message}}"
        },
        "select": "Select two versions to start comparing"
      },
      "no-properties-changed": "No relevant properties changed",
      "table": {
        "updated": "Date",
        "updatedBy": "Updated By",
        "version": "Version"
      },
      "view-json-diff": "View JSON diff to see all changes"
    }
  },
  "correlations": {
    "add-new": "Add new",
    "alert": {
      "error-message": "An unknown error occurred while fetching correlation data. Please try again.",
      "title": "Error fetching correlation data"
    },
    "basic-info-form": {
      "description-description": "Optional description with more information about the link",
      "description-label": "Description",
      "label-description": "This name will be used as the label for the correlation. This will show as button text, a menu item, or hover text on a link.",
      "label-label": "Label",
      "label-placeholder": "e.g. Tempo traces",
      "label-required": "This field is required.",
      "sub-text": "<0>Define text that will describe the correlation.</0>",
      "title": "Define correlation label (Step 1 of 3)"
    },
    "configure-correlation-target-form": {
      "aria-label-correlation-type": "Correlation type"
    },
    "empty-correlations-cta": {
      "please-contact-administrator-create-correlations": "Please contact your administrator to create new correlations.",
      "there-are-no-correlations-configured-yet": "There are no correlations configured yet."
    },
    "empty-state": {
      "button-title": "Add correlation",
      "pro-tip": "You can also define correlations via datasource provisioning",
      "title": "You haven't defined any correlations yet"
    },
    "list": {
      "delete": "delete correlation",
      "label": "Label",
      "loading": "loading...",
      "read-only": "Read only",
      "source": "Source",
      "target": "Target"
    },
    "navigation-form": {
      "add-button": "Add",
      "back-button": "Back",
      "next-button": "Next",
      "save-button": "Save"
    },
    "page-content": "To enable Correlations, add it in the Grafana config:",
    "page-heading": "Correlations are disabled",
    "query-editor": {
      "control-rules": "The selected target data source must export a query editor.",
      "data-source-text": "Please select a target data source first.",
      "data-source-title": "No data source selected",
      "error-text": "The selected data source could not be loaded.",
      "error-title": "Error loading data source",
      "loading": "Loading query editor...",
      "query-description": "Define the query that is run when the link is clicked. You can use <2>variables</2> to access specific field values.",
      "query-editor-title": "Data source does not export a query editor.",
      "query-label": "Query"
    },
    "source-form": {
      "control-required": "This field is required.",
      "description": "A data point needs to provide values to all variables as fields or as transformations output to make the correlation button appear in the visualization.<1></1>Note: Not every variable needs to be explicitly defined below. A transformation such as <4>logfmt</4> will create variables for every key/value pair.",
      "description-external-pre": "You have used following variables in the target URL:",
      "description-query-pre": "You have used following variables in the target query:",
      "external-title": "Configure the data source that will use the URL (Step 3 of 3)",
      "heading-external": "Variables used in the target URL",
      "heading-query": "Variables used in the target query",
      "query-title": "Configure the data source that will link to {{dataSourceName}} (Step 3 of 3)",
      "results-description": "The link will be shown next to the value of this field",
      "results-label": "Results field",
      "results-required": "This field is required.",
      "source-description": "Results from selected source data source have links displayed in the panel",
      "source-label": "Source",
      "sub-text": "<0>Define what data source will display the correlation, and what data will replace previously defined variables.</0>"
    },
    "sub-title": "Define how data living in different data sources relates to each other. Read more in the <2>documentation<1></1></2>",
    "target-form": {
      "control-rules": "This field is required.",
      "sub-text": "<0>Define what the correlation will link to. With the query type, a query will run when the correlation is clicked. With the external type, clicking the correlation will open a URL.</0>",
      "target-description-external": "Specify the URL that will open when the link is clicked",
      "target-description-query": "Specify which data source is queried when the link is clicked",
      "target-label": "Target",
      "target-type-description": "Specify the type of correlation",
      "title": "Setup the target for the correlation (Step 2 of 3)",
      "type-label": "Type"
    },
    "trans-details": {
      "logfmt-description": "Parse provided field with logfmt to get variables",
      "logfmt-label": "Logfmt",
      "regex-description": "Field will be parsed with regex. Use named capture groups to return multiple variables, or a single unnamed capture group to add variable to named map value. Regex is case insensitive.",
      "regex-expression": "Use capture groups to extract a portion of the field.",
      "regex-label": "Regular expression",
      "regex-map-values": "Defines the name of the variable if the capture group is not named."
    },
    "transform": {
      "add-button": "Add transformation",
      "heading": "Transformations",
      "no-transform": "No transformations defined."
    },
    "transform-row": {
      "expression-label": "Expression",
      "expression-required": "Please define an expression",
      "expression-tooltip": "Required for regular expression. The expression the transformation will use. Logfmt does not use further specifications.",
      "field-input": "field",
      "field-label": "Field",
      "field-tooltip": "Optional. The field to transform. If not specified, the transformation will be applied to the results field.",
      "map-value-label": "Map value",
      "map-value-tooltip": "Optional. Defines the name of the variable. This is currently only valid for regular expressions with a single, unnamed capture group.",
      "remove-button": "Remove",
      "remove-tooltip": "Remove transformation",
      "transform-required": "Please select a transformation type",
      "type-label": "Type",
      "type-tooltip": "The type of transformation that will be applied to the source data."
    }
  },
  "dashboard": {
    "actions": {
      "open-settings": "Settings"
    },
    "add-library-panel-widget": {
      "aria-label-close-add-panel-widget": "Close 'Add Panel' widget",
      "tooltip-close-widget": "Close widget"
    },
    "add-menu": {
      "import": "Import from library",
      "paste-panel": "Paste panel",
      "row": "Row",
      "visualization": "Visualization"
    },
    "alert-rules-drawer": {
      "redirect-link": "List in Grafana Alerting",
      "subtitle": "Alert rules related to this dashboard"
    },
    "annotation-settings-edit": {
      "apply": "Apply",
      "delete": "Delete",
      "description-color-annotation-event-markers": "Color to use for the annotation event markers",
      "description-enabled-annotation-query-issued-every-dashboard": "When enabled the annotation query is issued every dashboard refresh",
      "label-color": "Color",
      "label-data-source": "Data source",
      "label-enabled": "Enabled",
      "label-hidden": "Hidden",
      "label-name": "Name",
      "label-show-in": "Show in",
      "placeholder-choose-panels": "Choose panels",
      "preview-in-dashboard": "Preview in dashboard",
      "query": "Query",
      "title-annotation-support-source": "No annotation support for this data source"
    },
    "annotation-settings-list": {
      "data-source": "Data source",
      "new-query": "New query",
      "query-name": "Query name",
      "tooltip-move-down": "Move down",
      "tooltip-move-up": "Move up"
    },
    "auto-grid": {
      "description": "Panels resize to fit and form uniform grids",
      "item-options": {
        "repeat": {
          "title": "Repeat options",
          "variable": {
            "description": "Repeat this panel for each value in the selected variable. This is not visible while in edit mode. You need to go back to dashboard and then update the variable or reload the dashboard.",
            "title": "Repeat by variable"
          }
        }
      },
      "name": "Auto grid",
      "options": {
        "custom-min-height": {
          "clear": "Clear"
        },
        "custom-min-width": {
          "clear": "Clear"
        },
        "height-fill": "Fill screen",
        "max-columns": "Max columns",
        "min-height": "Row height",
        "min-height-custom": "Custom row height",
        "min-height-error": "A number between 50 and 2000 is required",
        "min-width": "Min column width",
        "min-width-custom": "Custom min width",
        "min-width-custom-clear": "Back to standard min column width",
        "min-width-error": "A number between 50 and 2000 is required"
      }
    },
    "canvas-actions": {
      "add-panel": "Add panel",
      "group-into-row": "Group into row",
      "group-into-tab": "Group into tab",
      "group-panels": "Group panels",
      "new-row": "New row",
      "new-tab": "New tab",
      "paste-row": "Paste row",
      "paste-tab": "Paste tab",
      "un-group-panels": "Ungroup"
    },
    "conditional-rendering": {
      "conditions": {
        "data": {
          "disable": "No data",
          "enable": "Has data",
          "info": "Show or hide the {{type}} based on query results.",
          "label": "Query result"
        },
        "group": {
          "add": {
            "button": "Add rule",
            "data": "Query result",
            "time-range-size": "Time range less than",
            "variable": "Template variable"
          },
          "condition": {
            "all": "Match all (AND)",
            "any": "Match any (OR)",
            "label": "Match rules"
          },
          "label": "Group",
          "visibility": {
            "hide": "Hide",
            "label": "{{type}} visibility",
            "show": "Show"
          }
        },
        "shared": {
          "delete-condition": "Delete Condition",
          "unsupported-item-type": "This condition is not supported by the element, hence it will be ignored."
        },
        "time-range-size": {
          "info": "Show or hide the {{type}} if the dashboard time range is shorter than the selected time frame.",
          "invalid-message": "Invalid interval",
          "label": "Time range less than",
          "values": {
            "days": "{{value}} days",
            "hour": "{{value}} hour",
            "hours": "{{value}} hours",
            "minutes": "{{value}} minutes",
            "months": "{{value}} months",
            "year": "{{value}} year",
            "years": "{{value}} years"
          }
        },
        "variable": {
          "info": "Show or hide the {{type}} dynamically based on the variable value.",
          "label": "Template variable",
          "name": "Name",
          "operator": {
            "equals": "Equals",
            "not-equals": "Not equals"
          },
          "value": "Value"
        }
      },
      "overlay": {
        "tooltip": "Element is hidden due to conditional rendering."
      },
      "root": {
        "info": "Set rules to control {{type}} visibility by matching any or all rules.",
        "title": "Show / hide rules"
      }
    },
    "confirm-plugin-dashboard-save-modal": {
      "cancel": "Cancel",
      "overwrite": "Overwrite",
      "title-plugin-dashboard": "Plugin dashboard"
    },
    "dash-nav": {
      "render-left-actions": {
        "text-public": "Public"
      }
    },
    "dashboard-loading": {
      "cancel-loading-dashboard": "Cancel loading dashboard"
    },
    "dashboard-settings": {
      "actions": {
        "close": "Close"
      }
    },
    "dashboard-validation": {
      "title-checking-dashboard-validity": "Checking dashboard validity",
      "title-dashboard-failed-schema-validation": "Dashboard failed schema validation",
      "title-error-checking-dashboard-validity": "Error checking dashboard validity"
    },
    "default-layout": {
      "description": "Position and size each panel individually",
      "item-options": {
        "repeat": {
          "direction": {
            "horizontal": "Horizontal",
            "title": "Repeat direction",
            "vertical": "Vertical"
          },
          "max": "Max per row",
          "title": "Repeat options",
          "variable": {
            "description": "Repeat this panel for each value in the selected variable. This is not visible while in edit mode. You need to go back to dashboard and then update the variable or reload the dashboard.",
            "title": "Repeat by variable"
          }
        }
      },
      "name": "Custom",
      "row-actions": {
        "delete": "Delete row",
        "modal": {
          "alt-action": "Delete row only",
          "text": "Are you sure you want to remove this row and all its panels?",
          "title": "Delete row"
        }
      },
      "row-options": {
        "button": {
          "label": "Row options"
        },
        "form": {
          "cancel": "Cancel",
          "repeat-for": {
            "label": "Repeat for",
            "learn-more": "Learn more",
            "warning": {
              "text": "Panels in this row use the {{SHARED_DASHBOARD_QUERY}} data source. These panels will reference the panel in the original row, not the ones in the repeated rows."
            }
          },
          "title": "Title",
          "update": "Update"
        },
        "modal": {
          "title": "Row options"
        },
        "repeat": {
          "title": "Repeat options",
          "variable": {
            "title": "Variable"
          }
        },
        "title": "Row options"
      }
    },
    "dynamic-config-value-editor": {
      "render-label": {
        "tooltip-remove-property": "Remove property"
      }
    },
    "edit-pane": {
      "elements": {
        "dashboard": "Dashboard",
        "objects": "Objects",
        "panel": "Panel",
        "panels": "Panels",
        "row": "Row",
        "rows": "Rows",
        "tab": "Tab",
        "tabs": "Tabs"
      },
      "open": "Open options pane",
      "row": {
        "header": {
          "hide": "Hide",
          "title": "Row header"
        }
      }
    },
    "empty": {
      "add-library-panel-body": "Add visualizations that are shared with other dashboards.",
      "add-library-panel-button": "Add library panel",
      "add-library-panel-header": "Import panel",
      "add-visualization-body": "Select a data source and then query and visualize your data with charts, stats and tables or create lists, markdowns and other widgets.",
      "add-visualization-button": "Add visualization",
      "add-visualization-header": "Start your new dashboard by adding a visualization",
      "import-a-dashboard-body": "Import dashboards from files or <1>grafana.com</1>.",
      "import-a-dashboard-header": "Import a dashboard",
      "import-dashboard-button": "Import dashboard"
    },
    "errors": {
      "failed-to-load": "Failed to load dashboard"
    },
    "gen-aihistory": {
      "aria-label-send-custom-feedback": "Send custom feedback",
      "placeholder-tell-ai-what-to-do-next": "Tell AI what to do next..."
    },
    "get-field-override-categories": {
      "label-add-field-override": "Add field override",
      "label-add-override-property": "Add override property"
    },
    "help-wizard": {
      "copy-to-clipboard": "Copy to clipboard",
      "label-obfuscate-data": "Obfuscate data",
      "label-support-snapshot": "Support snapshot",
      "label-template": "Template",
      "randomize-field-names-label-field-names": "Field names",
      "randomize-labels-label-labels": "Labels",
      "randomize-string-values-label-string-values": "String values",
      "title-complete-git-hub-comment-clipboard": "Copy a complete GitHub comment to the clipboard"
    },
    "inspect": {
      "data-tab": "Data",
      "error-tab": "Error",
      "json-tab": "JSON",
      "meta-tab": "Meta data",
      "query-tab": "Query",
      "stats-tab": "Stats",
      "subtitle": "{{queryCount}} queries with total query time of {{formatted}}",
      "title": "Inspect: {{panelTitle}}"
    },
    "inspect-data": {
      "data-options": "Data options",
      "dataframe-aria-label": "Select dataframe",
      "dataframe-label": "Show data frame",
      "download-csv": "Download CSV",
      "download-excel-description": "Adds header to CSV for use with Excel",
      "download-excel-label": "Download for Excel",
      "download-logs": "Download logs",
      "download-service": "Download service graph",
      "download-traces": "Download traces",
      "excel-header": "Excel header",
      "formatted": "Formatted data",
      "formatted-data-description": "Table data is formatted with options defined in the Field and Override tabs.",
      "formatted-data-label": "Formatted data",
      "panel-transforms": "Panel transforms",
      "series-to-columns": "Series joined by time",
      "transformation": "Series joined by time",
      "transformations-description": "Table data is displayed with transformations defined in the panel Transform tab.",
      "transformations-label": "Apply panel transformations"
    },
    "inspect-json": {
      "dataframe-description": "Raw data without transformations and field config applied. ",
      "dataframe-label": "DataFrame JSON (from Query)",
      "panel-data-description": "The raw model passed to the panel visualization",
      "panel-data-label": "Panel data",
      "panel-json-description": "The model saved in the dashboard JSON that configures how everything works.",
      "panel-json-label": "Panel JSON",
      "select-source": "Select source",
      "unknown": "Unknown Object: {{show}}"
    },
    "inspect-meta": {
      "no-inspector": "No Metadata Inspector"
    },
    "inspect-stats": {
      "data-title": "Data source stats",
      "data-traceids": "Trace IDs",
      "processing-time": "Data processing time",
      "queries": "Number of queries",
      "request-time": "Total request time",
      "rows": "Total number rows",
      "table-title": "Stats"
    },
    "layout": {
      "common": {
        "copy": "Copy",
        "copy-or-duplicate": "Copy or Duplicate",
        "delete": "Delete",
        "duplicate": "Duplicate",
        "grid": "Grid",
        "layout": "Layout"
      }
    },
    "make-editable": {
      "dashboard-not-editable": "Dashboard not editable",
      "make-editable": "Make editable"
    },
    "minimalistic-pagination": {
      "tooltip-next": "Next",
      "tooltip-previous": "Previous"
    },
    "new-panel": {
      "configure-button": "Configure",
      "configure-button-menu": "Toggle menu",
      "menu-open-panel-editor": "Configure",
      "menu-use-library-panel": "Use library panel"
    },
    "new-panel-title": "New panel",
    "options": {
      "description": "Description",
      "title-option": "Title"
    },
    "options-pane-options": {
      "Recent options-title-recent-options": "Recent options"
    },
    "outline": {
      "tree": {
        "item": {
          "empty": "(empty)"
        }
      }
    },
    "override-category-title": {
      "aria-label-remove-override": "Remove override",
      "tooltip-remove-override": "Remove override"
    },
    "panel-edit": {
      "alerting-tab": {
        "dashboard-not-saved": "Dashboard must be saved before alerts can be added.",
        "no-rules": "There are no alert rules linked to this panel."
      },
      "only-overrides-button-tooltip": "Show only overrides",
      "placeholder-search-options": "Search options",
      "visualization-button-label": "Visualization",
      "visualization-button-tooltip": "Search options"
    },
    "panel-editor-table-view": {
      "title-raw-data": "Raw data"
    },
    "panel-editor-unconnected": {
      "editor-actions": {
        "apply": "Apply",
        "discard": "Discard",
        "save": "Save",
        "save-library-panel": "Save library panel",
        "title-apply-changes-and-save-dashboard": "Apply changes and save dashboard",
        "title-apply-changes-and-save-library-panel": "Apply changes and save library panel",
        "title-apply-changes-dashboard": "Apply changes and go back to dashboard",
        "title-undo-all-changes": "Undo all changes"
      },
      "table-view-label-table-view": "Table view",
      "unlink": "Unlink"
    },
    "panel-links": {
      "aria-label-panel-links": "Panel links"
    },
    "panel-not-supported": {
      "go-back-to-queries": "Go back to Queries"
    },
    "public-dashboard-not-available": {
      "try-again-later": "Try again later"
    },
    "revert-dashboard-modal": {
      "title-restore-version": "Restore version"
    },
    "row-options-button": {
      "aria-label-row-options": "Row options"
    },
    "row-options-form": {
      "cancel": "Cancel",
      "label-repeat-for": "Repeat for",
      "label-title": "Title",
      "update": "Update"
    },
    "row-options-modal": {
      "title-row-options": "Row options"
    },
    "rows-layout": {
      "description": "Collapsable panel groups with headings",
      "header-hidden-tooltip": "Row header only visible in edit mode",
      "name": "Rows",
      "row": {
        "collapse": "Collapse row",
        "expand": "Expand row",
        "new": "New row",
        "repeat": {
          "learn-more": "Learn more",
          "warning": "Panels in this row use the {{SHARED_DASHBOARD_QUERY}} data source. These panels will reference the panel in the original row, not the ones in the repeated rows."
        }
      },
      "row-options": {
        "repeat": {
          "title": "Repeat options",
          "variable": {
            "description": "Repeat this row for each value in the selected variable.",
            "title": "Repeat by variable"
          }
        },
        "row": {
          "fill-screen": "Fill screen",
          "hide-header": "Hide row header",
          "title": "Title"
        },
        "title-not-unique": "Title should be unique",
        "title-option": "Title"
      },
      "row-warning": {
        "title-not-unique": "This title is not unique"
      }
    },
    "save-dashboard-as-button": {
      "save-as": "Save as"
    },
    "save-dashboard-as-form": {
      "aria-label-save-dashboard-button": "Save dashboard button",
      "aria-label-save-dashboard-description-field": "Save dashboard description field",
      "aria-label-save-dashboard-title-field": "Save dashboard title field",
      "cancel": "Cancel",
      "description": "Description",
      "label-copy-tags": "Copy tags",
      "label-folder": "Folder",
      "title": "Title"
    },
    "save-dashboard-button": {
      "save-dashboard": "Save dashboard"
    },
    "save-dashboard-diff": {
      "full-json-diff": "Full JSON diff",
      "no-changes-in-the-dashboard-json": "No changes in the dashboard JSON"
    },
    "save-dashboard-error-proxy": {
      "title-conflict": "Conflict"
    },
    "save-dashboard-form": {
      "cancel": "Cancel",
      "label-current-range-dashboard-default": "Save current time range as dashboard default",
      "label-current-variable-values-dashboard-default": "Save current variable values as dashboard default",
      "no-changes-to-save": "No changes to save",
      "placeholder-describe-changes": "Add a note to describe your changes."
    },
    "save-provisioned-dashboard-form": {
      "cancel": "Cancel",
      "copy-json-to-clipboard": "Copy JSON to clipboard",
      "save-json-to-file": "Save JSON to file"
    },
    "solo-panel": {
      "loading-initializing-dashboard": "Loading & initializing dashboard"
    },
    "sub-menu-un-connected": {
      "aria-label-template-variables": "Template variables"
    },
    "tabs-layout": {
      "description": "Organize panels into horizontal tabs",
      "name": "Tabs",
      "tab": {
        "new": "New tab"
      },
      "tab-options": {
        "title-not-unique": "Title should be unique",
        "title-option": "Title"
      },
      "tab-warning": {
        "title-not-unique": "This title is not unique"
      }
    },
    "toolbar": {
      "add": "Add",
      "add-new": {
        "button": {
          "label": "Add",
          "tooltip": "Add panels and other elements"
        },
        "menu": {
          "lib-panel": "Library panel",
          "panel": "Panel",
          "row": "Row",
          "tab": "Tab"
        }
      },
      "alert-rules": "Alert rules",
      "back-to-dashboard": "Back to dashboard",
      "dashboard-settings": {
        "label": "Settings",
        "tooltip": "Dashboard settings"
      },
      "discard-library-panel-changes": "Discard library panel changes",
      "discard-panel": "Discard panel changes",
      "discard-panel-new": "Discard panel",
      "edit": {
        "label": "Edit",
        "tooltip": "Enter edit mode"
      },
      "enter-edit-mode": {
        "label": "Make editable",
        "tooltip": "This dashboard was marked as read only"
      },
      "exit-edit-mode": {
        "label": "Exit edit",
        "tooltip": "Exits edit mode and discards unsaved changes"
      },
      "mark-favorite": "Mark as favorite",
      "more-save-options": "More save options",
      "new": {
        "back-to-dashboard": "Back to dashboard",
        "dashboard-settings": {
          "tooltip": "Dashboard settings"
        },
        "discard-library-panel-changes": "Discard library panel changes",
        "discard-panel": "Discard panel changes",
        "discard-panel-new": "Discard panel",
        "edit-dashboard-v2-schema": {
          "tooltip": "Edit dashboard v2 schema"
        },
        "edit-toggle": {
          "enter": {
            "label": "Enter edit mode"
          },
          "exit": {
            "label": "Exit edit mode"
          }
        },
        "enter-edit-mode": {
          "label": "Make editable",
          "tooltip": "This dashboard was marked as read only"
        },
        "export": {
          "arrow": "Export",
          "title": "Export",
          "tooltip": "Export as JSON"
        },
        "mark-favorite": "Mark as favorite",
        "more-save-options": "More save options",
        "playlist-next": "Go to next dashboard",
        "playlist-previous": "Go to previous dashboard",
        "playlist-stop": "Stop playlist",
        "public-dashboard": "Public",
        "save-dashboard": {
          "label": "Save",
          "tooltip": "Save changes"
        },
        "save-dashboard-copy": {
          "label": "Save as copy",
          "tooltip": "Save as copy"
        },
        "save-dashboard-short": "Save",
        "save-library-panel": "Save library panel",
        "share": {
          "arrow": "Share",
          "title": "Share",
          "tooltip": "Copy link"
        },
        "share-export": {
          "modal": {
            "noText": "Discard",
            "text": "You have unsaved changes to this dashboard. You need to save them before you can share it.",
            "title": "Save changes to dashboard?",
            "yesText": "Save"
          }
        },
        "unlink-library-panel": "Unlink library panel",
        "unmark-favorite": "Unmark as favorite"
      },
      "open-original": "Open original dashboard",
      "playlist-next": "Go to next dashboard",
      "playlist-previous": "Go to previous dashboard",
      "playlist-stop": "Stop playlist",
      "public-dashboard": "Public",
      "refresh": "Refresh dashboard",
      "save": "Save dashboard",
      "save-dashboard": {
        "label": "Save dashboard",
        "tooltip": "Save changes"
      },
      "save-dashboard-copy": {
        "label": "Save as copy",
        "tooltip": "Save as copy"
      },
      "save-dashboard-short": "Save",
      "save-library-panel": "Save library panel",
      "settings": "Dashboard settings",
      "share": {
        "label": "Share",
        "tooltip": "Share dashboard"
      },
      "share-button": "Share",
      "switch-old-dashboard": "Switch to old dashboard page",
      "unlink-library-panel": "Unlink library panel",
      "unmark-favorite": "Unmark as favorite"
    },
    "transformation-editor": {
      "input-data": "Input data",
      "output-data": "Output data",
      "title-debug-transformation": "Debug transformation"
    },
    "transformation-filter": {
      "label-apply-transformation-to": "Apply transformation to"
    },
    "transformation-operation-row": {
      "render-actions": {
        "title-debug": "Debug",
        "title-disable-transformation": "Disable transformation",
        "title-filter": "Filter",
        "title-remove": "Remove",
        "title-show-transform-help": "Show transform help"
      }
    },
    "transformation-picker": {
      "placeholder-search-for-transformation": "Search for transformation",
      "read-more": "Read more",
      "title-transformations": "Transformations"
    },
    "transformation-picker-ng": {
      "placeholder-search-for-transformation": "Search for transformation",
      "show-images": "Show images",
      "title-add-another-transformation": "Add another transformation"
    },
    "un-themed-transformations-editor": {
      "actions": {
        "add-another-transformation": "Add another transformation"
      },
      "delete-all-transformations": "Delete all transformations",
      "title-delete-all-transformations": "Delete all transformations?",
      "tooltip-clear-search": "Clear search",
      "tooltip-close-picker": "Close picker"
    },
    "unsaved-changes-modal": {
      "cancel": "Cancel",
      "changes": "Do you want to save your changes?",
      "discard": "Discard",
      "title-unsaved-changes": "Unsaved changes"
    },
    "unthemed-dashboard-row": {
      "aria-label-delete-row": "Delete row",
      "learn-more": "Learn more"
    },
    "validation": {
      "invalid-dashboard-id": "Could not find a valid Grafana.com ID",
      "invalid-json": "Not valid JSON",
      "tags-expected-array": "tags expected array",
      "tags-expected-strings": "tags expected array of strings"
    },
    "version-history-comparison": {
      "label-view-json-diff": "View JSON diff"
    },
    "version-history-table": {
      "date": "Date",
      "notes": "Notes",
      "restore": "Restore",
      "updated-by": "Updated by",
      "version": "Version"
    },
    "view-json-modal": {
      "title-json": "JSON"
    },
    "visualization-button": {
      "aria-label-change-visualization": "Change visualization",
      "tooltip-click-to-change-visualization": "Click to change visualization"
    },
    "visualization-select-pane": {
      "placeholder-search-for": "Search for...",
      "title-close": "Close"
    },
    "viz-panel": {
      "options": {
        "configure-button-tooltip": "Edit queries and visualization options",
        "description": "Description",
        "title-option": "Title",
        "transparent-background": "Transparent background"
      }
    }
  },
  "dashboard-import": {
    "file-dropzone": {
      "primary-text": "Upload dashboard JSON file",
      "secondary-text": "Drag and drop here or click to browse"
    },
    "form-actions": {
      "cancel": "Cancel",
      "load": "Load"
    },
    "gcom-field": {
      "label": "Find and import dashboards for common applications at <1></1>",
      "load-button": "Load",
      "placeholder": "Grafana.com dashboard URL or ID",
      "validation-required": "A Grafana dashboard URL or ID is required"
    },
    "json-field": {
      "label": "Import via dashboard JSON model",
      "validation-required": "Need a dashboard JSON model"
    }
  },
  "dashboard-links": {
    "empty-state": {
      "button-title": "Add dashboard link",
      "info-box-content": "Dashboard links allow you to place links to other dashboards and web sites directly below the dashboard header. <2>Learn more</2>",
      "title": "There are no dashboard links added yet"
    }
  },
  "dashboard-scene": {
    "ad-hoc-variable-form": {
      "adhoc-options": "Ad-hoc options",
      "description-enables-users-custom-values": "Enables users to add custom values to the list",
      "description-provide-dimensions-as-csv-dimension-name-dimension-id": "Provide dimensions as CSV: {{name}}, {{value}}",
      "label-data-source": "Data source",
      "label-use-static-key-dimensions": "Use static key dimensions"
    },
    "add-to-dashboard-form": {
      "cancel": "Cancel",
      "description-choose-where-to-add-the-panel": "Choose where to add the panel.",
      "description-select-which-dashboard-panel-created": "Select in which dashboard the panel will be created.",
      "label-dashboard": "Dashboard",
      "label-target-dashboard": "Target dashboard",
      "open-dashboard": "Open dashboard",
      "open-in-new-tab": "Open in new tab",
      "title-error-adding-the-panel": "Error adding the panel"
    },
    "annotation-settings-edit": {
      "back-to-list": "Back to list",
      "delete": "Delete",
      "description-color-annotation-event-markers": "Color to use for the annotation event markers",
      "description-enabled-annotation-query-issued-every-dashboard": "When enabled the annotation query is issued every dashboard refresh",
      "label-color": "Color",
      "label-data-source": "Data source",
      "label-enabled": "Enabled",
      "label-hidden": "Hidden",
      "label-name": "Name",
      "label-show-in": "Show in",
      "placeholder-choose-panels": "Choose panels",
      "query": "Query",
      "title-annotation-support-source": "No annotation support for this data source"
    },
    "annotation-settings-list": {
      "data-source": "Data source",
      "new-query": "New query",
      "query-name": "Query name",
      "tooltip-move-down": "Move down",
      "tooltip-move-up": "Move up"
    },
    "branch-validation-error": {
      "cannot-contain-invalid-characters": "It cannot contain invalid characters: '~', '^', ':', '?', '*', '[', '\\\\', or ']'.",
      "cannot-start-with": "It cannot start with '/' or end with '/', '.', or whitespace.",
      "invalid-branch-name": "Invalid branch name.",
      "it-cannot-contain-or": "It cannot contain '//' or '..'.",
      "least-valid-character": "It must have at least one valid character."
    },
    "constant-variable-form": {
      "constant-options": "Constant options",
      "placeholder-your-metric-prefix": "Your metric prefix"
    },
    "custom-variable-form": {
      "custom-options": "Custom options",
      "selection-options": "Selection options"
    },
    "dashboard-edit-pane-renderer": {
      "outline": "Outline"
    },
    "dashboard-link-form": {
      "back-to-list": "Back to list",
      "label-icon": "Icon",
      "label-include-current-template-variable-values": "Include current template variable values",
      "label-include-current-time-range": "Include current time range",
      "label-open-link-in-new-tab": "Open link in new tab",
      "label-options": "Options",
      "label-show-as-dropdown": "Show as dropdown",
      "label-title": "Title",
      "label-tooltip": "Tooltip",
      "label-type": "Type",
      "label-url": "URL",
      "label-with-tags": "With tags",
      "placeholder-open-dashboard": "Open dashboard"
    },
    "dashboard-link-list": {
      "info": "Info",
      "new-link": "New link",
      "tooltip-copy-link": "Copy link",
      "tooltip-move-link-down": "Move link down",
      "tooltip-move-link-up": "Move link up",
      "type": "Type"
    },
    "dashboard-preview-banner": {
      "not-saved": "The value is not yet saved in the Grafana database",
      "not-yet-saved": "The value is not saved in the Grafana database",
      "open-pull-request-in-git-hub": "Open pull request in GitHub",
      "title-dashboard-loaded-branch-git-hub": "This dashboard is loaded from a branch in GitHub.",
      "title-dashboard-loaded-external-repository": "This dashboard is loaded from an external repository",
      "title-dashboard-loaded-request-git-hub": "This dashboard is loaded from a pull request in GitHub.",
      "title-error-loading-dashboard": "Error loading dashboard",
      "value-not-saved": "The value is not yet saved in the Grafana database",
      "view-pull-request-in-git-hub": "View pull request in GitHub"
    },
    "data-source-variable-form": {
      "data-source-options": "Data source options",
      "selection-options": "Selection options"
    },
    "description-label": {
      "description": "Description"
    },
    "email-list": {
      "aria-label-emailmenu": "Toggle email menu"
    },
    "empty-transformations-message": {
      "add-transformation": "Add transformation"
    },
    "group-by-variable-form": {
      "description-enables-users-custom-values": "Enables users to add custom values to the list",
      "description-provide-dimensions-as-csv-dimension-name-dimension-id": "Provide dimensions as CSV: {{name}}, {{value}}",
      "group-by-options": "Group by options",
      "label-data-source": "Data source",
      "label-use-static-group-by-dimensions": "Use static group dimensions"
    },
    "help-wizard": {
      "copy-to-clipboard": "Copy to clipboard",
      "label-randomize-data": "Randomize data",
      "label-support-snapshot": "Support snapshot",
      "label-template": "Template",
      "randomize-field-names-label-field-names": "Field names",
      "randomize-labels-label-labels": "Labels",
      "randomize-string-values-label-string-values": "String values",
      "title-complete-git-hub-comment-clipboard": "Copy a complete GitHub comment to the clipboard",
      "title-get-help-with-this-panel": "Get help with this panel"
    },
    "inspect-data-tab": {
      "no-data-found": "No data found"
    },
    "inspect-json-tab": {
      "apply": "Apply"
    },
    "interval-variable-form": {
      "description-calculated-value-below-threshold": "The calculated value will not go below this threshold",
      "interval-options": "Interval options"
    },
    "json-model-edit-view": {
      "cancel-button": {
        "cancel": "Cancel"
      },
      "render-save-button-and-error": {
        "title-failed-to-save-dashboard": "Failed to save dashboard",
        "title-plugin-dashboard": "Plugin dashboard",
        "title-someone-else-has-updated-this-dashboard": "Someone else has updated this dashboard",
        "would-still-dashboard": "Would you still like to save this dashboard?"
      }
    },
    "name-already-exists-error": {
      "title-name-already-exists": "Name already exists"
    },
    "panel-data-alerting-tab-rendered": {
      "alert": {
        "title-errors-loading-rules": "Errors loading rules"
      },
      "text-loading-rules": "Loading rules...",
      "title-dashboard-not-saved": "Dashboard not saved"
    },
    "panel-data-queries-tab-rendered": {
      "add-query": "Add query"
    },
    "panel-data-transformations-tab-rendered": {
      "add-another-transformation": "Add another transformation",
      "delete-all-transformations": "Delete all transformations",
      "title-delete-all-transformations": "Delete all transformations?"
    },
    "panel-edit-controls": {
      "table-view-aria-label-toggletableview": "Toggle table view",
      "table-view-label-table-view": "Table view"
    },
    "panel-inspect-renderer": {
      "title-panel-plugin-not-loaded": "Panel plugin not loaded"
    },
    "panel-viz-type-picker": {
      "placeholder-search-for": "Search for...",
      "title-close": "Close"
    },
    "provisioned-delete-modal": {
      "ok": "OK",
      "title-cannot-delete-provisioned-dashboard": "Cannot delete provisioned dashboard"
    },
    "provisioned-resource-delete-modal": {
      "file-path": "File path:",
      "managed-by-version-control": "This {type} is managed by version control and cannot be deleted. To remove it, delete it from the repository and synchronise to apply the changes.",
      "ok": "OK",
      "title-cannot-delete-provisioned-resource": "Cannot delete provisioned resource"
    },
    "query-editor": {
      "query": "Query"
    },
    "query-variable-editor-form": {
      "label-data-source": "Data source",
      "query-options": "Query options",
      "selection-options": "Selection options"
    },
    "revert-dashboard-modal": {
      "title-restore-version": "Restore version"
    },
    "save-dashboard-as-form": {
      "aria-label-save-dashboard-description-field": "Save dashboard description field",
      "aria-label-save-dashboard-title-field": "Save dashboard title field",
      "cancel-button": {
        "cancel": "Cancel"
      },
      "label-copy-tags": "Copy tags",
      "label-folder": "Folder",
      "render-footer": {
        "title-failed-to-save-dashboard": "Failed to save dashboard"
      }
    },
    "save-dashboard-form": {
      "aria-label-message": "message",
      "cancel-button": {
        "cancel": "Cancel"
      },
      "label-message": "Message",
      "placeholder-describe-changes-optional": "Add a note to describe your changes (optional).",
      "render-footer": {
        "no-changes-to-save": "No changes to save",
        "title-failed-to-save-dashboard": "Failed to save dashboard",
        "title-plugin-dashboard": "Plugin dashboard",
        "title-someone-else-has-updated-this-dashboard": "Someone else has updated this dashboard",
        "would-still-dashboard": "Would you still like to save this dashboard?"
      },
      "title-dashboard-drastically-changed": "Dashboard drastically changed"
    },
    "save-dashboard-form-common-options": {
      "save-refresh-description-current-refresh-default": "Will make the current refresh the new default",
      "save-refresh-label-update-default-refresh-value": "Update default refresh value",
      "save-timerange-label-update-default-time-range": "Update default time range",
      "save-variables-description-current-values-default": "Will make the current values the new default",
      "save-variables-label-update-default-variable-values": "Update default variable values"
    },
    "save-library-viz-panel-modal": {
      "cancel": "Cancel",
      "dashboard-name": "Dashboard name",
      "discard": "Discard",
      "loading-connected-dashboards": "Loading connected dashboards...",
      "placeholder-search-affected-dashboards": "Search affected dashboards",
      "update-all": "Update all"
    },
    "save-provisioned-dashboard-form": {
      "api-error": "Error saving dashboard",
      "api-success": "Dashboard changes saved",
      "cancel": "Cancel",
      "copy-json-message": "If you have direct access to the target, copy the JSON and paste it there.",
      "copy-json-to-clipboard": "Copy JSON to clipboard",
      "dashboard-comment-placeholder-describe-changes-optional": "Add a note to describe your changes (optional)",
      "description-branch-name-in-git-hub": "Branch name in GitHub",
      "description-inside-repository": "File path inside the repository (.json or .yaml)",
      "label-branch": "Branch",
      "label-comment": "Comment",
      "label-description": "Description",
      "label-path": "Path",
      "label-target-folder": "Target folder",
      "label-title": "Title",
      "label-workflow": "Workflow",
      "save": "Save",
      "save-json-to-file": "Save JSON to file",
      "saving": "Saving...",
      "title-required": "Dashboard title is required",
      "title-same-as-folder": "Dashboard name cannot be the same as the folder name",
      "title-this-repository-is-read-only": "This repository is read only",
      "title-validation-failed": "Dashboard title validation failed."
    },
    "scenes-new-rule-from-panel-button": {
      "new-alert-rule": "New alert rule",
      "title-no-alerting-capable-query-found": "No alerting capable query found"
    },
    "selection-options-form": {
      "description-enables-multiple-values-selected": "Enables multiple values to be selected at the same time",
      "description-enables-option-include-variables": "Enables an option to include all variables",
      "description-enables-users-custom-values": "Enables users to add custom values to the list"
    },
    "share-button": {
      "aria-label-sharedropdownmenu": "Toggle share menu"
    },
    "text-box-variable-form": {
      "placeholder-default-value-if-any": "(optional)",
      "text-options": "Text options"
    },
    "title-field-label": {
      "title": "Title"
    },
    "transformations-drawer": {
      "search-box-suffix": {
        "tooltip-clear-search": "Clear search"
      }
    },
    "unlink-modal": {
      "title-really-unlink-panel": "Do you really want to unlink this panel?"
    },
    "unsaved-changes-modal": {
      "cancel": "Cancel",
      "changes": "Do you want to save your changes?",
      "discard": "Discard",
      "save-dashboard": "Save dashboard",
      "title-unsaved-changes": "Unsaved changes"
    },
    "variable-check-indicator": {
      "aria-label-variable-referenced-dashboard": "This variable is not referenced by any variable or dashboard.",
      "aria-label-variable-referenced-other-variables-dashboard": "This variable is referenced by other variables or dashboard."
    },
    "variable-editor-form": {
      "aria-label-variable-editor-form": "Variable editor form",
      "back-to-list": "Back to list",
      "delete": "Delete",
      "description-optional-display-name": "Optional display name",
      "description-template-variable-characters": "The name of the template variable. (Max. 50 characters)",
      "general": "General",
      "placeholder-descriptive-text": "Descriptive text",
      "placeholder-label-name": "Label name",
      "placeholder-variable-name": "Variable name",
      "text-running-query": "Running query..."
    },
    "variable-editor-list": {
      "definition": "Definition",
      "new-variable": "New variable",
      "variable": "Variable"
    },
    "variable-editor-list-row": {
      "title-delete-variable": "Delete variable",
      "tooltip-duplicate-variable": "Duplicate variable",
      "tooltip-remove-variable": "Remove variable"
    },
    "variable-hide-select": {
      "label-show-on-dashboard": "Show on dashboard"
    },
    "variable-usages-button": {
      "tooltip-show-usages": "Show usages"
    },
    "variable-values-preview": {
      "preview-of-values": "Preview of values",
      "show-more": "Show more"
    },
    "version-history-comparison": {
      "label-view-json-diff": "View JSON diff"
    },
    "version-history-header": {
      "latest": "(Latest)",
      "tooltip-reset-version": "Reset version"
    },
    "version-history-table": {
      "date": "Date",
      "notes": "Notes",
      "restore": "Restore",
      "updated-by": "Updated by",
      "version": "Version"
    },
    "versions-history-buttons": {
      "compare-versions": "Compare versions",
      "show-more-versions": "Show more versions"
    },
    "visualization-button": {
      "aria-label-change-visualization": "Change visualization",
      "tooltip-click-to-change-visualization": "Click to change visualization"
    },
    "viz-panel-links-renderer": {
      "aria-label-panel-links": "Panel links"
    }
  },
  "dashboard-settings": {
    "annotations": {
      "title": "Annotations"
    },
    "dashboard-delete-button": "Delete dashboard",
    "delete-modal": {
      "confirmation-text": "Delete",
      "delete-button": "Delete",
      "title": "Delete"
    },
    "delete-modal-restore-dashboards-text": "This action will mark the dashboard for deletion in 30 days. Your organization administrator can restore it anytime before the 30 days expire.",
    "delete-modal-text": "Do you want to delete this dashboard?",
    "general": {
      "auto-refresh-description": "Define the auto refresh intervals that should be available in the auto refresh list. Use the format '5s' for seconds, '1m' for minutes, '1h' for hours, and '1d' for days (e.g.: '5s,10s,30s,1m,5m,15m,30m,1h,2h,1d').",
      "auto-refresh-label": "Auto refresh",
      "description-label": "Description",
      "editable-description": "Set to read-only to disable all editing. Reload the dashboard for changes to take effect",
      "editable-label": "Editable",
      "folder-label": "Folder",
      "panel-options-graph-tooltip-description": "Controls tooltip and hover highlight behavior across different panels. Reload the dashboard for changes to take effect",
      "panel-options-graph-tooltip-label": "Graph tooltip",
      "panel-options-label": "Panel options",
      "panels-preload-description": "When enabled all panels will start loading as soon as the dashboard has been loaded.",
      "panels-preload-label": "Preload panels",
      "tags-label": "Tags",
      "title": "General",
      "title-label": "Title"
    },
    "json-editor": {
      "save-button": "Save changes",
      "subtitle": "The JSON model below is the data structure that defines the dashboard. This includes dashboard settings, panel settings, layout, queries, and so on.",
      "title": "JSON Model"
    },
    "links": {
      "title": "Links"
    },
    "permissions": {
      "title": "Permissions"
    },
    "provisioned-delete-modal": {
      "confirm-button": "OK",
      "text-1": "This dashboard is managed by Grafana provisioning and cannot be deleted. Remove the dashboard from the config file to delete it.",
      "text-2": "See grafana documentation for more information about provisioning. ",
      "text-3": "File path: {{provisionedId}}",
      "text-link": "Go to docs page",
      "title": "Cannot delete provisioned dashboard"
    },
    "settings": {
      "title": "Settings"
    },
    "time-picker": {
      "hide-time-picker": "Hide time picker",
      "now-delay-description": "Exclude recent data that may be incomplete.",
      "now-delay-label": "Now delay",
      "refresh-live-dashboards-description": "Continuously re-draw panels where the time range references 'now'",
      "refresh-live-dashboards-label": "Refresh live dashboards",
      "time-options-label": "Time options",
      "time-zone-label": "Time zone",
      "week-start-label": "Week start"
    },
    "time-regions": {
      "advanced-description-cron": "Cron syntax",
      "advanced-description-rest": " to define a recurrence schedule and duration",
      "advanced-description-use": "Use ",
      "advanced-label": "Advanced"
    },
    "variables": {
      "title": "Variables"
    },
    "versions": {
      "title": "Versions"
    }
  },
  "dashboards": {
    "panel-queries": {
      "add-query-from-library": "Add query from library"
    },
    "settings": {
      "variables": {
        "dependencies": {
          "button": "Show dependencies",
          "title": "Dependencies"
        }
      }
    }
  },
  "data-source-list": {
    "empty-state": {
      "button-title": "Add data source",
      "pro-tip": "You can also define data sources through configuration files. <2>Learn more</2>",
      "title": "No data sources defined"
    }
  },
  "data-source-picker": {
    "add-new-data-source": "Configure a new data source",
    "built-in-list": {
      "description-dashboard": "Reuse query results from other visualizations",
      "description-grafana": "Discover visualizations using mock data",
      "description-mixed": "Use multiple data sources"
    },
    "list": {
      "no-data-source-message": "No data sources found"
    },
    "modal": {
      "configure-new-data-source": "Open a new tab and configure a data source",
      "input-placeholder": "Select data source",
      "title": "Select data source"
    },
    "open-advanced-button": "Open advanced data source picker"
  },
  "data-source-testing-status-page": {
    "error-more-details-link": "Click <2>here</2> to learn more about this error.",
    "success-more-details-links": "Next, you can start to visualize data by <2>building a dashboard</2>, or by querying data in the <5>Explore view</5>."
  },
  "data-sources": {
    "datasource-add-button": {
      "label": "Add new data source"
    },
    "empty-state": {
      "message": "No data sources found"
    }
  },
  "datasources": {
    "alerting-enabled": {
      "text-alerting-not-supported": "Alerting not supported",
      "text-alerting-supported": "Alerting supported"
    },
    "basic-settings": {
      "aria-label-datasource-settings-page-basic": "Datasource settings page basic settings",
      "basic-settings-name-placeholder-name": "Name",
      "label-default": "Default",
      "label-name": "Name"
    },
    "button-row": {
      "delete": "Delete",
      "test": "Test"
    },
    "cloud-info-box": {
      "title-includes-active-metrics-storage": "The free plan includes 10k active metrics and 50gb storage."
    },
    "dashboards-table": {
      "aria-label-delete-dashboard": "Delete dashboard",
      "import": "Import"
    },
    "data-source-categories": {
      "find-more-data-source-plugins": "Find more data source plugins"
    },
    "data-source-load-error": {
      "back": "Back",
      "delete": "Delete"
    },
    "data-source-missing-rights-message": {
      "title-missing-rights": "Missing rights"
    },
    "data-source-picker": {
      "aria-label-select-a-data-source": "Select a data source"
    },
    "data-source-plugin-state": {
      "plugin-state": "Plugin state"
    },
    "data-source-read-only-message": {
      "title-provisioned-data-source": "Provisioned data source"
    },
    "data-sources-list-card": {
      "build-a-dashboard": "Build a dashboard",
      "explore": "Explore"
    },
    "edit-data-source-actions": {
      "build-a-dashboard": "Build a dashboard",
      "explore-data": "Explore data"
    },
    "footer": {
      "add-csv-or-spreadsheet": "Add csv or spreadsheet"
    },
    "new-data-source-view": {
      "cancel": "Cancel",
      "placeholder-filter-by-name-or-type": "Filter by name or type"
    }
  },
  "dimensions": {
    "file-dropzone-custom-children": {
      "upload": "Upload"
    },
    "file-uploader": {
      "preview": {
        "label-preview": "Preview"
      }
    },
    "folder-picker-tab": {
      "placeholder-search": "Search"
    },
    "resource-dimension-editor": {
      "label-field": "Field",
      "label-source": "Source"
    },
    "resource-picker": {
      "render-small-resource-picker": {
        "set-icon": "Set icon"
      }
    },
    "resource-picker-popover": {
      "cancel": "Cancel",
      "folder": "Folder",
      "select": "Select",
      "url": "URL"
    },
    "scalar-dimension-editor": {
      "label-limit": "Limit",
      "label-value": "Value"
    },
    "scale-dimension-editor": {
      "label-max": "Max",
      "label-min": "Min",
      "label-value": "Value"
    },
    "text-dimension-editor": {
      "label-field": "Field",
      "label-source": "Source",
      "label-template": "Template"
    },
    "thresholds-editor": {
      "add-threshold": "Add threshold",
      "description-percentage-means-thresholds-relative": "Percentage means thresholds relative to min & max",
      "thresholds-mode": "Thresholds mode"
    },
    "urlpicker-tab": {
      "label-preview": "Preview"
    },
    "value-mapping-edit-row": {
      "duplicate-value-mapping-aria-label-duplicate-value-mapping": "Duplicate value mapping",
      "duplicate-value-mapping-tooltip-duplicate": "Duplicate",
      "placeholder-exact-value-to-match": "Exact value to match",
      "placeholder-from": "From",
      "placeholder-optional-display-text": "Optional display text",
      "placeholder-regular-expression": "Regular expression",
      "placeholder-to": "To",
      "remove-value-mapping-aria-label-delete-value-mapping": "Delete value mapping",
      "remove-value-mapping-tooltip-delete": "Delete",
      "set-color": "Set color",
      "tooltip-remove-color": "Remove color",
      "tooltip-remove-icon": "Remove icon"
    },
    "value-mappings-editor": {
      "add-value-mappings": "Add value mappings",
      "edit-value-mappings": "Edit value mappings",
      "title-value-mappings": "Value mappings"
    },
    "value-mappings-editor-modal": {
      "cancel": "Cancel",
      "color": "Color",
      "condition": "Condition",
      "display-text": "Display text",
      "icon": "Icon",
      "label-add-a-new-mapping": "Add a new mapping",
      "update": "Update"
    }
  },
  "embed": {
    "share": {
      "time-range-description": "Change the current relative time range to an absolute time range",
      "time-range-label": "Lock time range"
    }
  },
  "empty-list-cta": {
    "pro-tip": "ProTip: {{proTip}}"
  },
  "entity-not-found": {
    "description": "We're looking but can't seem to find this {{lowerCaseEntity}}. Try returning <4>home</4> or seeking help on the <7>community site.</7>"
  },
  "errors": {
    "dashboard-settings": {
      "annotations": {
        "datasource": "The selected data source does not support annotations. Please select a different data source."
      }
    }
  },
  "explore": {
    "accordian-references": {
      "references": "References"
    },
    "add-to-dashboard": "Add to dashboard",
    "basic-extensions": {
      "aria-label-add": "Add"
    },
    "clear": "Clear",
    "confirm-navigation-modal": {
      "cancel": "Cancel",
      "open": "Open",
      "open-in-new-tab": "Open in new tab"
    },
    "content-outline-item-button": {
      "body": {
        "aria-label-content-outline-item-collapse-button": "Content outline item collapse button"
      }
    },
    "correlation-editor-mode-bar": {
      "exit-correlation-editor": "Exit correlation editor",
      "save": "Save"
    },
    "correlation-helper": {
      "add-transformation": "Add transformation",
      "aria-label-delete-transformation": "Delete transformation",
      "aria-label-edit-transformation": "Edit transformation",
      "label-description": "Description",
      "label-label": "Label",
      "title-correlation-details": "Correlation details"
    },
    "correlation-transformation-add-modal": {
      "aria-label-field": "Field",
      "aria-label-type": "Type",
      "cancel": "Cancel",
      "label-expression": "Expression",
      "label-field": "Field",
      "label-type": "Type",
      "label-variable-name": "Variable name"
    },
    "correlation-unsaved-changes-modal": {
      "cancel": "Cancel",
      "continue-without-saving": "Continue without saving",
      "save-correlation": "Save correlation"
    },
    "draggable-manager-demo": {
      "click-horizontally-somewhere-colored-below": "Click and drag horizontally somewhere in the colored area, below.",
      "draggable-manager-demo": "DraggableManager demo",
      "dragging-a-divider": "Dragging a divider",
      "dragging-a-sub-region": "Dragging a sub-region"
    },
    "drilldownInfo": {
      "action": "Go to Grafana Drilldown",
      "description": "Looking for the Grafana Explore apps? They are now called the Grafana Drilldown apps and can be found under <1>Menu > Drilldown</1>",
      "title": "Explore Metrics, Logs, Traces and Profiles have moved!"
    },
    "explore": {
      "title-flame-graph": "Flame graph",
      "title-graph": "Graph",
      "title-logs": "Logs",
      "title-logs-sample": "Logs sample",
      "title-node-graph": "Node graph",
      "title-queries": "Queries",
      "title-raw-prometheus": "Raw Prometheus",
      "title-table": "Table",
      "title-traces": "Traces"
    },
    "explore-run-query-button": {
      "run-button": {
        "aria-label-run-query-options": "Run query options"
      }
    },
    "explore-toolbar": {
      "outline": "Outline",
      "tooltip-content-outline": "Content outline"
    },
    "get-matches-metadata": {
      "matches": "0 matches"
    },
    "legacy-create-span-link-factory": {
      "title-explore-metrics-for-this-span": "Explore metrics for this span",
      "title-explore-split": "Explore the logs for this in split view",
      "title-session-for-this-span": "Session for this span"
    },
    "live-logs": {
      "clear-logs": "Clear logs",
      "exit-live-mode": "Exit live mode"
    },
    "live-tail-button": {
      "pause-the-live-stream": "Pause the live stream",
      "start-live-stream-your-logs": "Start live stream your logs",
      "stop-and-exit-the-live-stream": "Stop and exit the live stream"
    },
    "logs": {
      "logs-volume": {
        "add-filters": "Add more labels to your query to narrow down your search.",
        "decrease-timerange": "Decrease the time range of your query.",
        "much-data": "The query is trying to access too much data. Try one or more of the following:"
      },
      "maximum-pinned-logs": "Maximum of {{PINNED_LOGS_LIMIT}} pinned logs reached. Unpin a log to add another.",
      "no-logs-found": "No logs found.",
      "scan-for-older-logs": "Scan for older logs",
      "stop-scan": "Stop scan"
    },
    "logs-container": {
      "label-logs": "Logs"
    },
    "logs-meta-row": {
      "download": "Download",
      "show-original-line": "Show original line"
    },
    "logs-sample-panel": {
      "logs-sample-is-loading": "Logs sample is loading...",
      "no-logs-sample-data": "No logs sample data.",
      "open-in-split-view-button": {
        "open-logs-in-split-view": "Open logs in split view"
      },
      "title-failed-sample-query": "Failed to load logs sample for this query"
    },
    "logs-table-empty-fields": {
      "no-fields": "No fields"
    },
    "logs-table-multi-select": {
      "fields": "Fields"
    },
    "logs-table-nav-field": {
      "aria-label-drag-and-drop-icon": "Drag and drop icon",
      "title-drag-and-drop-to-reorder": "Drag and drop to reorder"
    },
    "logs-table-wrap": {
      "label-select-query": "Select query",
      "tooltip-select-query-visualize-table": "Select a query to visualize in the table"
    },
    "logs-volume-panel-list": {
      "label-reload-log-volume": "Reload log volume",
      "loading": "Loading...",
      "title-failed-volume-query": "Failed to load log volume for this query",
      "title-no-logs-volume-available": "No logs volume available",
      "title-showing-partial-data": "Showing partial data",
      "title-unable-to-show-log-volume": "Unable to show log volume"
    },
    "make-datasource-setup": {
      "aria-label-query": "query"
    },
    "next": "Next",
    "no-data-source-call-to-action": {
      "cta-element": {
        "add-data-source": "Add data source"
      },
      "footer": {
        "learn-more": "Learn more",
        "pro-tip-define-sources-through-configuration-files": " ProTip: You can also define data sources through configuration files. "
      }
    },
    "prev": "Prev",
    "queryless-apps-extensions": {
      "aria-label-go-queryless": "Go queryless"
    },
    "raw-list-item": {
      "tooltip-copy-to-clipboard": "Copy to clipboard"
    },
    "rich-history": {
      "close-tooltip": "Close query history",
      "datasource-a-z": "Data source A-Z",
      "datasource-z-a": "Data source Z-A",
      "newest-first": "Newest first",
      "oldest-first": "Oldest first",
      "query-history": "Query history",
      "query-library": "Query library",
      "settings": "Settings",
      "starred": "Starred"
    },
    "rich-history-card": {
      "add-comment-form": "Add comment form",
      "add-comment-tooltip": "Add comment",
      "add-to-library": "Add to library",
      "cancel": "Cancel",
      "confirm-delete": "Delete",
      "copy-query-tooltip": "Copy query to clipboard",
      "copy-shortened-link-tooltip": "Copy shortened link to clipboard",
      "datasource-icon-label": "Data source icon",
      "datasource-name-label": "Data source name",
      "datasource-not-exist": "Data source does not exist anymore",
      "delete-query-confirmation-title": "Delete",
      "delete-query-title": "Delete query",
      "delete-query-tooltip": "Delete query",
      "delete-starred-query-confirmation-text": "Are you sure you want to permanently delete your starred query?",
      "edit-comment-tooltip": "Edit comment",
      "optional-description": "An optional description of what the query does.",
      "query-comment-label": "Query comment",
      "query-text-label": "Query text",
      "save-comment": "Save comment",
      "star-query-tooltip": "Star query",
      "unstar-query-tooltip": "Unstar query",
      "update-comment-form": "Update comment form"
    },
    "rich-history-container": {
      "loading": "Loading..."
    },
    "rich-history-notification": {
      "query-copied": "Query copied to clipboard",
      "query-deleted": "Query deleted"
    },
    "rich-history-queries-tab": {
      "displaying-partial-queries": "Displaying {{ count }} queries",
      "displaying-queries": "{{ count }} queries",
      "filter-aria-label": "Filter queries for data sources(s)",
      "filter-history": "Filter history",
      "filter-placeholder": "Filter queries for data sources(s)",
      "history-local": "The history is local to your browser and is not shared with others.",
      "loading": "Loading...",
      "loading-results": "Loading results...",
      "search-placeholder": "Search queries",
      "showing-queries": "Showing {{ shown }} of {{ total }} <0>Load more</0>",
      "sort-aria-label": "Sort queries",
      "sort-placeholder": "Sort queries by"
    },
    "rich-history-settings-tab": {
      "alert-info": "Grafana will keep entries up to {{optionLabel}}.Starred entries won't be deleted.",
      "change-default-tab": "Change the default active tab from “Query history” to “Starred”",
      "clear-history-info": "Delete all of your query history, permanently.",
      "clear-query-history": "Clear query history",
      "clear-query-history-button": "Clear query history",
      "delete-confirm": "Delete",
      "delete-confirm-text": "Are you sure you want to permanently delete your query history?",
      "delete-title": "Delete",
      "history-time-span": "History time span",
      "history-time-span-description": "Select the period of time for which Grafana will save your query history. Up to {{MAX_HISTORY_ITEMS}} entries will be stored.",
      "only-show-active-datasource": "Only show queries for data source currently active in Explore",
      "query-history-deleted": "Query history deleted",
      "retention-period": {
        "1-week": "1 week",
        "2-days": "2 days",
        "2-weeks": "2 weeks",
        "5-days": "5 days"
      }
    },
    "rich-history-starred-tab": {
      "filter-queries-aria-label": "Filter queries for data sources(s)",
      "filter-queries-placeholder": "Filter queries for data sources(s)",
      "loading": "Loading...",
      "loading-results": "Loading results...",
      "local-history-message": "The history is local to your browser and is not shared with others.",
      "search-queries-placeholder": "Search queries",
      "showing-queries": "Showing {{ shown }} of {{ total }} <0>Load more</0>",
      "sort-queries-aria-label": "Sort queries",
      "sort-queries-placeholder": "Sort queries by"
    },
    "rich-history-utils": {
      "a-week-ago": "a week ago",
      "days-ago": "{{num}} days ago",
      "default-from": "now-1h",
      "default-to": "now",
      "today": "today",
      "two-weeks-ago": "two weeks ago",
      "yesterday": "yesterday"
    },
    "rich-history-utils-notification": {
      "saving-failed": "Saving rich history failed",
      "update-failed": "Rich History update failed"
    },
    "run-query": {
      "left-pane": "Left pane",
      "right-pane": "Right pane",
      "run-query-button": "Run query",
      "switch-datasource-button": "Switch data source and run query"
    },
    "search-bar-input": {
      "placeholder-find": "Find...",
      "suffix": {
        "tooltip-clear-input": "Clear input"
      }
    },
    "secondary-actions": {
      "add-from-query-library": "Add query from library",
      "query-add-button": "Add query",
      "query-add-button-aria-label": "Add query",
      "query-history-button": "Query history",
      "query-history-button-aria-label": "Query history",
      "query-inspector-button": "Query inspector",
      "query-inspector-button-aria-label": "Query inspector"
    },
    "show-critical-path-only": "Show critical path only",
    "show-matches-only": "Show matches only",
    "span-bar-section": {
      "title-span-bar": "Span bar"
    },
    "span-bar-settings": {
      "label-label": "Label",
      "label-tag-key": "Tag key",
      "placeholder-duration": "Duration",
      "placeholder-enter-tag-key": "Enter tag key",
      "tooltip-default-duration": "Default: duration"
    },
    "span-detail": {
      "label-resource-attributes": "Resource attributes",
      "label-span-attributes": "Span attributes",
      "label-stack-trace": "Stack trace",
      "warnings": "Warnings"
    },
    "span-filters": {
      "aria-label-select-max-span-operator": "Select max span operator",
      "aria-label-select-min-span-operator": "Select min span operator",
      "aria-label-select-service-name": "Select service name",
      "aria-label-select-service-name-operator": "Select service name operator",
      "aria-label-select-span-name": "Select span name",
      "aria-label-select-span-name-operator": "Select span name operator",
      "label-duration": "Duration",
      "label-service-name": "Service name",
      "label-span-name": "Span name",
      "label-tags": "Tags",
      "placeholder-all-service-names": "All service names",
      "placeholder-all-span-names": "All span names"
    },
    "span-filters-tags": {
      "aria-label-add-tag": "Add tag",
      "aria-label-input-tag-value": "Input tag value",
      "aria-label-remove-tag": "Remove tag",
      "aria-label-select-tag-key": "Select tag key",
      "aria-label-select-tag-operator": "Select tag operator",
      "aria-label-select-tag-value": "Select tag value",
      "placeholder-select-tag": "Select tag",
      "placeholder-select-value": "Select value",
      "placeholder-tag-value": "Tag value",
      "tooltip-add-tag": "Add tag",
      "tooltip-remove-tag": "Remove tag"
    },
    "span-flame-graph": {
      "flame-graph": "Flame graph"
    },
    "supplementary-result-error": {
      "show-details": "Show details"
    },
    "table": {
      "no-data": "0 series returned",
      "title": "Table",
      "title-with-name": "Table - {{name}}"
    },
    "timeline-collapser": {
      "tooltip-collapse": "Collapse +1",
      "tooltip-collapse-all": "Collapse all",
      "tooltip-expand": "Expand +1",
      "tooltip-expand-all": "Expand all"
    },
    "toolbar": {
      "add-to-extensions": "Add",
      "add-to-queryless-extensions": "Go queryless",
      "aria-label": "Explore toolbar",
      "copy-link": "Copy URL",
      "copy-link-abs-time": "Copy absolute URL",
      "copy-links-absolute-category": "Time-sync URL links (share with time range intact)",
      "copy-links-normal-category": "Normal URL links",
      "copy-shortened-link": "Copy shortened URL",
      "copy-shortened-link-abs-time": "Copy absolute shortened URL",
      "copy-shortened-link-label": "Share",
      "copy-shortened-link-menu": "Open copy link options",
      "refresh-picker-cancel": "Cancel",
      "refresh-picker-run": "Run query",
      "split-close": " Close ",
      "split-close-tooltip": "Close split pane",
      "split-narrow": "Narrow pane",
      "split-title": "Split",
      "split-tooltip": "Split the pane",
      "split-widen": "Widen pane"
    },
    "trace-page-actions": {
      "give-feedback": "Give feedback",
      "title-share-thoughts-about-tracing-grafana": "Share your thoughts about tracing in Grafana."
    },
    "trace-view": {
      "no-data": "No data"
    },
    "trace-view-container": {
      "title-trace": "Trace"
    },
    "unthemed-logs": {
      "label-deduplication": "Deduplication",
      "label-display-results": "Display results",
      "label-prettify-json": "Prettify JSON",
      "label-time": "Time",
      "label-unique-labels": "Unique labels",
      "label-wrap-lines": "Wrap lines",
      "title-feedback": "Feedback",
      "title-logs-volume": "Logs volume"
    },
    "unthemed-viewing-layer": {
      "reset-selection": "Reset selection"
    },
    "unthemed-virtualized-trace-view": {
      "title-scroll-to-top": "Scroll to top"
    }
  },
  "explore-metrics": {
    "breakdown": {
      "clearFilter": "Clear filter",
      "labelSelect": "Select",
      "missing-otel-labels": "This metric has too many job and instance label values to call the Prometheus label_values endpoint with the match[] parameter. These label values are used to join the metric with target_info, which contains the resource attributes. Please include more resource attributes filters.",
      "noMatchingValue": "No values found matching; {{filter}}",
      "sortBy": "Sort by"
    },
    "related-logs": {
      "LrrDocsLink": "Loki Recording Rule",
      "openExploreLogs": "Open Explore Logs",
      "relatedLogsUnavailable": "No related logs found. To see related logs, you can either:<1><0>adjust the label filter to find logs with the same labels as the currently-selected metric</0><1>select a metric created by a <2><0>Loki Recording Rule</0></2></1></1>",
      "warnExperimentalFeature": "Related logs is an experimental feature."
    },
    "viewBy": "View by"
  },
  "export": {
    "json": {
      "cancel-button": "Cancel",
      "copy-button": "Copy to clipboard",
      "download-button": "Download file",
      "download-successful_toast_message": "Your JSON has been downloaded",
      "export-externally-label": "Export the dashboard to use in another instance",
      "info-text": "Copy or download a JSON file containing the JSON of your dashboard",
      "title": "Export dashboard JSON"
    },
    "menu": {
      "export-as-json-label": "Export",
      "export-as-json-tooltip": "Export"
    }
  },
  "expressions": {
    "classic-conditions": {
      "label-conditions": "Conditions"
    },
    "expression-query-editor": {
      "label-operation": "Operation"
    },
    "math": {
      "available-math-functions": "Available math functions"
    },
    "reduce": {
      "label-function": "Function",
      "label-input": "Input",
      "label-mode": "Mode",
      "replace-with-number": {
        "label-replace-with": "Replace with"
      }
    },
    "resample": {
      "label-downsample": "Downsample",
      "label-input": "Input",
      "label-resample-to": "Resample to",
      "label-upsample": "Upsample",
      "tooltip-s-m-h": "10s, 1m, 30m, 1h"
    },
    "threshold": {
      "label-input": "Input"
    }
  },
  "folder-filter": {
    "clear-folder-button": "Clear folders"
  },
  "folder-picker": {
    "create-instructions": "Press enter to create the new folder.",
    "loading": "Loading folders..."
  },
  "folder-repo": {
    "badge-text": "Provisioned"
  },
  "forgot-password": {
    "back-button": "Back to login",
    "change-password": {
      "skip-button": "Skip",
      "submit-button": "Submit"
    },
    "contact-admin": "Did you forget your username or email? Contact your Grafana administrator.",
    "email-sent": "An email with a reset link has been sent to the email address. You should receive it shortly.",
    "reset-password-header": "Reset password",
    "send-email-button": "Send reset email"
  },
  "form-prompt": {
    "continue-button": "Continue editing",
    "description": "Changes that you made may not be saved.",
    "discard-button": "Discard unsaved changes"
  },
  "frontendtests": {
    "test-key": "test-key not found"
  },
  "gen-ai": {
    "apply-suggestion": "Apply",
    "incomplete-request-error": "Sorry, I was unable to complete your request. Please try again.",
    "send-custom-feedback": "Send"
  },
  "get-enterprise": {
    "requires-license": "Requires a Grafana Enterprise license",
    "title": "Enterprise"
  },
  "gops": {
    "config-card": {
      "text-loading-configuration": "Loading configuration...."
    },
    "configure-irm": {
      "configure": "Configure",
      "irm-apps": "IRM apps"
    },
    "essentials": {
      "title-essentials": "Essentials"
    }
  },
  "grafana": {
    "dashboard": {
      "edit-pane": {
        "go-back": "Go back"
      }
    }
  },
  "grafana-ui": {
    "action-editor": {
      "button": {
        "confirm": "Confirm",
        "confirm-action": "Confirm action"
      },
      "inline": {
        "add-action": "Add action",
        "edit-action": "Edit action"
      },
      "modal": {
        "action-body": "Body",
        "action-method": "Method",
        "action-query-params": "Query parameters",
        "action-title": "Title",
        "action-title-placeholder": "Action title",
        "one-click-description": "Only one link or action can have one click enabled at a time"
      }
    },
    "alert": {
      "close-button": "Close alert"
    },
    "auto-save-field": {
      "saved": "Saved!",
      "saving": "Saving <1></1>"
    },
    "axis-builder": {
      "linear-threshold": "Linear threshold",
      "log-base": "Log base"
    },
    "card": {
      "option": "option"
    },
    "cascader": {
      "clear-button": "Clear selection"
    },
    "color-picker-popover": {
      "palette-tab": "Colors",
      "spectrum-tab": "Custom"
    },
    "confirm-button": {
      "cancel": "Cancel"
    },
    "confirm-content": {
      "placeholder": "Type \"{{confirmPromptText}}\" to confirm"
    },
    "data-link-editor": {
      "info": "With data links you can reference data variables like series name, labels and values. Type CMD+Space, CTRL+Space, or $ to open variable suggestions.",
      "new-tab-label": "Open in new tab",
      "title-label": "Title",
      "title-placeholder": "Show details",
      "url-label": "URL"
    },
    "data-link-editor-modal": {
      "cancel": "Cancel",
      "one-click-description": "Only one link can have one click enabled at a time",
      "save": "Save"
    },
    "data-link-inline-editor": {
      "one-click": "One click"
    },
    "data-links-inline-editor": {
      "add-link": "Add link",
      "edit-link": "Edit link",
      "one-click": "One click",
      "one-click-enabled": "One click enabled",
      "title-not-provided": "Title not provided",
      "tooltip-edit": "Edit",
      "tooltip-remove": "Remove",
      "url-not-provided": "Data link url not provided"
    },
    "data-source-basic-auth-settings": {
      "user-label": "User",
      "user-placeholder": "user"
    },
    "data-source-http-proxy-settings": {
      "oauth-identity-label": "Forward OAuth Identity",
      "oauth-identity-tooltip": "Forward the user's upstream OAuth identity to the data source (Their access token gets passed along).",
      "skip-tls-verify-label": "Skip TLS Verify",
      "ts-client-auth-label": "TLS Client Auth",
      "with-ca-cert-label": "With CA Cert",
      "with-ca-cert-tooltip": "Needed for verifying self-signed TLS Certs"
    },
    "data-source-http-settings": {
      "access-help": "Help <1></1>",
      "access-help-details": "Access mode controls how requests to the data source will be handled.<1> <1>Server</1></1> should be the preferred way if nothing else is stated.",
      "access-help-title": "Access help",
      "access-label": "Access",
      "allowed-cookies": "Allowed cookies",
      "allowed-cookies-description": "Grafana proxy deletes forwarded cookies by default. Specify cookies by name that should be forwarded to the data source.",
      "auth": "Auth",
      "azure-auth-label": "Azure Authentication",
      "azure-auth-tooltip": "Use Azure authentication for Azure endpoint.",
      "basic-auth": "Basic Auth Details",
      "basic-auth-label": "Basic auth",
      "browser-mode-description": "All requests will be made from the browser directly to the data source and may be subject to Cross-Origin Resource Sharing (CORS) requirements. The URL needs to be accessible from the browser if you select this access mode.",
      "browser-mode-label": "Browser",
      "browser-mode-title": "<0>Browser access mode:</0>",
      "default-url-tooltip": "Specify a complete HTTP URL (for example http://your_server:8080)",
      "direct-url-tooltip": "Your access method is <1>Browser</1>, this means the URL needs to be accessible from the browser.",
      "heading": "HTTP",
      "invalid-url-error": "Invalid URL",
      "proxy-url-tooltip": "Your access method is <1>Server</1>, this means the URL needs to be accessible from the grafana backend/server.",
      "server-mode-description": "All requests will be made from the browser to Grafana backend/server which in turn will forward the requests to the data source and by that circumvent possible Cross-Origin Resource Sharing (CORS) requirements. The URL needs to be accessible from the grafana backend/server if you select this access mode.",
      "server-mode-label": "Server (default)",
      "server-mode-title": "<0>Server access mode (Default):</0>",
      "sigv4-auth-label": "SigV4 auth",
      "timeout-description": "HTTP request timeout in seconds",
      "timeout-label": "Timeout",
      "timeout-placeholder": "Timeout in seconds",
      "with-credentials-label": "With Credentials",
      "with-credentials-tooltip": "Whether credentials such as cookies or auth headers should be sent with cross-site requests."
    },
    "data-source-settings": {
      "alerting-settings-heading": "Alerting",
      "alerting-settings-label": "Manage alert rules in Alerting UI",
      "alerting-settings-tooltip": "Manage alert rules for this data source. To manage other alerting resources, add an Alertmanager data source.",
      "cert-key-reset": "Reset",
      "custom-headers-add": "Add header",
      "custom-headers-header": "Header",
      "custom-headers-header-placeholder": "Header Value",
      "custom-headers-header-remove": "Remove header",
      "custom-headers-header-value": "Value",
      "custom-headers-title": "Custom HTTP Headers",
      "secure-socks-heading": "Secure Socks Proxy",
      "secure-socks-label": "Enabled",
      "secure-socks-tooltip": "Connect to this datasource via the secure socks proxy.",
      "tls-certification-label": "CA Cert",
      "tls-certification-placeholder": "Begins with {{certificateBeginsWith}}",
      "tls-client-certification-label": "Client Cert",
      "tls-client-key-label": "Client Key",
      "tls-client-key-placeholder": "Begins with {{privateKeyBeginsWith}}",
      "tls-heading": "TLS/SSL Auth Details",
      "tls-server-name-label": "ServerName",
      "tls-tooltip": "TLS/SSL Certs are encrypted and stored in the Grafana database."
    },
    "date-time-picker": {
      "apply": "Apply",
      "calendar-icon-label": "Time picker",
      "cancel": "Cancel",
      "next-label": "Next month",
      "previous-label": "Previous month",
      "select-placeholder": "Select date/time"
    },
    "drawer": {
      "close": "Close"
    },
    "feature-badge": {
      "experimental": "Experimental",
      "new": "New!",
      "preview": "Preview",
      "private-preview": "Private preview"
    },
    "field-link-list": {
      "external-links-heading": "External links"
    },
    "field-name-by-regex-matcher": {
      "input-placeholder": "Enter regular expression"
    },
    "field-value-matcher": {
      "operator-label": "Comparison operator",
      "select-field-placeholder": "Select field reducer"
    },
    "file-dropzone": {
      "cancel-upload": "Cancel upload",
      "error-title": "Upload failed",
      "file-too-large": "File is larger than {{size}}",
      "item-retry": "Retry"
    },
    "file-upload": {
      "file-name": "File name"
    },
    "filter-input": {
      "clear": "Clear"
    },
    "interactive-table": {
      "expand-row-tooltip": "Toggle row expanded"
    },
    "menu-item": {
      "keyboard-shortcut-label": "Keyboard shortcut"
    },
    "modal": {
      "close-tooltip": "Close"
    },
    "monaco": {
      "error-label": "React Monaco Editor failed to load",
      "loading-placeholder": "Loading editor"
    },
    "named-colors-palette": {
      "text-color-swatch": "Text color",
      "transparent-swatch": "Transparent"
    },
    "page-toolbar": {
      "go-back": "Go back (Esc)",
      "search-dashboard-name": "Search dashboard by name",
      "search-links": "Search links",
      "search-parent-folder": "Search dashboard in the {{parent}} folder"
    },
    "pagination": {
      "next-page": "next page",
      "previous-page": "previous page"
    },
    "panel-menu": {
      "label": "Menu for panel {{ title }}",
      "title": "Menu"
    },
    "secret-form-field": {
      "reset": "Reset"
    },
    "segment-async": {
      "error": "Failed to load options",
      "loading": "Loading options...",
      "no-options": "No options found"
    },
    "select": {
      "clear-value": "Clear value",
      "default-create-label": "Hit enter to add",
      "empty-options": "No options provided",
      "menu-label": "Select options menu",
      "multi-value-remove": "Remove",
      "no-options-label": "No options found",
      "placeholder": "Choose"
    },
    "series-color-picker-popover": {
      "y-axis-usage": "Use right y-axis"
    },
    "spinner": {
      "aria-label": "Loading"
    },
    "stacking-builder": {
      "group": "Group",
      "group-tooltip": "Name of the stacking group"
    },
    "table": {
      "cell-filter-on": "Filter for value",
      "cell-filter-out": "Filter out value",
      "cell-inspect": "Inspect value",
      "copy": "Copy to Clipboard",
      "count": "Count",
      "csv-counts": "Rows:{{rows}}, Columns:{{columns}}  <5></5>",
      "csv-placeholder": "Enter CSV here...",
      "filter-placeholder": "Filter values",
      "filter-popup-apply": "Ok",
      "filter-popup-cancel": "Cancel",
      "filter-popup-clear": "Clear filter",
      "filter-popup-heading": "Filter by values:",
      "filter-popup-match-case": "Match case",
      "inspect-drawer-title": "Inspect value",
      "no-values-label": "No values",
      "pagination-summary": "{{itemsRangeStart}} - {{displayedEnd}} of {{numRows}} rows"
    },
    "tags": {
      "list-label": "Tags"
    },
    "tags-input": {
      "add": "Add",
      "remove": "Remove tag: {{name}}"
    },
    "toggletip": {
      "close": "Close"
    },
    "toolbar-button-row": {
      "show-more": "Show more items"
    },
    "unit-picker": {
      "placeholder": "Choose"
    },
    "user-icon": {
      "active-text": "Active last 15m",
      "label": "{{name}} icon"
    },
    "users-indicator": {
      "container-label": "Users indicator container"
    },
    "value-pill": {
      "remove-button": "Remove {{children}}"
    },
    "viz-legend": {
      "right-axis-indicator": "(right y-axis)"
    },
    "viz-tooltip": {
      "actions-confirmation-input-placeholder": "Are you sure you want to {{ actionTitle }}?",
      "actions-confirmation-label": "Confirmation message",
      "actions-confirmation-message": "Provide a descriptive prompt to confirm or cancel the action.",
      "footer-add-annotation": "Add annotation",
      "footer-click-to-action": "Click to {{actionTitle}}",
      "footer-click-to-navigate": "Click to open {{linkTitle}}",
      "timestamp": "Timestamp"
    }
  },
  "graph": {
    "container": {
      "content": "Rendering too many series in a single panel may impact performance and make data harder to read. Consider refining your queries.",
      "show-all-series": "Show all {{length}}",
      "show-only-series": "Showing only {{MAX_NUMBER_OF_TIME_SERIES}} series",
      "title": "Graph"
    }
  },
  "help-modal": {
    "column-headers": {
      "description": "Description",
      "keys": "Keys"
    },
    "shortcuts-category": {
      "dashboard": "Dashboard",
      "focused-panel": "Focused panel",
      "global": "Global",
      "time-range": "Time range"
    },
    "shortcuts-description": {
      "change-theme": "Change theme",
      "collapse-all-rows": "Collapse all rows",
      "copy-time-range": "Copy time range",
      "dashboard-settings": "Dashboard settings",
      "duplicate-panel": "Duplicate Panel",
      "exit-edit/setting-views": "Exit edit/setting views",
      "expand-all-rows": "Expand all rows",
      "go-to-dashboards": "Go to Dashboards",
      "go-to-explore": "Go to Explore",
      "go-to-home-dashboard": "Go to Home Dashboard",
      "go-to-profile": "Go to Profile",
      "make-time-range-permanent": "Make time range absolute/permanent",
      "move-time-range-back": "Move time range back",
      "move-time-range-forward": "Move time range forward",
      "open-search": "Open search",
      "open-shared-modal": "Share panel snapshot",
      "paste-time-range": "Paste time range",
      "refresh-all-panels": "Refresh all panels",
      "remove-panel": "Remove Panel",
      "save-dashboard": "Save dashboard",
      "show-all-shortcuts": "Show all keyboard shortcuts",
      "toggle-active-mode": "Toggle in-active / view mode",
      "toggle-all-panel-legends": "Toggle all panel legends",
      "toggle-auto-fit": "Toggle auto fit panels (experimental feature)",
      "toggle-exemplars": "Toggle exemplars in all panel",
      "toggle-graph-crosshair": "Toggle shared graph crosshair",
      "toggle-kiosk": "Toggle kiosk mode (hides top nav)",
      "toggle-panel-edit": "Toggle panel edit view",
      "toggle-panel-fullscreen": "Toggle panel fullscreen view",
      "toggle-panel-legend": "Toggle panel legend",
      "zoom-out-time-range": "Zoom out time range"
    },
    "title": "Shortcuts"
  },
  "help-wizard": {
    "download-snapshot": "Download snapshot",
    "github-comment": "Copy Github comment",
    "support-bundle": "You can also retrieve a support bundle containing information concerning your Grafana instance and configured datasources in the <1>support bundles section</1>.",
    "troubleshooting-help": "To request troubleshooting help, send a snapshot of this panel to Grafana Labs Technical Support. The snapshot contains query response data and panel settings."
  },
  "inspector": {
    "inspect-data-tab": {
      "no-data": "No data"
    },
    "inspect-jsontab": {
      "apply": "Apply",
      "support": "Support"
    },
    "query": {
      "collapse-all": "Collapse all",
      "copy-to-clipboard": "Copy to clipboard",
      "description": "Query inspector allows you to view raw request and response. To collect this data Grafana needs to issue a new query. Click refresh button below to trigger a new query.",
      "expand-all": "Expand all",
      "no-data": "No request and response collected yet. Hit refresh button",
      "refresh": "Refresh"
    },
    "query-inspector": {
      "query-inspector": "Query inspector",
      "text-loading-query-inspector": "Loading query inspector..."
    }
  },
  "invites": {
    "invitee-row": {
      "aria-label-revoke-invite": "Revoke invite"
    },
    "invitees-table": {
      "email": "Email",
      "name": "Name"
    },
    "signup-invited-page": {
      "label-email": "Email",
      "label-name": "Name",
      "label-password": "Password",
      "label-username": "Username",
      "placeholder-name-optional": "Name (optional)",
      "placeholder-password": "Password",
      "placeholder-username": "Username",
      "sign-up": "Sign up"
    }
  },
  "ldap-drawer": {
    "attributes-section": {
      "description": "Specify the LDAP attributes that map to the user's given name, surname, and email address, ensuring the application correctly retrieves and displays user information.",
      "email-label": "Email",
      "label": "Attributes",
      "member-of-label": "Member Of",
      "name-label": "Name",
      "surname-label": "Surname",
      "username-label": "Username"
    },
    "extra-security-section": {
      "client-cert-label": "Client certificate path",
      "client-cert-value-label": "Client certificate content",
      "client-cert-value-placeholder": "Client certificate content in base64",
      "client-key-label": "Client key path",
      "client-key-placeholder": "/path/to/client_key.pem",
      "client-key-value-label": "Client key content",
      "client-key-value-placeholder": "Client key content in base64",
      "encryption-provider-base-64": "Base64-encoded content",
      "encryption-provider-description": "X.509 certificate provides the public part, while the private key issued in a PKCS#8 format provides the private part of the asymmetric encryption.",
      "encryption-provider-file-path": "Path to files",
      "encryption-provider-label": "Encryption key and certificate provision specification.",
      "label": "Extra security measures",
      "min-tls-version-description": "This is the minimum TLS version allowed. Accepted values are: TLS1.2, TLS1.3.",
      "min-tls-version-label": "Min TLS version",
      "root-ca-cert-label": "Root CA certificate path",
      "root-ca-cert-placeholder": "/path/to/root_ca_cert.pem",
      "root-ca-cert-value-label": "Root CA certificate content",
      "root-ca-cert-value-placeholder": "example: LS0tLS1CRUdJTiBDRVJUSUZJQ0FURS0tLS0t",
      "start-tls-description": "If set to true, use LDAP with STARTTLS instead of LDAPS",
      "start-tls-label": "Start TLS",
      "tls-ciphers-label": "TLS ciphers",
      "tls-ciphers-placeholder": "example: TLS_AES_256_GCM_SHA384",
      "use-ssl-description": "Set to true if LDAP server should use TLS connection (either with STARTTLS or LDAPS)",
      "use-ssl-label": "Use SSL",
      "use-ssl-tooltip": "For a complete list of supported ciphers and TLS versions, refer to:"
    },
    "group-mapping": {
      "grafana-admin": {
        "description": "If enabled, all users from this group will be Grafana Admins",
        "label": "Grafana Admin"
      },
      "group-dn": {
        "description": "The name of the key used to extract the ID token from the returned OAuth2 token.",
        "label": "Group DN"
      },
      "org-id": {
        "description": "The Grafana organization database id. Default org (ID 1) will be used if left out",
        "label": "Org ID"
      },
      "org-role": {
        "label": "Org role *"
      },
      "remove": {
        "button": "Remove group mapping"
      }
    },
    "group-mapping-section": {
      "add": {
        "button": "Add group mapping"
      },
      "description": "Map LDAP groups to Grafana org roles",
      "group-search-base-dns-label": "Group search base DNS",
      "group-search-base-dns-placeholder": "example: ou=groups,dc=example,dc=com",
      "group-search-filter-description": "Used to filter and identify group entries within the directory",
      "group-search-filter-label": "Group search filter",
      "group-search-filter-user-attribute-description": "Identifies users within group entries for filtering purposes",
      "group-search-filter-user-attribute-label": "Group name attribute",
      "label": "Group mapping",
      "skip-org-role-sync-description": "Prevent synchronizing users’ organization roles from your IdP",
      "skip-org-role-sync-label": "Skip organization role sync"
    },
    "misc-section": {
      "allow-sign-up-descrition": "If not enabled, only existing Grafana users can log in using LDAP",
      "allow-sign-up-label": "Allow sign-up",
      "label": "Misc",
      "port-description": "Default port is 389 without SSL or 636 with SSL",
      "port-label": "Port",
      "timeout-description": "Timeout in seconds for the connection to the LDAP server",
      "timeout-label": "Timeout"
    },
    "title": "Advanced settings"
  },
  "ldap-settings-page": {
    "advanced-settings-section": {
      "edit-button": "Edit",
      "subtitle": "Mappings, extra security measures, and more.",
      "title": "Advanced Settings"
    },
    "alert": {
      "discard-success": "LDAP settings discarded",
      "error-fetching": "Error fetching LDAP settings",
      "error-saving": "Error saving LDAP settings",
      "error-validate-form": "Error validating LDAP settings",
      "feature-flag-disabled": "This page is only accessible by enabling the <1>ssoSettingsLDAP</1> feature flag.",
      "saved": "LDAP settings saved"
    },
    "bind-dn": {
      "description": "Distinguished name of the account used to bind and authenticate to the LDAP server.",
      "label": "Bind DN",
      "placeholder": "example: cn=admin,dc=grafana,dc=org"
    },
    "bind-password": {
      "label": "Bind password"
    },
    "buttons-section": {
      "disable-button": "Disable",
      "discard-button": "Discard",
      "save-and-enable-button": "Save and enable",
      "save-button": "Save"
    },
    "documentation": "documentation",
    "host": {
      "description": "Hostname or IP address of the LDAP server you wish to connect to.",
      "error": "Server host is a required field",
      "label": "Server host",
      "placeholder": "example: 127.0.0.1"
    },
    "login-form-alert": {
      "description": "Your LDAP configuration is not working because the basic login form is currently disabled. Please enable the login form to use LDAP authentication. You can enable it on the Authentication page under “Auth settings”.",
      "title": "Basic login disabled"
    },
    "search_filter": {
      "description": "LDAP search filter used to locate specific entries within the directory.",
      "error": "Search filter is a required field",
      "label": "Search filter",
      "placeholder": "example: cn=%s"
    },
    "search-base-dns": {
      "description": "An array of base dns to search through.",
      "error": "Search base DNS is a required field",
      "label": "Search base DNS",
      "placeholder": "example: dc=grafana,dc=org"
    },
    "subtitle": "The LDAP integration in Grafana allows your Grafana users to log in with their LDAP credentials. Find out more in our <2><0>documentation</0></2>.",
    "title": "Basic Settings"
  },
  "library-panel": {
    "add-modal": {
      "cancel": "Cancel",
      "create": "Create library panel",
      "error": "Library panel with this name already exists",
      "folder": "Save in folder",
      "folder-description": "Library panel permissions are derived from the folder permissions",
      "name": "Library panel name"
    },
    "add-widget": {
      "title": "Add panel from panel library"
    },
    "empty-state": {
      "message": "You haven't created any library panels yet",
      "more-info": "Create a library panel from any existing dashboard panel through the panel context menu. <2>Learn more</2>"
    }
  },
  "library-panels": {
    "add-library-panel-modal": {
      "title-create-library-panel": "Create library panel"
    },
    "confirm": {
      "delete-panel": "Do you want to delete this panel?"
    },
    "delete-library-panel-modal": {
      "cancel": "Cancel",
      "delete": "Delete",
      "title-delete-library-panel": "Delete library panel"
    },
    "empty-state": {
      "message": "No library panels found"
    },
    "folder-link": {
      "dashboards": "Dashboards"
    },
    "has-connected-dashboards": {
      "dashboard-name": "Dashboard name"
    },
    "library-panels-search": {
      "placeholder-search-by-name-or-description": "Search by name or description"
    },
    "loading-indicator": {
      "loading-library-panel": "Loading library panel..."
    },
    "loading-panel-text": "Loading library panel",
    "modal": {
      "body_one": "This panel is being used in {{count}} dashboard. Please choose which dashboard to view the panel in:",
      "body_other": "This panel is being used in {{count}} dashboard. Please choose which dashboard to view the panel in:",
      "button-cancel": "Cancel",
      "button-view-panel1": "View panel in {{label}}...",
      "button-view-panel2": "View panel in dashboard...",
      "panel-not-linked": "Panel is not linked to a dashboard. Add the panel to a dashboard and retry.",
      "select-no-options-message": "No dashboards found",
      "select-placeholder": "Start typing to search for dashboard",
      "title": "View panel in dashboard"
    },
    "panel-library-options-group": {
      "create-new-library-panel": "Create new library panel"
    },
    "save": {
      "error": "Error saving library panel: \"{{errorMsg}}\"",
      "success": "Library panel saved"
    },
    "save-library-panel-modal": {
      "cancel": "Cancel",
      "dashboard-name": "Dashboard name",
      "discard": "Discard",
      "loading-connected-dashboards": "Loading connected dashboards...",
      "placeholder-search-affected-dashboards": "Search affected dashboards",
      "update-all": "Update all"
    }
  },
  "link": {
    "share": {
      "config-alert-description": "Updating your settings will modify the default copy link to include these changes. Please note that these settings are saved within your current browser scope.",
      "config-alert-title": "Link settings",
      "config-description": "Create a personalized, direct link to share your dashboard within your organization, with the following customization settings:",
      "copy-link-button": "Copy link",
      "copy-to-clipboard": "Link copied to clipboard",
      "short-url-label": "Shorten link",
      "time-range-description": "Change the current relative time range to an absolute time range",
      "time-range-label": "Lock time range"
    },
    "share-panel": {
      "config-description": "Create a personalized, direct link to share your panel within your organization, with the following customization settings:",
      "download-image": "Download image",
      "render-image": "Generate image",
      "render-image-error": "Failed to render panel image",
      "render-image-error-description": "An error occurred when generating the image"
    }
  },
  "live": {
    "dashboard-changed-modal": {
      "continue-editing": "Continue editing",
      "discard-local-changes": "Discard local changes",
      "title-dashboard-changed": "Dashboard changed"
    },
    "live-connection-warning": {
      "title-connection-to-server-is-lost": "Connection to server is lost..."
    }
  },
  "lock-icon": "lock icon",
  "login": {
    "divider": {
      "connecting-text": "or"
    },
    "error": {
      "blocked": "You have exceeded the number of login attempts for this user. Please try again later.",
      "invalid-user-or-password": "Invalid username or password",
      "title": "Login failed",
      "unknown": "Unknown error occurred"
    },
    "forgot-password": "Forgot your password?",
    "form": {
      "confirmation-code": "Confirmation code is required",
      "confirmation-code-label": "Confirmation code",
      "confirmation-code-placeholder": "confirmation code",
      "email-label": "Email",
      "email-placeholder": "email",
      "email-required": "Email is required",
      "name-label": "Name",
      "name-placeholder": "name",
      "password-label": "Password",
      "password-placeholder": "password",
      "password-required": "Password is required",
      "submit-label": "Log in",
      "submit-loading-label": "Logging in...",
      "username-label": "Email or username",
      "username-placeholder": "email or username",
      "username-required": "Email or username is required",
      "verify-email-label": "Send a verification email",
      "verify-email-loading-label": "Sending email..."
    },
    "layout": {
      "update-password": "Update your password"
    },
    "services": {
      "sing-in-with-prefix": "Sign in with {{serviceName}}"
    },
    "signup": {
      "button-label": "Sign up",
      "new-to-question": "New to Grafana?"
    }
  },
  "logs": {
    "infinite-scroll": {
      "end-of-range": "End of the selected time range.",
      "load-more": "Scroll to load more",
      "load-newer": "Loading newer logs...",
      "load-older": "Loading older logs...",
      "older-logs": "Older logs"
    },
    "log-context-buttons": {
      "center-matched-line": "Center matched line",
      "label-wrap-lines": "Wrap lines"
    },
    "log-details": {
      "fields": "Fields",
      "links": "Links",
      "log-line": "Log line",
      "no-details": "No details available"
    },
    "log-details-body": {
      "toggle-field-button": {
        "tooltip-hide-log-line": "Hide log line",
        "tooltip-show-log-line": "Show log line"
      }
    },
    "log-line-menu": {
      "copy-link": "Copy link to log line",
      "copy-log": "Copy log line",
      "icon-label": "Log menu",
      "pin-to-outline": "Pin log",
      "show-context": "Show context",
      "unpin-from-outline": "Unpin log"
    },
    "log-row-context-modal": {
      "error-loading-log-more-logs": "Error loading more logs.",
      "no-more-logs-available": "No more logs available.",
      "open-in-split-view": "Open in split view",
      "title-log-context": "Log context"
    },
    "log-row-menu-cell": {
      "aria-label-copy-shortlink": "Copy shortlink",
      "aria-label-pin-line": "Pin line",
      "aria-label-show-context": "Show context",
      "aria-label-unpin-line": "Unpin line",
      "tooltip-copy-shortlink": "Copy shortlink",
      "tooltip-copy-to-clipboard": "Copy to clipboard",
      "tooltip-show-context": "Show context",
      "tooltip-unpin-line": "Unpin line"
    },
    "log-row-message": {
      "ellipsis": "… ",
      "more": "more",
      "see-details": "See log details"
    },
    "log-rows": {
      "disable-popover": {
        "confirm": "Confirm",
        "message": "You are about to disable the logs filter menu. To re-enable it, select text in a log line while holding the alt key.",
        "title": "Disable menu"
      },
      "disable-popover-message": {
        "shortcut": "alt+select to enable again"
      }
    },
    "logs-controls": {
      "deduplication": "Deduplication",
      "disable-highlighting": "Disable highlighting",
      "display-level": "Display levels",
      "display-level-all": "All levels",
      "enable-highlighting": "Enable highlighting",
      "hide-timestamps": "Hide timestamps",
      "newest-first": "Newest logs first",
      "oldest-first": "Oldest logs first",
      "scroll-bottom": "Scroll to bottom",
      "scroll-top": "Scroll to top",
      "show-timestamps": "Show timestamps",
      "unwrap-lines": "Unwrap lines",
      "wrap-lines": "Wrap lines"
    },
    "logs-navigation": {
      "newer-logs": "Newer logs",
      "older-logs": "Older logs",
      "scroll-bottom": "Scroll to bottom",
      "scroll-top": "Scroll to top",
      "start-of-range": "Start of range"
    },
    "out-of-range-message": {
      "end-of-the-selected-time-range": "End of the selected time range."
    },
    "popover-menu": {
      "copy": "Copy selection",
      "disable-menu": "Disable menu",
      "line-contains": "Add as line contains filter",
      "line-contains-not": "Add as line does not contain filter"
    },
    "un-themed-log-details": {
      "aria-label-data-links": "Data links",
      "aria-label-fields": "Fields",
      "aria-label-log-level": "Log level",
      "aria-label-no-details": "No details"
    },
    "un-themed-log-details-row": {
      "title-copy-value-to-clipboard": "Copy value to clipboard",
      "toggle-field-button": {
        "tooltip-field-instead-message": "Show this field instead of the message",
        "tooltip-hide-this-field": "Hide this field"
      },
      "tooltip-adhoc-statistics": "Ad-hoc statistics",
      "tooltip-hide-adhoc-statistics": "Hide ad-hoc statistics"
    }
  },
  "manage-dashboards": {
    "import-dashboard-form": {
      "cancel": "Cancel",
      "change-uid": "Change uid",
      "description-library-panels-imported": "List of new library panels that will get imported.",
      "label-existing-library-panels": "Existing library panels",
      "label-folder": "Folder",
      "label-name": "Name",
      "label-new-library-panels": "New library panels",
      "label-unique-identifier-uid": "Unique identifier (UID)",
      "options": "Options"
    },
    "import-dashboard-overview-un-connected": {
      "published-by": "Published by",
      "updated-on": "Updated on"
    },
    "snapshot-list-table": {
      "title-delete": "Delete"
    }
  },
  "migrate-to-cloud": {
    "build-snapshot": {
      "description": "This tool can migrate some resources from this installation to your cloud stack. To get started, you'll need to create a snapshot of this installation. Creating a snapshot typically takes less than two minutes. The snapshot is stored alongside this Grafana installation.",
      "title": "No snapshot exists",
      "when-complete": "Once the snapshot is complete, you will be able to upload it to your cloud stack."
    },
    "building-snapshot": {
      "description": "We're creating a point-in-time snapshot of the current state of this installation. Once the snapshot is complete. you'll be able to upload it to Grafana Cloud.",
      "description-eta": "Creating a snapshot typically takes less than two minutes.",
      "title": "Building installation snapshot"
    },
    "can-i-move": {
      "body": "Once you connect this installation to a cloud stack, you'll be able to upload data sources and dashboards.",
      "link-title": "Learn about migrating other settings",
      "title": "Can I move this installation to Grafana Cloud?"
    },
    "connect-modal": {
      "body-cloud-stack": "You'll also need a cloud stack. If you just signed up, we'll automatically create your first stack. If you have an account, you'll need to select or create a stack.",
      "body-get-started": "To get started, you'll need a Grafana.com account.",
      "body-sign-up": "Sign up for a Grafana.com account",
      "body-token": "Your self-managed Grafana installation needs special access to securely migrate content. You'll need to create a migration token on your chosen cloud stack.",
      "body-token-field": "Migration token",
      "body-token-field-placeholder": "Paste token here",
      "body-token-instructions": "Log into your cloud stack and navigate to Administration, General, Migrate to Grafana Cloud. Create a migration token on that screen and paste the token here.",
      "body-view-stacks": "View my cloud stacks",
      "cancel": "Cancel",
      "connect": "Connect to this stack",
      "connecting": "Connecting to this stack...",
      "title": "Connect to a cloud stack",
      "token-error-title": "Error saving token",
      "token-errors": {
        "instance-request-error": "An error occurred while attempting to verify the cloud instance's connectivity. Please check the network settings or cloud instance status.",
        "instance-unreachable": "The cloud instance cannot be reached. Make sure the instance is running and try again.",
        "migration-disabled": "Cloud migrations are disabled on this instance.",
        "session-creation-failure": "There was an error creating the migration. Please try again.",
        "token-invalid": "Token is not valid. Generate a new token on your cloud instance and try again.",
        "token-not-saved": "There was an error saving the token. See the Grafana server logs for more details.",
        "token-request-error": "An error occurred while validating the token. Please check the Grafana instance logs.",
        "token-validation-failure": "Token is not valid. Please ensure the token matches the migration token on your cloud instance."
      },
      "token-required-error": "Migration token is required"
    },
    "cta": {
      "button": "Migrate this instance to Cloud",
      "header": "Let us manage your Grafana stack"
    },
    "delete-migration-token-confirm": {
      "body": "If you've already used this token with a self-managed installation, that installation will no longer be able to upload content.",
      "confirm-button": "Delete token",
      "error-title": "Error deleting token",
      "title": "Delete migration token"
    },
    "disconnect-modal": {
      "body": "This will remove the migration token from this installation. If you wish to upload more resources in the future, you will need to enter a new migration token.",
      "cancel": "Cancel",
      "disconnect": "Disconnect",
      "disconnecting": "Disconnecting...",
      "error": "There was an error disconnecting",
      "title": "Disconnect from cloud stack"
    },
    "folder-info": {
      "unable-to-load-folder": "Unable to load folder"
    },
    "get-started": {
      "body": "The migration process must be started from your self-managed Grafana instance.",
      "configure-pdc-link": "Configure PDC for this stack",
      "link-title": "Learn more about Private Data Source Connect",
      "step-1": "Log in to your self-managed instance and navigate to Administration, General, Migrate to Grafana Cloud.",
      "step-2": "Select \"Migrate this instance to Cloud\".",
      "step-3": "You'll be prompted for a migration token. Generate one from this screen.",
      "step-4": "In your self-managed instance, select \"Upload everything\" to upload data sources and dashboards to this cloud stack.",
      "step-5": "If some of your data sources will not work over the public internet, you’ll need to install Private Data Source Connect in your self-managed environment.",
      "title": "Performing a migration"
    },
    "is-it-secure": {
      "body": "Grafana Labs is committed to maintaining the highest standards of data privacy and security. By implementing industry-standard security technologies and procedures, we help protect our customers' data from unauthorized access, use, or disclosure.",
      "link-title": "Grafana Labs Trust Center",
      "title": "Is it secure?"
    },
    "migrate-to-this-stack": {
      "body": "You can migrate some resources from your self-managed Grafana installation to this cloud stack. To do this securely, you'll need to generate a migration token. Your self-managed instance will use the token to authenticate with this cloud stack.",
      "link-title": "View the full migration guide",
      "title": "Let us help you migrate to this stack"
    },
    "migration-token": {
      "delete-button": "Delete token",
      "delete-modal-body": "If you've already used this token with a self-managed installation, that installation will no longer be able to upload content.",
      "delete-modal-cancel": "Cancel",
      "delete-modal-confirm": "Delete",
      "delete-modal-deleting": "Deleting...",
      "delete-modal-title": "Delete migration token",
      "error-body": "Unable to generate a migration token. Please try again later.",
      "error-title": "Something went wrong",
      "generate-button": "Generate a migration token",
      "generate-button-loading": "Generating a migration token...",
      "modal-close": "Close",
      "modal-copy-and-close": "Copy to clipboard and close",
      "modal-copy-button": "Copy to clipboard",
      "modal-field-description": "Copy the token now as you will not be able to see it again. Losing a token requires creating a new one.",
      "modal-field-label": "Token",
      "modal-title": "Migration token created",
      "status": "Current status: <2></2>"
    },
    "onprem": {
      "cancel-snapshot-error-title": "Error cancelling creating snapshot",
      "create-snapshot-error-title": "Error creating snapshot",
      "disconnect-error-title": "Error disconnecting",
      "error-see-server-logs": "See the Grafana server logs for more details",
      "get-session-error-title": "Error loading migration configuration",
      "get-snapshot-error-title": "Error loading snapshot",
      "migration-finished-with-caveat-title": "Resource migration complete",
      "migration-finished-with-errors-body": "The migration has completed, but some items could not be migrated to the cloud stack. Check the failed resources for more details",
      "migration-finished-with-warnings-body": "The migration has completed with some warnings. Check individual resources for more details",
      "snapshot-error-status-body": "There was an error creating the snapshot or starting the migration process. See the Grafana server logs for more details",
      "snapshot-error-status-title": "Error migrating resources",
      "success-message": "Successfully migrated {{successCount}} {{types, list}} to your Grafana Cloud instance.",
      "success-message-generic": "Successfully migrated {{successCount}} resources to your Grafana Cloud instance.",
      "success-title": "Migration completed!",
      "upload-snapshot-error-title": "Error uploading snapshot"
    },
    "pdc": {
      "body": "Exposing your data sources to the internet can raise security concerns. Private data source connect (PDC) allows Grafana Cloud to access your existing data sources over a secure network tunnel.",
      "link-title": "Learn about PDC",
      "title": "Not all my data sources are on the public internet"
    },
    "pricing": {
      "body": "Grafana Cloud has a generous free plan and a 14 day unlimited usage trial. After your trial expires, you'll be billed based on usage over the free plan limits.",
      "link-title": "Grafana Cloud pricing",
      "title": "How much does it cost?"
    },
    "resource-details": {
      "dismiss-button": "OK",
      "error-messages": {
        "dashboard-already-managed": "Dashboard is already provisioned and managed by Grafana in the cloud instance. We recommend using the provisioned dashboard going forward. If you still wish to copy the dashboard to the cloud instance, then change the dashboard ID in the dashboard JSON, save a new snapshot and upload again.",
        "datasource-already-managed": "Data source is already provisioned and managed by Grafana in the cloud instance. If this is a different resource, set another UID and try again.",
        "datasource-invalid-url": "There is a data source which has an invalid URL. Provide a valid URL and try again.",
        "datasource-name-conflict": "There is a data source with the same name in the target instance. Rename one of them and try again.",
        "folder-name-conflict": "There is a folder with the same name in the target instance. Rename one of them and try again.",
        "generic-error": "There has been an error while migrating. Please check the cloud migration logs for more information.",
        "internal-service-error": "There has been an error while migrating. Please check the Grafana server logs for more details.",
        "library-element-name-conflict": "There is a library element with the same name in the target instance. Rename one of them and try again.",
        "resource-conflict": "There is a resource conflict with the target instance. Please check the Grafana server logs for more details.",
        "unexpected-error": "There has been an error while migrating. Please check the Grafana server logs for more details.",
        "unsupported-data-type": "Migration of this data type is not currently supported."
      },
      "error-title": "Unable to migrate this resource:",
      "generic-title": "Resource migration details:",
      "missing-message": "No message provided.",
      "resource-summary": "{{refId}} ({{typeName}})",
      "title": "Migration resource details",
      "warning-title": "Resource migrated with a warning:"
    },
    "resource-status": {
      "error-details-button": "Details",
      "failed": "Error",
      "migrated": "Uploaded to cloud",
      "migrating": "Uploading...",
      "not-migrated": "Not yet uploaded",
      "unknown": "Unknown",
      "warning": "Uploaded with warning",
      "warning-details-button": "Details"
    },
    "resource-table": {
      "dashboard-load-error": "Unable to load dashboard",
      "error-library-element-sub": "Library Element {uid}",
      "error-library-element-title": "Unable to load library element",
      "unknown-datasource-title": "Data source {{datasourceUID}}",
      "unknown-datasource-type": "Unknown data source"
    },
    "resource-type": {
      "alert_rule": "Alert Rule",
      "alert_rule_group": "Alert Rule Group",
      "contact_point": "Contact Point",
      "dashboard": "Dashboard",
      "datasource": "Data source",
      "folder": "Folder",
      "library_element": "Library Element",
      "mute_timing": "Mute Timing",
      "notification_policy": "Notification Policy",
      "notification_template": "Notification Template",
      "plugin": "Plugin",
      "unknown": "Unknown"
    },
    "resource-types": {
      "alert_rule": "Alert Rules",
      "alert_rule_group": "Alert Rule Groups",
      "contact_point": "Contact Points",
      "dashboard": "Dashboards",
      "datasource": "Data Sources",
      "folder": "Folders",
      "library_element": "Library Elements",
      "mute_timing": "Mute Timings",
      "notification_policy": "Notification Policies",
      "notification_template": "Notification Templates",
      "plugin": "Plugins"
    },
    "summary": {
      "cancel-snapshot": "Cancel snapshot",
      "disconnect": "Disconnect",
      "errored-resource-count": "Errors",
      "page-loading": "Loading...",
      "rebuild-snapshot": "Rebuild snapshot",
      "snapshot-date": "Snapshot timestamp",
      "snapshot-not-created": "Not yet created",
      "start-migration": "Build snapshot",
      "successful-resource-count": "Successfully migrated",
      "target-stack-title": "Uploading to",
      "total-resource-count": "Total resources",
      "upload-migration": "Upload snapshot"
    },
    "support-types-disclosure": {
      "text": "Dashboards, Folders, and built-in core data sources are migrated to your Grafana Cloud stack. <2>Learn about migrating other settings.</2>"
    },
    "token-status": {
      "active": "Token created and active",
      "no-active": "No active token",
      "unknown": "Unknown",
      "unknown-error": "Error retrieving token"
    },
    "what-is-cloud": {
      "body": "Grafana cloud is a fully managed cloud-hosted observability platform ideal for cloud native environments. It's everything you love about Grafana without the overhead of maintaining, upgrading, and supporting an installation.",
      "link-title": "Learn about cloud features",
      "title": "What is Grafana Cloud?"
    },
    "why-host": {
      "body": "In addition to the convenience of managed hosting, Grafana Cloud includes many cloud-exclusive features like SLOs, incident management, machine learning, and powerful observability integrations.",
      "link-title": "More questions? Talk to an expert",
      "title": "Why host with Grafana?"
    }
  },
  "multicombobox": {
    "all": {
      "title": "All",
      "title-filtered": "All (filtered)"
    },
    "clear": {
      "title": "Clear all"
    }
  },
  "nav": {
    "add-new-connections": {
      "title": "Add new connection"
    },
    "admin": {
      "subtitle": "Manage server-wide settings and access to resources such as organizations, users, and licenses",
      "title": "Server admin"
    },
    "alert-list-legacy": {
      "title": "Alert rules"
    },
    "alerting": {
      "subtitle": "Learn about problems in your systems moments after they occur",
      "title": "Alerting"
    },
    "alerting-admin": {
      "subtitle": "Manage Alertmanager configurations and enable receiving Grafana-managed alerts",
      "title": "Settings"
    },
    "alerting-am-routes": {
      "subtitle": "Determine how alerts are routed to contact points",
      "title": "Notification policies"
    },
    "alerting-channels": {
      "title": "Notification channels"
    },
    "alerting-groups": {
      "subtitle": "See grouped alerts with active notifications",
      "title": "Active notifications"
    },
    "alerting-home": {
      "title": "Home"
    },
    "alerting-legacy": {
      "title": "Alerting (legacy)"
    },
    "alerting-list": {
      "subtitle": "Rules that determine whether an alert will fire",
      "title": "Alert rules"
    },
    "alerting-receivers": {
      "subtitle": "Choose how to notify your contact points when an alert instance fires",
      "title": "Contact points"
    },
    "alerting-silences": {
      "subtitle": "Stop notifications from one or more alerting rules",
      "title": "Silences"
    },
    "alerting-upgrade": {
      "subtitle": "Upgrade your existing legacy alerts and notification channels to the new Grafana Alerting",
      "title": "Alerting upgrade"
    },
    "alerts-and-incidents": {
      "subtitle": "Alerting and incident management apps",
      "title": "Alerts & IRM"
    },
    "alerts-recently-deleted": {
      "subtitle": "See recently deleted alert rules",
      "title": "Recently deleted"
    },
    "api-keys": {
      "subtitle": "Manage and create API keys that are used to interact with Grafana HTTP APIs",
      "title": "API keys"
    },
    "application": {
      "title": "Application"
    },
    "apps": {
      "subtitle": "App plugins that extend the Grafana experience",
      "title": "More apps"
    },
    "authentication": {
      "title": "Authentication"
    },
    "bookmarks": {
      "title": "Bookmarks"
    },
    "bookmarks-empty": {
      "title": "Bookmark pages for them to appear here"
    },
    "collector": {
      "title": "Collector"
    },
    "config": {
      "title": "Administration"
    },
    "config-access": {
      "subtitle": "Configure access for individual users, teams, and service accounts",
      "title": "Users and access"
    },
    "config-general": {
      "subtitle": "Manage default preferences and settings across Grafana",
      "title": "General"
    },
    "config-plugins": {
      "subtitle": "Install plugins and define the relationships between data",
      "title": "Plugins and data"
    },
    "connect-data": {
      "title": "Connect data"
    },
    "connections": {
      "subtitle": "Browse and create new connections",
      "title": "Connections"
    },
    "correlations": {
      "subtitle": "Add and configure correlations",
      "title": "Correlations"
    },
    "create": {
      "title": "Create"
    },
    "create-alert": {
      "title": "New alert rule"
    },
    "create-dashboard": {
      "title": "Dashboard"
    },
    "create-folder": {
      "title": "Folder"
    },
    "create-import": {
      "title": "Import dashboard"
    },
    "dashboards": {
      "subtitle": "Create and manage dashboards to visualize your data",
      "title": "Dashboards"
    },
    "data-sources": {
      "subtitle": "View and manage your connected data source connections",
      "title": "Data sources"
    },
    "databases": {
      "title": "Databases"
    },
    "datasources": {
      "subtitle": "Add and configure data sources",
      "title": "Data sources"
    },
    "detect": {
      "title": "Detect"
    },
    "drilldown": {
      "title": "Drilldown"
    },
    "explore": {
      "title": "Explore"
    },
    "frontend": {
      "subtitle": "Gain real user monitoring insights",
      "title": "Frontend"
    },
    "frontend-app": {
      "title": "Frontend"
    },
    "global-orgs": {
      "subtitle": "Isolated instances of Grafana running on the same server",
      "title": "Organizations"
    },
    "global-users": {
      "subtitle": "Manage users in Grafana",
      "title": "Users"
    },
    "grafana-quaderno": {
      "title": "Grafana Quaderno"
    },
    "groupsync": {
      "subtitle": "Manage mappings of Identity Provider groups to Grafana Roles"
    },
    "help": {
      "title": "Help"
    },
    "help/community": "Community",
    "help/documentation": "Documentation",
    "help/keyboard-shortcuts": "Keyboard shortcuts",
    "help/support": "Support",
    "history-container": {
      "drawer-tittle": "History"
    },
    "history-wrapper": {
      "collapse": "Collapse",
      "expand": "Expand",
      "icon-selected": "Selected Entry",
      "icon-unselected": "Normal Entry",
      "show-more": "Show more",
      "today": "Today",
      "yesterday": "Yesterday"
    },
    "home": {
      "title": "Home"
    },
    "incidents": {
      "title": "Incident"
    },
    "infrastructure": {
      "subtitle": "Understand your infrastructure's health",
      "title": "Infrastructure"
    },
    "integrations": {
      "title": "Integrations"
    },
    "k6": {
      "title": "Performance"
    },
    "kubernetes": {
      "title": "Kubernetes"
    },
    "library-panels": {
      "subtitle": "Reusable panels that can be added to multiple dashboards",
      "title": "Library panels"
    },
    "machine-learning": {
      "title": "Machine learning"
    },
    "manage-folder": {
      "subtitle": "Manage folder dashboards and permissions"
    },
    "migrate-to-cloud": {
      "subtitle": "Copy configuration from your self-managed installation to a cloud stack",
      "title": "Migrate to Grafana Cloud"
    },
    "monitoring": {
      "subtitle": "Out-of-the-box observability solutions",
      "title": "Observability"
    },
    "new": {
      "title": "New"
    },
    "new-dashboard": {
      "title": "New dashboard"
    },
    "new-folder": {
      "title": "New folder"
    },
    "oncall": {
      "title": "OnCall"
    },
    "org-settings": {
      "subtitle": "Manage preferences across an organization",
      "title": "Default preferences"
    },
    "playlists": {
      "subtitle": "Groups of dashboards that are displayed in a sequence",
      "title": "Playlists"
    },
    "plugins": {
      "subtitle": "Extend the Grafana experience with plugins",
      "title": "Plugins"
    },
    "private-data-source-connections": {
      "subtitle": "Query data that lives within a secured network without opening the network to inbound traffic from Grafana Cloud. Learn more in our docs.",
      "title": "Private data source connect"
    },
    "profile/notifications": {
      "title": "Notification history"
    },
    "profile/password": {
      "title": "Change password"
    },
    "profile/settings": {
      "title": "Profile"
    },
    "profiles": {
      "title": "Profiles"
    },
    "public": {
      "title": "Public dashboards"
    },
    "recently-deleted": {
      "subtitle": "Any items listed here for more than 30 days will be automatically deleted.",
      "title": "Recently deleted"
    },
    "recorded-queries": {
      "title": "Recorded queries"
    },
    "reporting": {
      "title": "Reporting"
    },
    "scenes": {
      "title": "Scenes"
    },
    "search": {
      "placeholderCommandPalette": "Search or jump to..."
    },
    "search-dashboards": {
      "title": "Search dashboards"
    },
    "server-settings": {
      "subtitle": "View the settings defined in your Grafana config",
      "title": "Settings"
    },
    "service-accounts": {
      "subtitle": "Use service accounts to run automated workloads in Grafana",
      "title": "Service accounts"
    },
    "setup-guide": {
      "title": "Setup guide"
    },
    "shared-dashboard": {
      "subtitle": "Manage your organization's externally shared dashboards",
      "title": "Shared dashboards"
    },
    "sign-out": {
      "title": "Sign out"
    },
    "slo": {
      "title": "SLO"
    },
    "snapshots": {
      "subtitle": "Interactive, publically available, point-in-time representations of dashboards and panels",
      "title": "Snapshots"
    },
    "starred": {
      "title": "Starred"
    },
    "starred-empty": {
      "title": "Your starred dashboards will appear here"
    },
    "statistics-and-licensing": {
      "title": "Statistics and licensing"
    },
    "storage": {
      "subtitle": "Manage file storage",
      "title": "Storage"
    },
    "support-bundles": {
      "subtitle": "Download support bundles",
      "title": "Support bundles"
    },
    "synthetics": {
      "title": "Synthetics"
    },
    "teams": {
      "subtitle": "Groups of users that have common dashboard and permission needs",
      "title": "Teams"
    },
    "testing-and-synthetics": {
      "subtitle": "Optimize performance with k6 and Synthetic Monitoring insights",
      "title": "Testing & synthetics"
    },
    "upgrading": {
      "title": "Stats and license"
    },
    "users": {
      "subtitle": "Invite and assign roles to users",
      "title": "Users"
    }
  },
  "navigation": {
    "invite-user": {
      "invite-button": "Invite",
      "invite-tooltip": "Invite new member"
    },
    "item": {
      "add-bookmark": "Add to Bookmarks",
      "remove-bookmark": "Remove from Bookmarks"
    },
    "kiosk": {
      "tv-alert": "Press ESC to exit kiosk mode"
    },
    "megamenu": {
      "close": "Close menu",
      "dock": "Dock menu",
      "list-label": "Navigation",
      "open": "Open menu",
      "undock": "Undock menu"
    },
    "rss-button": "Latest from the blog"
  },
  "news": {
    "drawer": {
      "close": "Close Drawer"
    },
    "title": "Latest from the blog"
  },
  "notifications": {
    "empty-state": {
      "description": "Notifications you have received will appear here",
      "title": "You're all caught up!"
    },
    "starred-dashboard": "Dashboard starred",
    "stored-notifications": {
      "dismiss-notifications": "Dismiss notifications"
    },
    "unstarred-dashboard": "Dashboard unstarred"
  },
  "oauth": {
    "form": {
      "server-discovery-action-button": "Enter OpenID Connect Discovery URL",
      "server-discovery-modal-close": "Close",
      "server-discovery-modal-loading": "Loading...",
      "server-discovery-modal-submit": "Submit"
    },
    "login": {
      "error": "Login provider denied login request"
    }
  },
  "org": {
    "new-org-page": {
      "create": "Create",
      "label-organization-name": "Organization name",
      "placeholder-org-name": "Org name"
    },
    "org-profile": {
      "label-organization-name": "Organization name",
      "label-organization-profile": "Organization profile",
      "update-organization-name": "Update organization name"
    },
    "user-invite-form": {
      "back": "Back",
      "label-email-or-username": "Email or username",
      "label-name": "Name",
      "label-send-invite-email": "Send invite email",
      "placeholder-optional": "(optional)",
      "role": "Role",
      "submit": "Submit"
    }
  },
  "panel": {
    "header-menu": {
      "copy": "Copy",
      "create-library-panel": "Create library panel",
      "duplicate": "Duplicate",
      "edit": "Edit",
      "explore": "Explore",
      "get-help": "Get help",
      "hide-legend": "Hide legend",
      "inspect": "Inspect",
      "inspect-data": "Data",
      "inspect-json": "Panel JSON",
      "more": "More...",
      "new-alert-rule": "New alert rule",
      "query": "Query",
      "remove": "Remove",
      "replace-library-panel": "Replace library panel",
      "share": "Share",
      "show-legend": "Show legend",
      "unlink-library-panel": "Unlink library panel",
      "view": "View"
    },
    "panel-data-error-view": {
      "open-visualization-suggestions": "Open visualization suggestions",
      "switch-to-table": "Switch to table"
    },
    "panel-renderer": {
      "loading-plugin-panel": "Loading plugin panel...",
      "no-panel-data": "No panel data"
    },
    "panel-type-card": {
      "aria-label-delete-button-on-panel-type-card": "Delete button on panel type card",
      "tooltip-delete": "Delete"
    },
    "visualization-suggestions": {
      "based-on-current-data": "Based on current data",
      "no-results-matched-your-query": "No results matched your query"
    },
    "viz-type-picker": {
      "could-anything-matching-query": "Could not find anything matching your query"
    }
  },
  "panel-search": {
    "no-matches": "No matches found",
    "unsupported-layout": "Unsupported layout"
  },
  "panel-type-filter": {
    "clear-button": "Clear types"
  },
  "playlist": {
    "start-modal": {
      "description-customize-dashboard-elements-visibility": "Customize dashboard elements visibility",
      "description-panel-heights-adjusted-screen": "Panel heights will be adjusted to fit screen size",
      "label-autofit": "Autofit",
      "label-dashboard-links": "Dashboard links",
      "label-display-dashboard-controls": "Display dashboard controls",
      "label-mode": "Mode",
      "label-time-and-refresh": "Time and refresh",
      "label-variables": "Variables",
      "title-start-playlist": "Start playlist"
    }
  },
  "playlist-edit": {
    "error-prefix": "Error loading playlist:",
    "form": {
      "add-tag-label": "Add by tag",
      "add-tag-placeholder": "Select a tag",
      "add-title-label": "Add by title",
      "cancel": "Cancel",
      "heading": "Add dashboards",
      "interval-label": "Interval",
      "interval-placeholder": "5m",
      "interval-required": "Interval is required",
      "name-label": "Name",
      "name-placeholder": "Name",
      "name-required": "Name is required",
      "save": "Save",
      "table-delete": "Delete playlist item",
      "table-drag": "Drag and drop to reorder",
      "table-empty": "Playlist is empty. Add dashboards below.",
      "table-heading": "Dashboards"
    },
    "sub-title": "A playlist rotates through a pre-selected list of dashboards. A playlist can be a great way to build situational awareness, or just show off your metrics to your team or visitors.",
    "title": "Edit playlist"
  },
  "playlist-page": {
    "card": {
      "delete": "Delete playlist",
      "edit": "Edit playlist",
      "start": "Start playlist",
      "tooltip": "Share playlist"
    },
    "create-button": {
      "title": "New playlist"
    },
    "delete-modal": {
      "body": "Are you sure you want to delete {{name}} playlist?",
      "confirm-text": "Delete"
    },
    "empty": {
      "button": "Create playlist",
      "pro-tip": "You can use playlists to cycle dashboards on TVs without user control. <2>Learn more</2>",
      "title": "There are no playlists created yet"
    }
  },
  "playlists": {
    "empty-state": {
      "message": "No playlists found"
    }
  },
  "plugins": {
    "app-root-page": {
      "access-denied": {
        "permission": "You do not have permission to see this page.",
        "title-access-denied": "Access denied"
      },
      "no-root-app-page-component-found": "No root app page component found"
    },
    "browse": {
      "aria-label-plugin-type-filter": "Plugin type filter",
      "label-search": "Search",
      "label-state": "State",
      "label-type": "Type"
    },
    "catalog": {
      "no-updates-available": "No updates available",
      "update-all": {
        "all-plugins-updated": "All plugins updated!",
        "available-header": "Available",
        "button": "Update all ({{length}})",
        "cloud-update-message": "* It may take a few minutes for the plugins to be available for usage.",
        "error": "Error updating plugin:",
        "error-status-text": "failed - see error messages",
        "header": "The following plugins have update available",
        "installed-header": "Installed",
        "modal-confirmation": "Update",
        "modal-dismiss": "Close",
        "modal-in-progress": "Updating...",
        "modal-title": "Update Plugins",
        "name-header": "Name",
        "update-header": "Update",
        "update-status-text": "plugins updated"
      },
      "versions": {
        "confirmation-text-1": "Are you really sure you want to downgrade to version",
        "confirmation-text-2": "You should normally not be doing this",
        "downgrade-confirm": "Downgrade",
        "downgrade-title": "Downgrade plugin version"
      }
    },
    "details": {
      "connections-tab": {
        "description": "You currently have the following data sources configured for {{pluginName}}, click a tile to view the configuration details. You can find all of your data source connections in <4><0>Connections</0> - <3>Data sources</3>.</4>"
      },
      "disabled-error": {
        "angular-deprecation-link": "Read more about angular deprecation",
        "angular-error-text": "This plugin has been disabled as Grafana no longer supports Angular based plugins. You can try updating the plugin to the latest version to resolve this issue. You should then test to confirm it works as expected.",
        "angular-error-text-no-non-angular-version": "This plugin has been disabled as Grafana no longer supports Angular based plugins. Unfortunately, the latest version of this plugin still uses Angular so you need to wait for the plugin author to migrate to continue using this plugin.",
        "contact-server-admin": "Please contact your server administrator to get this resolved.",
        "failed-backend-start-text": "This plugin failed to start. Server logs can provide more information.",
        "invalid-signature-text": "Grafana Labs checks each plugin to verify that it has a valid digital signature. While doing this, we discovered that it was invalid. We can not guarantee the trustworthy of this plugin and have therefore disabled it. We recommend you to reinstall the plugin to make sure you are running a verified version of this plugin.",
        "manage-plugins-link": "Read more about managing plugins",
        "missing-signature-text": "Grafana Labs checks each plugin to verify that it has a valid digital signature. While doing this, we discovered that there is no signature for this plugin. We can not guarantee the trustworthy of this plugin and have therefore disabled it. We recommend you to reinstall the plugin to make sure you are running a verified version of this plugin.",
        "modified-signature-text": "Grafana Labs checks each plugin to verify that it has a valid digital signature. While doing this, we discovered that the content of this plugin does not match its signature. We can not guarantee the trustworthy of this plugin and have therefore disabled it. We recommend you to reinstall the plugin to make sure you are running a verified version of this plugin.",
        "title": "Plugin disabled",
        "unknown-error-text": "We failed to run this plugin due to an unkown reason and have therefore disabled it. We recommend you to reinstall the plugin to make sure you are running a working version of this plugin."
      },
      "labels": {
        "contactGrafanaLabs": "Contact Grafana Labs",
        "customLinks": "Custom links ",
        "customLinksTooltip": "These links are provided by the plugin developer to offer additional, developer-specific resources and information",
        "dependencies": "Dependencies",
        "documentation": "Documentation",
        "downloads": "Downloads",
        "from": "From",
        "installedVersion": "Installed Version",
        "lastCommitDate": "Last commit date:",
        "latestReleaseDate": "Latest release date:",
        "latestVersion": "Latest Version",
        "license": "License",
        "raiseAnIssue": "Raise an issue",
        "reportAbuse": "Report a concern ",
        "reportAbuseTooltip": "Report issues related to malicious or harmful plugins directly to Grafana Labs.",
        "repository": "Repository",
        "signature": "Signature",
        "status": "Status"
      },
      "modal": {
        "cancel": "Cancel",
        "copyEmail": "Copy email address",
        "description": "This feature is for reporting malicious or harmful behaviour within plugins. For plugin concerns, email us at: ",
        "node": "Note: For general plugin issues like bugs or feature requests, please contact the plugin author using the provided links. ",
        "title": "Report a plugin concern"
      }
    },
    "empty-state": {
      "message": "No plugins found"
    },
    "filter": {
      "disabled": "This filter has been disabled because the Grafana server cannot access grafana.com",
      "sort": "Sort",
      "sort-list": "Sort Plugins List",
      "state": "State"
    },
    "get-started-with-app": {
      "disable": "Disable",
      "enable": "Enable"
    },
    "get-started-with-data-source": {
      "add-new-data-source": "Add new data source"
    },
    "install-controls-warning": {
      "learn-more": "Learn more",
      "no-valid-grafana-enterprise-license-detected": "No valid Grafana Enterprise license detected.",
      "title-plugin-doesnt-support-version-grafana": "This plugin doesn't support your version of Grafana.",
      "title-renderer-plugins-cannot-managed-plugin-catalog": "Renderer plugins cannot be managed by the Plugin Catalog."
    },
    "log-view-filters": {
      "label-extension": "Extension",
      "label-plugin-id": "Plugin Id",
      "label-severity": "Severity"
    },
    "not-found-plugin": {
      "title-plugin-not-found": "Plugin not found"
    },
    "plugin-actions": {
      "refresh-changes": "Refresh the page to see the changes"
    },
    "plugin-dashboards": {
      "dashboards-included-plugin": "No dashboards are included with this plugin",
      "loading": "Loading..."
    },
    "plugin-deprecated-badge": {
      "text-deprecated": "Deprecated",
      "tooltip-plugin-deprecated-longer-receives-updates": "This plugin is deprecated and no longer receives updates."
    },
    "plugin-details-body": {
      "page-not-found": "Page not found."
    },
    "plugin-details-deprecated-warning": {
      "title-deprecated": "Deprecated"
    },
    "plugin-details-signature": {
      "read-more-about-plugins-signing": "Read more about plugins signing.",
      "title-invalid-plugin-signature": "Invalid plugin signature"
    },
    "plugin-disabled-badge": {
      "text-disabled": "Disabled"
    },
    "plugin-enterprise-badge": {
      "aria-label-enterprise": "Enterprise",
      "text-enterprise": "Enterprise",
      "title-requires-a-grafana-enterprise-license": "Requires a Grafana Enterprise license"
    },
    "plugin-help": {
      "error": "An error occurred when loading help.",
      "not-found": "No query help could be found."
    },
    "plugin-installed-badge": {
      "text-installed": "Installed"
    },
    "plugin-signature-details-badge": {
      "signed-by": "Signed by: {{signatureOrg}}"
    },
    "plugin-update-available-badge": {
      "update-available": "Update available!"
    },
    "plugin-usage": {
      "title-missing-feature-toggle-panel-title-search": "Missing feature toggle: {{toggle}}"
    },
    "search-field": {
      "placeholder-search-grafana-plugins": "Search Grafana plugins"
    },
    "version-install-button": {
      "text-installed": "Installed"
    },
    "version-list": {
      "grafana-dependency": "Grafana dependency",
      "last-updated": "Last updated",
      "no-version-history-was-found": "No version history was found.",
      "version": "Version"
    }
  },
  "profile": {
    "change-password": {
      "cancel-button": "Cancel",
      "cannot-change-password-message": "Password cannot be changed here.",
      "change-password-button": "Change Password",
      "confirm-password-label": "Confirm password",
      "confirm-password-required": "New password confirmation is required",
      "ldap-auth-proxy-message": "You cannot change password when signed in with LDAP or auth proxy.",
      "new-password-label": "New password",
      "new-password-required": "New password is required",
      "new-password-same-as-old": "New password can't be the same as the old one.",
      "old-password-label": "Old password",
      "old-password-required": "Old password is required",
      "passwords-must-match": "Passwords must match",
      "strong-password-validation-register": "Password does not comply with the strong password policy"
    },
    "change-theme": "Change theme",
    "user-organizations": {
      "text-loading-organizations": "Loading organizations..."
    },
    "user-sessions": {
      "now": "Now",
      "sessions": "Sessions"
    },
    "user-teams": {
      "aria-label-user-teams-table": "User teams table",
      "email": "Email",
      "members": "Members",
      "name": "Name",
      "teams": "Teams",
      "text-loading-teams": "Loading teams..."
    }
  },
  "provisioning": {
    "bootstrap-step": {
      "dashboards-unavailable-while-running-process": "Dashboards will be unavailable while running this process",
      "description-clear-repository-connection": "Add a clear name for this repository connection",
      "empty": "Empty",
      "error-field-required": "This field is required.",
      "files-count_one": "{{count}} files",
      "files-count_other": "{{count}} files",
      "grafana": "Grafana",
      "include-history": "Include history",
      "label-display-name": "Display name",
      "label-migrate-options": "Migrate options",
      "placeholder-my-repository-connection": "My repository connection",
      "repository": "Repository",
      "resources-will-be-added": "The {{count}} resources in grafana will be added to the repository. Grafana will then include both the current resources and anything from the repository when done.",
      "text-loading-resource-information": "Loading resource information...",
      "title-files-exist-in-the-target": "Files exist in the target",
      "title-note": "Note",
      "tooltip-include-history": "Include complete dashboard version history"
    },
    "check-repository": {
      "check": "Check"
    },
    "config-form": {
      "alert-repository-settings-saved": "Repository settings saved",
      "alert-repository-settings-updated": "Repository settings updated",
      "button-save": "Save",
      "button-saving": "Saving...",
      "description-branch": "Create a branch (and pull request) for changes",
      "description-enabled": "Once automatic pulling is enabled, the target cannot be changed.",
      "description-path": "Path to a subdirectory in the Git repository",
      "description-repository-url": "Enter the GitHub repository URL",
      "description-title": "A human-readable name for the config",
      "description-workflows-makes-repository": "No workflows makes the repository read only",
      "description-write": "Allow writing updates to the remote repository",
      "error-required": "This field is required.",
      "error-save-repository": "Failed to save repository settings",
      "error-valid-github-url": "Please enter a valid GitHub repository URL",
      "label-automatic-pulling": "Automatic pulling",
      "label-branch": "Branch",
      "label-enabled": "Enabled",
      "label-github-token": "GitHub token",
      "label-interval-seconds": "Interval (seconds)",
      "label-local-path": "Local path",
      "label-path": "Path",
      "label-repository-type": "Repository type",
      "label-repository-url": "Repository URL",
      "label-target": "Target",
      "label-title": "Title",
      "label-workflows": "Workflows",
      "option-branch": "Branch",
      "option-entire-instance": "Entire instance",
      "option-github": "GitHub",
      "option-local": "Local",
      "option-managed-folder": "Managed folder",
      "option-write": "Write",
      "placeholder-branch": "main",
      "placeholder-github-token": "ghp_yourTokenHere1234567890abcdEFGHijklMNOP",
      "placeholder-github-url": "https://github.com/username/repo-name",
      "placeholder-interval-seconds": "60",
      "placeholder-local-path": "/path/to/repo",
      "placeholder-my-config": "My config",
      "placeholder-path": "grafana/",
      "placeholder-readonly-repository": "Readonly repository",
      "placeholder-select-repository-type": "Select repository type"
    },
    "config-form-github-collapse": {
      "description-attach-dashboard-previews": "Render before/after images and link them to the pull request.<1></1>NOTE: This will render dashboards into an image that can be access by a public URL",
      "instructions": "Instructions",
      "label-attach-dashboard-previews": "Attach dashboard previews to pull requests",
      "label-git-hub-features": "GitHub features",
      "pull-request-image-previews": "Pull Request image previews",
      "realtime-feedback": "Realtime feedback",
      "text-changes-in-git-eventually-pulled": "Changes in git will eventually be pulled depending on the synchronization interval. Pull requests will not be processed",
      "text-changes-in-git-quick-pull": "Changes in git will be quickly pulled into grafana. Pull requests can be processed.",
      "text-when-image-renderer-configured": "When the image renderer is configured, pull requests can see preview images",
      "title-image-renderer-not-configured": "Image renderer not configured",
      "title-public-url-not-configured": "Public URL not configured",
      "title-webhook-will-be-created": "Webhook will be created"
    },
    "connect-repository-button": {
      "configure-file": "Configure file provisioning",
      "configure-git-sync": "Configure GitSync",
      "repository-limit-info-alert": "Repository limit reached ({{count}})"
    },
    "connect-step": {
      "description-choose-storage-resources": "Choose the type of storage for your resources",
      "description-github-path": "Path to a subdirectory in the Git repository",
      "description-paste-your-git-hub-personal-access-token": "Paste your GitHub personal access token",
      "description-repository-url": "Paste the URL of your GitHub repository",
      "error-field-required": "This field is required.",
      "error-invalid-github-url": "Please enter a valid GitHub repository URL",
      "label-access-token": "Enter your access token",
      "label-branch": "Branch",
      "label-local-path": "Local path",
      "label-path": "Path",
      "label-repository-url": "Enter your Repository URL",
      "label-storage-type": "Storage type",
      "placeholder-branch": "main",
      "placeholder-github-path": "grafana/",
      "placeholder-github-token": "github_pat_yourTokenHere1234567890abcdEFGHijklMNOP",
      "placeholder-github-url": "https://github.com/username/repo",
      "placeholder-local-path": "/path/to/repo",
      "storage-type-github": "GitHub",
      "storage-type-local": "Local"
    },
    "delete-repository-button": {
      "button-delete": "Delete",
      "confirm-delete-repository": "Are you sure you want to delete the repository config?",
      "error-repository-delete": "Failed to delete repository",
      "success-repository-deleted": "Repository settings queued for deletion",
      "title-delete-repository": "Delete repository config",
      "tooltip-delete-this-repository": "Delete this repository"
    },
    "edit-repository-page": {
      "back-to-repositories": "Back to repositories",
      "repository-config-exists-configuration": "Make sure the repository config exists in the configuration file."
    },
    "empty-state": {
      "no-jobs": "No jobs..."
    },
    "enhanced-features": {
      "description": "Get the most out of your GitHub integration with these optional add-ons",
      "description-instant-updates": "Get instant updates in Grafana as soon as changes are committed. Review and approve changes using pull requests before they go live.",
      "description-visual-previews-dashboard-updates-directly-requests": "See visual previews of dashboard updates directly in pull requests",
      "header": "Enhance your GitHub experience",
      "set-up-image-rendering": "Set up image rendering",
      "set-up-public-webhooks": "Set up public webhooks",
      "title-instant-updates-requests-webhooks": "Instant updates and pull requests with webhooks.",
      "title-visual-previews-in-pull-requests": "Visual previews in pull requests with image rendering"
    },
    "expanded-row": {
      "job-specification": "Job Specification",
      "summary": "Summary",
      "title-error": "Error"
    },
    "features-list": {
      "actions": {
        "set-up-required-feature-toggles": "Set up required feature toggles"
      },
      "manage-dashboards-provision-updates-automatically": "Manage dashboards as code in GitHub and provision updates automatically",
      "manage-your-dashboards-with-remote-provisioning": "Get started with GitSync",
      "migrate-existing-dashboards-storage-provisioning": "Migrate existing dashboards to GitHub for provisioning",
      "store-dashboards-in-version-controlled-storage": "Store dashboards in version-controlled storage for better organization and history tracking"
    },
    "file-history-page": {
      "back-to-repositories": "Back to repositories",
      "repository-config-exists-configuration": "Make sure the repository config exists in the configuration file."
    },
    "file-status-page": {
      "title-error-loading-file": "Error loading file"
    },
    "files-view": {
      "columns": {
        "history": "History",
        "view": "View"
      },
      "placeholder-search": "Search"
    },
    "finish-step": {
      "description-dashboard-previews": "Adds an image preview of dashboard changes in pull requests. Images of your Grafana dashboards will be shared in your Git repository and visible to anyone with repository access.",
      "description-enable-webhooks": "Enable webhooks to automatically notify Grafana when a change occurs in the repository. This will allow Grafana to pull changes as soon as they are made.",
      "description-often-shall-instance-updates-git-hub": "How often shall the instance pull updates from GitHub?",
      "description-select-workflows-allowed-within-repository": "Select the workflows that are allowed within this repository",
      "error-field-required": "This field is required.",
      "label-enable-dashboard-previews": "Enable dashboard previews in pull requests",
      "label-enable-webhooks": "Enable webhooks on changes",
      "label-update-instance-interval-seconds": "Update instance interval (seconds)",
      "label-workflows": "Workflows",
      "link-setup-image-rendering": "Set up image rendering",
      "placeholder": "60",
      "placeholder-readonly-repository": "Read-only repository",
      "text-requires-image-rendering": "(Requires image rendering."
    },
    "folder-repository-list": {
      "no-results-matching-your-query": "No results matching your query",
      "placeholder-search": "Search"
    },
    "getting-started": {
      "alert-temporary-outage": "When you connect your whole instance, dashboards will be unavailable while running the migration. We recommend warning your users before starting the process.",
      "engaging-graphic": "Engaging graphic",
      "modal-description-public-access": "Set up public access to your Grafana instance to enable GitHub integration",
      "modal-description-required-features": "Enable required Grafana features for provisioning",
      "modal-title-set-up-public-access": "Set up public access",
      "modal-title-set-up-required-features": "Set up required features",
      "step-description-copy-url": "From the ngrok output, copy the https:// forwarding URL that looks like this:",
      "step-description-enable-feature-toggles": "Add these settings to your custom.ini file to enable necessary features:",
      "step-description-start-ngrok": "Run this command to create a secure tunnel to your local Grafana:",
      "step-description-update-grafana-config": "Add this to your custom.ini file, replacing the URL with your actual ngrok URL:",
      "step-title-copy-url": "Copy your public URL",
      "step-title-enable-feature-toggles": "Enable Required Feature Toggles",
      "step-title-start-ngrok": "Start ngrok for temporary public access",
      "step-title-update-grafana-config": "Update your Grafana configuration",
      "title-setting-connection-could-cause-temporary-outage": "Setting up this connection could cause a temporary outage"
    },
    "getting-started-page": {
      "header": "Provisioning",
      "subtitle-provisioning-feature": "View and manage your provisioning connections"
    },
    "history-view": {
      "not-found": "Not found"
    },
    "home-page": {
      "button-delete-repositories": "Delete repositories",
      "configured-repositories-while-running-legacy-storage": "Configured repositories will not work while running legacy storage.",
      "confirm-delete-repositories": "Are you sure you want to delete all configured repositories? This action cannot be undone.",
      "error-delete-all-repositories": "Failed to delete all repositories",
      "remove-all-configured-repositories": "Remove all configured repositories",
      "subtitle": "View and manage your configured repositories",
      "success-all-repositories-deleted": "All configured repositories deleted",
      "tab-getting-started": "Getting started",
      "tab-getting-started-title": "Getting started",
      "tab-repositories": "Repositories",
      "tab-repositories-title": "List of repositories",
      "title-delete-all-configured-repositories": "Delete all configured repositories",
      "title-legacy-storage-detected": "Legacy storage detected"
    },
    "job-status": {
      "error-unknown": "An unknown error occurred",
      "label-view-details": "View details",
      "loading-finished-job": "Loading finished job...",
      "no-job-found": "No job found",
      "no-job-found-message": "The job may have been deleted or could not be retrieved. Cancel the current process and start again.",
      "starting": "Starting...",
      "status": {
        "title-error-running-job": "Error running job",
        "title-job-completed-successfully": "Job completed successfully"
      },
      "summary": "Summary"
    },
    "job-step": {
      "error-failed-to-start": "Failed to start operation",
      "error-invalid-response": "Invalid response from operation",
      "error-job-failed": "Job failed"
    },
    "migrate-step": {
      "description-migrating-dashboards": "Migrating all dashboards from this instance to your repository, including their identifiers and complete history. After this one-time migration, all future updates will be automatically saved to the repository."
    },
    "pull-step": {
      "description-pulling-content": "Pulling all content from your repository to this Grafana instance. This ensures your dashboards and other resources are synchronized with the repository."
    },
    "recent-jobs": {
      "active-jobs": "active jobs",
      "column-action": "Action",
      "column-duration": "Duration",
      "column-message": "Message",
      "column-started": "Started",
      "column-status": "Status",
      "error-loading": "Error loading {{type}}",
      "jobs": "Jobs"
    },
    "repository-actions": {
      "settings": "Settings",
      "source-code": "Source Code"
    },
    "repository-card": {
      "get-repository-meta": {
        "webhook": "Webhook"
      },
      "settings": "Settings",
      "view": "View"
    },
    "repository-health": {
      "details": "Details:",
      "no-errors-found": "No errors found",
      "title-repository-is-healthy": "Repository is healthy",
      "title-repository-is-unhealthy": "Repository is unhealthy"
    },
    "repository-link": {
      "grafana-repository": "Grafana and your repository are now in sync.",
      "view-folder": "View folder",
      "view-repository": "View repository"
    },
    "repository-overview": {
      "checked": "Checked:",
      "finished": "Finished:",
      "health": "Health",
      "job-id": "Job ID:",
      "last-ref": "Last Ref:",
      "messages": "Messages:",
      "pull-status": "Pull status",
      "resources": "Resources",
      "started": "Started:",
      "status": "Status:",
      "view-folder": "View Folder",
      "webhook": "Webhook",
      "webhook-events": "Events:",
      "webhook-id": "ID:",
      "webhook-last-event": "Last Event:",
      "webhook-url": "View Webhook"
    },
    "repository-resources": {
      "columns": {
        "history": "History",
        "view-dashboard": "View",
        "view-folder": "View"
      },
      "placeholder-search": "Search"
    },
    "repository-status-page": {
      "back-to-repositories": "Back to repositories",
      "cleaning-up-resources": "Cleaning up repository resources",
      "legacy-storage-message": "Instance is not yet running unified storage -- requires migration wizard",
      "not-found": "not found",
      "not-found-message": "Repository not found",
      "repository-config-exists-configuration": "Make sure the repository config exists in the configuration file.",
      "tab-files": "Files",
      "tab-files-title": "The raw file list from the repository",
      "tab-overview": "Overview",
      "tab-overview-title": "Repository overview",
      "tab-resources": "Resources",
      "tab-resources-title": "Resources saved in grafana database",
      "title": "Repository Status",
      "title-legacy-storage": "Legacy Storage",
      "title-queued-for-deletion": "Queued for deletion"
    },
    "request-error": {
      "failed-to-migrate": "Failed to migrate dashboards",
      "failed-to-save": "Failed to save repository",
      "failed-to-sync": "Failed to sync dashboards",
      "operation-failed": "Operation failed"
    },
    "resource-view": {
      "base": "Base",
      "dashboard-preview": "Dashboard Preview",
      "existing-dashboard": "Existing dashboard",
      "history": "History",
      "repository": "Repository",
      "title-error-saving-file": "Error saving file"
    },
    "setup-modal": {
      "done": "Done",
      "next": "Next",
      "previous": "Previous"
    },
    "sidebar-item": {
      "label-completed-step": "Completed step",
      "label-current-step": "Current step",
      "label-pending-step": "Pending step"
    },
    "sync-repository": {
      "body-edit-configuration": "Edit the configuration",
      "button-edit": "Edit",
      "error-pulling-resources": "Error pulling resources",
      "pull": "Pull",
      "success-pull-started": "Pull started",
      "title-pull-not-enabled": "Pull is not enabled",
      "tooltip-unhealthy-repository": "Unable to pull an unhealthy repository"
    },
    "token-permissions-info": {
      "access": "Access",
      "contents": "Contents",
      "github-instructions": "Go to <2>GitHub Personal Access Tokens</2>. Make sure to include these permissions under <4>Repository</4>:",
      "metadata": "Metadata",
      "permission": "Permission",
      "pull-requests": "Pull requests",
      "read-and-write": "Read and write",
      "readonly": "Read-only",
      "webhooks": "Webhooks"
    },
    "wizard": {
      "button-finish": "Finish",
      "button-next": "Next",
      "button-start": "Start",
      "step-bootstrap": "Bootstrap",
      "step-connect": "Connect",
      "step-finish": "Finish",
      "step-resources": "Resources",
      "title-bootstrap": "Bootstrap repository",
      "title-connect": "Connect to external storage",
      "title-finish": "Finish setup",
      "title-migrate": "Migrate resources",
      "title-pull": "Pull resources"
    },
    "wizard-content": {
      "button-cancel": "Cancel",
      "button-cancelling": "Cancelling...",
      "button-submitting": "Submitting...",
      "error-instance-repository-exists": "Instance repository already exists",
      "title-repository-verification-failed": "Repository verification failed"
    }
  },
  "public-dashboard": {
    "acknowledgment-checkboxes": {
      "ack-title": "Before you make the dashboard public, acknowledge the following:",
      "data-src-ack-desc": "Publishing currently only works with a subset of data sources*",
      "data-src-ack-tooltip": "Learn more about public datasources",
      "public-ack-desc": "Your entire dashboard will be public*",
      "public-ack-tooltip": "Learn more about public dashboards",
      "usage-ack-desc": "Making a dashboard public will cause queries to run each time it is viewed, which may increase costs*",
      "usage-ack-desc-tooltip": "Learn more about query caching"
    },
    "config": {
      "can-view-dashboard-radio-button-label": "Can view dashboard",
      "copy-button": "Copy",
      "dashboard-url-field-label": "Dashboard URL",
      "email-share-type-option-label": "Only specified people",
      "pause-sharing-dashboard-label": "Pause sharing dashboard",
      "public-share-type-option-label": "Anyone with a link",
      "revoke-public-URL-button": "Revoke public URL",
      "revoke-public-URL-button-title": "Revoke public URL",
      "settings-title": "Settings"
    },
    "configuration": {
      "display-annotations-description": "Present annotations on this dashboard",
      "display-annotations-label": "Display annotations",
      "enable-time-range-description": "Allow people to change time range",
      "enable-time-range-label": "Enable time range",
      "settings-label": "Settings",
      "success-pause": "Your dashboard access has been paused",
      "success-resume": "Your dashboard access has been resumed",
      "success-update": "Settings have been successfully updated",
      "success-update-old": "Public dashboard updated!",
      "time-range-label": "Time range",
      "time-range-tooltip": "The shared dashboard uses the default time range settings of the dashboard"
    },
    "create-page": {
      "generate-public-url-button": "Generate public URL",
      "unsupported-features-desc": "Currently, we don’t support template variables or frontend data sources",
      "welcome-title": "Welcome to public dashboards!"
    },
    "delete-modal": {
      "revoke-body-text": "Are you sure you want to revoke this URL? The dashboard will no longer be public.",
      "revoke-title": "Revoke public URL"
    },
    "email-sharing": {
      "accept-button": "Accept",
      "alert-text": "Sharing dashboards by email is billed per user for the duration of the 30-day token, regardless of how many dashboards are shared. Billing stops after 30 days unless you renew the token.",
      "bill-ack": "I understand that adding users requires payment.*",
      "cancel-button": "Cancel",
      "input-invalid-email-text": "Invalid email",
      "input-required-email-text": "Email is required",
      "invite-button": "Invite",
      "invite-field-desc": "Invite people by email",
      "invite-field-label": "Invite",
      "learn-more-button": "Learn more",
      "recipient-email-placeholder": "Email",
      "recipient-invalid-email-text": "Invalid email",
      "recipient-invitation-button": "Invite",
      "recipient-invitation-description": "Invite someone by email",
      "recipient-invitation-tooltip": "This dashboard contains sensitive data. By using this feature you will be sharing with external people.",
      "recipient-list-description": "Only people you've directly invited can access this dashboard",
      "recipient-list-title": "People with access",
      "recipient-required-email-text": "Email is required",
      "resend-button": "Resend",
      "resend-button-title": "Resend",
      "resend-invite-label": "Resend invite",
      "revoke-access-label": "Revoke access",
      "revoke-button": "Revoke",
      "revoke-button-title": "Revoke",
      "success-creation": "Your dashboard is ready for external sharing",
      "success-share-type-change": "Dashboard access updated: Only specific people can now access with the link"
    },
    "modal-alerts": {
      "no-upsert-perm-alert-desc": "Contact your admin to get permission to {{action}} public dashboards",
      "no-upsert-perm-alert-title": "You don’t have permission to {{ action }} a public dashboard",
      "save-dashboard-changes-alert-title": "Please save your dashboard changes before updating the public configuration",
      "unsupport-data-source-alert-readmore-link": "Read more about supported data sources",
      "unsupported-data-source-alert-desc": "There are data sources in this dashboard that are unsupported for public dashboards. Panels that use these data sources may not function properly: {{unsupportedDataSources}}.",
      "unsupported-data-source-alert-title": "Unsupported data sources",
      "unsupported-template-variable-alert-desc": "This public dashboard may not work since it uses template variables",
      "unsupported-template-variable-alert-title": "Template variables are not supported"
    },
    "public-sharing": {
      "accept-button": "Accept",
      "alert-text": "Sharing this dashboard externally makes it entirely accessible to anyone with the link.",
      "cancel-button": "Cancel",
      "learn-more-button": "Learn more",
      "public-ack": "I understand that this entire dashboard will be public.*",
      "success-creation": "Your dashboard is now publicly accessible",
      "success-share-type-change": "Dashboard access updated: Anyone with the link can now access"
    },
    "settings-bar-header": {
      "collapse-settings-tooltip": "Collapse settings",
      "expand-settings-tooltip": "Expand settings"
    },
    "settings-configuration": {
      "default-time-range-label": "Default time range",
      "default-time-range-label-desc": "The public dashboard uses the default time range settings of the dashboard",
      "show-annotations-label": "Show annotations",
      "show-annotations-label-desc": "Show annotations on public dashboard",
      "time-range-picker-label": "Time range picker enabled",
      "time-range-picker-label-desc": "Allow viewers to change time range"
    },
    "settings-summary": {
      "annotations-hide-text": "Annotations = hide",
      "annotations-show-text": "Annotations = show",
      "time-range-picker-disabled-text": "Time range picker = disabled",
      "time-range-picker-enabled-text": "Time range picker = enabled",
      "time-range-text": "Time range = "
    },
    "share": {
      "success-delete": "Your dashboard is no longer shareable",
      "success-delete-old": "Public dashboard deleted!"
    },
    "share-configuration": {
      "share-type-label": "Link access"
    },
    "share-externally": {
      "copy-link-button": "Copy external link",
      "email-share-type-option-description": "Only people with the link can access dashboard",
      "email-share-type-option-label": "Only specific people",
      "no-upsert-perm-alert-desc": "Contact your admin to get permission to {{action}} shared dashboards",
      "no-upsert-perm-alert-title": "You don’t have permission to {{ action }} a shared dashboard",
      "pause-access-button": "Pause access",
      "pause-access-tooltip": "Pausing will temporarily disable access to this dashboard for all users",
      "public-share-type-option-description": "Anyone with the link can access dashboard",
      "public-share-type-option-label": "Anyone with the link",
      "resume-access-button": "Resume access",
      "revoke-access-button": "Revoke access",
      "revoke-access-description": "Are you sure you want to revoke this access? The dashboard can no longer be shared.",
      "unsupported-data-source-alert-desc": "There are data sources in this dashboard that are unsupported for shared dashboards. Panels that use these data sources may not function properly: {{unsupportedDataSources}}."
    },
    "sharing": {
      "success-creation": "Dashboard is public!"
    }
  },
  "public-dashboard-list": {
    "button": {
      "config-button-tooltip": "Configure public dashboard",
      "revoke-button-text": "Revoke public URL",
      "revoke-button-tooltip": "Revoke public dashboard URL",
      "view-button-tooltip": "View public dashboard"
    },
    "empty-state": {
      "message": "You haven't created any public dashboards yet",
      "more-info": "Create a public dashboard from any existing dashboard through the <1>Share</1> modal. <4>Learn more</4>"
    },
    "toggle": {
      "pause-sharing-toggle-text": "Pause sharing"
    }
  },
  "public-dashboard-users-access-list": {
    "dashboard-modal": {
      "external-link": "External link",
      "loading-text": "Loading...",
      "open-dashboard-list-text": "Open dashboards list",
      "public-dashboard-link": "Public dashboard URL",
      "public-dashboard-setting": "Public dashboard settings",
      "sharing-setting": "Sharing settings"
    },
    "delete-user-modal": {
      "delete-user-button-text": "Delete user",
      "delete-user-cancel-button": "Cancel",
      "delete-user-revoke-access-button": "Revoke access",
      "revoke-access-title": "Revoke access",
      "revoke-user-access-modal-desc-line1": "Are you sure you want to revoke access for {{email}}?",
      "revoke-user-access-modal-desc-line2": "This action will immediately revoke {{email}}&apos;s access to all public dashboards."
    },
    "delete-user-shared-dashboards-modal": {
      "revoke-user-access-modal-desc-line2": "This action will immediately revoke {{email}}&apos;s access to all shared dashboards."
    },
    "modal": {
      "dashboard-modal-title": "Public dashboards",
      "shared-dashboard-modal-title": "Shared dashboards"
    },
    "table-body": {
      "dashboard-count_one": "{{count}} dashboards",
      "dashboard-count_other": "{{count}} dashboards"
    },
    "table-header": {
      "activated-label": "Activated",
      "activated-tooltip": "Earliest time user has been an active user to a dashboard",
      "email-label": "Email",
      "last-active-label": "Last active",
      "origin-label": "Origin",
      "role-label": "Role"
    }
  },
  "query": {
    "query-editor-row-header": {
      "hidden": "Hidden",
      "query-name-div-title-edit-query-name": "Edit query name"
    },
    "query-group": {
      "add-query": "Add query",
      "title-data-source-help": "Data source help"
    },
    "query-group-options-editor": {
      "hide-time-info": "Hide time info",
      "Query options-title-query-options": "Query options",
      "relative-time": "Relative time",
      "render-cache-timeout-option": {
        "cache-timeout": "Cache timeout"
      },
      "render-interval-option": {
        "interval": "Interval",
        "min-interval": "Min interval",
        "time-range-max-data-points": "Time range / max data points"
      },
      "render-max-data-points-option": {
        "max-data-points": "Max data points",
        "width-of-panel": "Width of panel"
      },
      "render-query-caching-ttloption": {
        "cache-ttl": "Cache TTL"
      },
      "time-shift": "Time shift"
    },
    "query-group-top-section": {
      "data-source": "Data source",
      "query-inspector": "Query inspector",
      "query-tab-help-button-title-open-data-source-help": "Open data source help",
      "title-data-source-help": "Data source help"
    }
  },
  "query-operation": {
    "header": {
      "collapse-row": "Collapse query row",
      "datasource-help": "Show data source help",
      "drag-and-drop": "Drag and drop to reorder",
      "duplicate-query": "Duplicate query",
      "expand-row": "Expand query row",
      "hide-response": "Hide response",
      "remove-query": "Remove query",
      "show-response": "Show response"
    },
    "query-editor-not-exported": "Data source plugin does not export any Query Editor component"
  },
  "recently-deleted": {
    "buttons": {
      "delete": "Permanently delete",
      "restore": "Restore"
    },
    "page": {
      "no-deleted-dashboards": "You haven't deleted any dashboards recently.",
      "no-deleted-dashboards-text": "When you delete a dashboard, it will appear here for 30 days before being permanently deleted. Your organization administrator can restore recently-deleted dashboards.",
      "no-search-result": "No results found for your query"
    },
    "permanently-delete-modal": {
      "confirm-text": "Delete",
      "delete-button": "Delete",
      "delete-loading": "Deleting...",
      "text_one": "This action will delete {{numberOfDashboards}} dashboards.",
      "text_other": "This action will delete {{numberOfDashboards}} dashboards.",
      "title": "Permanently Delete Dashboards"
    },
    "restore-modal": {
      "folder-picker-text_one": "Please choose a folder where your dashboards will be restored.",
      "folder-picker-text_other": "Please choose a folder where your dashboards will be restored.",
      "restore-button": "Restore",
      "restore-loading": "Restoring...",
      "text_one": "This action will restore {{numberOfDashboards}} dashboards.",
      "text_other": "This action will restore {{numberOfDashboards}} dashboards.",
      "title": "Restore Dashboards"
    }
  },
  "recentlyDeleted": {
    "filter": {
      "placeholder": "Search for dashboards"
    }
  },
  "reduce": {
    "strictMode": {
      "description": "When <1>Reduce Strict mode</1> is used, the <3>fill(null)</3> function (InfluxQL) will result in <6>NaN</6>. <9>See the documentation for more details.</9>",
      "title": "Strict Mode Behaviour"
    }
  },
  "refresh-picker": {
    "aria-label": {
      "choose-interval": "Auto refresh turned off. Choose refresh time interval",
      "duration-selected": "Choose refresh time interval with current interval {{durationAriaLabel}} selected"
    },
    "auto-option": {
      "aria-label": "",
      "label": ""
    },
    "live-option": {
      "aria-label": "Turn on live streaming",
      "label": "Live"
    },
    "off-option": {
      "aria-label": "Turn off auto refresh",
      "label": "Off"
    },
    "tooltip": {
      "interval-selected": "Set auto refresh interval",
      "turned-off": "Auto refresh off"
    }
  },
  "return-to-previous": {
    "button": {
      "label": "Back to {{title}}"
    },
    "dismissable-button": "Close"
  },
  "role-picker": {
    "built-in": {
      "basic-roles": "Basic roles"
    },
    "input": {
      "no-roles": "No roles assigned"
    },
    "menu": {
      "clear-button": "Clear all",
      "tooltip": "You can now select the \"No basic role\" option and add permissions to your custom needs. You can find more information in <1>our documentation</1>."
    },
    "sub-menu": {
      "clear-button": "Clear"
    },
    "title": {
      "description": "Assign roles to users to ensure granular control over access to Grafana&lsquo;s features and resources. Find out more in our <2>documentation</2>."
    }
  },
  "role-picker-drawer": {
    "basic-roles": {
      "label": "Basic Roles"
    }
  },
  "route-error": {
    "description": "Grafana has likely been updated. Please try reloading the page.",
    "reload-button": "Reload",
    "title": "Unable to find application file"
  },
  "sandbox": {
    "test-stuff-page": {
      "application-notifications-toasts-testing": "Application notifications (toasts) testing",
      "error": "Error",
      "success": "Success",
      "warning": "Warning"
    }
  },
  "save-dashboards": {
    "message-length": {
      "info": "The message is {{messageLength}} characters, which exceeds the maximum length of 500 characters. Please shorten it before saving.",
      "title": "Message too long"
    },
    "name-exists": {
      "message-info": "A dashboard with the same name in the selected folder already exists, including recently deleted dashboards.",
      "message-suggestion": "Please choose a different name or folder.",
      "title": "Dashboard name already exists"
    }
  },
  "scopes": {
    "dashboards": {
      "collapse": "Collapse",
      "expand": "Expand",
      "loading": "Loading dashboards",
      "noResultsForFilter": "No results found for your query",
      "noResultsForFilterClear": "Clear search",
      "noResultsForScopes": "No dashboards or links found for the selected scopes",
      "noResultsNoScopes": "No scopes selected",
      "search": "Search",
      "toggle": {
        "collapse": "Collapse suggested dashboards list",
        "disabled": "Suggested dashboards list is disabled due to read only mode",
        "expand": "Expand suggested dashboards list"
      }
    },
    "selector": {
      "apply": "Apply",
      "cancel": "Cancel",
      "input": {
        "placeholder": "Select scopes...",
        "removeAll": "Remove all scopes"
      },
      "title": "Select scopes"
    },
    "tree": {
      "collapse": "Collapse",
      "expand": "Expand",
      "headline": {
        "noResults": "No results found for your query",
        "recommended": "Recommended",
        "results": "Results"
      },
      "search": "Search"
    }
  },
  "search": {
    "actions": {
      "include-panels": "Include panels",
      "remove-datasource-filter": "Datasource: {{datasource}}",
      "sort-placeholder": "Sort",
      "starred": "Starred",
      "view-as-folders": "View by folders",
      "view-as-list": "View as list"
    },
    "dashboard-actions": {
      "import": "Import",
      "new": "New",
      "new-dashboard": "New dashboard",
      "new-folder": "New folder"
    },
    "generate-columns": {
      "score": "Score"
    },
    "results-table": {
      "datasource-header": "Data source",
      "deleted-less-than-1-min": "< 1 min",
      "deleted-remaining-header": "Time remaining",
      "location-header": "Location",
      "name-header": "Name",
      "tags-header": "Tags",
      "type-dashboard": "Dashboard",
      "type-folder": "Folder",
      "type-header": "Type"
    },
    "search-input": {
      "include-panels-placeholder": "Search for dashboards, folders, and panels",
      "placeholder": "Search for dashboards and folders"
    },
    "search-results-table": {
      "aria-label-search-results-table": "Search results table",
      "no-data": "No values"
    }
  },
  "select": {
    "select-menu": {
      "selected-count": "Selected "
    }
  },
  "service-account-create-page": {
    "create": {
      "button": "Create"
    },
    "name": {
      "label": "Display name",
      "required-error": "Display name is required"
    },
    "page-nav": {
      "label": "Create service account"
    },
    "role": {
      "label": "Role"
    }
  },
  "service-accounts": {
    "empty-state": {
      "button-title": "Add service account",
      "message": "No services accounts found",
      "more-info": "Remember, you can provide specific permissions for API access to other applications",
      "title": "You haven't created any service accounts yet"
    }
  },
  "serviceaccounts": {
    "create-token-modal": {
      "close": "Close",
      "copy-clipboard": "Copy to clipboard",
      "copy-to-clipboard-and-close": "Copy to clipboard and close",
      "description-name-to-easily-identify-the-token": "Name to easily identify the token",
      "generate-token": "Generate token",
      "label-display-name": "Display name",
      "label-expiration": "Expiration",
      "label-expiration-date": "Expiration date",
      "label-token": "Token"
    },
    "get-actions-cell": {
      "add-token": "Add token",
      "disable": "Disable",
      "enable": "Enable"
    },
    "get-role-cell": {
      "aria-label-role": "Role"
    },
    "service-account-list-item": {
      "add-token": "Add token",
      "aria-label-role": "Role",
      "disable": "Disable",
      "enable": "Enable",
      "title-tokens": "Tokens"
    },
    "service-account-page-unconnected": {
      "add-service-account-token": "Add service account token",
      "delete-service-account": "Delete service account",
      "disable-service-account": "Disable service account",
      "enable-service-account": "Enable service account",
      "title-delete-service-account": "Delete service account",
      "title-disable-service-account": "Disable service account",
      "tokens": "Tokens"
    },
    "service-account-permissions": {
      "title-permissions": "Permissions"
    },
    "service-account-profile": {
      "information": "Information",
      "label-creation-date": "Creation date",
      "label-id": "ID",
      "label-name": "Name",
      "label-numerical-identifier": "Numerical identifier",
      "label-roles": "Roles",
      "used-by": "Used by"
    },
    "service-account-role-row": {
      "aria-label-role": "Role"
    },
    "service-account-tokens-table": {
      "created": "Created",
      "expires": "Expires",
      "last-used-at": "Last used at",
      "name": "Name"
    },
    "service-accounts-list-page-unconnected": {
      "add-service-account": "Add service account",
      "placeholder-search-service-account-by-name": "Search service account by name",
      "title-delete-service-account": "Delete service account",
      "title-disable-service-account": "Disable service account"
    },
    "token-expiration": {
      "never": "Never"
    }
  },
  "share-dashboard": {
    "menu": {
      "export-json-title": "Export as JSON",
      "share-externally-title": "Share externally",
      "share-internally-title": "Share internally",
      "share-snapshot-title": "Share snapshot"
    },
    "share-button": "Share",
    "share-button-tooltip": "Copy link"
  },
  "share-drawer": {
    "confirm-action": {
      "back-arrow-button": "Back button",
      "cancel-button": "Cancel"
    }
  },
  "share-modal": {
    "dashboard": {
      "title": "Share"
    },
    "embed": {
      "copy": "Copy to clipboard",
      "html": "Embed HTML",
      "html-description": "The HTML code below can be pasted and included in another web page. Unless anonymous access is enabled, the users viewing that page need to be signed into Grafana for the graph to load.",
      "info": "Generate HTML for embedding an iframe with this panel",
      "time-range": "Lock time range"
    },
    "export": {
      "back-button": "Back to export config",
      "cancel-button": "Cancel",
      "info-text": "Export this dashboard.",
      "loading": "Loading...",
      "save-button": "Save to file",
      "share-externally-label": "Export for sharing externally",
      "view-button": "View JSON"
    },
    "library": {
      "info": "Create library panel."
    },
    "link": {
      "copy-link-button": "Copy",
      "info-text": "Create a direct link to this dashboard or panel, customized with the options below.",
      "link-url": "Link URL",
      "render-alert": "Image renderer plugin not installed",
      "render-instructions": "To render a panel image, you must install the <2>Grafana image renderer plugin</2>. Please contact your Grafana administrator to install the plugin.",
      "rendered-image": "Direct link rendered image",
      "save-alert": "Dashboard is not saved",
      "save-dashboard": "To render a panel image, you must save the dashboard first.",
      "shorten-url": "Shorten URL",
      "time-range-description": "Transforms the current relative time range to an absolute time range",
      "time-range-label": "Lock time range"
    },
    "panel": {
      "title": "Share Panel"
    },
    "snapshot": {
      "cancel-button": "Cancel",
      "copy-link-button": "Copy",
      "delete-button": "Delete snapshot.",
      "deleted-message": "The snapshot has been deleted. If you have already accessed it once, then it might take up to an hour before before it is removed from browser caches or CDN caches.",
      "expire": "Expire",
      "expire-day": "1 Day",
      "expire-hour": "1 Hour",
      "expire-never": "Never",
      "expire-week": "1 Week",
      "info-text-1": "A snapshot is an instant way to share an interactive dashboard publicly. When created, we strip sensitive data like queries (metric, template, and annotation) and panel links, leaving only the visible metric data and series names embedded in your dashboard.",
      "info-text-2": "Keep in mind, your snapshot <1>can be viewed by anyone</1> that has the link and can access the URL. Share wisely.",
      "local-button": "Publish Snapshot",
      "mistake-message": "Did you make a mistake? ",
      "name": "Snapshot name",
      "timeout": "Timeout (seconds)",
      "timeout-description": "You might need to configure the timeout value if it takes a long time to collect your dashboard metrics.",
      "url-label": "Snapshot URL"
    },
    "tab-title": {
      "embed": "Embed",
      "export": "Export",
      "library-panel": "Library panel",
      "link": "Link",
      "panel-embed": "Embed",
      "public-dashboard": "Public Dashboard",
      "public-dashboard-title": "Public dashboard",
      "snapshot": "Snapshot"
    },
    "theme-picker": {
      "current": "Current",
      "dark": "Dark",
      "field-name": "Theme",
      "light": "Light"
    },
    "view-json": {
      "copy-button": "Copy to Clipboard"
    }
  },
  "share-panel": {
    "drawer": {
      "new-library-panel-title": "New library panel",
      "share-embed-title": "Share embed",
      "share-link-title": "Link settings"
    },
    "menu": {
      "new-library-panel-title": "New library panel",
      "share-embed-title": "Share embed",
      "share-link-title": "Share link",
      "share-snapshot-title": "Share snapshot"
    },
    "new-library-panel": {
      "cancel-button": "Cancel",
      "create-button": "Create library panel"
    }
  },
  "share-panel-image": {
    "preview": {
      "title": "Panel preview"
    },
    "settings": {
      "height-label": "Height",
      "height-min": "Height must be equal or greater than 1",
      "height-placeholder": "500",
      "height-required": "Height is required",
      "max-warning": "Setting maximums are limited by the image renderer service",
      "scale-factor-label": "Scale factor",
      "scale-factor-min": "Scale factor must be equal or greater than 1",
      "scale-factor-placeholder": "1",
      "scale-factor-required": "Scale factor is required",
      "title": "Image settings",
      "width-label": "Width",
      "width-min": "Width must be equal or greater than 1",
      "width-placeholder": "1000",
      "width-required": "Width is required"
    }
  },
  "share-playlist": {
    "checkbox-description": "Panel heights will be adjusted to fit screen size",
    "checkbox-label": "Autofit",
    "copy-link-button": "Copy",
    "link-url-label": "Link URL",
    "mode": "Mode",
    "mode-kiosk": "Kiosk",
    "mode-normal": "Normal",
    "title": "Share playlist"
  },
  "shared": {
    "preferences": {
      "theme": {
        "dark-label": "Dark",
        "light-label": "Light",
        "system-label": "System preference"
      }
    }
  },
  "shared-dashboard": {
    "delete-modal": {
      "revoke-body-text": "Are you sure you want to revoke this access? The dashboard can no longer be shared.",
      "revoke-title": "Revoke access"
    },
    "fields": {
      "timezone-label": "Timezone"
    }
  },
  "shared-dashboard-list": {
    "button": {
      "config-button-tooltip": "Configure shared dashboard",
      "revoke-button-text": "Revoke access",
      "revoke-button-tooltip": "Revoke access",
      "view-button-tooltip": "View shared dashboard"
    },
    "empty-state": {
      "message": "You haven't created any shared dashboards yet",
      "more-info": "Create a shared dashboard from any existing dashboard through the <1>Share</1> modal. <4>Learn more</4>"
    },
    "toggle": {
      "pause-sharing-toggle-text": "Pause access"
    }
  },
  "shared-preferences": {
    "fields": {
      "home-dashboard-label": "Home Dashboard",
      "home-dashboard-placeholder": "Default dashboard",
      "locale-label": "Language",
      "locale-placeholder": "Choose language",
      "theme-description": "Enjoying the experimental themes? Tell us what you'd like to see <2>here.</2>",
      "theme-label": "Interface theme",
      "week-start-label": "Week start"
    },
    "theme": {
      "default-label": "Default",
      "experimental": "Experimental"
    },
    "title": "Preferences"
  },
  "sign-up": {
    "back-button": "Back to login",
    "submit-button": "Submit",
    "verify": {
      "back-button": "Back to login",
      "complete-button": "Complete signup",
      "header": "Verify email",
      "info": "An email with a verification link has been sent to the email address. You should receive it shortly.",
      "send-button": "Send verification email"
    }
  },
  "silences": {
    "empty-state": {
      "button-title": "Create silence",
      "title": "You haven't created any silences yet"
    },
    "table": {
      "add-silence-button": "Add Silence",
      "edit-button": "Edit",
      "expired-silences": "Expired silences are automatically deleted after 5 days.",
      "no-matching-silences": "No matching silences found;",
      "noConfig": "Create a new contact point to create a configuration using the default values or contact your administrator to set up the Alertmanager.",
      "recreate-button": "Recreate",
      "unsilence-button": "Unsilence"
    }
  },
  "silences-table": {
    "header": {
      "alert-name": "Alert name",
      "state": "State"
    }
  },
  "snapshot": {
    "empty-state": {
      "message": "You haven't created any snapshots yet",
      "more-info": "You can create a snapshot of any dashboard through the <1>Share</1> modal. <4>Learn more</4>"
    },
    "external-badge": "External",
    "name-column-header": "Name",
    "share": {
      "cancel-button": "Cancel",
      "copy-link-button": "Copy link",
      "delete-button": "Delete snapshot",
      "delete-description": "Are you sure you want to delete this snapshot?",
      "delete-permission-tooltip": "You don't have permission to delete snapshots",
      "delete-title": "Delete snapshot",
      "deleted-alert": "Snapshot deleted. It could take an hour to be cleared from CDN caches.",
      "expiration-label": "Expires in",
      "info-alert": "A Grafana dashboard snapshot publicly shares a dashboard while removing sensitive data such as queries and panel links, leaving only visible metrics and series names. Anyone with the link can access the snapshot.",
      "learn-more-button": "Learn more",
      "local-button": "Publish snapshot",
      "name-label": "Snapshot name",
      "new-snapshot-button": "New snapshot",
      "success-creation": "Your snapshot has been created",
      "success-delete": "Your snapshot has been deleted",
      "view-all-button": "View all snapshots"
    },
    "share-panel": {
      "info-alert": "A Grafana panel snapshot publicly shares a panel while removing sensitive data such as queries and panel links, leaving only visible metrics and series names. Anyone with the link can access the snapshot."
    },
    "url-column-header": "Snapshot url",
    "view-button": "View"
  },
  "support-bundles": {
    "new-bundle-button": {
      "new-support-bundle": "New support bundle"
    },
    "support-bundles-create-unconnected": {
      "cancel": "Cancel",
      "create": "Create"
    },
    "support-bundles-unconnected": {
      "created-on": "Created on",
      "download": "Download",
      "expires": "Expires",
      "requested-by": "Requested by",
      "tooltip-remove-bundle": "Remove bundle"
    }
  },
  "table": {
    "container": {
      "content": "Showing too many columns in a single table may impact performance and make data harder to read. Consider refining your queries.",
      "show-all-series": "Show all columns",
      "show-only-series": "Showing only {{MAX_NUMBER_OF_COLUMNS}} columns"
    }
  },
  "tag-filter": {
    "clear-button": "Clear tags",
    "loading": "Loading...",
    "no-tags": "No tags found",
    "placeholder": "Filter by tag"
  },
  "teams": {
    "create-team": {
      "create": "Create",
      "label-name": "Name",
      "label-role": "Role"
    },
    "empty-state": {
      "button-title": "New team",
      "message": "No teams found",
      "pro-tip": "Assign folder and dashboard permissions to teams instead of users to ease administration. <2>Learn more</2>",
      "title": "You haven't created any teams yet"
    },
    "team-group-sync": {
      "add-group": "Add group",
      "external-group-id": "External Group ID",
      "external-group-sync": "External group sync",
      "title-there-external-groups": "There are no external groups to sync with"
    },
    "team-list": {
      "columns": {
        "title-edit-team": "Edit team"
      },
      "new-team": "New Team",
      "placeholder-search-teams": "Search teams"
    },
    "team-settings": {
      "label-email": "Email",
      "label-name": "Name",
      "label-numerical-identifier": "Numerical identifier",
      "label-role": "Role",
      "label-team-details": "Team details",
      "save": "Save"
    }
  },
  "theme-preview": {
    "breadcrumbs": {
      "dashboards": "Dashboards",
      "home": "Home"
    },
    "panel": {
      "form-label": "Form label",
      "title": "Panel"
    }
  },
  "time-picker": {
    "absolute": {
      "recent-title": "Recently used absolute ranges",
      "title": "Absolute time range"
    },
    "calendar": {
      "apply-button": "Apply time range",
      "cancel-button": "Cancel",
      "close": "Close calendar",
      "next-month": "Next month",
      "previous-month": "Previous month",
      "select-time": "Select a time range"
    },
    "content": {
      "empty-recent-list-docs": "<0><0>Read the documentation</0><1> to find out more about how to enter custom time ranges.</1></0>",
      "empty-recent-list-info": "It looks like you haven't used this time picker before. As soon as you enter some time intervals, recently used intervals will appear here.",
      "filter-placeholder": "Search quick ranges"
    },
    "copy-paste": {
      "copy-success-message": "Time range copied to clipboard",
      "default-error-message": "{{error}} is not a valid time range",
      "default-error-title": "Invalid time range",
      "tooltip-copy": "Copy time range to clipboard",
      "tooltip-paste": "Paste time range"
    },
    "footer": {
      "change-settings-button": "Change time settings",
      "fiscal-year-option": "Fiscal year",
      "fiscal-year-start": "Fiscal year start month",
      "time-zone-option": "Time zone",
      "time-zone-selection": "Time zone selection"
    },
    "range-content": {
      "apply-button": "Apply time range",
      "default-error": "Please enter a past date or \"now\"",
      "fiscal-year": "Fiscal year",
      "from-input": "From",
      "open-input-calendar": "Open calendar",
      "range-error": "\"From\" can't be after \"To\"",
      "to-input": "To"
    },
    "range-picker": {
      "backwards-time-aria-label": "Move time range backwards",
      "current-time-selected": "Time range selected: {{currentTimeRange}}",
      "forwards-time-aria-label": "Move time range forwards",
      "to": "to",
      "zoom-out-button": "Zoom out time range",
      "zoom-out-tooltip": "Time range zoom out <1></1> CTRL+Z"
    },
    "time-range": {
      "apply": "Apply time range",
      "aria-role": "Time range selection",
      "default-title": "Time ranges",
      "example": "Example: to select a time range from 10 minutes ago to now",
      "example-details": "From: now-10m To: now",
      "example-title": "Example time ranges",
      "from-label": "From",
      "from-to": "{{timeOptionFrom}} to {{timeOptionTo}}",
      "more-info": "For more information see <2>docs <1></1></2>.",
      "specify": "Specify time range <1></1>",
      "submit-button-label": "TimePicker submit button",
      "supported-formats": "Supported formats: <1>now-[digit]s/m/h/d/w</1>",
      "to-label": "To"
    },
    "zone": {
      "select-aria-label": "Time zone picker",
      "select-search-input": "Type to search (country, city, abbreviation)"
    }
  },
  "trails": {
    "add-to-filters-graph-action": {
      "add-to-filters": "Add to filters"
    },
    "bookmarks": {
      "or-view-bookmarks": "Or view bookmarks"
    },
    "breakdown-search-scene": {
      "placeholder-search-for-value": "Search for value"
    },
    "build-normal-layout": {
      "text-loading": "Loading..."
    },
    "card": {
      "date-created": "Date created: "
    },
    "create-bookmark-saved-notification": {
      "view-bookmarks": "View bookmarks"
    },
    "data-trail-card": {
      "deleteButton-tooltip-remove-bookmark": "Remove bookmark"
    },
    "data-trail-history": {
      "history": "History"
    },
    "data-trail-settings": {
      "render-popover": {
        "settings": "Settings"
      }
    },
    "home": {
      "learn-more": "Learn more",
      "lets-start": "Let's start!",
      "start-your-metrics-exploration": "Start your metrics exploration!",
      "subtitle": "Explore your Prometheus-compatible metrics without writing a query."
    },
    "label-breakdown-scene": {
      "label-search": "Search",
      "label-view": "View"
    },
    "metric-action-bar": {
      "open": "Open",
      "select-new-metric": "Select new metric",
      "tooltip-open-in-explore": "Open in explore",
      "tooltip-remove-existing-metric-choose": "Remove existing metric and choose a new metric"
    },
    "metric-select": {
      "filter-by": "Filter by",
      "native-histogram": "Native Histogram",
      "new-badge": "New",
      "otel-switch": "This switch enables filtering by OTel resources for OTel native data sources."
    },
    "metric-select-scene": {
      "label-otel-experience": "OTel experience",
      "placeholder-search-metrics": "Search metrics",
      "title-unable-to-retrieve-all-metric-names": "Unable to retrieve all metric names",
      "unable-to-retrieve-metric-names": "Unable to retrieve metric names"
    },
    "metrics-header": {
      "explore-prometheuscompatible-metrics-without-writing-query": "Explore your Prometheus-compatible metrics without writing a query",
      "metrics": "Metrics"
    },
    "native-histogram-banner": {
      "ch-heatmap": "Classic Histogram displayed as heatmap:",
      "ch-histogram": "Classic Histogram displayed as histogram:",
      "click-histogram": "Click any of the native histograms below to explore them:",
      "hide-examples": "Hide examples",
      "learn-more": "Learn more",
      "metric-examples": "",
      "nh-heatmap": "Native Histogram displayed as heatmap:",
      "nh-histogram": "Native Histogram displayed as histogram:",
      "now": "Now:",
      "previously": "Previously:",
      "see-examples": "> See examples",
      "sentence": "Prometheus native histograms offer high resolution, high precision, simple usage in instrumentation and a way to combine and manipulate histograms in queries and in Grafana."
    },
    "recent-metrics": {
      "or-view-a-recent-exploration": "Or view a recent exploration"
    },
    "related-logs-scene": {
      "tooltip-navigate-to-the-explore-logs-app": "Navigate to the Explore Logs app"
    },
    "settings": {
      "always-keep-selected-metric-graph-in-view": "Always keep selected metric graph in-view",
      "show-previews-of-metric-graphs": "Show previews of metric graphs"
    },
    "sort-by-scene": {
      "tooltip-sorts-values-using-standard-smart-series": "Sorts values using standard or smart time series calculations."
    }
  },
  "transformations": {
    "empty": {
      "add-transformation-body": "Transformations allow data to be changed in various ways before your visualization is shown.<1></1>This includes joining data together, renaming fields, making calculations, formatting data for display, and more.",
      "add-transformation-header": "Start transforming data"
    }
  },
  "transformers": {
    "axis-editor": {
      "placeholder-auto": "Auto"
    },
    "basic-matcher-editor": {
      "placeholder-value-or-variable": "Value or variable"
    },
    "binary-operation-options-editor": {
      "label-operation": "Operation",
      "placeholder-field-or-number": "Field or number",
      "placeholder-fields-or-number": "Field(s) or number"
    },
    "calculate-field-transformer-editor": {
      "label-alias": "Alias",
      "label-mode": "Mode",
      "label-replace-all-fields": "Replace all fields"
    },
    "concatenate-transformer-editor": {
      "label-label": "Label",
      "label-name": "Name",
      "placeholder-frame": "Frame"
    },
    "config-from-query-transformer-editor": {
      "label-apply-to": "Apply to",
      "label-apply-to-options": "Apply to options",
      "label-config-query": "Config query"
    },
    "convert-field-type-transformer-editor": {
      "label-date-format": "Date format",
      "label-input-format": "Input format",
      "label-join-with": "Join with",
      "label-set-timezone": "Set timezone",
      "tooltip-explicit-separator-joining-array-values": "Use an explicit separator when joining array values",
      "tooltip-specify-the-output-format": "Specify the output format.",
      "tooltip-timezone-manually": "Set the timezone of the date manually"
    },
    "cumulative-options-editor": {
      "label-calculation": "Calculation",
      "label-field": "Field",
      "placeholder-field": "Field"
    },
    "draggable-field-name": {
      "title-drag-and-drop-to-reorder": "Drag and drop to reorder"
    },
    "enum-mapping-editor": {
      "add-enum-value": "Add enum value",
      "generate-enum-values-from-data": "Generate enum values from data"
    },
    "enum-mapping-row": {
      "remove-enum-row-aria-label-delete-enum-row": "Delete enum row",
      "remove-enum-row-tooltip-delete": "Delete"
    },
    "extract-fields-transformer-editor": {
      "label-delimiter": "Delimiter",
      "placeholder-select-delimiter": "Select delimiter..."
    },
    "field-to-config-mapping-editor": {
      "additional-settings": "Additional settings",
      "field": "Field",
      "select": "Select",
      "use-as": "Use as"
    },
    "filter-by-name-transformer-editor": {
      "label-from-variable": "From variable",
      "label-identifier": "Identifier",
      "label-use-variable": "Use variable",
      "label-variable": "Variable",
      "placeholder-regular-expression-pattern": "Regular expression pattern"
    },
    "filter-by-value-filter-editor": {
      "label-field": "Field",
      "label-match": "Match",
      "label-value": "Value",
      "placeholder-field-name": "Field name",
      "placeholder-select-test": "Select test"
    },
    "filter-by-value-transformer-editor": {
      "add-condition": "Add condition",
      "label-conditions": "Conditions",
      "label-filter-type": "Filter type"
    },
    "format-string-transfomer-editor": {
      "label-format": "Format",
      "label-substring-range": "Substring range"
    },
    "format-time-transfomer-editor": {
      "label-format": "Format",
      "label-set-timezone": "Set timezone",
      "label-time-field": "Time field",
      "tooltip-timezone-manually": "Set the timezone of the date manually"
    },
    "get-tooltips": {
      "json-value": "JSON Value:"
    },
    "group-by-field-configuration": {
      "placeholder-ignored": "Ignored",
      "placeholder-select-stats": "Select stats"
    },
    "group-to-nested-table-transformer-editor": {
      "label-show-field-names-in-nested-tables": "Show field names in nested tables"
    },
    "grouping-to-matrix-transformer-editor": {
      "label-cell-value": "Cell value",
      "label-column": "Column",
      "label-empty-value": "Empty value",
      "label-row": "Row"
    },
    "histogram-transformer-editor": {
      "placeholder-default": "Default: 30"
    },
    "index-options-editor": {
      "label-as-percentile": "As percentile",
      "tooltip-transform-index-percentile": "Transform the row index as a percentile."
    },
    "join-by-labels-transformer-editor": {
      "info": {
        "input-contain-labels": "The input does not contain any labels",
        "no-input-or-labels-found": "No input (or labels) found",
        "title-no-input-found": "No input found",
        "title-no-labels-found": "No labels found"
      },
      "tooltip-select-label-indicating-values": "Select the label indicating the values name"
    },
    "jsonpath-editor": {
      "add-path": "Add path",
      "label-alias": "Alias",
      "label-field": "Field",
      "placeholder-valid-objectvalue": "A valid json path, e.g. \"object.value1\" or \"object.value2[0]\"",
      "tooltip-remove-path": "Remove path"
    },
    "labels-as-fields-transformer-editor": {
      "placeholder-optional-select-label": "(Optional) Select label",
      "tooltip-replace-value-field-label": "Replace the value field name with a label"
    },
    "limit-transformer-editor": {
      "placeholder-value-or-variable": "Value or variable"
    },
    "long-info": {
      "ascending-order-duplicates": "Time in ascending order, but may have duplicates",
      "multiple-value-fields-may-exist": "Multiple value fields may exist",
      "single-frame": "Single frame",
      "st-field-is-time": "1st field is time field"
    },
    "merge-transformer-editor": {
      "merge-effect-applied-single-frame": "Merge has no effect when applied on a single frame."
    },
    "multi-info": {
      "all-values-are-numeric": "All values are numeric",
      "multiple-frames": "Multiple frames",
      "string-values-are-represented-as-labels": "String values are represented as labels",
      "time-in-ascending-order": "Time in ascending order"
    },
    "partition-by-values-editor": {
      "label-field": "Field",
      "label-select-field": "Select field",
      "partition-values-works-single-frame": "Partition by values only works with a single frame."
    },
    "prepare-time-series-editor": {
      "label-format": "Format",
      "label-info": "Info"
    },
    "range-matcher-editor": {
      "and": "and",
      "placeholder-from": "From",
      "placeholder-to": "To"
    },
    "reduce-row-options-editor": {
      "label-calculation": "Calculation",
      "label-operation": "Operation"
    },
    "reduce-transformer-editor": {
      "label-calculations": "Calculations",
      "label-include-time": "Include time",
      "label-labels-to-fields": "Labels to fields",
      "label-mode": "Mode",
      "placeholder-choose-stat": "Choose stat"
    },
    "regex-matcher-editor": {
      "placeholder-value-or-variable": "Value or variable"
    },
    "regression-transformer-editor": {
      "label-degree": "Degree",
      "label-model-type": "Model type",
      "label-predicted-points": "Predicted points",
      "label-x-field": "X field",
      "label-y-field": "Y field"
    },
    "rename-by-regex-transformer-editor": {
      "label-match": "Match",
      "label-replace": "Replace",
      "placeholder-regular-expression-pattern": "Regular expression pattern",
      "placeholder-replacement-pattern": "Replacement pattern"
    },
    "series-to-fields-transformer-editor": {
      "label-field": "Field",
      "label-mode": "Mode"
    },
    "sort-by-transformer-editor": {
      "label-field": "Field",
      "label-reverse": "Reverse",
      "placeholder-select-field": "Select field"
    },
    "time-series-table-transform-editor": {
      "label-stat": "Stat",
      "label-time-field": "Time field",
      "tooltip-statistic-should-calculated-series": "The statistic that should be calculated for this time series."
    },
    "transpose-transfomer-editor": {
      "placeholder-field": "Field",
      "placeholder-value": "Value"
    },
    "unary-operation-editor": {
      "label-operation": "Operation",
      "placeholder-field": "Field"
    },
    "wide-info": {
      "multiple-value-fields-of-any-type": "Multiple value fields of any type",
      "single-frame": "Single frame",
      "st-field-is-shared-time": "1st field is shared time field",
      "time-in-ascending-order": "Time in ascending order"
    },
    "window-options-editor": {
      "label-calculation": "Calculation",
      "label-field": "Field",
      "label-type": "Type",
      "label-window-size-mode": "Window size mode",
      "placeholder-auto": "Auto",
      "placeholder-field": "Field"
    }
  },
  "upgrade-box": {
    "discovery-text": "You’ve discovered a Pro feature!",
    "discovery-text-continued": "Get the Grafana Pro plan to access {{featureName}}.",
    "get-started": "Get started with {{featureName}}",
    "learn-more": "Learn more",
    "upgrade-button": "Upgrade"
  },
  "user-orgs": {
    "current-org-button": "Current",
    "name-column": "Name",
    "role-column": "Role",
    "select-org-button": "Select organisation",
    "title": "Organizations"
  },
  "user-profile": {
    "fields": {
      "email-error": "Email is required",
      "email-label": "Email",
      "name-error": "Name is required",
      "name-label": "Name",
      "username-label": "Username"
    },
    "tabs": {
      "general": "General"
    }
  },
  "user-session": {
    "auth-module-column": "Identity Provider",
    "browser-column": "Browser & OS",
    "created-at-column": "Logged on",
    "identity-provider-column": "Identity Provider",
    "ip-column": "IP address",
    "revoke": "Revoke user session",
    "seen-at-column": "Last seen"
  },
  "user-sessions": {
    "loading": "Loading sessions..."
  },
  "users": {
    "empty-state": {
      "message": "No users found"
    },
    "token-revoked-modal": {
      "sign-in": "Sign in",
      "title-you-have-been-automatically-signed-out": "You have been automatically signed out"
    },
    "users-action-bar-unconnected": {
      "invite": "Invite",
      "placeholder-search-login-email": "Search user by login, email or name"
    }
  },
  "users-access-list": {
    "tabs": {
      "public-dashboard-users-tab-title": "Public dashboard users",
      "shared-dashboard-users-tab-title": "Shared dashboard users"
    }
  },
  "variable": {
    "adhoc": {
      "placeholder": "Select value"
    },
    "dropdown": {
      "placeholder": "Enter variable value"
    },
    "picker": {
      "link-all": "All",
      "option-all": "All",
      "option-selected-values": "Selected",
      "option-tooltip": "Clear selections"
    },
    "textbox": {
      "placeholder": "Enter variable value"
    }
  },
  "variables": {
    "ad-hoc-filter": {
      "label-and": "AND"
    },
    "confirm-delete-modal": {
      "title-delete-variable": "Delete variable"
    },
    "empty-state": {
      "button-title": "Add variable",
      "info-box-content": "Variables enable more interactive and dynamic dashboards. Instead of hard-coding things like server or sensor names in your metric queries you can use variables in their place. Variables are shown as list boxes at the top of the dashboard. These drop-down lists make it easy to change the data being displayed in your dashboard.",
      "info-box-content-2": "Check out the <2>Templates and variables documentation</2> for more information.",
      "title": "There are no variables added yet"
    },
    "legacy-variable-query-editor": {
      "placeholder-metric-name-or-tags-query": "Metric name or tags query"
    },
    "no-unknowns": {
      "no-renamed-or-missing-variables-found": "No renamed or missing variables found."
    },
    "query-variable-refresh-select": {
      "description-update-values-variable": "When to update the values of this variable",
      "label-refresh": "Refresh"
    },
    "query-variable-sort-select": {
      "description-values-variable": "How to sort the values of this variable"
    },
    "text-box-variable-editor": {
      "placeholder-default-value-if-any": "default value, if any",
      "text-options": "Text options"
    },
    "unknown-table": {
      "loading": "Loading...",
      "no-unknowns": "No renamed or missing variables found.",
      "renamed-or-missing-variables": "Renamed or missing variables",
      "variable": "Variable"
    },
    "variable-check-indicator": {
      "title-variable-referenced-dashboard": "This variable is not referenced by any variable or dashboard.",
      "title-variable-referenced-other-variables-dashboard": "This variable is referenced by other variables or dashboard."
    },
    "variable-editor-editor-un-connected": {
      "apply": "Apply",
      "aria-label-variable-editor-form": "Variable editor Form",
      "delete": "Delete",
      "description-optional-display-name": "Optional display name",
      "description-template-variable-characters": "The name of the template variable. (Max. 50 characters)",
      "general": "General",
      "placeholder-descriptive-text": "Descriptive text",
      "placeholder-label-name": "Label name",
      "placeholder-variable-name": "Variable name"
    },
    "variable-editor-list": {
      "definition": "Definition",
      "new-variable": "New variable",
      "variable": "Variable"
    },
    "variable-editor-list-row": {
      "tooltip-duplicate-variable": "Duplicate variable",
      "tooltip-remove-variable": "Remove variable"
    },
    "variable-options": {
      "aria-label-toggle-all-values": "Toggle all values"
    },
    "variable-usages-button": {
      "tooltip-show-usages": "Show usages"
    },
    "variables-dependencies-button": {
      "show-dependencies": "Show dependencies",
      "title-dependencies": "Dependencies"
    },
    "variables-unknown-button": {
      "VariablesUnknownButton-tooltip-show-usages": "Show usages"
    },
    "variables-unknown-table": {
      "loading": "Loading..."
    }
  },
  "visualization": {
    "data-hover-view": {
      "link": "Link"
    }
  }
}<|MERGE_RESOLUTION|>--- conflicted
+++ resolved
@@ -682,15 +682,10 @@
       "label": "Contact point"
     },
     "copy-to-clipboard": "Copy \"{{label}}\" to clipboard",
-<<<<<<< HEAD
     "create-metadata": {
       "view-dashboard": "View dashboard",
       "view-panel": "View panel"
     },
-    "custom-annotation-header-field": {
-      "custom-annotation-name-and-content": "Custom annotation name and content",
-      "placeholder-enter-custom-annotation-name": "Enter custom annotation name..."
-=======
     "create-new-folder": {
       "folder": {
         "cancel": "Cancel",
@@ -700,13 +695,15 @@
       "new-folder": "New folder",
       "placeholder-enter-a-name": "Enter a name",
       "title-new-folder": "New folder"
->>>>>>> b1490a10
+    },
+    "custom-annotation-header-field": {
+      "custom-annotation-name-and-content": "Custom annotation name and content",
+      "placeholder-enter-custom-annotation-name": "Enter custom annotation name..."
     },
     "dag": {
       "missing-reference": "Expression \"{{source}}\" failed to run because \"{{target}}\" is missing or also failed.",
       "self-reference": "You can't link an expression to itself"
     },
-<<<<<<< HEAD
     "dashboard-picker": {
       "confirm": "Confirm",
       "placeholder-search-dashboard": "Search dashboard",
@@ -719,6 +716,9 @@
       "title-search-panel": "Search panel",
       "title-select-dashboard-and-panel": "Select dashboard and panel"
     },
+    "data-source-section": {
+      "import-to-grafana": "Import to Grafana rules"
+    },
     "datasource-not-found": {
       "remove-query": "Remove query",
       "show-details": "Show details",
@@ -730,10 +730,6 @@
     },
     "declare-incident-menu-item": {
       "label-declare-incident": "Declare incident"
-=======
-    "data-source-section": {
-      "import-to-grafana": "Import to Grafana rules"
->>>>>>> b1490a10
     },
     "delete-rule-modal": {
       "title": "Delete rule",
@@ -837,7 +833,6 @@
         "one-format": "Download the file or copy the contents to clipboard"
       }
     },
-<<<<<<< HEAD
     "export-new-rule-button": {
       "tooltip-export-new-grafana-rule": "Export new grafana rule"
     },
@@ -869,12 +864,8 @@
     "filter-view-results": {
       "aria-label-filteredrulelist": "filtered-rule-list"
     },
-    "folder-creation-modal": {
-      "placeholder-enter-a-name": "Enter a name"
-=======
     "folder-selector": {
       "description-select-folder": "Select a folder to store your rule in."
->>>>>>> b1490a10
     },
     "folderAndGroup": {
       "evaluation": {
