--- conflicted
+++ resolved
@@ -93,11 +93,11 @@
         "parse-mode-warning-title": "Telegram messages are limited to 4096 UTF-8 characters."
       }
     },
-<<<<<<< HEAD
     "entral-alert-history": {
       "details": {
         "value-in-transition": "Value in transition"
-=======
+      }
+    },
     "policies": {
       "metadata": {
         "timingOptions": {
@@ -114,7 +114,6 @@
             "label": "Repeated every <1></1>"
           }
         }
->>>>>>> 12a5583e
       }
     }
   },
