--- conflicted
+++ resolved
@@ -2176,10 +2176,6 @@
     "help/documentation": "Documentation",
     "help/keyboard-shortcuts": "Keyboard shortcuts",
     "help/support": "Support",
-<<<<<<< HEAD
-    "history": {
-      "show-more": "Show more"
-=======
     "history-container": {
       "drawer-tittle": "History"
     },
@@ -2189,7 +2185,6 @@
       "show-more": "Show more",
       "today": "Today",
       "yesterday": "Yesterday"
->>>>>>> e0af98de
     },
     "home": {
       "title": "Home"
