--- conflicted
+++ resolved
@@ -371,13 +371,6 @@
           "text": "Define how the recording rule is evaluated."
         }
       }
-    },
-    "alert-rule-form": {
-      "action-buttons": {
-        "delete": "Delete",
-        "edit-yaml": "Edit YAML"
-      },
-      "title-delete-rule": "Delete rule"
     },
     "alert-rule-name-and-metric": {
       "aria-label-name": "name",
@@ -833,12 +826,7 @@
       "title-global-evaluation-interval-limit-exceeded": "Global evaluation interval limit exceeded"
     },
     "existing-rule-editor": {
-      "sorry-permission": "Sorry! You do not have permission to edit this rule.",
-      "sorry-this-rule-does-not-exist": "Sorry! This rule does not exist.",
-      "text-loading-rule": "Loading rule...",
-      "title-cannot-edit-rule": "Cannot edit rule",
-      "title-failed-to-load-rule": "Failed to load rule",
-      "title-rule-not-found": "Rule not found"
+      "text-loading-rule": "Loading rule..."
     },
     "existing-silence-editor": {
       "text-loading-existing-silence-information": "Loading existing silence information..."
@@ -1174,7 +1162,7 @@
           "new-recording-rule": "New recording rule",
           "title": "Grafana-managed"
         },
-        "loading-rules_one": "Loading rules from {{count}} source",
+        "loading-rules_one": "Loading rules from {{count}} sources",
         "loading-rules_other": "Loading rules from {{count}} sources"
       }
     },
@@ -1275,10 +1263,6 @@
       "save": "Save mute timing",
       "saving": "Saving mute timing"
     },
-<<<<<<< HEAD
-    "navigation": {
-      "editor-title": "{{actionName}} {{entityName}}"
-=======
     "mute-timings-selector": {
       "aria-label-mute-timings": "Mute timings",
       "placeholder-select-mute-timings": "Select mute timings..."
@@ -1295,6 +1279,9 @@
       "select-group": "Select group",
       "select-namespace": "Select namespace"
     },
+    "navigation": {
+      "editor-title": "{{actionName}} {{entityName}}"
+    },
     "need-help-info": {
       "need-help": "Need help?"
     },
@@ -1322,7 +1309,6 @@
     "notification-policy-matchers": {
       "default-policy": "Default policy",
       "no-matchers": "No matchers"
->>>>>>> b839be60
     },
     "notification-preview": {
       "alertmanager": "Alertmanager:",
@@ -1592,14 +1578,6 @@
     "rule-details-federated-sources": {
       "label-tenant-sources": "Tenant sources"
     },
-    "rule-editor": {
-      "get-content": {
-        "sorry-allowed-create-rules": "Sorry! You are not allowed to create rules.",
-        "sorry-allowed-rules": "Sorry! You are not allowed to edit rules.",
-        "title-cannot-create-rules": "Cannot create rules",
-        "title-cannot-edit-rules": "Cannot edit rules"
-      }
-    },
     "rule-editor-section": {
       "label-advanced-options": "Advanced options"
     },
@@ -1762,7 +1740,7 @@
       "recording-rule": "Recording rule"
     },
     "rule-stats": {
-      "error_one": "{{count}} error",
+      "error_one": "{{count}} errors",
       "error_other": "{{count}} errors",
       "firing": "{{alertingStats}} firing",
       "inactive": "{{normalStats}} normal",
