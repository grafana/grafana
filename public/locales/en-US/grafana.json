--- conflicted
+++ resolved
@@ -1506,15 +1506,6 @@
       "label-insights": "Insights",
       "title-alerting": "Alerting"
     },
-<<<<<<< HEAD
-=======
-    "import-from-dsrules": {
-      "description-folder-import-rules": "The folder to import the rules to",
-      "message": {
-        "please-select-a-target-data-source": "Please select a target data source"
-      }
-    },
->>>>>>> 3de80ec3
     "import-to-gma": {
       "action-button": "Import",
       "additional-settings": "Additional settings",
