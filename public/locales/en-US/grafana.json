--- conflicted
+++ resolved
@@ -1223,19 +1223,6 @@
     },
     "responsive-layout": {
       "description": "CSS layout that adjusts to the available space",
-<<<<<<< HEAD
-=======
-      "item-options": {
-        "hide-no-data": "Hide when no data",
-        "repeat": {
-          "variable": {
-            "description": "Repeat this panel for each value in the selected variable. This is not visible while in edit mode. You need to go back to dashboard and then update the variable or reload the dashboard.",
-            "title": "Repeat by variable"
-          }
-        },
-        "title": "Layout options"
-      },
->>>>>>> caabb06c
       "name": "Responsive grid",
       "options": {
         "columns": "Columns",
