{
  "_comment": "The code is the source of truth for English phrases. They should be updated in the components directly, and additional plurals specified in this file.",
  "access-control": {
    "add-permission": {
      "role-label": "Role",
      "serviceaccount-label": "Service Account",
      "team-label": "Team",
      "title": "Add permission for",
      "user-label": "User"
    },
    "add-permissions": {
      "save": "Save"
    },
    "permission-list": {
      "permission": "Permission"
    },
    "permissions": {
      "add-label": "Add a permission",
      "no-permissions": "There are no permissions",
      "permissions-change-warning": "This will change permissions for this folder and all its descendants. In total, this will affect:",
      "role": "Role",
      "serviceaccount": "Service Account",
      "team": "Team",
      "title": "Permissions",
      "user": "User"
    }
  },
  "alert-labels": {
    "button": {
      "hide": "Hide common labels",
      "show": {
        "tooltip": "Show common labels"
      }
    }
  },
  "alert-rule-form": {
    "evaluation-behaviour": {
      "info-help": {
        "text": "Define the alert behavior when the evaluation fails or the query returns no data."
      },
      "pending-period": "Pending period"
    },
    "evaluation-behaviour-description1": "Evaluation groups are containers for evaluating alert and recording rules.",
    "evaluation-behaviour-description2": "An evaluation group defines an evaluation interval - how often a rule is evaluated. Alert rules within the same evaluation group are evaluated over the same evaluation interval.",
    "evaluation-behaviour-description3": "Pending period specifies how long the threshold condition must be met before the alert starts firing. This option helps prevent alerts from being triggered by temporary issues.",
    "evaluation-behaviour-for": {
      "error-parsing": "Failed to parse duration",
      "validation": "Pending period must be greater than or equal to the evaluation interval."
    },
    "evaluation-behaviour-group": {
      "text": "All rules in the selected group are evaluated every {{evaluateEvery}}."
    },
    "pause": {
      "alerting": "Turn on to pause evaluation for this alert rule.",
      "label": "Pause evaluation",
      "recording": "Turn on to pause evaluation for this recording rule."
    }
  },
  "alerting": {
    "alert-recording-rule-form": {
      "evaluation-behaviour": {
        "description": {
          "text": "Define how the recording rule is evaluated."
        }
      }
    },
    "alert-rule-form": {
      "evaluation-behaviour": {
        "description": {
          "text": "Define how the alert rule is evaluated."
        }
      }
    },
    "alert-rules": {
      "firing-for": "Firing for",
      "next-evaluation": "Next evaluation",
      "next-evaluation-in": "next evaluation in",
      "rule-definition": "Rule definition"
    },
    "alertform": {
      "labels": {
        "alerting": "Add labels to your rule for searching, silencing, or routing to a notification policy.",
        "recording": "Add labels to your rule."
      }
    },
    "annotations": {
      "description": "Add more context to your alert notifications.",
      "title": "Configure notification message"
    },
    "central-alert-history": {
      "details": {
        "error": "Error loading rule for this event.",
        "header": {
          "alert-rule": "Alert rule",
          "instance": "Instance",
          "state": "State",
          "timestamp": "Timestamp"
        },
        "loading": "Loading...",
        "no-recognized-state": "No recognized state",
        "no-values": "No values",
        "not-found": "Rule not found for this event.",
        "number-transitions": "State transitions for selected period:",
        "state": {
          "alerting": "Alerting",
          "error": "Error",
          "no-data": "No data",
          "normal": "Normal",
          "pending": "Pending"
        },
        "state-transitions": "State transition",
        "unknown-event-state": "Unknown",
        "unknown-rule": "Unknown",
        "value-in-transition": "Value in transition"
      },
      "error": "Something went wrong loading the alert state history",
      "filter": {
        "clear": "Clear filters",
        "info": {
          "label1": "Filter events using label querying without spaces, ex:",
          "label2": "Invalid use of spaces:",
          "label3": "Valid use of spaces:",
          "label4": "Filter alerts using label querying without braces, ex:"
        }
      },
      "filterBy": "Filter by:",
      "too-many-events": {
        "text": "The selected time period has too many events to display. Diplaying the latest 5000 events. Try using a shorter time period.",
        "title": "Unable to display all events"
      }
    },
    "common": {
      "cancel": "Cancel",
      "delete": "Delete",
      "edit": "Edit",
      "export": "Export",
      "export-all": "Export all",
      "view": "View"
    },
    "contact-point": "Contact Point",
    "contact-points": {
      "create": "Create contact point",
      "custom-template-value": "Custom template value",
      "delete-reasons": {
        "heading": "Contact point cannot be deleted for the following reasons:",
        "no-permissions": "You do not have the required permission to delete this contact point",
        "policies": "Contact point is referenced by one or more notification policies",
        "provisioned": "Contact point is provisioned and cannot be deleted via the UI",
        "rules": "Contact point is referenced by one or more alert rules"
      },
      "delivered-to": "Delivered to",
      "delivery-duration": "Last delivery took <1></1>",
      "empty-state": {
        "title": "You don't have any contact points yet"
      },
      "last-delivery-attempt": "Last delivery attempt",
      "last-delivery-failed": "Last delivery attempt failed",
      "no-delivery-attempts": "No delivery attempts",
      "no-integrations": "No integrations configured",
      "only-firing": "Delivering <1>only firing</1> notifications",
      "telegram": {
        "parse-mode-warning-body": "If you use a <1>parse_mode</1> option other than <3>None</3>, truncation may result in an invalid message, causing the notification to fail. For longer messages, we recommend using an alternative contact method.",
        "parse-mode-warning-title": "Telegram messages are limited to 4096 UTF-8 characters."
      },
      "used-by_one": "Used by {{ count }} notification policy",
      "used-by_other": "Used by {{ count }} notification policies",
      "used-by-rules_one": "Used by {{ count }} alert rule",
      "used-by-rules_other": "Used by {{ count }} alert rules"
    },
    "contactPointFilter": {
      "label": "Contact point"
    },
    "folderAndGroup": {
      "evaluation": {
        "modal": {
          "text": {
            "alerting": "Create a new evaluation group to use for this alert rule.",
            "recording": "Create a new evaluation group to use for this recording rule."
          }
        },
        "text": {
          "alerting": "Define how often the alert rule is evaluated.",
          "recording": "Define how often the recording rule is evaluated."
        }
      }
    },
    "list-view": {
      "empty": {
        "new-alert-rule": "New alert rule",
        "new-recording-rule": "New recording rule",
        "provisioning": "You can also define rules through file provisioning or Terraform. <2>Learn more</2>"
      },
      "section": {
        "dataSourceManaged": {
          "title": "Data source-managed"
        },
        "grafanaManaged": {
          "export-rules": "Export rules",
          "loading": "Loading...",
          "new-recording-rule": "New recording rule",
          "title": "Grafana-managed"
        }
      }
    },
    "manage-permissions": {
      "button": "Manage permissions",
      "title": "Manage permissions"
    },
    "mute_timings": {
      "error-loading": {
        "description": "Could not load mute timings. Please try again later.",
        "title": "Error loading mute timings"
      }
    },
    "mute-timings": {
      "save": "Save mute timing",
      "saving": "Saving mute timing"
    },
    "policies": {
      "default-policy": {
        "description": "All alert instances will be handled by the default policy if no other matching policies are found.",
        "title": "Default policy"
      },
      "generated-policies": "Auto-generated policies",
      "metadata": {
        "active-time": "Active when",
        "delivered-to": "Delivered to",
        "grouped-by": "Grouped by",
        "grouping": {
          "none": "Not grouping",
          "single-group": "Single group"
        },
        "inherited": "Inherited",
        "mute-time": "Muted when",
        "n-instances_one": "instance",
        "n-instances_other": "instances",
        "timingOptions": {
          "groupInterval": {
            "description": "How long to wait before sending a notification about new alerts that are added to a group of alerts for which an initial notification has already been sent.",
            "label": "Wait <1></1> before sending updates"
          },
          "groupWait": {
            "description": "How long to initially wait to send a notification for a group of alert instances.",
            "label": "Wait <1></1> to group instances"
          },
          "repeatInterval": {
            "description": "How often notifications are sent if the group of alerts has not changed since the last notification.",
            "label": "Repeated every <1></1>"
          }
        }
      },
      "n-more-policies_one": "{{count}} additional policy",
      "n-more-policies_other": "{{count}} additional policies",
      "new-child": "New child policy",
      "new-policy": "Add new policy",
      "no-matchers": "No matchers"
    },
    "provisioning": {
      "badge-tooltip-provenance": "This resource has been provisioned via {{provenance}} and cannot be edited through the UI",
      "badge-tooltip-standard": "This resource has been provisioned and cannot be edited through the UI"
    },
    "queryAndExpressionsStep": {
      "disableAdvancedOptions": {
        "text": "The selected queries and expressions cannot be converted to default. If you deactivate advanced options, your query and condition will be reset to default settings."
      },
      "preview": "Preview",
      "previewCondition": "Preview alert rule condition"
    },
    "rule-groups": {
      "delete": {
        "success": "Successfully deleted rule group"
      },
      "move": {
        "success": "Successfully moved rule group"
      },
      "rename": {
        "success": "Successfully renamed rule group"
      },
      "update": {
        "success": "Successfully updated rule group"
      }
    },
    "rule-state": {
      "creating": "Creating",
      "deleting": "Deleting",
      "paused": "Paused",
      "recording-rule": "Recording rule"
    },
    "rule-viewer": {
      "prometheus-consistency-check": {
        "alert-message": "Alert rule has been updated. Changes may take up to a minute to appear on the Alert rules list view.",
        "alert-title": "Update in progress"
      }
    },
    "rules": {
      "add-rule": {
        "success": "Rule added successfully"
      },
      "delete-rule": {
        "success": "Rule successfully deleted"
      },
      "pause-rule": {
        "success": "Rule evaluation paused"
      },
      "resume-rule": {
        "success": "Rule evaluation resumed"
      },
      "update-rule": {
        "success": "Rule updated successfully"
      }
    },
    "search": {
      "property": {
        "data-source": "Data source",
        "evaluation-group": "Evaluation group",
        "labels": "Labels",
        "namespace": "Folder / Namespace",
        "rule-health": "Health",
        "rule-name": "Alerting rule name",
        "rule-type": "Type",
        "state": "State"
      },
      "save-query": "Save current search"
    },
    "simpleCondition": {
<<<<<<< HEAD
      "alertCondition": "Alert condition"
    },
    "threshold": {
      "To": "TO"
=======
      "alertCondition": "Alert condition",
      "ofQuery": {
        "To": "TO"
      }
    },
    "templates": {
      "misconfigured-badge-text": "Misconfigured",
      "misconfigured-warning": "This template is misconfigured.",
      "misconfigured-warning-details": "Templates must be defined in both the <1></1> and <4></4> sections of your alertmanager configuration."
>>>>>>> ea0a6a1f
    }
  },
  "annotations": {
    "empty-state": {
      "button-title": "Add annotation query",
      "info-box-content": "<0>Annotations provide a way to integrate event data into your graphs. They are visualized as vertical lines and icons on all graph panels. When you hover over an annotation icon you can get event text & tags for the event. You can add annotation events directly from grafana by holding CTRL or CMD + click on graph (or drag region). These will be stored in Grafana's annotation database.</0>",
      "info-box-content-2": "Checkout the <2>Annotations documentation</2> for more information.",
      "title": "There are no custom annotation queries added yet"
    }
  },
  "api-keys": {
    "empty-state": {
      "message": "No API keys found"
    }
  },
  "bookmarks-page": {
    "empty": {
      "message": "It looks like you haven’t created any bookmarks yet",
      "tip": "Hover over any item in the nav menu and click on the bookmark icon to add it here."
    }
  },
  "bouncing-loader": {
    "label": "Loading"
  },
  "browse-dashboards": {
    "action": {
      "cancel-button": "Cancel",
      "cannot-move-folders": "Folders cannot be moved",
      "confirmation-text": "Delete",
      "delete-button": "Delete",
      "delete-modal-invalid-text": "One or more folders contain library panels or alert rules. Delete these first in order to proceed.",
      "delete-modal-invalid-title": "Cannot delete folder",
      "delete-modal-restore-dashboards-text": "This action will delete the selected folders immediately but the selected dashboards will be marked for deletion in 30 days. Your organization administrator can restore the dashboards anytime before the 30 days expire. Folders cannot be restored.",
      "delete-modal-text": "This action will delete the following content:",
      "delete-modal-title": "Delete",
      "deleting": "Deleting...",
      "manage-permissions-button": "Manage permissions",
      "move-button": "Move",
      "move-modal-alert": "Moving this item may change its permissions.",
      "move-modal-field-label": "Folder name",
      "move-modal-text": "This action will move the following content:",
      "move-modal-title": "Move",
      "moving": "Moving...",
      "new-folder-name-required-phrase": "Folder name is required."
    },
    "actions": {
      "button-to-recently-deleted": "Recently deleted"
    },
    "counts": {
      "alertRule_one": "{{count}} alert rule",
      "alertRule_other": "{{count}} alert rules",
      "dashboard_one": "{{count}} dashboard",
      "dashboard_other": "{{count}} dashboards",
      "folder_one": "{{count}} folder",
      "folder_other": "{{count}} folders",
      "libraryPanel_one": "{{count}} library panel",
      "libraryPanel_other": "{{count}} library panels",
      "total_one": "{{count}} item",
      "total_other": "{{count}} items"
    },
    "dashboards-tree": {
      "collapse-folder-button": "Collapse folder {{title}}",
      "expand-folder-button": "Expand folder {{title}}",
      "name-column": "Name",
      "select-all-header-checkbox": "Select all",
      "select-checkbox": "Select",
      "tags-column": "Tags"
    },
    "empty-state": {
      "button-title": "Create dashboard",
      "pro-tip": "Add/move dashboards to your folder at <2>Browse dashboards</2>",
      "title": "You haven't created any dashboards yet",
      "title-folder": "This folder doesn't have any dashboards yet"
    },
    "folder-actions-button": {
      "delete": "Delete",
      "folder-actions": "Folder actions",
      "manage-permissions": "Manage permissions",
      "move": "Move"
    },
    "folder-picker": {
      "accessible-label": "Select folder: {{ label }} currently selected",
      "button-label": "Select folder",
      "clear-selection": "Clear selection",
      "empty-message": "No folders found",
      "error-title": "Error loading folders",
      "search-placeholder": "Search folders",
      "unknown-error": "Unknown error"
    },
    "hard-delete": {
      "success": "Dashboard {{name}} deleted"
    },
    "manage-folder-nav": {
      "alert-rules": "Alert rules",
      "dashboards": "Dashboards",
      "panels": "Panels"
    },
    "new-folder-form": {
      "cancel-label": "Cancel",
      "create-label": "Create",
      "name-label": "Folder name"
    },
    "no-results": {
      "clear": "Clear search and filters",
      "text": "No results found for your query"
    },
    "soft-delete": {
      "success": "Dashboard {{name}} moved to Recently deleted"
    }
  },
  "clipboard-button": {
    "inline-toast": {
      "success": "Copied"
    }
  },
  "combobox": {
    "async": {
      "error": "An error occurred while loading options."
    },
    "clear": {
      "title": "Clear value"
    },
    "custom-value": {
      "create": "Create custom value"
    },
    "options": {
      "no-found": "No options found."
    }
  },
  "command-palette": {
    "action": {
      "change-theme": "Change theme...",
      "dark-theme": "Dark",
      "light-theme": "Light"
    },
    "empty-state": {
      "message": "No results found"
    },
    "search-box": {
      "placeholder": "Search or jump to..."
    },
    "section": {
      "actions": "Actions",
      "dashboard-search-results": "Dashboards",
      "folder-search-results": "Folders",
      "pages": "Pages",
      "preferences": "Preferences",
      "recent-dashboards": "Recent dashboards"
    }
  },
  "common": {
    "apply": "Apply",
    "cancel": "Cancel",
    "clear": "Clear",
    "close": "Close",
    "collapse": "Collapse",
    "edit": "Edit",
    "locale": {
      "default": "Default"
    },
    "save": "Save",
    "search": "Search",
    "view": "View"
  },
  "configuration-tracker": {
    "config-card": {
      "complete": "complete"
    }
  },
  "connections": {
    "connect-data": {
      "category-header-label": "Data sources",
      "empty-message": "No results matching your query were found",
      "request-data-source": "Request a new data source",
      "roadmap": "View roadmap"
    },
    "search": {
      "placeholder": "Search all"
    }
  },
  "correlations": {
    "add-new": "Add new",
    "alert": {
      "error-message": "An unknown error occurred while fetching correlation data. Please try again.",
      "title": "Error fetching correlation data"
    },
    "basic-info-form": {
      "description-description": "Optional description with more information about the link",
      "description-label": "Description",
      "label-description": "This name will be used as the label for the correlation. This will show as button text, a menu item, or hover text on a link.",
      "label-label": "Label",
      "label-placeholder": "e.g. Tempo traces",
      "label-required": "This field is required.",
      "sub-text": "<0>Define text that will describe the correlation.</0>",
      "title": "Define correlation label (Step 1 of 3)"
    },
    "empty-state": {
      "button-title": "Add correlation",
      "pro-tip": "You can also define correlations via datasource provisioning",
      "title": "You haven't defined any correlations yet"
    },
    "list": {
      "delete": "delete correlation",
      "label": "Label",
      "loading": "loading...",
      "read-only": "Read only",
      "source": "Source",
      "target": "Target"
    },
    "navigation-form": {
      "add-button": "Add",
      "back-button": "Back",
      "next-button": "Next",
      "save-button": "Save"
    },
    "page-content": "To enable Correlations, add it in the Grafana config:",
    "page-heading": "Correlations are disabled",
    "query-editor": {
      "control-rules": "The selected target data source must export a query editor.",
      "data-source-text": "Please select a target data source first.",
      "data-source-title": "No data source selected",
      "error-text": "The selected data source could not be loaded.",
      "error-title": "Error loading data source",
      "loading": "Loading query editor...",
      "query-description": "Define the query that is run when the link is clicked. You can use <2>variables</2> to access specific field values.",
      "query-editor-title": "Data source does not export a query editor.",
      "query-label": "Query"
    },
    "source-form": {
      "control-required": "This field is required.",
      "description": "A data point needs to provide values to all variables as fields or as transformations output to make the correlation button appear in the visualization.<1></1>Note: Not every variable needs to be explicitly defined below. A transformation such as <4>logfmt</4> will create variables for every key/value pair.",
      "description-external-pre": "You have used following variables in the target URL:",
      "description-query-pre": "You have used following variables in the target query:",
      "external-title": "Configure the data source that will use the URL (Step 3 of 3)",
      "heading-external": "Variables used in the target URL",
      "heading-query": "Variables used in the target query",
      "query-title": "Configure the data source that will link to {{dataSourceName}} (Step 3 of 3)",
      "results-description": "The link will be shown next to the value of this field",
      "results-label": "Results field",
      "results-required": "This field is required.",
      "source-description": "Results from selected source data source have links displayed in the panel",
      "source-label": "Source",
      "sub-text": "<0>Define what data source will display the correlation, and what data will replace previously defined variables.</0>"
    },
    "sub-title": "Define how data living in different data sources relates to each other. Read more in the <2>documentation<1></1></2>",
    "target-form": {
      "control-rules": "This field is required.",
      "sub-text": "<0>Define what the correlation will link to. With the query type, a query will run when the correlation is clicked. With the external type, clicking the correlation will open a URL.</0>",
      "target-description-external": "Specify the URL that will open when the link is clicked",
      "target-description-query": "Specify which data source is queried when the link is clicked",
      "target-label": "Target",
      "target-type-description": "Specify the type of correlation",
      "title": "Setup the target for the correlation (Step 2 of 3)",
      "type-label": "Type"
    },
    "trans-details": {
      "logfmt-description": "Parse provided field with logfmt to get variables",
      "logfmt-label": "Logfmt",
      "regex-description": "Field will be parsed with regex. Use named capture groups to return multiple variables, or a single unnamed capture group to add variable to named map value. Regex is case insensitive.",
      "regex-expression": "Use capture groups to extract a portion of the field.",
      "regex-label": "Regular expression",
      "regex-map-values": "Defines the name of the variable if the capture group is not named."
    },
    "transform": {
      "add-button": "Add transformation",
      "heading": "Transformations",
      "no-transform": "No transformations defined."
    },
    "transform-row": {
      "expression-label": "Expression",
      "expression-required": "Please define an expression",
      "expression-tooltip": "Required for regular expression. The expression the transformation will use. Logfmt does not use further specifications.",
      "field-input": "field",
      "field-label": "Field",
      "field-tooltip": "Optional. The field to transform. If not specified, the transformation will be applied to the results field.",
      "map-value-label": "Map value",
      "map-value-tooltip": "Optional. Defines the name of the variable. This is currently only valid for regular expressions with a single, unnamed capture group.",
      "remove-button": "Remove",
      "remove-tooltip": "Remove transformation",
      "transform-required": "Please select a transformation type",
      "type-label": "Type",
      "type-tooltip": "The type of transformation that will be applied to the source data."
    }
  },
  "dashboard": {
    "add-menu": {
      "import": "Import from library",
      "paste-panel": "Paste panel",
      "row": "Row",
      "visualization": "Visualization"
    },
    "alert-rules-drawer": {
      "redirect-link": "List in Grafana Alerting",
      "subtitle": "Alert rules related to this dashboard"
    },
    "empty": {
      "add-library-panel-body": "Add visualizations that are shared with other dashboards.",
      "add-library-panel-button": "Add library panel",
      "add-library-panel-header": "Import panel",
      "add-visualization-body": "Select a data source and then query and visualize your data with charts, stats and tables or create lists, markdowns and other widgets.",
      "add-visualization-button": "Add visualization",
      "add-visualization-header": "Start your new dashboard by adding a visualization",
      "import-a-dashboard-body": "Import dashboards from files or <1>grafana.com</1>.",
      "import-a-dashboard-header": "Import a dashboard",
      "import-dashboard-button": "Import dashboard"
    },
    "inspect": {
      "data-tab": "Data",
      "error-tab": "Error",
      "json-tab": "JSON",
      "meta-tab": "Meta data",
      "query-tab": "Query",
      "stats-tab": "Stats",
      "subtitle": "{{queryCount}} queries with total query time of {{formatted}}",
      "title": "Inspect: {{panelTitle}}"
    },
    "inspect-data": {
      "data-options": "Data options",
      "dataframe-aria-label": "Select dataframe",
      "dataframe-label": "Show data frame",
      "download-csv": "Download CSV",
      "download-excel-description": "Adds header to CSV for use with Excel",
      "download-excel-label": "Download for Excel",
      "download-logs": "Download logs",
      "download-service": "Download service graph",
      "download-traces": "Download traces",
      "excel-header": "Excel header",
      "formatted": "Formatted data",
      "formatted-data-description": "Table data is formatted with options defined in the Field and Override tabs.",
      "formatted-data-label": "Formatted data",
      "panel-transforms": "Panel transforms",
      "series-to-columns": "Series joined by time",
      "transformation": "Series joined by time",
      "transformations-description": "Table data is displayed with transformations defined in the panel Transform tab.",
      "transformations-label": "Apply panel transformations"
    },
    "inspect-json": {
      "dataframe-description": "Raw data without transformations and field config applied. ",
      "dataframe-label": "DataFrame JSON (from Query)",
      "panel-data-description": "The raw model passed to the panel visualization",
      "panel-data-label": "Panel data",
      "panel-json-description": "The model saved in the dashboard JSON that configures how everything works.",
      "panel-json-label": "Panel JSON",
      "select-source": "Select source",
      "unknown": "Unknown Object: {{show}}"
    },
    "inspect-meta": {
      "no-inspector": "No Metadata Inspector"
    },
    "inspect-stats": {
      "data-title": "Data source stats",
      "data-traceids": "Trace IDs",
      "processing-time": "Data processing time",
      "queries": "Number of queries",
      "request-time": "Total request time",
      "rows": "Total number rows",
      "table-title": "Stats"
    },
    "toolbar": {
      "add": "Add",
      "alert-rules": "Alert rules",
      "mark-favorite": "Mark as favorite",
      "open-original": "Open original dashboard",
      "playlist-next": "Go to next dashboard",
      "playlist-previous": "Go to previous dashboard",
      "playlist-stop": "Stop playlist",
      "refresh": "Refresh dashboard",
      "save": "Save dashboard",
      "settings": "Dashboard settings",
      "share": "Share dashboard",
      "share-button": "Share",
      "unmark-favorite": "Unmark as favorite"
    },
    "validation": {
      "invalid-dashboard-id": "Could not find a valid Grafana.com ID",
      "invalid-json": "Not valid JSON",
      "tags-expected-array": "tags expected array",
      "tags-expected-strings": "tags expected array of strings"
    }
  },
  "dashboard-import": {
    "file-dropzone": {
      "primary-text": "Upload dashboard JSON file",
      "secondary-text": "Drag and drop here or click to browse"
    },
    "form-actions": {
      "cancel": "Cancel",
      "load": "Load"
    },
    "gcom-field": {
      "label": "Find and import dashboards for common applications at <1></1>",
      "load-button": "Load",
      "placeholder": "Grafana.com dashboard URL or ID",
      "validation-required": "A Grafana dashboard URL or ID is required"
    },
    "json-field": {
      "label": "Import via dashboard JSON model",
      "validation-required": "Need a dashboard JSON model"
    }
  },
  "dashboard-links": {
    "empty-state": {
      "button-title": "Add dashboard link",
      "info-box-content": "Dashboard links allow you to place links to other dashboards and web sites directly below the dashboard header. <2>Learn more</2>",
      "title": "There are no dashboard links added yet"
    }
  },
  "dashboard-settings": {
    "annotations": {
      "title": "Annotations"
    },
    "dashboard-delete-button": "Delete dashboard",
    "delete-modal": {
      "confirmation-text": "Delete",
      "delete-button": "Delete",
      "title": "Delete"
    },
    "delete-modal-restore-dashboards-text": "This action will mark the dashboard for deletion in 30 days. Your organization administrator can restore it anytime before the 30 days expire.",
    "delete-modal-text": "Do you want to delete this dashboard?",
    "general": {
      "auto-refresh-description": "Define the auto refresh intervals that should be available in the auto refresh list. Use the format '5s' for seconds, '1m' for minutes, '1h' for hours, and '1d' for days (e.g.: '5s,10s,30s,1m,5m,15m,30m,1h,2h,1d').",
      "auto-refresh-label": "Auto refresh",
      "description-label": "Description",
      "editable-description": "Set to read-only to disable all editing. Reload the dashboard for changes to take effect",
      "editable-label": "Editable",
      "folder-label": "Folder",
      "panel-options-graph-tooltip-description": "Controls tooltip and hover highlight behavior across different panels. Reload the dashboard for changes to take effect",
      "panel-options-graph-tooltip-label": "Graph tooltip",
      "panel-options-label": "Panel options",
      "panels-preload-description": "When enabled all panels will start loading as soon as the dashboard has been loaded.",
      "panels-preload-label": "Preload panels",
      "tags-label": "Tags",
      "title": "General",
      "title-label": "Title"
    },
    "json-editor": {
      "save-button": "Save changes",
      "subtitle": "The JSON model below is the data structure that defines the dashboard. This includes dashboard settings, panel settings, layout, queries, and so on.",
      "title": "JSON Model"
    },
    "links": {
      "title": "Links"
    },
    "permissions": {
      "title": "Permissions"
    },
    "provisioned-delete-modal": {
      "confirm-button": "OK",
      "text-1": "This dashboard is managed by Grafana provisioning and cannot be deleted. Remove the dashboard from the config file to delete it.",
      "text-2": "See grafana documentation for more information about provisioning. ",
      "text-3": "File path: {{provisionedId}}",
      "text-link": "Go to docs page",
      "title": "Cannot delete provisioned dashboard"
    },
    "settings": {
      "title": "Settings"
    },
    "time-picker": {
      "hide-time-picker": "Hide time picker",
      "now-delay-description": "Exclude recent data that may be incomplete.",
      "now-delay-label": "Now delay",
      "refresh-live-dashboards-description": "Continuously re-draw panels where the time range references 'now'",
      "refresh-live-dashboards-label": "Refresh live dashboards",
      "time-options-label": "Time options",
      "time-zone-label": "Time zone",
      "week-start-label": "Week start"
    },
    "variables": {
      "title": "Variables"
    },
    "versions": {
      "title": "Versions"
    }
  },
  "dashboards": {
    "panel-edit": {
      "angular-deprecation-button-open-panel-json": "Open JSON editor",
      "angular-deprecation-description": "Angular panels options can only be edited using the JSON editor.",
      "angular-deprecation-heading": "Panel options"
    },
    "settings": {
      "variables": {
        "dependencies": {
          "button": "Show dependencies",
          "title": "Dependencies"
        }
      }
    }
  },
  "data-source-list": {
    "empty-state": {
      "button-title": "Add data source",
      "pro-tip": "You can also define data sources through configuration files. <2>Learn more</2>",
      "title": "No data sources defined"
    }
  },
  "data-source-picker": {
    "add-new-data-source": "Configure a new data source",
    "built-in-list": {
      "description-dashboard": "Reuse query results from other visualizations",
      "description-grafana": "Discover visualizations using mock data",
      "description-mixed": "Use multiple data sources"
    },
    "list": {
      "no-data-source-message": "No data sources found"
    },
    "modal": {
      "configure-new-data-source": "Open a new tab and configure a data source",
      "input-placeholder": "Select data source",
      "title": "Select data source"
    },
    "open-advanced-button": "Open advanced data source picker"
  },
  "data-sources": {
    "datasource-add-button": {
      "label": "Add new data source"
    },
    "empty-state": {
      "message": "No data sources found"
    }
  },
  "embed": {
    "share": {
      "time-range-description": "Change the current relative time range to an absolute time range",
      "time-range-label": "Lock time range"
    }
  },
  "errors": {
    "dashboard-settings": {
      "annotations": {
        "datasource": "The selected data source does not support annotations. Please select a different data source."
      }
    }
  },
  "explore": {
    "add-to-dashboard": "Add to dashboard",
    "logs": {
      "logs-volume": {
        "add-filters": "Add more labels to your query to narrow down your search.",
        "decrease-timerange": "Decrease the time range of your query.",
        "much-data": "The query is trying to access too much data. Try one or more of the following:"
      },
      "maximum-pinned-logs": "Maximum of {{PINNED_LOGS_LIMIT}} pinned logs reached. Unpin a log to add another.",
      "no-logs-found": "No logs found.",
      "scan-for-older-logs": "Scan for older logs",
      "stop-scan": "Stop scan"
    },
    "query-library": {
      "add-edit-description": "Add/edit description",
      "cancel": "Cancel",
      "default-description": "Public",
      "delete-query": "Delete query",
      "delete-query-text": "You're about to remove this query from the query library. This action cannot be undone. Do you want to continue?",
      "delete-query-title": "Delete query",
      "private": "Private",
      "public": "Public",
      "query-deleted": "Query deleted",
      "query-template-add-error": "Error attempting to save this query to the library",
      "query-template-added": "Query successfully saved to the library",
      "query-template-edit-error": "Error attempting to edit this query",
      "query-template-edited": "Query template successfully edited",
      "save": "Save"
    },
    "query-template-modal": {
      "add-info": "You're about to save this query. Once saved, you can easily access it in the Query Library tab for future use and reference.",
      "add-title": "Add query to Query Library",
      "auto-star": "Auto-star this query to add it to your starred list in the Query Library.",
      "data-source-name": "Data source name",
      "description": "Description",
      "edit-info": "You're about to edit this query. Once saved, you can easily access it in the Query Library tab for future use and reference.",
      "edit-title": "Edit query",
      "query": "Query",
      "visibility": "Visibility"
    },
    "query-template-modall": {
      "data-source-type": "Data source type"
    },
    "rich-history": {
      "close-tooltip": "Close query history",
      "datasource-a-z": "Data source A-Z",
      "datasource-z-a": "Data source Z-A",
      "newest-first": "Newest first",
      "oldest-first": "Oldest first",
      "query-history": "Query history",
      "query-library": "Query library",
      "settings": "Settings",
      "starred": "Starred"
    },
    "rich-history-card": {
      "add-comment-form": "Add comment form",
      "add-comment-tooltip": "Add comment",
      "add-to-library": "Add to library",
      "cancel": "Cancel",
      "confirm-delete": "Delete",
      "copy-query-tooltip": "Copy query to clipboard",
      "copy-shortened-link-tooltip": "Copy shortened link to clipboard",
      "datasource-icon-label": "Data source icon",
      "datasource-name-label": "Data source name",
      "datasource-not-exist": "Data source does not exist anymore",
      "delete-query-confirmation-title": "Delete",
      "delete-query-title": "Delete query",
      "delete-query-tooltip": "Delete query",
      "delete-starred-query-confirmation-text": "Are you sure you want to permanently delete your starred query?",
      "edit-comment-tooltip": "Edit comment",
      "optional-description": "An optional description of what the query does.",
      "query-comment-label": "Query comment",
      "query-text-label": "Query text",
      "save-comment": "Save comment",
      "star-query-tooltip": "Star query",
      "unstar-query-tooltip": "Unstar query",
      "update-comment-form": "Update comment form"
    },
    "rich-history-container": {
      "loading": "Loading..."
    },
    "rich-history-notification": {
      "query-copied": "Query copied to clipboard",
      "query-deleted": "Query deleted"
    },
    "rich-history-queries-tab": {
      "displaying-partial-queries": "Displaying {{ count }} queries",
      "displaying-queries": "{{ count }} queries",
      "filter-aria-label": "Filter queries for data sources(s)",
      "filter-history": "Filter history",
      "filter-placeholder": "Filter queries for data sources(s)",
      "history-local": "The history is local to your browser and is not shared with others.",
      "loading": "Loading...",
      "loading-results": "Loading results...",
      "search-placeholder": "Search queries",
      "showing-queries": "Showing {{ shown }} of {{ total }} <0>Load more</0>",
      "sort-aria-label": "Sort queries",
      "sort-placeholder": "Sort queries by"
    },
    "rich-history-settings-tab": {
      "alert-info": "Grafana will keep entries up to {{optionLabel}}.Starred entries won't be deleted.",
      "change-default-tab": "Change the default active tab from “Query history” to “Starred”",
      "clear-history-info": "Delete all of your query history, permanently.",
      "clear-query-history": "Clear query history",
      "clear-query-history-button": "Clear query history",
      "delete-confirm": "Delete",
      "delete-confirm-text": "Are you sure you want to permanently delete your query history?",
      "delete-title": "Delete",
      "history-time-span": "History time span",
      "history-time-span-description": "Select the period of time for which Grafana will save your query history. Up to {{MAX_HISTORY_ITEMS}} entries will be stored.",
      "only-show-active-datasource": "Only show queries for data source currently active in Explore",
      "query-history-deleted": "Query history deleted",
      "retention-period": {
        "1-week": "1 week",
        "2-days": "2 days",
        "2-weeks": "2 weeks",
        "5-days": "5 days"
      }
    },
    "rich-history-starred-tab": {
      "filter-queries-aria-label": "Filter queries for data sources(s)",
      "filter-queries-placeholder": "Filter queries for data sources(s)",
      "loading": "Loading...",
      "loading-results": "Loading results...",
      "local-history-message": "The history is local to your browser and is not shared with others.",
      "search-queries-placeholder": "Search queries",
      "showing-queries": "Showing {{ shown }} of {{ total }} <0>Load more</0>",
      "sort-queries-aria-label": "Sort queries",
      "sort-queries-placeholder": "Sort queries by"
    },
    "rich-history-utils": {
      "a-week-ago": "a week ago",
      "days-ago": "{{num}} days ago",
      "default-from": "now-1h",
      "default-to": "now",
      "today": "today",
      "two-weeks-ago": "two weeks ago",
      "yesterday": "yesterday"
    },
    "rich-history-utils-notification": {
      "saving-failed": "Saving rich history failed",
      "update-failed": "Rich History update failed"
    },
    "run-query": {
      "left-pane": "Left pane",
      "right-pane": "Right pane",
      "run-query-button": "Run query",
      "switch-datasource-button": "Switch data source and run query"
    },
    "secondary-actions": {
      "query-add-button": "Add query",
      "query-add-button-aria-label": "Add query",
      "query-history-button": "Query history",
      "query-history-button-aria-label": "Query history",
      "query-inspector-button": "Query inspector",
      "query-inspector-button-aria-label": "Query inspector"
    },
    "table": {
      "no-data": "0 series returned",
      "title": "Table",
      "title-with-name": "Table - {{name}}"
    },
    "toolbar": {
      "aria-label": "Explore toolbar",
      "copy-link": "Copy URL",
      "copy-link-abs-time": "Copy absolute URL",
      "copy-links-absolute-category": "Time-sync URL links (share with time range intact)",
      "copy-links-normal-category": "Normal URL links",
      "copy-shortened-link": "Copy shortened URL",
      "copy-shortened-link-abs-time": "Copy absolute shortened URL",
      "copy-shortened-link-label": "Share",
      "copy-shortened-link-menu": "Open copy link options",
      "refresh-picker-cancel": "Cancel",
      "refresh-picker-run": "Run query",
      "split-close": " Close ",
      "split-close-tooltip": "Close split pane",
      "split-narrow": "Narrow pane",
      "split-title": "Split",
      "split-tooltip": "Split the pane",
      "split-widen": "Widen pane"
    }
  },
  "explore-metrics": {
    "breakdown": {
      "clearFilter": "Clear filter",
      "labelSelect": "Select",
      "noMatchingValue": "No values found matching; {{filter}}",
      "sortBy": "Sort by"
    },
    "related-logs": {
      "docsLink": "Loki Recording Rule",
      "openExploreLogs": "Open Explore Logs",
      "relatedLogsUnavailableAfterDocsLink": ", or check back later as we expand the various methods for establishing connections between metrics and logs.",
      "relatedLogsUnavailableBeforeDocsLink": "Related logs are not available for this metric. Try selecting a metric created by a ",
      "warnExperimentalFeature": "Related logs is an experimental feature."
    },
    "viewBy": "View by"
  },
  "export": {
    "json": {
      "cancel-button": "Cancel",
      "copy-button": "Copy to clipboard",
      "download-button": "Download file",
      "download-successful_toast_message": "Your JSON has been downloaded",
      "export-externally-label": "Export the dashboard to use in another instance",
      "info-text": "Copy or download a JSON file containing the JSON of your dashboard",
      "title": "Export dashboard JSON"
    },
    "menu": {
      "export-as-json-label": "Export",
      "export-as-json-tooltip": "Export"
    }
  },
  "folder-picker": {
    "loading": "Loading folders..."
  },
  "gen-ai": {
    "apply-suggestion": "Apply",
    "incomplete-request-error": "Sorry, I was unable to complete your request. Please try again.",
    "send-custom-feedback": "Send"
  },
  "grafana-ui": {
    "auto-save-field": {
      "saved": "Saved!",
      "saving": "Saving <1></1>"
    },
    "color-picker-popover": {
      "palette-tab": "Colors",
      "spectrum-tab": "Custom"
    },
    "confirm-button": {
      "cancel": "Cancel"
    },
    "data-link-editor": {
      "info": "With data links you can reference data variables like series name, labels and values. Type CMD+Space, CTRL+Space, or $ to open variable suggestions."
    },
    "data-link-editor-modal": {
      "cancel": "Cancel",
      "save": "Save"
    },
    "data-links-inline-editor": {
      "add-link": "Add link",
      "one-click-link": "One-click link"
    },
    "data-source-http-settings": {
      "access-help": "Help <1></1>",
      "access-help-details": "Access mode controls how requests to the data source will be handled.<1> <1>Server</1></1> should be the preferred way if nothing else is stated.",
      "allowed-cookies": "Allowed cookies",
      "auth": "Auth",
      "basic-auth": "Basic Auth Details",
      "browser-mode-description": "All requests will be made from the browser directly to the data source and may be subject to Cross-Origin Resource Sharing (CORS) requirements. The URL needs to be accessible from the browser if you select this access mode.",
      "browser-mode-title": "<0>Browser access mode:</0>",
      "default-url-tooltip": "Specify a complete HTTP URL (for example http://your_server:8080)",
      "direct-url-tooltip": "Your access method is <1>Browser</1>, this means the URL needs to be accessible from the browser.",
      "heading": "HTTP",
      "proxy-url-tooltip": "Your access method is <1>Server</1>, this means the URL needs to be accessible from the grafana backend/server.",
      "server-mode-description": "All requests will be made from the browser to Grafana backend/server which in turn will forward the requests to the data source and by that circumvent possible Cross-Origin Resource Sharing (CORS) requirements. The URL needs to be accessible from the grafana backend/server if you select this access mode.",
      "server-mode-title": "<0>Server access mode (Default):</0>"
    },
    "data-source-settings": {
      "alerting-settings-heading": "Alerting",
      "cert-key-reset": "Reset",
      "custom-headers-add": "Add header",
      "custom-headers-title": "Custom HTTP Headers",
      "secure-socks-heading": "Secure Socks Proxy",
      "tls-heading": "TLS/SSL Auth Details"
    },
    "date-time-picker": {
      "apply": "Apply",
      "cancel": "Cancel"
    },
    "drawer": {
      "close": "Close"
    },
    "field-link-list": {
      "external-links-heading": "External links"
    },
    "file-dropzone": {
      "cancel-upload": "Cancel upload",
      "file-too-large": "File is larger than {{size}}"
    },
    "filter-input": {
      "clear": "Clear"
    },
    "modal": {
      "close-tooltip": "Close"
    },
    "secret-form-field": {
      "reset": "Reset"
    },
    "segment-async": {
      "error": "Failed to load options",
      "loading": "Loading options...",
      "no-options": "No options found"
    },
    "select": {
      "default-create-label": "Hit enter to add",
      "no-options-label": "No options found",
      "placeholder": "Choose"
    },
    "spinner": {
      "aria-label": "Loading"
    },
    "table": {
      "copy": "Copy to Clipboard",
      "csv-counts": "Rows:{{rows}}, Columns:{{columns}}  <5></5>",
      "filter-popup-apply": "Ok",
      "filter-popup-cancel": "Cancel",
      "filter-popup-clear": "Clear filter",
      "filter-popup-heading": "Filter by values:",
      "no-values-label": "No values",
      "pagination-summary": "{{itemsRangeStart}} - {{displayedEnd}} of {{numRows}} rows"
    },
    "tags-input": {
      "add": "Add"
    },
    "user-icon": {
      "active-text": "Active last 15m"
    },
    "viz-legend": {
      "right-axis-indicator": "(right y-axis)"
    },
    "viz-tooltip": {
      "footer-add-annotation": "Add annotation"
    }
  },
  "graph": {
    "container": {
      "content": "Rendering too many series in a single panel may impact performance and make data harder to read. Consider refining your queries.",
      "show-all-series": "Show all {{length}}",
      "show-only-series": "Showing only {{MAX_NUMBER_OF_TIME_SERIES}} series",
      "title": "Graph"
    }
  },
  "help-modal": {
    "shortcuts-category": {
      "dashboard": "Dashboard",
      "focused-panel": "Focused panel",
      "global": "Global",
      "time-range": "Time range"
    },
    "shortcuts-description": {
      "change-theme": "Change theme",
      "collapse-all-rows": "Collapse all rows",
      "copy-time-range": "Copy time range",
      "dashboard-settings": "Dashboard settings",
      "duplicate-panel": "Duplicate Panel",
      "exit-edit/setting-views": "Exit edit/setting views",
      "expand-all-rows": "Expand all rows",
      "go-to-dashboards": "Go to Dashboards",
      "go-to-explore": "Go to Explore",
      "go-to-home-dashboard": "Go to Home Dashboard",
      "go-to-profile": "Go to Profile",
      "make-time-range-permanent": "Make time range absolute/permanent",
      "move-time-range-back": "Move time range back",
      "move-time-range-forward": "Move time range forward",
      "open-search": "Open search",
      "open-shared-modal": "Open Panel Share Modal",
      "paste-time-range": "Paste time range",
      "refresh-all-panels": "Refresh all panels",
      "remove-panel": "Remove Panel",
      "save-dashboard": "Save dashboard",
      "show-all-shortcuts": "Show all keyboard shortcuts",
      "toggle-active-mode": "Toggle in-active / view mode",
      "toggle-all-panel-legends": "Toggle all panel legends",
      "toggle-auto-fit": "Toggle auto fit panels (experimental feature)",
      "toggle-exemplars": "Toggle exemplars in all panel",
      "toggle-graph-crosshair": "Toggle shared graph crosshair",
      "toggle-kiosk": "Toggle kiosk mode (hides top nav)",
      "toggle-panel-edit": "Toggle panel edit view",
      "toggle-panel-fullscreen": "Toggle panel fullscreen view",
      "toggle-panel-legend": "Toggle panel legend",
      "zoom-out-time-range": "Zoom out time range"
    },
    "title": "Shortcuts"
  },
  "help-wizard": {
    "download-snapshot": "Download snapshot",
    "github-comment": "Copy Github comment",
    "support-bundle": "You can also retrieve a support bundle containing information concerning your Grafana instance and configured datasources in the <1>support bundles section</1>.",
    "troubleshooting-help": "To request troubleshooting help, send a snapshot of this panel to Grafana Labs Technical Support. The snapshot contains query response data and panel settings."
  },
  "inspector": {
    "query": {
      "collapse-all": "Collapse all",
      "copy-to-clipboard": "Copy to clipboard",
      "description": "Query inspector allows you to view raw request and response. To collect this data Grafana needs to issue a new query. Click refresh button below to trigger a new query.",
      "expand-all": "Expand all",
      "no-data": "No request and response collected yet. Hit refresh button",
      "refresh": "Refresh"
    }
  },
  "ldap-drawer": {
    "attributes-section": {
      "description": "Specify the LDAP attributes that map to the user's given name, surname, and email address, ensuring the application correctly retrieves and displays user information.",
      "email-label": "Email",
      "label": "Attributes",
      "member-of-label": "Member Of",
      "name-label": "Name",
      "surname-label": "Surname",
      "username-label": "Username"
    },
    "extra-security-section": {
      "client-cert-label": "Client certificate path",
      "client-cert-placeholder": "/path/to/client_cert.pem",
      "client-cert-value-label": "Client certificate content",
      "client-cert-value-placeholder": "Client certificate content in base64",
      "client-key-label": "Client key path",
      "client-key-placeholder": "/path/to/client_key.pem",
      "client-key-value-label": "Client key content",
      "client-key-value-placeholder": "Client key content in base64",
      "encryption-provider-base-64": "Base64-encoded content",
      "encryption-provider-description": "X.509 certificate provides the public part, while the private key issued in a PKCS#8 format provides the private part of the asymmetric encryption.",
      "encryption-provider-file-path": "Path to files",
      "encryption-provider-label": "Encryption key and certificate provision specification.",
      "label": "Extra security measures",
      "min-tls-version-description": "This is the minimum TLS version allowed. Accepted values are: TLS1.2, TLS1.3.",
      "min-tls-version-label": "Min TLS version",
      "root-ca-cert-label": "Root CA certificate path",
      "root-ca-cert-placeholder": "/path/to/root_ca_cert.pem",
      "root-ca-cert-value-label": "Root CA certificate content",
      "root-ca-cert-value-placeholder": "example: LS0tLS1CRUdJTiBDRVJUSUZJQ0FURS0tLS0t",
      "start-tls-description": "If set to true, use LDAP with STARTTLS instead of LDAPS",
      "start-tls-label": "Start TLS",
      "tls-ciphers-label": "TLS ciphers",
      "tls-ciphers-placeholder": "example: TLS_AES_256_GCM_SHA384",
      "use-ssl-description": "Set to true if LDAP server should use TLS connection (either with STARTTLS or LDAPS)",
      "use-ssl-label": "Use SSL",
      "use-ssl-tooltip": "For a complete list of supported ciphers and TLS versions, refer to:"
    },
    "group-mapping": {
      "grafana-admin": {
        "description": "If enabled, all users from this group will be Grafana Admins",
        "label": "Grafana Admin"
      },
      "group-dn": {
        "description": "The name of the key used to extract the ID token from the returned OAuth2 token.",
        "label": "Group DN"
      },
      "org-id": {
        "description": "The Grafana organization database id. Default org (ID 1) will be used if left out",
        "label": "Org ID"
      },
      "org-role": {
        "label": "Org role *"
      },
      "remove": {
        "button": "Remove group mapping"
      }
    },
    "group-mapping-section": {
      "add": {
        "button": "Add group mapping"
      },
      "description": "Map LDAP groups to Grafana org roles",
      "group-search-base-dns-label": "Group search base DNS",
      "group-search-base-dns-placeholder": "example: ou=groups,dc=example,dc=com",
      "group-search-filter-description": "Used to filter and identify group entries within the directory",
      "group-search-filter-label": "Group search filter",
      "group-search-filter-user-attribute-description": "Identifies users within group entries for filtering purposes",
      "group-search-filter-user-attribute-label": "Group name attribute",
      "label": "Group mapping",
      "skip-org-role-sync-description": "Prevent synchronizing users’ organization roles from your IdP",
      "skip-org-role-sync-label": "Skip organization role sync"
    },
    "misc-section": {
      "allow-sign-up-descrition": "If not enabled, only existing Grafana users can log in using LDAP",
      "allow-sign-up-label": "Allow sign-up",
      "label": "Misc",
      "port-description": "Default port is 389 without SSL or 636 with SSL",
      "port-label": "Port",
      "timeout-description": "Timeout in seconds for the connection to the LDAP server",
      "timeout-label": "Timeout"
    },
    "title": "Advanced settings"
  },
  "ldap-settings-page": {
    "advanced-settings-section": {
      "edit-button": "Edit",
      "subtitle": "Mappings, extra security measures, and more.",
      "title": "Advanced Settings"
    },
    "alert": {
      "discard-success": "LDAP settings discarded",
      "error-fetching": "Error fetching LDAP settings",
      "error-saving": "Error saving LDAP settings",
      "error-validate-form": "Error validating LDAP settings",
      "feature-flag-disabled": "This page is only accessible by enabling the <1>ssoSettingsLDAP</1> feature flag.",
      "saved": "LDAP settings saved"
    },
    "bind-dn": {
      "description": "Distinguished name of the account used to bind and authenticate to the LDAP server.",
      "label": "Bind DN",
      "placeholder": "example: cn=admin,dc=grafana,dc=org"
    },
    "bind-password": {
      "label": "Bind password"
    },
    "buttons-section": {
      "disable-button": "Disable",
      "discard-button": "Discard",
      "save-and-enable-button": "Save and enable",
      "save-button": "Save"
    },
    "documentation": "documentation",
    "host": {
      "description": "Hostname or IP address of the LDAP server you wish to connect to.",
      "error": "Server host is a required field",
      "label": "Server host",
      "placeholder": "example: 127.0.0.1"
    },
    "login-form-alert": {
      "description": "Your LDAP configuration is not working because the basic login form is currently disabled. Please enable the login form to use LDAP authentication. You can enable it on the Authentication page under “Auth settings”.",
      "title": "Basic login disabled"
    },
    "search_filter": {
      "description": "LDAP search filter used to locate specific entries within the directory.",
      "error": "Search filter is a required field",
      "label": "Search filter",
      "placeholder": "example: cn=%s"
    },
    "search-base-dns": {
      "description": "An array of base dns to search through.",
      "error": "Search base DNS is a required field",
      "label": "Search base DNS",
      "placeholder": "example: dc=grafana,dc=org"
    },
    "subtitle": "The LDAP integration in Grafana allows your Grafana users to log in with their LDAP credentials. Find out more in our <2><0>documentation</0></2>.",
    "title": "Basic Settings"
  },
  "library-panel": {
    "add-modal": {
      "cancel": "Cancel",
      "create": "Create library panel",
      "error": "Library panel with this name already exists",
      "folder": "Save in folder",
      "folder-description": "Library panel permissions are derived from the folder permissions",
      "name": "Library panel name"
    },
    "add-widget": {
      "title": "Add panel from panel library"
    },
    "empty-state": {
      "message": "You haven't created any library panels yet",
      "more-info": "Create a library panel from any existing dashboard panel through the panel context menu. <2>Learn more</2>"
    }
  },
  "library-panels": {
    "empty-state": {
      "message": "No library panels found"
    },
    "loading-panel-text": "Loading library panel",
    "modal": {
      "body_one": "This panel is being used in {{count}} dashboard. Please choose which dashboard to view the panel in:",
      "body_other": "This panel is being used in {{count}} dashboard. Please choose which dashboard to view the panel in:",
      "button-cancel": "Cancel",
      "button-view-panel1": "View panel in {{label}}...",
      "button-view-panel2": "View panel in dashboard...",
      "panel-not-linked": "Panel is not linked to a dashboard. Add the panel to a dashboard and retry.",
      "select-no-options-message": "No dashboards found",
      "select-placeholder": "Start typing to search for dashboard",
      "title": "View panel in dashboard"
    },
    "save": {
      "error": "Error saving library panel: \"{{errorMsg}}\"",
      "success": "Library panel saved"
    }
  },
  "link": {
    "share": {
      "config-alert-description": "Updating your settings will modify the default copy link to include these changes. Please note that these settings are saved within your current browser scope.",
      "config-alert-title": "Link settings",
      "config-description": "Create a personalized, direct link to share your dashboard within your organization, with the following customization settings:",
      "copy-link-button": "Copy link",
      "copy-to-clipboard": "Link copied to clipboard",
      "short-url-label": "Shorten link",
      "time-range-description": "Change the current relative time range to an absolute time range",
      "time-range-label": "Lock time range"
    },
    "share-panel": {
      "config-description": "Create a personalized, direct link to share your panel within your organization, with the following customization settings:",
      "render-image": "Render image"
    }
  },
  "login": {
    "error": {
      "blocked": "You have exceeded the number of login attempts for this user. Please try again later.",
      "invalid-user-or-password": "Invalid username or password",
      "title": "Login failed",
      "unknown": "Unknown error occurred"
    },
    "forgot-password": "Forgot your password?",
    "form": {
      "password-label": "Password",
      "password-placeholder": "password",
      "password-required": "Password is required",
      "submit-label": "Log in",
      "submit-loading-label": "Logging in...",
      "username-label": "Email or username",
      "username-placeholder": "email or username",
      "username-required": "Email or username is required"
    },
    "services": {
      "sing-in-with-prefix": "Sign in with {{serviceName}}"
    },
    "signup": {
      "button-label": "Sign up",
      "new-to-question": "New to Grafana?"
    }
  },
  "logs": {
    "infinite-scroll": {
      "older-logs": "Older logs"
    }
  },
  "migrate-to-cloud": {
    "build-snapshot": {
      "description": "This tool can migrate some resources from this installation to your cloud stack. To get started, you'll need to create a snapshot of this installation. Creating a snapshot typically takes less than two minutes. The snapshot is stored alongside this Grafana installation.",
      "title": "No snapshot exists",
      "when-complete": "Once the snapshot is complete, you will be able to upload it to your cloud stack."
    },
    "building-snapshot": {
      "description": "We're creating a point-in-time snapshot of the current state of this installation. Once the snapshot is complete. you'll be able to upload it to Grafana Cloud.",
      "description-eta": "Creating a snapshot typically takes less than two minutes.",
      "title": "Building installation snapshot"
    },
    "can-i-move": {
      "body": "Once you connect this installation to a cloud stack, you'll be able to upload data sources and dashboards.",
      "link-title": "Learn about migrating other settings",
      "title": "Can I move this installation to Grafana Cloud?"
    },
    "connect-modal": {
      "body-cloud-stack": "You'll also need a cloud stack. If you just signed up, we'll automatically create your first stack. If you have an account, you'll need to select or create a stack.",
      "body-get-started": "To get started, you'll need a Grafana.com account.",
      "body-sign-up": "Sign up for a Grafana.com account",
      "body-token": "Your self-managed Grafana installation needs special access to securely migrate content. You'll need to create a migration token on your chosen cloud stack.",
      "body-token-field": "Migration token",
      "body-token-field-placeholder": "Paste token here",
      "body-token-instructions": "Log into your cloud stack and navigate to Administration, General, Migrate to Grafana Cloud. Create a migration token on that screen and paste the token here.",
      "body-view-stacks": "View my cloud stacks",
      "cancel": "Cancel",
      "connect": "Connect to this stack",
      "connecting": "Connecting to this stack...",
      "title": "Connect to a cloud stack",
      "token-error-title": "Error saving token",
      "token-errors": {
        "instance-request-error": "An error occurred while attempting to verify the cloud instance's connectivity. Please check the network settings or cloud instance status.",
        "instance-unreachable": "The cloud instance cannot be reached. Make sure the instance is running and try again.",
        "migration-disabled": "Cloud migrations are disabled on this instance.",
        "session-creation-failure": "There was an error creating the migration. Please try again.",
        "token-invalid": "Token is not valid. Generate a new token on your cloud instance and try again.",
        "token-not-saved": "There was an error saving the token. See the Grafana server logs for more details.",
        "token-request-error": "An error occurred while validating the token. Please check the Grafana instance logs.",
        "token-validation-failure": "Token is not valid. Please ensure the token matches the migration token on your cloud instance."
      },
      "token-required-error": "Migration token is required"
    },
    "cta": {
      "button": "Migrate this instance to Cloud",
      "header": "Let us manage your Grafana stack"
    },
    "delete-migration-token-confirm": {
      "body": "If you've already used this token with a self-managed installation, that installation will no longer be able to upload content.",
      "confirm-button": "Delete token",
      "error-title": "Error deleting token",
      "title": "Delete migration token"
    },
    "disconnect-modal": {
      "body": "This will remove the migration token from this installation. If you wish to upload more resources in the future, you will need to enter a new migration token.",
      "cancel": "Cancel",
      "disconnect": "Disconnect",
      "disconnecting": "Disconnecting...",
      "error": "There was an error disconnecting",
      "title": "Disconnect from cloud stack"
    },
    "get-started": {
      "body": "The migration process must be started from your self-managed Grafana instance.",
      "configure-pdc-link": "Configure PDC for this stack",
      "link-title": "Learn more about Private Data Source Connect",
      "step-1": "Log in to your self-managed instance and navigate to Administration, General, Migrate to Grafana Cloud.",
      "step-2": "Select \"Migrate this instance to Cloud\".",
      "step-3": "You'll be prompted for a migration token. Generate one from this screen.",
      "step-4": "In your self-managed instance, select \"Upload everything\" to upload data sources and dashboards to this cloud stack.",
      "step-5": "If some of your data sources will not work over the public internet, you’ll need to install Private Data Source Connect in your self-managed environment.",
      "title": "Performing a migration"
    },
    "is-it-secure": {
      "body": "Grafana Labs is committed to maintaining the highest standards of data privacy and security. By implementing industry-standard security technologies and procedures, we help protect our customers' data from unauthorized access, use, or disclosure.",
      "link-title": "Grafana Labs Trust Center",
      "title": "Is it secure?"
    },
    "migrate-to-this-stack": {
      "body": "You can migrate some resources from your self-managed Grafana installation to this cloud stack. To do this securely, you'll need to generate a migration token. Your self-managed instance will use the token to authenticate with this cloud stack.",
      "link-title": "View the full migration guide",
      "title": "Let us help you migrate to this stack"
    },
    "migrated-counts": {
      "alert_rules": "alert rules",
      "contact_points": "contact points",
      "dashboards": "dashboards",
      "datasources": "data sources",
      "folders": "folders",
      "library_elements": "library elements",
      "mute_timings": "mute timings",
      "notification_policies": "notification policies",
      "notification_templates": "notification templates"
    },
    "migration-token": {
      "delete-button": "Delete token",
      "delete-modal-body": "If you've already used this token with a self-managed installation, that installation will no longer be able to upload content.",
      "delete-modal-cancel": "Cancel",
      "delete-modal-confirm": "Delete",
      "delete-modal-deleting": "Deleting...",
      "delete-modal-title": "Delete migration token",
      "error-body": "Unable to generate a migration token. Please try again later.",
      "error-title": "Something went wrong",
      "generate-button": "Generate a migration token",
      "generate-button-loading": "Generating a migration token...",
      "modal-close": "Close",
      "modal-copy-and-close": "Copy to clipboard and close",
      "modal-copy-button": "Copy to clipboard",
      "modal-field-description": "Copy the token now as you will not be able to see it again. Losing a token requires creating a new one.",
      "modal-field-label": "Token",
      "modal-title": "Migration token created",
      "status": "Current status: <2></2>"
    },
    "onprem": {
      "cancel-snapshot-error-title": "Error cancelling creating snapshot",
      "create-snapshot-error-title": "Error creating snapshot",
      "disconnect-error-title": "Error disconnecting",
      "error-see-server-logs": "See the Grafana server logs for more details",
      "get-session-error-title": "Error loading migration configuration",
      "get-snapshot-error-title": "Error loading snapshot",
      "migration-finished-with-caveat-title": "Resource migration complete",
      "migration-finished-with-errors-body": "The migration has completed, but some items could not be migrated to the cloud stack. Check the failed resources for more details",
      "migration-finished-with-warnings-body": "The migration has completed with some warnings. Check individual resources for more details",
      "snapshot-error-status-body": "There was an error creating the snapshot or starting the migration process. See the Grafana server logs for more details",
      "snapshot-error-status-title": "Error migrating resources",
      "success-message": "Successfully migrated {{successCount}} {{types, list}} to your Grafana Cloud instance.",
      "success-message-generic": "Successfully migrated {{successCount}} resources to your Grafana Cloud instance.",
      "success-title": "Migration completed!",
      "upload-snapshot-error-title": "Error uploading snapshot"
    },
    "pdc": {
      "body": "Exposing your data sources to the internet can raise security concerns. Private data source connect (PDC) allows Grafana Cloud to access your existing data sources over a secure network tunnel.",
      "link-title": "Learn about PDC",
      "title": "Not all my data sources are on the public internet"
    },
    "pricing": {
      "body": "Grafana Cloud has a generous free plan and a 14 day unlimited usage trial. After your trial expires, you'll be billed based on usage over the free plan limits.",
      "link-title": "Grafana Cloud pricing",
      "title": "How much does it cost?"
    },
    "public-preview": {
      "button-text": "Give feedback",
      "message": "No SLAs are available yet. <2>Visit our docs</2> to learn more about this feature!",
      "title": "Migrate to Grafana Cloud is in public preview"
    },
    "resource-details": {
      "dismiss-button": "OK",
      "error-messages": {
        "dashboard-already-managed": "Dashboard is already provisioned and managed by Grafana in the cloud instance. We recommend using the provisioned dashboard going forward. If you still wish to copy the dashboard to the cloud instance, then change the dashboard ID in the dashboard JSON, save a new snapshot and upload again.",
        "datasource-already-managed": "Data source is already provisioned and managed by Grafana in the cloud instance. If this is a different resource, set another UID and try again.",
        "datasource-invalid-url": "There is a data source which has an invalid URL. Provide a valid URL and try again.",
        "datasource-name-conflict": "There is a data source with the same name in the target instance. Rename one of them and try again.",
        "folder-name-conflict": "There is a folder with the same name in the target instance. Rename one of them and try again.",
        "generic-error": "There has been an error while migrating. Please check the cloud migration logs for more information.",
        "internal-service-error": "There has been an error while migrating. Please check the Grafana server logs for more details.",
        "library-element-name-conflict": "There is a library element with the same name in the target instance. Rename one of them and try again.",
        "only-core-data-sources": "Only core data sources are supported. Please ensure the plugin is installed on the cloud stack.",
        "resource-conflict": "There is a resource conflict with the target instance. Please check the Grafana server logs for more details.",
        "unexpected-error": "There has been an error while migrating. Please check the Grafana server logs for more details.",
        "unsupported-data-type": "Migration of this data type is not currently supported."
      },
      "error-title": "Unable to migrate this resource:",
      "generic-title": "Resource migration details:",
      "missing-message": "No message provided.",
      "resource-summary": "{{refId}} ({{typeName}})",
      "title": "Migration resource details",
      "warning-title": "Resource migrated with a warning:"
    },
    "resource-status": {
      "error-details-button": "Details",
      "failed": "Error",
      "migrated": "Uploaded to cloud",
      "migrating": "Uploading...",
      "not-migrated": "Not yet uploaded",
      "unknown": "Unknown",
      "warning": "Uploaded with warning",
      "warning-details-button": "Details"
    },
    "resource-table": {
      "dashboard-load-error": "Unable to load dashboard",
      "error-library-element-sub": "Library Element {uid}",
      "error-library-element-title": "Unable to load library element",
      "unknown-datasource-title": "Data source {{datasourceUID}}",
      "unknown-datasource-type": "Unknown data source"
    },
    "resource-type": {
      "alert_rule": "Alert Rule",
      "contact_point": "Contact Point",
      "dashboard": "Dashboard",
      "datasource": "Data source",
      "folder": "Folder",
      "library_element": "Library Element",
      "mute_timing": "Mute Timing",
      "notification_policy": "Notification Policy",
      "notification_template": "Notification Template",
      "unknown": "Unknown"
    },
    "summary": {
      "cancel-snapshot": "Cancel snapshot",
      "disconnect": "Disconnect",
      "errored-resource-count": "Errors",
      "page-loading": "Loading...",
      "rebuild-snapshot": "Rebuild snapshot",
      "snapshot-date": "Snapshot timestamp",
      "snapshot-not-created": "Not yet created",
      "start-migration": "Build snapshot",
      "successful-resource-count": "Successfully migrated",
      "target-stack-title": "Uploading to",
      "total-resource-count": "Total resources",
      "upload-migration": "Upload snapshot"
    },
    "support-types-disclosure": {
      "text": "Dashboards, Folders, and built-in core data sources are migrated to your Grafana Cloud stack. <2>Learn about migrating other settings.</2>"
    },
    "token-status": {
      "active": "Token created and active",
      "no-active": "No active token",
      "unknown": "Unknown",
      "unknown-error": "Error retrieving token"
    },
    "what-is-cloud": {
      "body": "Grafana cloud is a fully managed cloud-hosted observability platform ideal for cloud native environments. It's everything you love about Grafana without the overhead of maintaining, upgrading, and supporting an installation.",
      "link-title": "Learn about cloud features",
      "title": "What is Grafana Cloud?"
    },
    "why-host": {
      "body": "In addition to the convenience of managed hosting, Grafana Cloud includes many cloud-exclusive features like SLOs, incident management, machine learning, and powerful observability integrations.",
      "link-title": "More questions? Talk to an expert",
      "title": "Why host with Grafana?"
    }
  },
  "nav": {
    "add-new-connections": {
      "title": "Add new connection"
    },
    "admin": {
      "subtitle": "Manage server-wide settings and access to resources such as organizations, users, and licenses",
      "title": "Server admin"
    },
    "alert-list-legacy": {
      "title": "Alert rules"
    },
    "alerting": {
      "subtitle": "Learn about problems in your systems moments after they occur",
      "title": "Alerting"
    },
    "alerting-admin": {
      "subtitle": "Manage Alertmanager configurations",
      "title": "Settings"
    },
    "alerting-am-routes": {
      "subtitle": "Determine how alerts are routed to contact points",
      "title": "Notification policies"
    },
    "alerting-channels": {
      "title": "Notification channels"
    },
    "alerting-groups": {
      "subtitle": "See grouped alerts with active notifications",
      "title": "Active notifications"
    },
    "alerting-home": {
      "title": "Home"
    },
    "alerting-legacy": {
      "title": "Alerting (legacy)"
    },
    "alerting-list": {
      "subtitle": "Rules that determine whether an alert will fire",
      "title": "Alert rules"
    },
    "alerting-receivers": {
      "subtitle": "Choose how to notify your contact points when an alert instance fires",
      "title": "Contact points"
    },
    "alerting-silences": {
      "subtitle": "Stop notifications from one or more alerting rules",
      "title": "Silences"
    },
    "alerting-upgrade": {
      "subtitle": "Upgrade your existing legacy alerts and notification channels to the new Grafana Alerting",
      "title": "Alerting upgrade"
    },
    "alerts-and-incidents": {
      "subtitle": "Alerting and incident management apps",
      "title": "Alerts & IRM"
    },
    "api-keys": {
      "subtitle": "Manage and create API keys that are used to interact with Grafana HTTP APIs",
      "title": "API keys"
    },
    "application": {
      "title": "Application"
    },
    "apps": {
      "subtitle": "App plugins that extend the Grafana experience",
      "title": "More apps"
    },
    "authentication": {
      "title": "Authentication"
    },
    "bookmarks": {
      "title": "Bookmarks"
    },
    "bookmarks-empty": {
      "title": "Bookmark pages for them to appear here"
    },
    "collector": {
      "title": "Collector"
    },
    "config": {
      "title": "Administration"
    },
    "config-access": {
      "subtitle": "Configure access for individual users, teams, and service accounts",
      "title": "Users and access"
    },
    "config-general": {
      "subtitle": "Manage default preferences and settings across Grafana",
      "title": "General"
    },
    "config-plugins": {
      "subtitle": "Install plugins and define the relationships between data",
      "title": "Plugins and data"
    },
    "connect-data": {
      "title": "Connect data"
    },
    "connections": {
      "subtitle": "Browse and create new connections",
      "title": "Connections"
    },
    "correlations": {
      "subtitle": "Add and configure correlations",
      "title": "Correlations"
    },
    "create": {
      "title": "Create"
    },
    "create-alert": {
      "title": "New alert rule"
    },
    "create-dashboard": {
      "title": "Dashboard"
    },
    "create-folder": {
      "title": "Folder"
    },
    "create-import": {
      "title": "Import dashboard"
    },
    "dashboards": {
      "subtitle": "Create and manage dashboards to visualize your data",
      "title": "Dashboards"
    },
    "data-sources": {
      "subtitle": "View and manage your connected data source connections",
      "title": "Data sources"
    },
    "datasources": {
      "subtitle": "Add and configure data sources",
      "title": "Data sources"
    },
    "detect": {
      "title": "Detect"
    },
    "explore": {
      "title": "Explore"
    },
    "frontend": {
      "subtitle": "Gain real user monitoring insights",
      "title": "Frontend"
    },
    "frontend-app": {
      "title": "Frontend"
    },
    "global-orgs": {
      "subtitle": "Isolated instances of Grafana running on the same server",
      "title": "Organizations"
    },
    "global-users": {
      "subtitle": "Manage users in Grafana",
      "title": "Users"
    },
    "grafana-quaderno": {
      "title": "Grafana Quaderno"
    },
    "groupsync": {
      "subtitle": "Manage mappings of Identity Provider groups to Grafana Roles"
    },
    "help": {
      "title": "Help"
    },
    "help/community": "Community",
    "help/documentation": "Documentation",
    "help/keyboard-shortcuts": "Keyboard shortcuts",
    "help/support": "Support",
    "home": {
      "title": "Home"
    },
    "incidents": {
      "title": "Incident"
    },
    "infrastructure": {
      "subtitle": "Understand your infrastructure's health",
      "title": "Infrastructure"
    },
    "integrations": {
      "title": "Integrations"
    },
    "k6": {
      "title": "Performance"
    },
    "kubernetes": {
      "title": "Kubernetes"
    },
    "library-panels": {
      "subtitle": "Reusable panels that can be added to multiple dashboards",
      "title": "Library panels"
    },
    "machine-learning": {
      "title": "Machine learning"
    },
    "manage-folder": {
      "subtitle": "Manage folder dashboards and permissions"
    },
    "migrate-to-cloud": {
      "subtitle": "Copy configuration from your self-managed installation to a cloud stack",
      "title": "Migrate to Grafana Cloud"
    },
    "monitoring": {
      "subtitle": "Out-of-the-box observability solutions",
      "title": "Observability"
    },
    "new": {
      "title": "New"
    },
    "new-dashboard": {
      "title": "New dashboard"
    },
    "new-folder": {
      "title": "New folder"
    },
    "observability": {
      "title": "Observability"
    },
    "oncall": {
      "title": "OnCall"
    },
    "org-settings": {
      "subtitle": "Manage preferences across an organization",
      "title": "Default preferences"
    },
    "playlists": {
      "subtitle": "Groups of dashboards that are displayed in a sequence",
      "title": "Playlists"
    },
    "plugins": {
      "subtitle": "Extend the Grafana experience with plugins",
      "title": "Plugins"
    },
    "private-data-source-connections": {
      "subtitle": "Query data that lives within a secured network without opening the network to inbound traffic from Grafana Cloud. Learn more in our docs.",
      "title": "Private data source connect"
    },
    "profile/notifications": {
      "title": "Notification history"
    },
    "profile/password": {
      "title": "Change password"
    },
    "profile/settings": {
      "title": "Profile"
    },
    "profiles": {
      "title": "Profiles"
    },
    "public": {
      "title": "Public dashboards"
    },
    "recently-deleted": {
      "subtitle": "Any items listed here for more than 30 days will be automatically deleted.",
      "title": "Recently deleted"
    },
    "recorded-queries": {
      "title": "Recorded queries"
    },
    "reporting": {
      "title": "Reporting"
    },
    "scenes": {
      "title": "Scenes"
    },
    "search": {
      "placeholderCommandPalette": "Search or jump to..."
    },
    "search-dashboards": {
      "title": "Search dashboards"
    },
    "server-settings": {
      "subtitle": "View the settings defined in your Grafana config",
      "title": "Settings"
    },
    "service-accounts": {
      "subtitle": "Use service accounts to run automated workloads in Grafana",
      "title": "Service accounts"
    },
    "setup-guide": {
      "title": "Setup guide"
    },
    "shared-dashboard": {
      "subtitle": "Manage your organization's externally shared dashboards",
      "title": "Shared dashboards"
    },
    "sign-out": {
      "title": "Sign out"
    },
    "slo": {
      "title": "SLO"
    },
    "snapshots": {
      "subtitle": "Interactive, publically available, point-in-time representations of dashboards and panels",
      "title": "Snapshots"
    },
    "starred": {
      "title": "Starred"
    },
    "starred-empty": {
      "title": "Your starred dashboards will appear here"
    },
    "statistics-and-licensing": {
      "title": "Statistics and licensing"
    },
    "storage": {
      "subtitle": "Manage file storage",
      "title": "Storage"
    },
    "support-bundles": {
      "subtitle": "Download support bundles",
      "title": "Support bundles"
    },
    "synthetics": {
      "title": "Synthetics"
    },
    "teams": {
      "subtitle": "Groups of users that have common dashboard and permission needs",
      "title": "Teams"
    },
    "testing-and-synthetics": {
      "subtitle": "Optimize performance with k6 and Synthetic Monitoring insights",
      "title": "Testing & synthetics"
    },
    "upgrading": {
      "title": "Stats and license"
    },
    "users": {
      "subtitle": "Invite and assign roles to users",
      "title": "Users"
    }
  },
  "navigation": {
    "item": {
      "add-bookmark": "Add to Bookmarks",
      "remove-bookmark": "Remove from Bookmarks"
    },
    "kiosk": {
      "tv-alert": "Press ESC to exit kiosk mode"
    },
    "megamenu": {
      "close": "Close menu",
      "dock": "Dock menu",
      "list-label": "Navigation",
      "open": "Open menu",
      "undock": "Undock menu"
    },
    "toolbar": {
      "close-menu": "Close menu",
      "enable-kiosk": "Enable kiosk mode",
      "open-menu": "Open menu",
      "toggle-search-bar": "Toggle top search bar"
    }
  },
  "news": {
    "drawer": {
      "close": "Close Drawer"
    },
    "title": "Latest from the blog"
  },
  "notifications": {
    "empty-state": {
      "description": "Notifications you have received will appear here",
      "title": "You're all caught up!"
    },
    "starred-dashboard": "Dashboard starred",
    "unstarred-dashboard": "Dashboard unstarred"
  },
  "oauth": {
    "form": {
      "server-discovery-action-button": "Enter OpenID Connect Discovery URL",
      "server-discovery-modal-close": "Close",
      "server-discovery-modal-loading": "Loading...",
      "server-discovery-modal-submit": "Submit"
    },
    "login": {
      "error": "Login provider denied login request"
    }
  },
  "panel": {
    "header-menu": {
      "copy": "Copy",
      "create-library-panel": "Create library panel",
      "duplicate": "Duplicate",
      "edit": "Edit",
      "explore": "Explore",
      "get-help": "Get help",
      "hide-legend": "Hide legend",
      "inspect": "Inspect",
      "inspect-data": "Data",
      "inspect-json": "Panel JSON",
      "more": "More...",
      "new-alert-rule": "New alert rule",
      "query": "Query",
      "remove": "Remove",
      "replace-library-panel": "Replace library panel",
      "share": "Share",
      "show-legend": "Show legend",
      "unlink-library-panel": "Unlink library panel",
      "view": "View"
    }
  },
  "panel-search": {
    "no-matches": "No matches found",
    "unsupported-layout": "Unsupported layout"
  },
  "playlist-edit": {
    "error-prefix": "Error loading playlist:",
    "form": {
      "add-tag-label": "Add by tag",
      "add-tag-placeholder": "Select a tag",
      "add-title-label": "Add by title",
      "cancel": "Cancel",
      "heading": "Add dashboards",
      "interval-label": "Interval",
      "interval-placeholder": "5m",
      "interval-required": "Interval is required",
      "name-label": "Name",
      "name-placeholder": "Name",
      "name-required": "Name is required",
      "save": "Save",
      "table-delete": "Delete playlist item",
      "table-drag": "Drag and drop to reorder",
      "table-empty": "Playlist is empty. Add dashboards below.",
      "table-heading": "Dashboards"
    },
    "sub-title": "A playlist rotates through a pre-selected list of dashboards. A playlist can be a great way to build situational awareness, or just show off your metrics to your team or visitors.",
    "title": "Edit playlist"
  },
  "playlist-page": {
    "card": {
      "delete": "Delete playlist",
      "edit": "Edit playlist",
      "start": "Start playlist",
      "tooltip": "Share playlist"
    },
    "create-button": {
      "title": "New playlist"
    },
    "delete-modal": {
      "body": "Are you sure you want to delete {{name}} playlist?",
      "confirm-text": "Delete"
    },
    "empty": {
      "button": "Create playlist",
      "pro-tip": "You can use playlists to cycle dashboards on TVs without user control. <2>Learn more</2>",
      "title": "There are no playlists created yet"
    }
  },
  "playlists": {
    "empty-state": {
      "message": "No playlists found"
    }
  },
  "plugins": {
    "catalog": {
      "update-all": {
        "all-plugins-updated": "All plugins updated!",
        "available-header": "Available",
        "button": "Update all",
        "cloud-update-message": "* It may take a few minutes for the plugins to be available for usage.",
        "error": "Error updating plugin:",
        "error-status-text": "failed - see error messages",
        "header": "The following plugins have update available",
        "installed-header": "Installed",
        "modal-confirmation": "Update",
        "modal-dismiss": "Close",
        "modal-in-progress": "Updating...",
        "modal-title": "Update Plugins",
        "name-header": "Name",
        "update-header": "Update",
        "update-status-text": "plugins updated"
      },
      "versions": {
        "confirmation-text-1": "Are you really sure you want to downgrade to version",
        "confirmation-text-2": "You should normally not be doing this",
        "downgrade-confirm": "Downgrade",
        "downgrade-title": "Downgrade plugin version"
      }
    },
    "details": {
      "labels": {
        "contactGrafanaLabs": "Contact Grafana Labs",
        "dependencies": "Dependencies",
        "downloads": "Downloads",
        "from": "From",
        "installedVersion": "Installed version: ",
        "lastCommitDate": "Last commit date:",
        "latestVersion": "Latest version: ",
        "links": "Links ",
        "reportAbuse": "Report a concern ",
        "signature": "Signature",
        "status": "Status",
        "updatedAt": "Last updated:",
        "version": "Version"
      }
    },
    "empty-state": {
      "message": "No plugins found"
    }
  },
  "profile": {
    "change-password": {
      "cancel-button": "Cancel",
      "cannot-change-password-message": "Password cannot be changed here.",
      "change-password-button": "Change Password",
      "confirm-password-label": "Confirm password",
      "confirm-password-required": "New password confirmation is required",
      "ldap-auth-proxy-message": "You cannot change password when signed in with LDAP or auth proxy.",
      "new-password-label": "New password",
      "new-password-required": "New password is required",
      "new-password-same-as-old": "New password can't be the same as the old one.",
      "old-password-label": "Old password",
      "old-password-required": "Old password is required",
      "passwords-must-match": "Passwords must match",
      "strong-password-validation-register": "Password does not comply with the strong password policy"
    }
  },
  "public-dashboard": {
    "acknowledgment-checkboxes": {
      "ack-title": "Before you make the dashboard public, acknowledge the following:",
      "data-src-ack-desc": "Publishing currently only works with a subset of data sources*",
      "data-src-ack-tooltip": "Learn more about public datasources",
      "public-ack-desc": "Your entire dashboard will be public*",
      "public-ack-tooltip": "Learn more about public dashboards",
      "usage-ack-desc": "Making a dashboard public will cause queries to run each time it is viewed, which may increase costs*",
      "usage-ack-desc-tooltip": "Learn more about query caching"
    },
    "config": {
      "can-view-dashboard-radio-button-label": "Can view dashboard",
      "copy-button": "Copy",
      "dashboard-url-field-label": "Dashboard URL",
      "email-share-type-option-label": "Only specified people",
      "pause-sharing-dashboard-label": "Pause sharing dashboard",
      "public-share-type-option-label": "Anyone with a link",
      "revoke-public-URL-button": "Revoke public URL",
      "revoke-public-URL-button-title": "Revoke public URL",
      "settings-title": "Settings"
    },
    "configuration": {
      "display-annotations-description": "Present annotations on this dashboard",
      "display-annotations-label": "Display annotations",
      "enable-time-range-description": "Allow people to change time range",
      "enable-time-range-label": "Enable time range",
      "settings-label": "Settings",
      "success-pause": "Your dashboard access has been paused",
      "success-resume": "Your dashboard access has been resumed",
      "success-update": "Settings have been successfully updated",
      "success-update-old": "Public dashboard updated!",
      "time-range-label": "Time range",
      "time-range-tooltip": "The shared dashboard uses the default time range settings of the dashboard"
    },
    "create-page": {
      "generate-public-url-button": "Generate public URL",
      "unsupported-features-desc": "Currently, we don’t support template variables or frontend data sources",
      "welcome-title": "Welcome to public dashboards!"
    },
    "delete-modal": {
      "revoke-body-text": "Are you sure you want to revoke this URL? The dashboard will no longer be public.",
      "revoke-title": "Revoke public URL"
    },
    "email-sharing": {
      "accept-button": "Accept",
      "alert-text": "Sharing dashboards by email is billed per user for the duration of the 30-day token, regardless of how many dashboards are shared. Billing stops after 30 days unless you renew the token.",
      "bill-ack": "I understand that adding users requires payment.*",
      "cancel-button": "Cancel",
      "input-invalid-email-text": "Invalid email",
      "input-required-email-text": "Email is required",
      "invite-button": "Invite",
      "invite-field-desc": "Invite people by email",
      "invite-field-label": "Invite",
      "learn-more-button": "Learn more",
      "recipient-email-placeholder": "Email",
      "recipient-invalid-email-text": "Invalid email",
      "recipient-invitation-button": "Invite",
      "recipient-invitation-description": "Invite someone by email",
      "recipient-invitation-tooltip": "This dashboard contains sensitive data. By using this feature you will be sharing with external people.",
      "recipient-list-description": "Only people you've directly invited can access this dashboard",
      "recipient-list-title": "People with access",
      "recipient-required-email-text": "Email is required",
      "resend-button": "Resend",
      "resend-button-title": "Resend",
      "resend-invite-label": "Resend invite",
      "revoke-access-label": "Revoke access",
      "revoke-button": "Revoke",
      "revoke-button-title": "Revoke",
      "success-creation": "Your dashboard is ready for external sharing",
      "success-share-type-change": "Dashboard access updated: Only specific people can now access with the link"
    },
    "modal-alerts": {
      "no-upsert-perm-alert-desc": "Contact your admin to get permission to {{mode}} public dashboards",
      "no-upsert-perm-alert-title": "You don’t have permission to {{ mode }} a public dashboard",
      "save-dashboard-changes-alert-title": "Please save your dashboard changes before updating the public configuration",
      "unsupport-data-source-alert-readmore-link": "Read more about supported data sources",
      "unsupported-data-source-alert-desc": "There are data sources in this dashboard that are unsupported for public dashboards. Panels that use these data sources may not function properly: {{unsupportedDataSources}}.",
      "unsupported-data-source-alert-title": "Unsupported data sources",
      "unsupported-template-variable-alert-desc": "This public dashboard may not work since it uses template variables",
      "unsupported-template-variable-alert-title": "Template variables are not supported"
    },
    "public-sharing": {
      "accept-button": "Accept",
      "alert-text": "Sharing this dashboard externally makes it entirely accessible to anyone with the link.",
      "cancel-button": "Cancel",
      "learn-more-button": "Learn more",
      "public-ack": "I understand that this entire dashboard will be public.*",
      "success-creation": "Your dashboard is now publicly accessible",
      "success-share-type-change": "Dashboard access updated: Anyone with the link can now access"
    },
    "settings-bar-header": {
      "collapse-settings-tooltip": "Collapse settings",
      "expand-settings-tooltip": "Expand settings"
    },
    "settings-configuration": {
      "default-time-range-label": "Default time range",
      "default-time-range-label-desc": "The public dashboard uses the default time range settings of the dashboard",
      "show-annotations-label": "Show annotations",
      "show-annotations-label-desc": "Show annotations on public dashboard",
      "time-range-picker-label": "Time range picker enabled",
      "time-range-picker-label-desc": "Allow viewers to change time range"
    },
    "settings-summary": {
      "annotations-hide-text": "Annotations = hide",
      "annotations-show-text": "Annotations = show",
      "time-range-picker-disabled-text": "Time range picker = disabled",
      "time-range-picker-enabled-text": "Time range picker = enabled",
      "time-range-text": "Time range = "
    },
    "share": {
      "success-delete": "Your dashboard is no longer shareable",
      "success-delete-old": "Public dashboard deleted!"
    },
    "share-configuration": {
      "share-type-label": "Link access"
    },
    "share-externally": {
      "copy-link-button": "Copy external link",
      "email-share-type-option-description": "Only people with the link can access dashboard",
      "email-share-type-option-label": "Only specific people",
      "no-upsert-perm-alert-desc": "Contact your admin to get permission to {{mode}} shared dashboards",
      "no-upsert-perm-alert-title": "You don’t have permission to {{ mode }} a shared dashboard",
      "pause-access-button": "Pause access",
      "pause-access-tooltip": "Pausing will temporarily disable access to this dashboard for all users",
      "public-share-type-option-description": "Anyone with the link can access dashboard",
      "public-share-type-option-label": "Anyone with the link",
      "resume-access-button": "Resume access",
      "revoke-access-button": "Revoke access",
      "revoke-access-description": "Are you sure you want to revoke this access? The dashboard can no longer be shared.",
      "unsupported-data-source-alert-desc": "There are data sources in this dashboard that are unsupported for shared dashboards. Panels that use these data sources may not function properly: {{unsupportedDataSources}}."
    },
    "sharing": {
      "success-creation": "Dashboard is public!"
    }
  },
  "public-dashboard-list": {
    "button": {
      "config-button-tooltip": "Configure public dashboard",
      "revoke-button-text": "Revoke public URL",
      "revoke-button-tooltip": "Revoke public dashboard URL",
      "view-button-tooltip": "View public dashboard"
    },
    "empty-state": {
      "message": "You haven't created any public dashboards yet",
      "more-info": "Create a public dashboard from any existing dashboard through the <1>Share</1> modal. <4>Learn more</4>"
    },
    "toggle": {
      "pause-sharing-toggle-text": "Pause sharing"
    }
  },
  "public-dashboard-users-access-list": {
    "dashboard-modal": {
      "external-link": "External link",
      "loading-text": "Loading...",
      "open-dashboard-list-text": "Open dashboards list",
      "public-dashboard-link": "Public dashboard URL",
      "public-dashboard-setting": "Public dashboard settings",
      "sharing-setting": "Sharing settings"
    },
    "delete-user-modal": {
      "delete-user-button-text": "Delete user",
      "delete-user-cancel-button": "Cancel",
      "delete-user-revoke-access-button": "Revoke access",
      "revoke-access-title": "Revoke access",
      "revoke-user-access-modal-desc-line1": "Are you sure you want to revoke access for {{email}}?",
      "revoke-user-access-modal-desc-line2": "This action will immediately revoke {{email}}&apos;s access to all public dashboards."
    },
    "delete-user-shared-dashboards-modal": {
      "revoke-user-access-modal-desc-line2": "This action will immediately revoke {{email}}&apos;s access to all shared dashboards."
    },
    "modal": {
      "dashboard-modal-title": "Public dashboards",
      "shared-dashboard-modal-title": "Shared dashboards"
    },
    "table-header": {
      "activated-label": "Activated",
      "activated-tooltip": "Earliest time user has been an active user to a dashboard",
      "email-label": "Email",
      "last-active-label": "Last active",
      "origin-label": "Origin",
      "role-label": "Role"
    }
  },
  "query-library": {
    "datasource-names": "Datasource name(s):",
    "delete-query-button": "Delete query",
    "query-template-get-error": "Error attempting to get query template from the library: {{error}}",
    "search": "Search by data source, query content or description",
    "user-info-get-error": "Error attempting to get user info from the library: {{error}}",
    "user-names": "User name(s):"
  },
  "query-operation": {
    "header": {
      "collapse-row": "Collapse query row",
      "datasource-help": "Show data source help",
      "drag-and-drop": "Drag and drop to reorder",
      "duplicate-query": "Duplicate query",
      "expand-row": "Expand query row",
      "hide-response": "Hide response",
      "remove-query": "Remove query",
      "save-to-query-library": "Save to query library",
      "show-response": "Show response",
      "toggle-edit-mode": "Toggle text edit mode"
    },
    "query-editor-not-exported": "Data source plugin does not export any Query Editor component"
  },
  "recently-deleted": {
    "buttons": {
      "delete": "Delete permanently",
      "restore": "Restore"
    },
    "page": {
      "no-deleted-dashboards": "You haven't deleted any dashboards recently.",
      "no-deleted-dashboards-text": "When you delete a dashboard, it will appear here for 30 days before being permanently deleted. Your organization administrator can restore recently-deleted dashboards.",
      "no-search-result": "No results found for your query"
    },
    "permanently-delete-modal": {
      "confirm-text": "Delete",
      "delete-button": "Delete",
      "delete-loading": "Deleting...",
      "text_one": "This action will delete {{numberOfDashboards}} dashboard.",
      "text_other": "This action will delete {{numberOfDashboards}} dashboards.",
      "title": "Permanently Delete Dashboards"
    },
    "restore-modal": {
      "folder-picker-text_one": "Please choose a folder where your dashboard will be restored.",
      "folder-picker-text_other": "Please choose a folder where your dashboards will be restored.",
      "restore-button": "Restore",
      "restore-loading": "Restoring...",
      "text_one": "This action will restore {{numberOfDashboards}} dashboard.",
      "text_other": "This action will restore {{numberOfDashboards}} dashboards.",
      "title": "Restore Dashboards"
    }
  },
  "recentlyDeleted": {
    "filter": {
      "placeholder": "Search for dashboards"
    }
  },
  "refresh-picker": {
    "aria-label": {
      "choose-interval": "Auto refresh turned off. Choose refresh time interval",
      "duration-selected": "Choose refresh time interval with current interval {{durationAriaLabel}} selected"
    },
    "auto-option": {
      "aria-label": "",
      "label": ""
    },
    "live-option": {
      "aria-label": "Turn on live streaming",
      "label": "Live"
    },
    "off-option": {
      "aria-label": "Turn off auto refresh",
      "label": "Off"
    },
    "tooltip": {
      "interval-selected": "Set auto refresh interval",
      "turned-off": "Auto refresh off"
    }
  },
  "return-to-previous": {
    "button": {
      "label": "Back to {{title}}"
    },
    "dismissable-button": "Close"
  },
  "role-picker": {
    "title": {
      "description": "Assign roles to users to ensure granular control over access to Grafana&lsquo;s features and resources. Find out more in our <2>documentation</2>."
    }
  },
  "role-picker-drawer": {
    "basic-roles": {
      "label": "Basic Roles"
    }
  },
  "save-dashboards": {
    "name-exists": {
      "message-info": "A dashboard with the same name in the selected folder already exists, including recently deleted dashboards.",
      "message-suggestion": "Please choose a different name or folder.",
      "title": "Dashboard name already exists"
    }
  },
  "scopes": {
    "dashboards": {
      "collapse": "Collapse",
      "expand": "Expand",
      "loading": "Loading dashboards",
      "noResultsForFilter": "No results found for your query",
      "noResultsForFilterClear": "Clear search",
      "noResultsForScopes": "No dashboards found for the selected scopes",
      "noResultsNoScopes": "No scopes selected",
      "search": "Search",
      "toggle": {
        "collapse": "Collapse suggested dashboards list",
        "disabled": "Suggested dashboards list is disabled due to read only mode",
        "expand": "Expand suggested dashboards list"
      }
    },
    "selector": {
      "apply": "Apply",
      "cancel": "Cancel",
      "input": {
        "placeholder": "Select scopes...",
        "removeAll": "Remove all scopes"
      },
      "title": "Select scopes"
    },
    "tree": {
      "collapse": "Collapse",
      "expand": "Expand",
      "headline": {
        "noResults": "No results found for your query",
        "recommended": "Recommended",
        "results": "Results"
      },
      "search": "Search"
    }
  },
  "search": {
    "actions": {
      "include-panels": "Include panels",
      "remove-datasource-filter": "Datasource: {{datasource}}",
      "sort-placeholder": "Sort",
      "starred": "Starred",
      "view-as-folders": "View by folders",
      "view-as-list": "View as list"
    },
    "dashboard-actions": {
      "import": "Import",
      "new": "New",
      "new-dashboard": "New dashboard",
      "new-folder": "New folder"
    },
    "results-table": {
      "datasource-header": "Data source",
      "deleted-less-than-1-min": "< 1 min",
      "deleted-remaining-header": "Time remaining",
      "location-header": "Location",
      "name-header": "Name",
      "tags-header": "Tags",
      "type-dashboard": "Dashboard",
      "type-folder": "Folder",
      "type-header": "Type"
    },
    "search-input": {
      "include-panels-placeholder": "Search for dashboards, folders, and panels",
      "placeholder": "Search for dashboards and folders"
    }
  },
  "select": {
    "select-menu": {
      "selected-count": "Selected "
    }
  },
  "service-account-create-page": {
    "create": {
      "button": "Create"
    },
    "name": {
      "label": "Display name",
      "required-error": "Display name is required"
    },
    "page-nav": {
      "label": "Create service account"
    },
    "role": {
      "label": "Role"
    }
  },
  "service-accounts": {
    "empty-state": {
      "button-title": "Add service account",
      "message": "No services accounts found",
      "more-info": "Remember, you can provide specific permissions for API access to other applications",
      "title": "You haven't created any service accounts yet"
    }
  },
  "share-dashboard": {
    "menu": {
      "export-json-title": "Export as JSON",
      "share-externally-title": "Share externally",
      "share-internally-title": "Share internally",
      "share-snapshot-title": "Share snapshot"
    },
    "share-button": "Share",
    "share-button-tooltip": "Copy link"
  },
  "share-drawer": {
    "confirm-action": {
      "back-arrow-button": "Back button",
      "cancel-button": "Cancel"
    }
  },
  "share-modal": {
    "dashboard": {
      "title": "Share"
    },
    "embed": {
      "copy": "Copy to clipboard",
      "html": "Embed HTML",
      "html-description": "The HTML code below can be pasted and included in another web page. Unless anonymous access is enabled, the users viewing that page need to be signed into Grafana for the graph to load.",
      "info": "Generate HTML for embedding an iframe with this panel",
      "time-range": "Lock time range"
    },
    "export": {
      "back-button": "Back to export config",
      "cancel-button": "Cancel",
      "info-text": "Export this dashboard.",
      "save-button": "Save to file",
      "share-externally-label": "Export for sharing externally",
      "view-button": "View JSON"
    },
    "library": {
      "info": "Create library panel."
    },
    "link": {
      "copy-link-button": "Copy",
      "info-text": "Create a direct link to this dashboard or panel, customized with the options below.",
      "link-url": "Link URL",
      "render-alert": "Image renderer plugin not installed",
      "render-instructions": "To render a panel image, you must install the <2>Grafana image renderer plugin</2>. Please contact your Grafana administrator to install the plugin.",
      "rendered-image": "Direct link rendered image",
      "save-alert": "Dashboard is not saved",
      "save-dashboard": "To render a panel image, you must save the dashboard first.",
      "shorten-url": "Shorten URL",
      "time-range-description": "Transforms the current relative time range to an absolute time range",
      "time-range-label": "Lock time range"
    },
    "panel": {
      "title": "Share Panel"
    },
    "snapshot": {
      "cancel-button": "Cancel",
      "copy-link-button": "Copy",
      "delete-button": "Delete snapshot.",
      "deleted-message": "The snapshot has been deleted. If you have already accessed it once, then it might take up to an hour before before it is removed from browser caches or CDN caches.",
      "expire": "Expire",
      "expire-day": "1 Day",
      "expire-hour": "1 Hour",
      "expire-never": "Never",
      "expire-week": "1 Week",
      "info-text-1": "A snapshot is an instant way to share an interactive dashboard publicly. When created, we strip sensitive data like queries (metric, template, and annotation) and panel links, leaving only the visible metric data and series names embedded in your dashboard.",
      "info-text-2": "Keep in mind, your snapshot <1>can be viewed by anyone</1> that has the link and can access the URL. Share wisely.",
      "local-button": "Publish Snapshot",
      "mistake-message": "Did you make a mistake? ",
      "name": "Snapshot name",
      "timeout": "Timeout (seconds)",
      "timeout-description": "You might need to configure the timeout value if it takes a long time to collect your dashboard metrics.",
      "url-label": "Snapshot URL"
    },
    "tab-title": {
      "embed": "Embed",
      "export": "Export",
      "library-panel": "Library panel",
      "link": "Link",
      "panel-embed": "Embed",
      "public-dashboard": "Public Dashboard",
      "public-dashboard-title": "Public dashboard",
      "snapshot": "Snapshot"
    },
    "theme-picker": {
      "current": "Current",
      "dark": "Dark",
      "field-name": "Theme",
      "light": "Light"
    },
    "view-json": {
      "copy-button": "Copy to Clipboard"
    }
  },
  "share-panel": {
    "drawer": {
      "new-library-panel-title": "New library panel",
      "share-embed-title": "Share embed",
      "share-link-title": "Link settings"
    },
    "menu": {
      "new-library-panel-title": "New library panel",
      "share-embed-title": "Share embed",
      "share-link-title": "Share link",
      "share-snapshot-title": "Share snapshot"
    },
    "new-library-panel": {
      "cancel-button": "Cancel",
      "create-button": "Create library panel"
    }
  },
  "share-playlist": {
    "checkbox-description": "Panel heights will be adjusted to fit screen size",
    "checkbox-label": "Autofit",
    "copy-link-button": "Copy",
    "link-url-label": "Link URL",
    "mode": "Mode",
    "mode-kiosk": "Kiosk",
    "mode-normal": "Normal",
    "mode-tv": "TV",
    "title": "Share playlist"
  },
  "shared": {
    "preferences": {
      "theme": {
        "dark-label": "Dark",
        "light-label": "Light",
        "system-label": "System preference"
      }
    }
  },
  "shared-dashboard": {
    "delete-modal": {
      "revoke-body-text": "Are you sure you want to revoke this access? The dashboard can no longer be shared.",
      "revoke-title": "Revoke access"
    },
    "fields": {
      "timezone-label": "Timezone"
    }
  },
  "shared-dashboard-list": {
    "button": {
      "config-button-tooltip": "Configure shared dashboard",
      "revoke-button-text": "Revoke access",
      "revoke-button-tooltip": "Revoke access",
      "view-button-tooltip": "View shared dashboard"
    },
    "empty-state": {
      "message": "You haven't created any shared dashboards yet",
      "more-info": "Create a shared dashboard from any existing dashboard through the <1>Share</1> modal. <4>Learn more</4>"
    },
    "toggle": {
      "pause-sharing-toggle-text": "Pause access"
    }
  },
  "shared-preferences": {
    "fields": {
      "home-dashboard-label": "Home Dashboard",
      "home-dashboard-placeholder": "Default dashboard",
      "locale-label": "Language",
      "locale-placeholder": "Choose language",
      "theme-label": "Interface theme",
      "week-start-label": "Week start"
    },
    "theme": {
      "default-label": "Default"
    },
    "title": "Preferences"
  },
  "silences": {
    "empty-state": {
      "button-title": "Create silence",
      "title": "You haven't created any silences yet"
    },
    "table": {
      "add-silence-button": "Add Silence",
      "edit-button": "Edit",
      "expired-silences": "Expired silences are automatically deleted after 5 days.",
      "no-matching-silences": "No matching silences found;",
      "noConfig": "Create a new contact point to create a configuration using the default values or contact your administrator to set up the Alertmanager.",
      "recreate-button": "Recreate",
      "unsilence-button": "Unsilence"
    }
  },
  "silences-table": {
    "header": {
      "alert-name": "Alert name",
      "state": "State"
    }
  },
  "snapshot": {
    "empty-state": {
      "message": "You haven't created any snapshots yet",
      "more-info": "You can create a snapshot of any dashboard through the <1>Share</1> modal. <4>Learn more</4>"
    },
    "external-badge": "External",
    "name-column-header": "Name",
    "share": {
      "cancel-button": "Cancel",
      "copy-link-button": "Copy link",
      "delete-button": "Delete snapshot",
      "delete-description": "Are you sure you want to delete this snapshot?",
      "delete-title": "Delete snapshot",
      "deleted-alert": "Snapshot deleted. It could take an hour to be cleared from CDN caches.",
      "expiration-label": "Expires in",
      "info-alert": "A Grafana dashboard snapshot publicly shares a dashboard while removing sensitive data such as queries and panel links, leaving only visible metrics and series names. Anyone with the link can access the snapshot.",
      "learn-more-button": "Learn more",
      "local-button": "Publish snapshot",
      "name-label": "Snapshot name",
      "new-snapshot-button": "New snapshot",
      "success-creation": "Your snapshot has been created",
      "success-delete": "Your snapshot has been deleted",
      "view-all-button": "View all snapshots"
    },
    "share-panel": {
      "info-alert": "A Grafana panel snapshot publicly shares a panel while removing sensitive data such as queries and panel links, leaving only visible metrics and series names. Anyone with the link can access the snapshot."
    },
    "url-column-header": "Snapshot url",
    "view-button": "View"
  },
  "tag-filter": {
    "loading": "Loading...",
    "no-tags": "No tags found",
    "placeholder": "Filter by tag"
  },
  "teams": {
    "empty-state": {
      "button-title": "New team",
      "message": "No teams found",
      "pro-tip": "Assign folder and dashboard permissions to teams instead of users to ease administration. <2>Learn more</2>",
      "title": "You haven't created any teams yet"
    }
  },
  "time-picker": {
    "absolute": {
      "recent-title": "Recently used absolute ranges",
      "title": "Absolute time range"
    },
    "calendar": {
      "apply-button": "Apply time range",
      "cancel-button": "Cancel",
      "close": "Close calendar",
      "next-month": "Next month",
      "previous-month": "Previous month",
      "select-time": "Select a time range"
    },
    "content": {
      "empty-recent-list-docs": "<0><0>Read the documentation</0><1> to find out more about how to enter custom time ranges.</1></0>",
      "empty-recent-list-info": "It looks like you haven't used this time picker before. As soon as you enter some time intervals, recently used intervals will appear here.",
      "filter-placeholder": "Search quick ranges"
    },
    "copy-paste": {
      "copy-success-message": "Time range copied to clipboard",
      "default-error-message": "{{error}} is not a valid time range",
      "default-error-title": "Invalid time range",
      "tooltip-copy": "Copy time range to clipboard",
      "tooltip-paste": "Paste time range"
    },
    "footer": {
      "change-settings-button": "Change time settings",
      "fiscal-year-option": "Fiscal year",
      "fiscal-year-start": "Fiscal year start month",
      "time-zone-option": "Time zone",
      "time-zone-selection": "Time zone selection"
    },
    "range-content": {
      "apply-button": "Apply time range",
      "default-error": "Please enter a past date or \"now\"",
      "fiscal-year": "Fiscal year",
      "from-input": "From",
      "open-input-calendar": "Open calendar",
      "range-error": "\"From\" can't be after \"To\"",
      "to-input": "To"
    },
    "range-picker": {
      "backwards-time-aria-label": "Move time range backwards",
      "current-time-selected": "Time range selected: {{currentTimeRange}}",
      "forwards-time-aria-label": "Move time range forwards",
      "to": "to",
      "zoom-out-button": "Zoom out time range",
      "zoom-out-tooltip": "Time range zoom out <1></1> CTRL+Z"
    },
    "time-range": {
      "apply": "Apply time range",
      "aria-role": "Time range selection",
      "default-title": "Time ranges",
      "example": "Example: to select a time range from 10 minutes ago to now",
      "example-details": "From: now-10m To: now",
      "example-title": "Example time ranges",
      "from-to": "{{timeOptionFrom}} to {{timeOptionTo}}",
      "more-info": "For more information see <2>docs <1></1></2>.",
      "specify": "Specify time range <1></1>",
      "supported-formats": "Supported formats: <1>now-[digit]s/m/h/d/w</1>"
    },
    "zone": {
      "select-aria-label": "Time zone picker",
      "select-search-input": "Type to search (country, city, abbreviation)"
    }
  },
  "trails": {
    "bookmarks": {
      "or-view-bookmarks": "Or view bookmarks"
    },
    "card": {
      "data-source": "Data source: ",
      "date-created": "Date created: ",
      "metric": "Metric:"
    },
    "home": {
      "learn-more": "Learn more",
      "lets-start": "Let's start!",
      "start-your-metrics-exploration": "Start your metrics exploration!",
      "subtitle": "Explore your Prometheus-compatible metrics without writing a query."
    },
    "metric-overview": {
      "description-label": "Description",
      "labels": "Labels",
      "metric-attributes": "Attributes",
      "no-description": "No description available",
      "type-label": "Type",
      "unit-label": "Unit",
      "unknown-type": "Unknown"
    },
    "metric-select": {
      "filter-by": "Filter by",
      "otel-switch": "This switch enables filtering by OTel resources for OTel native data sources."
    },
    "recent-metrics": {
      "or-view-a-recent-exploration": "Or view a recent exploration"
    },
    "settings": {
      "always-keep-selected-metric-graph-in-view": "Always keep selected metric graph in-view",
      "show-previews-of-metric-graphs": "Show previews of metric graphs"
    }
  },
  "transformations": {
    "empty": {
      "add-transformation-body": "Transformations allow data to be changed in various ways before your visualization is shown.<1></1>This includes joining data together, renaming fields, making calculations, formatting data for display, and more.",
      "add-transformation-header": "Start transforming data"
    }
  },
  "user-orgs": {
    "current-org-button": "Current",
    "name-column": "Name",
    "role-column": "Role",
    "select-org-button": "Select organisation",
    "title": "Organizations"
  },
  "user-profile": {
    "fields": {
      "email-error": "Email is required",
      "email-label": "Email",
      "name-error": "Name is required",
      "name-label": "Name",
      "username-label": "Username"
    },
    "tabs": {
      "general": "General"
    }
  },
  "user-session": {
    "auth-module-column": "Identity Provider",
    "browser-column": "Browser & OS",
    "created-at-column": "Logged on",
    "identity-provider-column": "Identity Provider",
    "ip-column": "IP address",
    "revoke": "Revoke user session",
    "seen-at-column": "Last seen"
  },
  "user-sessions": {
    "loading": "Loading sessions..."
  },
  "users": {
    "empty-state": {
      "message": "No users found"
    }
  },
  "users-access-list": {
    "tabs": {
      "public-dashboard-users-tab-title": "Public dashboard users",
      "shared-dashboard-users-tab-title": "Shared dashboard users"
    }
  },
  "variable": {
    "adhoc": {
      "placeholder": "Select value"
    },
    "dropdown": {
      "placeholder": "Enter variable value"
    },
    "picker": {
      "link-all": "All",
      "option-all": "All",
      "option-selected-values": "Selected",
      "option-tooltip": "Clear selections"
    },
    "textbox": {
      "placeholder": "Enter variable value"
    }
  },
  "variables": {
    "empty-state": {
      "button-title": "Add variable",
      "info-box-content": "Variables enable more interactive and dynamic dashboards. Instead of hard-coding things like server or sensor names in your metric queries you can use variables in their place. Variables are shown as list boxes at the top of the dashboard. These drop-down lists make it easy to change the data being displayed in your dashboard.",
      "info-box-content-2": "Check out the <2>Templates and variables documentation</2> for more information.",
      "title": "There are no variables added yet"
    }
  }
}<|MERGE_RESOLUTION|>--- conflicted
+++ resolved
@@ -163,9 +163,9 @@
         "parse-mode-warning-title": "Telegram messages are limited to 4096 UTF-8 characters."
       },
       "used-by_one": "Used by {{ count }} notification policy",
-      "used-by_other": "Used by {{ count }} notification policies",
+      "used-by_other": "Used by {{ count }} notification policy",
       "used-by-rules_one": "Used by {{ count }} alert rule",
-      "used-by-rules_other": "Used by {{ count }} alert rules"
+      "used-by-rules_other": "Used by {{ count }} alert rule"
     },
     "contactPointFilter": {
       "label": "Contact point"
@@ -233,7 +233,7 @@
         "inherited": "Inherited",
         "mute-time": "Muted when",
         "n-instances_one": "instance",
-        "n-instances_other": "instances",
+        "n-instances_other": "instance",
         "timingOptions": {
           "groupInterval": {
             "description": "How long to wait before sending a notification about new alerts that are added to a group of alerts for which an initial notification has already been sent.",
@@ -249,7 +249,7 @@
           }
         }
       },
-      "n-more-policies_one": "{{count}} additional policy",
+      "n-more-policies_one": "{{count}} additional policies",
       "n-more-policies_other": "{{count}} additional policies",
       "new-child": "New child policy",
       "new-policy": "Add new policy",
@@ -323,22 +323,15 @@
       "save-query": "Save current search"
     },
     "simpleCondition": {
-<<<<<<< HEAD
       "alertCondition": "Alert condition"
-    },
-    "threshold": {
-      "To": "TO"
-=======
-      "alertCondition": "Alert condition",
-      "ofQuery": {
-        "To": "TO"
-      }
     },
     "templates": {
       "misconfigured-badge-text": "Misconfigured",
       "misconfigured-warning": "This template is misconfigured.",
       "misconfigured-warning-details": "Templates must be defined in both the <1></1> and <4></4> sections of your alertmanager configuration."
->>>>>>> ea0a6a1f
+    },
+    "threshold": {
+      "To": "TO"
     }
   },
   "annotations": {
@@ -389,15 +382,15 @@
     },
     "counts": {
       "alertRule_one": "{{count}} alert rule",
-      "alertRule_other": "{{count}} alert rules",
+      "alertRule_other": "{{count}} alert rule",
       "dashboard_one": "{{count}} dashboard",
-      "dashboard_other": "{{count}} dashboards",
+      "dashboard_other": "{{count}} dashboard",
       "folder_one": "{{count}} folder",
-      "folder_other": "{{count}} folders",
+      "folder_other": "{{count}} folder",
       "libraryPanel_one": "{{count}} library panel",
-      "libraryPanel_other": "{{count}} library panels",
+      "libraryPanel_other": "{{count}} library panel",
       "total_one": "{{count}} item",
-      "total_other": "{{count}} items"
+      "total_other": "{{count}} item"
     },
     "dashboards-tree": {
       "collapse-folder-button": "Collapse folder {{title}}",
@@ -2452,16 +2445,16 @@
       "confirm-text": "Delete",
       "delete-button": "Delete",
       "delete-loading": "Deleting...",
-      "text_one": "This action will delete {{numberOfDashboards}} dashboard.",
+      "text_one": "This action will delete {{numberOfDashboards}} dashboards.",
       "text_other": "This action will delete {{numberOfDashboards}} dashboards.",
       "title": "Permanently Delete Dashboards"
     },
     "restore-modal": {
-      "folder-picker-text_one": "Please choose a folder where your dashboard will be restored.",
+      "folder-picker-text_one": "Please choose a folder where your dashboards will be restored.",
       "folder-picker-text_other": "Please choose a folder where your dashboards will be restored.",
       "restore-button": "Restore",
       "restore-loading": "Restoring...",
-      "text_one": "This action will restore {{numberOfDashboards}} dashboard.",
+      "text_one": "This action will restore {{numberOfDashboards}} dashboards.",
       "text_other": "This action will restore {{numberOfDashboards}} dashboards.",
       "title": "Restore Dashboards"
     }
