--- conflicted
+++ resolved
@@ -631,10 +631,9 @@
       "label-manage-permissions": "Manage permissions"
     },
     "contact-point-selector": {
-      "aria-label-refresh-contact-points": "Refresh contact points",
       "contact-point-picker-label-contact-point": "Contact point",
       "title-failed-to-fetch-contact-points": "Failed to fetch contact points",
-      "tooltip-refresh-contact-points-list": "Refresh contact points list"
+      "tooltip-refresh-contact-points-list": "Refresh contact points"
     },
     "contact-points": {
       "contact-point": "Contact point",
@@ -652,7 +651,6 @@
       "empty-state": {
         "title": "You don't have any contact points yet"
       },
-      "failed-loading": "Failed to load contact points",
       "key-value-map": {
         "add": "Add",
         "confirm-add": "Confirm to add"
@@ -663,12 +661,10 @@
       "no-delivery-attempts": "No delivery attempts",
       "no-integrations": "No integrations configured",
       "on-call-unreachable": "Grafana OnCall plugin has been enabled in your Grafana instances but it is not reachable. Please check the plugin configuration",
-      "on-call-unreachable-title": "Loading OnCall integration failed",
       "only-firing": "Delivering <1>only firing</1> notifications",
       "receiver-summary": {
         "jira": "Creates a \"{{issueType}}\" issue in the \"{{project}}\" project"
       },
-      "refresh": "Refresh contact points",
       "telegram": {
         "parse-mode-warning-body": "If you use a <1>parse_mode</1> option other than <3>None</3>, truncation may result in an invalid message, causing the notification to fail. For longer messages, we recommend using an alternative contact method.",
         "parse-mode-warning-title": "Telegram messages are limited to 4096 UTF-8 characters."
@@ -676,11 +672,8 @@
       "used-by_one": "Used by {{ count }} notification policy",
       "used-by_other": "Used by {{ count }} notification policy",
       "used-by-rules_one": "Used by {{ count }} alert rule",
-<<<<<<< HEAD
       "used-by-rules_other": "Used by {{ count }} alert rule",
       "view-all": "View all contact points"
-=======
-      "used-by-rules_other": "Used by {{ count }} alert rule"
     },
     "contact-points-filter": {
       "aria-label-clear": "clear",
@@ -699,10 +692,6 @@
       "export-all": "Export all",
       "text-loading": "Loading...",
       "title-failed-to-fetch-contact-points": "Failed to fetch contact points"
-    },
-    "contactPointFilter": {
-      "label": "Contact point"
->>>>>>> 21fe9480
     },
     "copy-to-clipboard": "Copy \"{{label}}\" to clipboard",
     "create-metadata": {
@@ -1150,10 +1139,6 @@
       "placeholder-key": "key",
       "placeholder-value": "value"
     },
-    "link-to-contact-points": {
-      "aria-label-view-or-create-contact-points": "View or create contact points",
-      "view-or-create-contact-points": "View or create contact points"
-    },
     "list-view": {
       "empty": {
         "new-alert-rule": "New alert rule",
@@ -1324,13 +1309,8 @@
       "alertmanager": "Alertmanager:",
       "error": "Could not load routing preview for {{alertmanager}}",
       "initialized": "Based on the labels added, alert instances are routed to the following notification policies. Expand each notification policy below to view more details.",
-      "loading": "Loading routing preview...",
       "preview-routing": "Preview routing",
-<<<<<<< HEAD
-      "timing-options": "Muting, grouping and timings (optional)",
-=======
       "text-loading-preview": "Loading preview...",
->>>>>>> 21fe9480
       "title": "Alert instance routing preview",
       "uninitialized": "When you have your folder selected and your query and labels are configured, click \"Preview routing\" to see the results here."
     },
