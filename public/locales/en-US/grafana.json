{
  "_comment": "This file is the source of truth for English strings. Edit this to change plurals and other phrases for the UI.",
  "access-control": {
    "add-permission": {
      "role-label": "Role",
      "team-label": "Team",
      "title": "Add permission for",
      "user-label": "User"
    },
    "add-permissions": {
      "save": "Save"
    },
    "permission-list": {
      "permission": "Permission"
    },
    "permissions": {
      "add-label": "Add a permission",
      "no-permissions": "There are no permissions",
      "permissions-change-warning": "This will change permissions for this folder and all its descendants. In total, this will affect:",
      "role": "Role",
      "team": "Team",
      "title": "Permissions",
      "user": "User"
    }
  },
  "browse-dashboards": {
    "action": {
      "cancel-button": "Cancel",
      "cannot-move-folders": "Folders can not be moved",
      "delete-button": "Delete",
      "delete-modal-invalid-text": "One or more folders contain library panels or alert rules. Delete these first in order to proceed.",
      "delete-modal-invalid-title": "Cannot delete folder",
      "delete-modal-text": "This action will delete the following content:",
      "delete-modal-title": "Delete",
      "deleting": "Deleting...",
      "manage-permissions-button": "Manage permissions",
      "move-button": "Move",
      "move-modal-alert": "Moving this item may change its permissions.",
      "move-modal-field-label": "Folder name",
      "move-modal-text": "This action will move the following content:",
      "move-modal-title": "Move",
      "moving": "Moving...",
      "new-folder-name-required-phrase": "Folder name is required."
    },
    "counts": {
      "alertRule__one": "{{count}} alert rule",
      "alertRule__other": "{{count}} alert rules",
      "dashboard__one": "{{count}} dashboard",
      "dashboard__other": "{{count}} dashboards",
      "folder__one": "{{count}} folder",
      "folder__other": "{{count}} folders",
      "libraryPanel__one": "{{count}} library panel",
      "libraryPanel__other": "{{count}} library panels",
      "total__one": "{{count}} item",
      "total__other": "{{count}} items"
    },
    "dashboards-tree": {
      "name-column": "Name",
      "tags-column": "Tags"
    },
    "folder-actions-button": {
      "delete": "Delete",
      "folder-actions": "Folder actions",
      "manage-permissions": "Manage permissions",
      "move": "Move"
    },
    "folder-picker": {
      "accessible-label": "Select folder: {{ label }} currently selected",
      "button-label": "Select folder",
      "empty-message": "No folders found",
      "error-title": "Error loading folders",
      "search-placeholder": "Search folders",
      "unknown-error": "Unknown error"
    },
    "manage-folder-nav": {
      "alert-rules": "Alert rules",
      "dashboards": "Dashboards",
      "panels": "Panels",
      "permissions": "Permissions",
      "settings": "Settings"
    },
    "new-folder-form": {
      "cancel-label": "Cancel",
      "create-label": "Create",
      "name-label": "Folder name"
    },
    "no-results": {
      "clear": "Clear search and filters",
      "text": "No results found for your query."
    }
  },
  "clipboard-button": {
    "inline-toast": {
      "success": "Copied"
    }
  },
  "command-palette": {
    "action": {
      "change-theme": "Change theme...",
      "dark-theme": "Dark",
      "light-theme": "Light"
    },
    "search-box": {
      "placeholder": "Search or jump to..."
    },
    "section": {
      "actions": "Actions",
      "dashboard-search-results": "Dashboards",
      "folder-search-results": "Folders",
      "pages": "Pages",
      "preferences": "Preferences",
      "recent-dashboards": "Recent dashboards"
    }
  },
  "common": {
    "locale": {
      "default": "Default"
    },
    "save": "Save"
  },
  "connections": {
    "connect-data": {
      "category-header-label": "Data sources"
    },
    "search": {
      "placeholder": "Search all"
    }
  },
  "dashboard": {
    "add-menu": {
      "import": "Import from library",
      "paste-panel": "Paste panel",
      "row": "Row",
      "visualization": "Visualization",
      "widget": "Widget"
    },
    "empty": {
      "add-library-panel-body": "Add visualizations that are shared with other dashboards.",
      "add-library-panel-button": "Add library panel",
      "add-library-panel-header": "Add a library panel",
      "add-visualization-body": "Select a data source and then query and visualize your data with charts, stats and tables or create lists, markdowns and other widgets.",
      "add-visualization-button": "Add visualization",
      "add-visualization-header": "Start your new dashboard by adding a visualization",
      "add-widget-body": "Create lists, markdowns and other widgets",
      "add-widget-button": "Add widget",
      "add-widget-header": "Add a widget",
      "import-a-dashboard-body": "Import dashboard from file or <1>grafana.com</1>.",
      "import-a-dashboard-header": "Import a dashboard",
      "import-dashboard-button": "Import dashboard"
    },
    "inspect": {
      "data-tab": "Data",
      "error-tab": "Error",
      "json-tab": "JSON",
      "meta-tab": "Meta data",
      "query-tab": "Query",
      "stats-tab": "Stats",
      "subtitle": "{{queryCount}} queries with total query time of {{formatted}}",
      "title": "Inspect: {{panelTitle}}"
    },
    "inspect-data": {
      "data-options": "Data options",
      "dataframe-aria-label": "Select dataframe",
      "dataframe-label": "Show data frame",
      "download-csv": "Download CSV",
      "download-excel-description": "Adds header to CSV for use with Excel",
      "download-excel-label": "Download for Excel",
      "download-logs": "Download logs",
      "download-service": "Download service graph",
      "download-traces": "Download traces",
      "excel-header": "Excel header",
      "formatted": "Formatted data",
      "formatted-data-description": "Table data is formatted with options defined in the Field and Override tabs.",
      "formatted-data-label": "Formatted data",
      "panel-transforms": "Panel transforms",
      "series-to-columns": "Series joined by time",
      "transformation": "Series joined by time",
      "transformations-description": "Table data is displayed with transformations defined in the panel Transform tab.",
      "transformations-label": "Apply panel transformations"
    },
    "inspect-json": {
      "dataframe-description": "Raw data without transformations and field config applied. ",
      "dataframe-label": "DataFrame JSON (from Query)",
      "panel-data-description": "The raw model passed to the panel visualization",
      "panel-data-label": "Panel data",
      "panel-json-description": "The model saved in the dashboard JSON that configures how everything works.",
      "panel-json-label": "Panel JSON",
      "select-source": "Select source",
      "unknown": "Unknown Object: {{show}}"
    },
    "inspect-meta": {
      "no-inspector": "No Metadata Inspector"
    },
    "inspect-stats": {
      "data-title": "Data source stats",
      "data-traceids": "Trace IDs",
      "processing-time": "Data processing time",
      "queries": "Number of queries",
      "request-time": "Total request time",
      "rows": "Total number rows",
      "table-title": "Stats"
    },
    "toolbar": {
      "add": "Add",
      "add-panel": "Add panel",
      "mark-favorite": "Mark as favorite",
      "open-original": "Open original dashboard",
      "playlist-next": "Go to next dashboard",
      "playlist-previous": "Go to previous dashboard",
      "playlist-stop": "Stop playlist",
      "refresh": "Refresh dashboard",
      "save": "Save dashboard",
      "settings": "Dashboard settings",
      "share": "Share dashboard",
      "unmark-favorite": "Unmark as favorite"
    }
  },
  "dashboard-settings": {
    "json-editor": {
      "save-button": "Save changes",
      "subtitle": "The JSON model below is the data structure that defines the dashboard. This includes dashboard settings, panel settings, layout, queries, and so on."
    }
  },
  "data-source-picker": {
    "open-advanced-button": "Open advanced data source picker"
  },
  "data-sources": {
    "datasource-add-button": {
      "label": "Add new data source"
    }
  },
  "explore": {
    "add-to-dashboard": "Add to dashboard",
    "table": {
      "no-data": "0 series returned",
      "title": "Table",
      "title-with-name": "Table - {{name}}"
    },
    "toolbar": {
      "aria-label": "Explore toolbar",
      "copy-shortened-link": "Copy shortened link",
      "refresh-picker-cancel": "Cancel",
      "refresh-picker-run": "Run query",
      "split-close": "Close",
      "split-close-tooltip": "Close split pane",
      "split-narrow": "Narrow pane",
      "split-title": "Split",
      "split-tooltip": "Split the pane",
      "split-widen": "Widen pane"
    }
  },
  "folder-picker": {
    "loading": "Loading folders..."
  },
  "grafana-ui": {
    "modal": {
      "close-tooltip": "Close"
    },
    "segment-async": {
      "error": "Failed to load options",
      "loading": "Loading options...",
      "no-options": "No options found"
    },
    "select": {
      "no-options-label": "No options found",
      "placeholder": "Choose"
    }
  },
  "help-modal": {
    "shortcuts-category": {
      "dashboard": "Dashboard",
      "focused-panel": "Focused Panel",
      "global": "Global",
      "time-range": "Time Range"
    },
    "shortcuts-description": {
      "change-theme": "Change theme",
      "collapse-all-rows": "Collapse all rows",
      "dashboard-settings": "Dashboard settings",
      "duplicate-panel": "Duplicate Panel",
      "exit-edit/setting-views": "Exit edit/setting views",
      "expand-all-rows": "Expand all rows",
      "go-to-dashboards": "Go to Dashboards",
      "go-to-explore": "Go to Explore",
      "go-to-home-dashboard": "Go to Home Dashboard",
      "go-to-profile": "Go to Profile",
      "make-time-range-permanent": "Make time range absolute/permanent",
      "move-time-range-back": "Move time range back",
      "move-time-range-forward": "Move time range forward",
      "open-search": "Open search",
      "open-shared-modal": "Open Panel Share Modal",
      "refresh-all-panels": "Refresh all panels",
      "remove-panel": "Remove Panel",
      "save-dashboard": "Save dashboard",
      "show-all-shortcuts": "Show all keyboard shortcuts",
      "toggle-active-mode": "Toggle in-active / view mode",
      "toggle-all-panel-legends": "Toggle all panel legends",
      "toggle-auto-fit": "Toggle auto fit panels (experimental feature)",
      "toggle-exemplars": "Toggle exemplars in all panel",
      "toggle-graph-crosshair": "Toggle shared graph crosshair",
      "toggle-kiosk": "Toggle kiosk mode (hides top nav)",
      "toggle-panel-edit": "Toggle panel edit view",
      "toggle-panel-fullscreen": "Toggle panel fullscreen view",
      "toggle-panel-legend": "Toggle panel legend",
      "zoom-out-time-range": "Zoom out time range"
    },
    "title": "Shortcuts"
  },
  "library-panel": {
    "add-modal": {
      "cancel": "Cancel",
      "create": "Create library panel",
      "error": "Library panel with this name already exists",
      "folder": "Save in folder",
      "folder-description": "Library panel permissions are derived from the folder permissions",
      "name": "Library panel name"
    },
    "add-widget": {
      "title": "Add panel from panel library"
    }
  },
  "library-panels": {
    "save": {
      "error": "Error saving library panel: \"{{errorMsg}}\"",
      "success": "Library panel saved"
    }
  },
  "login": {
    "error": {
      "blocked": "You have exceeded the number of login attempts for this user. Please try again later.",
      "invalid-user-or-password": "Invalid username or password",
      "title": "Login failed",
      "unknown": "Unknown error occurred"
    }
  },
  "nav": {
    "add-new-connections": {
      "title": "Add new connection"
    },
    "admin": {
      "subtitle": "Manage server-wide settings and access to resources such as organizations, users, and licenses",
      "title": "Server admin"
    },
    "alerting": {
      "subtitle": "Learn about problems in your systems moments after they occur",
      "title": "Alerting"
    },
    "alerting-admin": {
      "title": "Admin"
    },
    "alerting-am-routes": {
      "subtitle": "Determine how alerts are routed to contact points",
      "title": "Notification policies"
    },
    "alerting-channels": {
      "title": "Notification channels"
    },
    "alerting-groups": {
      "subtitle": "See grouped alerts from an Alertmanager instance",
      "title": "Groups"
    },
    "alerting-home": {
      "title": "Home"
    },
    "alerting-legacy": {
      "title": "Alerting (legacy)"
    },
    "alerting-list": {
      "subtitle": "Rules that determine whether an alert will fire",
      "title": "Alert rules"
    },
    "alerting-receivers": {
      "subtitle": "Choose how to notify your contact points when an alert instance fires",
      "title": "Contact points"
    },
    "alerting-silences": {
      "subtitle": "Stop notifications from one or more alerting rules",
      "title": "Silences"
    },
    "alerts-and-incidents": {
      "subtitle": "Alerting and incident management apps",
      "title": "Alerts & IRM"
    },
    "api-keys": {
      "subtitle": "Manage and create API keys that are used to interact with Grafana HTTP APIs",
      "title": "API keys"
    },
    "application": {
      "title": "Application (preview)"
    },
    "apps": {
      "subtitle": "App plugins that extend the Grafana experience",
      "title": "Apps"
    },
    "authentication": {
      "title": "Authentication"
    },
    "config": {
      "title": "Administration"
    },
    "connect-data": {
      "title": "Connect data"
    },
    "connections": {
      "subtitle": "Browse and create new connections",
      "title": "Connections"
    },
    "correlations": {
      "subtitle": "Add and configure correlations",
      "title": "Correlations"
    },
    "create": {
      "title": "Create"
    },
    "create-alert": {
      "title": "Create alert rule"
    },
    "create-dashboard": {
      "title": "Dashboard"
    },
    "create-folder": {
      "title": "Folder"
    },
    "create-import": {
      "title": "Import dashboard"
    },
    "dashboards": {
      "subtitle": "Create and manage dashboards to visualize your data",
      "title": "Dashboards"
    },
    "data-sources": {
      "subtitle": "View and manage your connected data source connections",
      "title": "Data sources"
    },
    "datasources": {
      "subtitle": "Add and configure data sources",
      "title": "Data sources"
    },
    "detect": {
      "title": "Detect"
    },
    "explore": {
      "title": "Explore"
    },
    "frontend": {
      "title": "Frontend"
    },
    "global-orgs": {
      "subtitle": "Isolated instances of Grafana running on the same server",
      "title": "Organizations"
    },
    "global-users": {
      "subtitle": "Manage users in Grafana",
      "title": "Users"
    },
    "grafana-quaderno": {
      "title": "Grafana Quaderno"
    },
    "help": {
      "title": "Help"
    },
    "help/community": "Community",
    "help/documentation": "Documentation",
    "help/keyboard-shortcuts": "Keyboard shortcuts",
    "help/support": "Support",
    "home": {
      "title": "Home"
    },
    "incidents": {
      "title": "Incidents"
    },
    "infrastructure": {
      "title": "Infrastructure"
    },
    "kubernetes": {
      "title": "Kubernetes"
    },
    "library-panels": {
      "subtitle": "Reusable panels that can be added to multiple dashboards",
      "title": "Library panels"
    },
    "machine-learning": {
      "title": "Machine learning"
    },
    "manage-folder": {
      "subtitle": "Manage folder dashboards and permissions"
    },
    "monitoring": {
      "subtitle": "Monitoring and infrastructure apps",
      "title": "Observability"
    },
    "new": {
      "title": "New"
    },
    "new-dashboard": {
      "title": "New dashboard"
    },
    "new-folder": {
      "title": "New folder"
    },
    "observability": {
      "title": "Observability"
    },
    "oncall": {
      "title": "OnCall"
    },
    "org-settings": {
      "subtitle": "Manage preferences across an organization",
      "title": "Default preferences"
    },
    "performance-testing": {
      "title": "Performance testing"
    },
    "playlists": {
      "subtitle": "Groups of dashboards that are displayed in a sequence",
      "title": "Playlists"
    },
    "plugins": {
      "subtitle": "Extend the Grafana experience with plugins",
      "title": "Plugins"
    },
    "profile/notifications": {
      "title": "Notification history"
    },
    "profile/password": {
      "title": "Change password"
    },
    "profile/settings": {
      "title": "Profile"
    },
    "profiles": {
      "title": "Profiles"
    },
    "public": {
      "title": "Public dashboards"
    },
    "recorded-queries": {
      "title": "Recorded queries"
    },
    "reporting": {
      "title": "Reporting"
    },
    "scenes": {
      "title": "Scenes"
    },
    "search": {
      "placeholderCommandPalette": "Search or jump to..."
    },
    "search-dashboards": {
      "title": "Search dashboards"
    },
    "server-settings": {
      "subtitle": "View the settings defined in your Grafana config",
      "title": "Settings"
    },
    "service-accounts": {
      "subtitle": "Use service accounts to run automated workloads in Grafana",
      "title": "Service accounts"
    },
    "sign-out": {
      "title": "Sign out"
    },
    "slo": {
      "title": "SLO"
    },
    "snapshots": {
      "subtitle": "Interactive, publically available, point-in-time representations of dashboards",
      "title": "Snapshots"
    },
    "starred": {
      "title": "Starred"
    },
    "starred-empty": {
      "title": "Your starred dashboards will appear here"
    },
    "statistics-and-licensing": {
      "title": "Statistics and licensing"
    },
    "storage": {
      "subtitle": "Manage file storage",
      "title": "Storage"
    },
    "support-bundles": {
      "subtitle": "Download support bundles",
      "title": "Support bundles"
    },
    "synthetics": {
      "title": "Synthetics"
    },
    "teams": {
      "subtitle": "Groups of users that have common dashboard and permission needs",
      "title": "Teams"
    },
    "upgrading": {
      "title": "Stats and license"
    },
    "users": {
      "subtitle": "Invite and assign roles to users",
      "title": "Users"
    }
  },
  "navigation": {
    "kiosk": {
      "tv-alert": "Press ESC to exit kiosk mode"
    },
    "toolbar": {
      "enable-kiosk": "Enable kiosk mode",
      "toggle-menu": "Toggle menu",
      "toggle-search-bar": "Toggle top search bar"
    }
  },
  "news": {
    "title": "Latest from the blog"
  },
  "notifications": {
    "starred-dashboard": "Dashboard starred",
    "unstarred-dashboard": "Dashboard unstarred"
  },
  "panel": {
    "header-menu": {
      "copy": "Copy",
      "create-library-panel": "Create library panel",
      "duplicate": "Duplicate",
      "edit": "Edit",
      "explore": "Explore",
      "get-help": "Get help",
      "hide-legend": "Hide legend",
      "inspect": "Inspect",
      "inspect-data": "Data",
      "inspect-json": "Panel JSON",
      "more": "More...",
      "query": "Query",
      "remove": "Remove",
      "share": "Share",
      "show-legend": "Show legend",
      "unlink-library-panel": "Unlink library panel",
      "view": "View"
    }
  },
<<<<<<< HEAD
  "profile": {
    "change-password": {
      "cancel-button": "Cancel",
      "cannot-change-password-message": "Password cannot be changed here.",
      "change-password-button": "Change Password",
      "confirm-password-label": "Confirm password",
      "confirm-password-required": "New password confirmation is required",
      "ldap-auth-proxy-message": "You cannot change password when signed in with LDAP or auth proxy.",
      "new-password-label": "New password",
      "new-password-required": "New password is required",
      "new-password-same-as-old": "New password can't be the same as the old one.",
      "old-password-label": "Old password",
      "old-password-required": "Old password is required",
      "passwords-must-match": "Passwords must match"
=======
  "playlist-edit": {
    "error-prefix": "Error loading playlist:",
    "form": {
      "add-tag-label": "Add by tag",
      "add-tag-placeholder": "Select a tag",
      "add-title-label": "Add by title",
      "cancel": "Cancel",
      "heading": "Add dashboards",
      "interval-label": "Interval",
      "interval-placeholder": "5m",
      "interval-required": "Interval is required",
      "name-label": "Name",
      "name-placeholder": "Name",
      "name-required": "Name is required",
      "save": "Save",
      "table-delete": "Delete playlist item",
      "table-drag": "Drag and drop to reorder",
      "table-empty": "Playlist is empty. Add dashboards below.",
      "table-heading": "Dashboards"
    },
    "sub-title": "A playlist rotates through a pre-selected list of dashboards. A playlist can be a great way to build situational awareness, or just show off your metrics to your team or visitors.",
    "title": "Edit playlist"
  },
  "playlist-page": {
    "card": {
      "delete": "Delete playlist",
      "edit": "Edit playlist",
      "start": "Start playlist",
      "tooltip": "Share playlist"
    },
    "create-button": {
      "title": "New playlist"
    },
    "delete-modal": {
      "body": "Are you sure you want to delete {{name}} playlist?",
      "confirm-text": "Delete"
    },
    "empty": {
      "button": "Create Playlist",
      "pro-tip": "You can use playlists to cycle dashboards on TVs without user control",
      "pro-tip-link-title": "Learn more",
      "title": "There are no playlists created yet"
>>>>>>> 4a692fc8
    }
  },
  "refresh-picker": {
    "aria-label": {
      "choose-interval": "Auto refresh turned off. Choose refresh time interval",
      "duration-selected": "Choose refresh time interval with current interval {{durationAriaLabel}} selected"
    },
    "auto-option": {
      "aria-label": "",
      "label": ""
    },
    "live-option": {
      "aria-label": "Turn on live streaming",
      "label": "Live"
    },
    "off-option": {
      "aria-label": "Turn off auto refresh",
      "label": "Off"
    },
    "tooltip": {
      "interval-selected": "Set auto refresh interval",
      "turned-off": "Auto refresh off"
    }
  },
  "search": {
    "actions": {
      "include-panels": "Include panels",
      "remove-datasource-filter": "Datasource: {{datasource}}",
      "sort-placeholder": "Sort",
      "starred": "Starred",
      "view-as-folders": "View by folders",
      "view-as-list": "View as list"
    },
    "dashboard-actions": {
      "import": "Import",
      "new": "New",
      "new-dashboard": "New dashboard",
      "new-folder": "New folder"
    },
    "folder-view": {
      "go-to-folder": "Go to folder",
      "select-folder": "Select folder"
    },
    "result-kind": {
      "dashboard": "Dashboard",
      "folder": "Folder",
      "panel": "Panel"
    },
    "results-table": {
      "datasource-header": "Data source",
      "location-header": "Location",
      "name-header": "Name",
      "tags-header": "Tags",
      "type-dashboard": "Dashboard",
      "type-folder": "Folder",
      "type-header": "Type"
    },
    "search-input": {
      "include-panels-placeholder": "Search for dashboards, folders, and panels",
      "placeholder": "Search for dashboards and folders"
    }
  },
  "search-view": {
    "no-results": {
      "clear": "Clear search and filters",
      "text": "No results found for your query."
    }
  },
  "share-modal": {
    "dashboard": {
      "title": "Share"
    },
    "embed": {
      "copy": "Copy to clipboard",
      "html": "Embed HTML",
      "html-description": "The HTML code below can be pasted and included in another web page. Unless anonymous access is enabled, the user viewing that page need to be signed into Grafana for the graph to load.",
      "info": "Generate HTML for embedding an iframe with this panel.",
      "time-range": "Current time range",
      "time-range-description": "Transforms the current relative time range to an absolute time range"
    },
    "export": {
      "back-button": "Back to export config",
      "cancel-button": "Cancel",
      "info-text": "Export this dashboard.",
      "save-button": "Save to file",
      "share-default-label": "Export with default values removed",
      "share-externally-label": "Export for sharing externally",
      "view-button": "View JSON"
    },
    "library": {
      "info": "Create library panel."
    },
    "link": {
      "copy-link-button": "Copy",
      "info-text": "Create a direct link to this dashboard or panel, customized with the options below.",
      "link-url": "Link URL",
      "render-alert": "Image renderer plugin not installed",
      "render-instructions": "To render a panel image, you must install the <1>Grafana image renderer plugin</1>. Please contact your Grafana administrator to install the plugin.",
      "rendered-image": "Direct link rendered image",
      "save-alert": "Dashboard is not saved",
      "save-dashboard": "To render a panel image, you must save the dashboard first.",
      "shorten-url": "Shorten URL",
      "time-range-description": "Transforms the current relative time range to an absolute time range",
      "time-range-label": "Lock time range"
    },
    "panel": {
      "title": "Share Panel"
    },
    "snapshot": {
      "cancel-button": "Cancel",
      "copy-link-button": "Copy",
      "delete-button": "Delete snapshot.",
      "deleted-message": "The snapshot has been deleted. If you have already accessed it once, then it might take up to an hour before before it is removed from browser caches or CDN caches.",
      "expire": "Expire",
      "expire-day": "1 Day",
      "expire-hour": "1 Hour",
      "expire-never": "Never",
      "expire-week": "7 Days",
      "info-text-1": "A snapshot is an instant way to share an interactive dashboard publicly. When created, we strip sensitive data like queries (metric, template, and annotation) and panel links, leaving only the visible metric data and series names embedded in your dashboard.",
      "info-text-2": "Keep in mind, your snapshot <1>can be viewed by anyone</1> that has the link and can access the URL. Share wisely.",
      "local-button": "Local Snapshot",
      "mistake-message": "Did you make a mistake? ",
      "name": "Snapshot name",
      "timeout": "Timeout (seconds)",
      "timeout-description": "You might need to configure the timeout value if it takes a long time to collect your dashboard metrics.",
      "url-label": "Snapshot URL"
    },
    "tab-title": {
      "embed": "Embed",
      "export": "Export",
      "library-panel": "Library panel",
      "link": "Link",
      "snapshot": "Snapshot"
    },
    "theme-picker": {
      "current": "Current",
      "dark": "Dark",
      "field-name": "Theme",
      "light": "Light"
    },
    "view-json": {
      "copy-button": "Copy to Clipboard"
    }
  },
  "share-playlist": {
    "checkbox-description": "Panel heights will be adjusted to fit screen size",
    "checkbox-label": "Autofit",
    "copy-link-button": "Copy",
    "link-url-label": "Link URL",
    "mode": "Mode",
    "mode-kiosk": "Kiosk",
    "mode-normal": "Normal",
    "mode-tv": "TV",
    "title": "Share playlist"
  },
  "shared": {
    "preferences": {
      "theme": {
        "dark-label": "Dark",
        "light-label": "Light",
        "system-label": "System preference"
      }
    }
  },
  "shared-dashboard": {
    "fields": {
      "timezone-label": "Timezone"
    }
  },
  "shared-preferences": {
    "fields": {
      "home-dashboard-label": "Home Dashboard",
      "home-dashboard-placeholder": "Default dashboard",
      "locale-label": "Language",
      "locale-placeholder": "Choose language",
      "theme-label": "Interface theme",
      "week-start-label": "Week start"
    },
    "theme": {
      "default-label": "Default"
    },
    "title": "Preferences"
  },
  "tag-filter": {
    "loading": "Loading...",
    "no-tags": "No tags found",
    "placeholder": "Filter by tag"
  },
  "time-picker": {
    "absolute": {
      "recent-title": "Recently used absolute ranges",
      "title": "Absolute time range"
    },
    "calendar": {
      "apply-button": "Apply time range",
      "cancel-button": "Cancel",
      "select-time": "Select a time range"
    },
    "content": {
      "empty-recent-list-docs": "<0><0>Read the documentation</0><1> to find out more about how to enter custom time ranges.</1></0>",
      "empty-recent-list-info": "It looks like you haven't used this time picker before. As soon as you enter some time intervals, recently used intervals will appear here.",
      "filter-placeholder": "Search quick ranges"
    },
    "footer": {
      "change-settings-button": "Change time settings",
      "fiscal-year-option": "Fiscal year",
      "fiscal-year-start": "Fiscal year start month",
      "time-zone-option": "Time zone",
      "time-zone-selection": "Time zone selection"
    },
    "range-content": {
      "apply-button": "Apply time range",
      "default-error": "Please enter a past date or \"now\"",
      "fiscal-year": "Fiscal year",
      "from-input": "From",
      "range-error": "\"From\" can't be after \"To\"",
      "to-input": "To"
    },
    "range-picker": {
      "backwards-time-aria-label": "Move time range backwards",
      "current-time-selected": "Time range selected: {{currentTimeRange}}",
      "forwards-time-aria-label": "Move time range forwards",
      "to": "to",
      "zoom-out-button": "Zoom out time range",
      "zoom-out-tooltip": "Time range zoom out <1></1> CTRL+Z"
    },
    "time-range": {
      "aria-role": "Time range selection",
      "default-title": "Time ranges",
      "example-title": "Example time ranges",
      "specify": "Specify time range <1></1>"
    },
    "zone": {
      "select-aria-label": "Time zone picker",
      "select-search-input": "Type to search (country, city, abbreviation)"
    }
  },
  "user-orgs": {
    "current-org-button": "Current",
    "name-column": "Name",
    "role-column": "Role",
    "select-org-button": "Select organisation",
    "title": "Organizations"
  },
  "user-profile": {
    "fields": {
      "email-error": "Email is required",
      "email-label": "Email",
      "name-error": "Name is required",
      "name-label": "Name",
      "username-label": "Username"
    }
  },
  "user-session": {
    "browser-column": "Browser & OS",
    "created-at-column": "Logged on",
    "ip-column": "IP address",
    "revoke": "Revoke user session",
    "seen-at-column": "Last seen"
  },
  "user-sessions": {
    "loading": "Loading sessions..."
  },
  "variable": {
    "adhoc": {
      "placeholder": "Select value"
    },
    "dropdown": {
      "placeholder": "Enter variable value"
    },
    "picker": {
      "link-all": "All",
      "option-all": "All",
      "option-selected-values": "Selected",
      "option-tooltip": "Clear selections"
    },
    "textbox": {
      "placeholder": "Enter variable value"
    }
  }
}<|MERGE_RESOLUTION|>--- conflicted
+++ resolved
@@ -637,22 +637,6 @@
       "view": "View"
     }
   },
-<<<<<<< HEAD
-  "profile": {
-    "change-password": {
-      "cancel-button": "Cancel",
-      "cannot-change-password-message": "Password cannot be changed here.",
-      "change-password-button": "Change Password",
-      "confirm-password-label": "Confirm password",
-      "confirm-password-required": "New password confirmation is required",
-      "ldap-auth-proxy-message": "You cannot change password when signed in with LDAP or auth proxy.",
-      "new-password-label": "New password",
-      "new-password-required": "New password is required",
-      "new-password-same-as-old": "New password can't be the same as the old one.",
-      "old-password-label": "Old password",
-      "old-password-required": "Old password is required",
-      "passwords-must-match": "Passwords must match"
-=======
   "playlist-edit": {
     "error-prefix": "Error loading playlist:",
     "form": {
@@ -695,7 +679,22 @@
       "pro-tip": "You can use playlists to cycle dashboards on TVs without user control",
       "pro-tip-link-title": "Learn more",
       "title": "There are no playlists created yet"
->>>>>>> 4a692fc8
+    }
+  },
+  "profile": {
+    "change-password": {
+      "cancel-button": "Cancel",
+      "cannot-change-password-message": "Password cannot be changed here.",
+      "change-password-button": "Change Password",
+      "confirm-password-label": "Confirm password",
+      "confirm-password-required": "New password confirmation is required",
+      "ldap-auth-proxy-message": "You cannot change password when signed in with LDAP or auth proxy.",
+      "new-password-label": "New password",
+      "new-password-required": "New password is required",
+      "new-password-same-as-old": "New password can't be the same as the old one.",
+      "old-password-label": "Old password",
+      "old-password-required": "Old password is required",
+      "passwords-must-match": "Passwords must match"
     }
   },
   "refresh-picker": {
