--- conflicted
+++ resolved
@@ -260,33 +260,9 @@
     }
   },
   "dashboard-settings": {
-<<<<<<< HEAD
     "annotations": {
       "title": "Annotations"
     },
-    "general": {
-      "title": "General"
-    },
-    "json-editor": {
-      "save-button": "Save changes",
-      "subtitle": "The JSON model below is the data structure that defines the dashboard. This includes dashboard settings, panel settings, layout, queries, and so on.",
-      "title": "JSON Model"
-    },
-    "links": {
-      "title": "Links"
-    },
-    "permissions": {
-      "title": "Permissions"
-    },
-    "settings": {
-      "title": "Settings"
-    },
-    "variables": {
-      "title": "Variables"
-    },
-    "versions": {
-      "title": "Versions"
-=======
     "dashboard-delete-button": "Delete Dashboard",
     "general": {
       "auto-refresh-description": "Define the auto refresh intervals that should be available in the auto refresh list.",
@@ -299,11 +275,22 @@
       "panel-options-graph-tooltip-label": "Graph tooltip",
       "panel-options-label": "Panel options",
       "tags-label": "Tags",
+      "title": "General",
       "title-label": "Title"
     },
     "json-editor": {
       "save-button": "Save changes",
-      "subtitle": "The JSON model below is the data structure that defines the dashboard. This includes dashboard settings, panel settings, layout, queries, and so on."
+      "subtitle": "The JSON model below is the data structure that defines the dashboard. This includes dashboard settings, panel settings, layout, queries, and so on.",
+      "title": "JSON Model"
+    },
+    "links": {
+      "title": "Links"
+    },
+    "permissions": {
+      "title": "Permissions"
+    },
+    "settings": {
+      "title": "Settings"
     },
     "time-picker": {
       "hide-time-picker": "Hide time picker",
@@ -314,7 +301,12 @@
       "time-options-label": "Time options",
       "time-zone-label": "Time zone",
       "week-start-label": "Week start"
->>>>>>> 36bb0328
+    },
+    "variables": {
+      "title": "Variables"
+    },
+    "versions": {
+      "title": "Versions"
     }
   },
   "data-source-picker": {
