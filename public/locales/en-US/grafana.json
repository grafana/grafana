--- conflicted
+++ resolved
@@ -691,7 +691,6 @@
       "message": "No data sources found"
     }
   },
-<<<<<<< HEAD
   "Description": "Description",
   "embed": {
     "share": {
@@ -699,8 +698,6 @@
       "time-range-label": "Time range"
     }
   },
-=======
->>>>>>> 8fb334cf
   "explore": {
     "add-to-dashboard": "Add to dashboard",
     "add-to-library-modal": {
