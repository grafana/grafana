--- conflicted
+++ resolved
@@ -56,7 +56,12 @@
     "pause": "Pause evaluation"
   },
   "alerting": {
-<<<<<<< HEAD
+    "contact-points": {
+      "telegram": {
+        "parse-mode-warning-body": "If you use a <1>parse_mode</1> option other than <3>None</3>, truncation may result in an invalid message, causing the notification to fail. For longer messages, we recommend using an alternative contact method.",
+        "parse-mode-warning-title": "Telegram messages are limited to 4096 UTF-8 characters."
+      }
+    },
     "policies": {
       "metadata": {
         "timingOptions": {
@@ -64,12 +69,6 @@
           "groupWait": "Wait <1></1> to group instances",
           "repeatInterval": "repeated every <1></1>"
         }
-=======
-    "contact-points": {
-      "telegram": {
-        "parse-mode-warning-body": "If you use a <1>parse_mode</1> option other than <3>None</3>, truncation may result in an invalid message, causing the notification to fail. For longer messages, we recommend using an alternative contact method.",
-        "parse-mode-warning-title": "Telegram messages are limited to 4096 UTF-8 characters."
->>>>>>> 52ea6236
       }
     }
   },
@@ -1645,7 +1644,7 @@
     "restore-modal": {
       "restore-button": "Restore",
       "restore-loading": "Restoring...",
-      "text_one": "This action will restore {{numberOfDashboards}} dashboard.",
+      "text_one": "This action will restore {{numberOfDashboards}} dashboards.",
       "text_other": "This action will restore {{numberOfDashboards}} dashboards.",
       "title": "Restore Dashboards"
     }
