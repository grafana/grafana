{
  "_comment": "Diese Datei ist die Quelle für englische Strings. Bearbeiten Sie diese, um die Pluralformen und andere Ausdrücke für die Benutzeroberfläche zu ändern.",
  "access-control": {
    "add-permission": {
      "role-label": "Rolle",
      "serviceaccount-label": "Service-Konto",
      "team-label": "Team",
      "title": "Berechtigung hinzufügen für",
      "user-label": "Nutzer"
    },
    "add-permissions": {
      "save": "Speichern"
    },
    "permission-list": {
      "permission": "Berechtigung"
    },
    "permissions": {
      "add-label": "Berechtigung hinzufügen",
      "no-permissions": "Keine Berechtigungen vorhanden",
      "permissions-change-warning": "Dadurch werden die Berechtigungen für diesen Ordner und alle seine Unterordner geändert. Insgesamt betrifft dies Folgendes:",
      "role": "Rolle",
      "serviceaccount": "Service-Konto",
      "team": "Team",
      "title": "Berechtigung",
      "user": "Nutzer"
    }
  },
  "browse-dashboards": {
    "action": {
      "cancel-button": "Abbrechen",
      "cannot-move-folders": "Ordner können nicht verschoben werden",
      "delete-button": "Löschen",
      "delete-modal-invalid-text": "Ein oder mehrere Ordner enthalten Bibliotheksfenster oder Alarmierungsregeln. Löschen Sie diese zuerst, um fortzufahren.",
      "delete-modal-invalid-title": "Ordner kann nicht gelöscht werden",
      "delete-modal-text": "Diese Aktion wird folgenden Inhalt löschen:",
      "delete-modal-title": "Löschen",
      "deleting": "Löschen...",
      "manage-permissions-button": "Berechtigungen verwalten",
      "move-button": "Verschieben",
      "move-modal-alert": "Das Verschieben dieses Elements kann seine Berechtigungen ändern.",
      "move-modal-field-label": "Ordnername",
      "move-modal-text": "Diese Aktion wird folgenden Inhalt verschieben:",
      "move-modal-title": "Verschieben",
      "moving": "Verschieben...",
      "new-folder-name-required-phrase": "Ordnername ist erforderlich."
    },
    "counts": {
      "alertRule_one": "{{count}} Alarmierungsregel",
      "alertRule_other": "{{count}} Alarmierungsregeln",
      "dashboard_one": "{{count}} Dashboard",
      "dashboard_other": "{{count}} Dashboards",
      "folder_one": "{{count}} Ordner",
      "folder_other": "{{count}} Ordner",
      "libraryPanel_one": "{{count}} Bibliotheksfenster",
      "libraryPanel_other": "{{count}} Bibliotheksfenster",
      "total_one": "{{count}} Element",
      "total_other": "{{count}} Elemente"
    },
    "dashboards-tree": {
      "collapse-folder-button": "Ordner einklappen {{title}}",
      "expand-folder-button": "Ordner ausklappen {{title}}",
      "name-column": "Name",
      "select-all-header-checkbox": "Alle auswählen",
      "select-checkbox": "Auswählen",
      "tags-column": "Tags"
    },
    "folder-actions-button": {
      "delete": "Löschen",
      "folder-actions": "Ordneraktionen",
      "manage-permissions": "Berechtigungen verwalten",
      "move": "Verschieben"
    },
    "folder-picker": {
      "accessible-label": "Ordner auswählen: {{ label }} aktuell ausgewählt",
      "button-label": "Ordner auswählen",
      "empty-message": "Keine Ordner gefunden",
      "error-title": "Fehler beim Laden der Ordner",
      "search-placeholder": "Ordner suchen",
      "unknown-error": "Unbekannter Fehler"
    },
    "manage-folder-nav": {
      "alert-rules": "Warnregeln",
      "dashboards": "Dashboards",
<<<<<<< HEAD
      "panels": ""
=======
      "panels": "Fenster",
      "permissions": "Berechtigungen",
      "settings": "Einstellungen"
>>>>>>> eae0d8b1
    },
    "new-folder-form": {
      "cancel-label": "Abbrechen",
      "create-label": "Erstellen",
      "name-label": "Ordnername"
    },
    "no-results": {
      "clear": "Suche und Filter löschen",
      "text": "Keine Ergebnisse für Ihre Abfrage gefunden."
    }
  },
  "clipboard-button": {
    "inline-toast": {
      "success": "Kopiert"
    }
  },
  "command-palette": {
    "action": {
      "change-theme": "Thema ändern...",
      "dark-theme": "Dunkel",
      "light-theme": "Hell"
    },
    "search-box": {
      "placeholder": "Suche oder springe zu ..."
    },
    "section": {
      "actions": "Aktionen",
      "dashboard-search-results": "Dashboards",
      "folder-search-results": "Ordner",
      "pages": "Seiten",
      "preferences": "Einstellungen",
      "recent-dashboards": "Kürzliche Dashboards"
    }
  },
  "common": {
    "locale": {
      "default": "Standard"
    },
    "save": "Speichern"
  },
  "connections": {
    "connect-data": {
      "category-header-label": "Datenquellen"
    },
    "search": {
      "placeholder": "Alle durchsuchen"
    }
  },
  "correlations": {
    "add-new": "Neu",
    "alert": {
      "error-message": "Beim Abrufen der Korrelationsdaten ist ein unbekannter Fehler aufgetreten. Bitte versuchen Sie es erneut.",
      "title": "Fehler beim Abrufen der Korrelationsdaten"
    },
    "basic-info-form": {
      "description-description": "Optionale Beschreibung mit weiteren Informationen über den Link",
      "description-label": "Beschreibung",
      "label-description": "Dieser Name wird als Bezeichnung für die Korrelation verwendet. Dies wird als Button-Text, Menüpunkt oder schwebender Text auf einem Link angezeigt.",
      "label-label": "Label",
      "label-placeholder": "z.B. Tempospuren",
      "label-required": "Dieses Feld ist erforderlich.",
      "sub-text": "<0>Text definieren, der die Korrelation beschreibt.</0>",
      "title": "Korrelationsbezeichnung definieren (Schritt 1 von 3)"
    },
    "list": {
      "delete": "Korrelation löschen",
      "label": "Label",
      "loading": "wird geladen...",
      "read-only": "Nur lesen",
      "source": "Quelle",
      "target": "Ziel"
    },
    "navigation-form": {
      "add-button": "Hinzufügen",
      "back-button": "Zurück",
      "next-button": "Weiter",
      "save-button": "Speichern"
    },
    "page-content": "Um Korrelationen zu aktivieren, fügen Sie es in die Grafana-Konfiguration ein:",
    "page-heading": "Korrelationen sind deaktiviert",
    "query-editor": {
      "control-rules": "Die ausgewählte Zieldatenquelle muss einen Abfrageeditor exportieren.",
      "data-source-text": "Bitte wählen Sie zuerst eine Zieldatenquelle aus.",
      "data-source-title": "Keine Datenquelle ausgewählt",
      "error-text": "Die ausgewählte Datenquelle konnte nicht geladen werden.",
      "error-title": "Fehler beim Laden der Datenquelle",
      "loading": "Abfrageeditor wird geladen...",
      "query-description": "Definieren Sie die Abfrage, die ausgeführt wird, wenn der Link angeklickt wird. Sie können <2>Variablen</2> verwenden, um auf bestimmte Feldwerte zuzugreifen.",
      "query-editor-title": "Datenquelle exportiert keinen Abfrageeditor.",
      "query-label": "Abfrage"
    },
    "source-form": {
      "control-required": "Dieses Feld ist erforderlich.",
      "description": "Sie haben folgende Variablen in der Zielabfrage verwendet: <1></1><2></2>Ein Datenpunkt muss Werte für alle Variablen als Felder oder als Transformationsausgabe bereitstellen, um die Korrelationsschaltfläche in der Visualisierung erscheinen zu lassen.<4></4>Hinweis: Nicht jede Variable muss unten explizit definiert werden. Eine Transformation wie <7>logfmt</7> erzeugt Variablen für jedes Schlüssel-/Wert-Paar.",
      "heading": "In der Zielabfrage verwendete Variablen",
      "results-description": "Der Link wird neben dem Wert dieses Feldes angezeigt",
      "results-label": "Ergebnisfeld",
      "results-required": "Dieses Feld ist erforderlich.",
      "source-description": "Die Ergebnisse aus der ausgewählten Quelldatenquelle verfügen über Links, die im Fenster angezeigt werden",
      "source-label": "Quelle",
      "sub-text": "<0>Definieren, welche Datenquelle die Korrelation anzeigt und welche Daten die zuvor definierten Variablen ersetzen sollen. </0>",
      "title": "Konfigurieren Sie die Datenquelle, die auf {{dataSourceName}} verlinkt wird (Schritt 3 von 3)"
    },
    "sub-title": "Definieren, wie sich Daten in verschiedenen Datenquellen miteinander verbinden. Lesen Sie mehr in der <2>Dokumentation<1></1></2>",
    "target-form": {
      "control-rules": "Dieses Feld ist erforderlich.",
      "sub-text": "<0>Definieren Sie, mit welcher Datenquelle die Korrelation verknüpft wird und welche Abfrage ausgeführt wird, wenn die Korrelation angeklickt wird.</0>",
      "target-description": "Geben Sie an, welche Datenquelle beim Anklicken des Links abgefragt wird",
      "target-label": "Ziel",
      "title": "Ziel für die Korrelation einrichten (Schritt 2 von 3)"
    },
    "trans-details": {
      "logfmt-description": "Das angegebene Feld mit logfmt analysieren, um Variablen zu erhalten",
      "logfmt-label": "Logfmt",
      "regex-description": "Das Feld wird mit Regex analysiert. Verwenden Sie benannte Erfassungsgruppen, um mehrere Variablen zurückzugeben, oder eine einzelne unbenannte Erfassungsgruppe, um eine Variable zu einem benannten Zuordnungswert hinzuzufügen. Regex unterscheidet nicht zwischen Groß- und Kleinschreibung.",
      "regex-expression": "Verwenden Sie Erfassungsgruppen, um einen Teil des Feldes zu extrahieren.",
      "regex-label": "Regulärer Ausdruck",
      "regex-map-values": "Definiert den Namen der Variable, wenn die Erfassungsgruppe nicht benannt ist."
    },
    "transform": {
      "add-button": "Transformation hinzufügen",
      "heading": "Transformationen",
      "no-transform": "Keine Transformationen definiert."
    },
    "transform-row": {
      "expression-label": "Ausdruck",
      "expression-required": "Bitte definieren Sie einen Ausdruck",
      "expression-tooltip": "Erforderlich für regulären Ausdruck. Der Ausdruck, den die Transformation verwenden wird. Logfmt verwendet keine weiteren Spezifikationen.",
      "field-input": "Feld",
      "field-label": "Feld",
      "field-tooltip": "Optional. Das zu transformierende Feld. Wenn nicht angegeben, wird die Transformation auf das Ergebnisfeld angewendet.",
      "map-value-label": "Kartenwert",
      "map-value-tooltip": "Optional. Definiert den Namen der Variablen. Dies ist derzeit nur für reguläre Ausdrücke mit einer einzigen, unbenannten Erfassungsgruppe gültig.",
      "remove-button": "Entfernen",
      "remove-tooltip": "Transformation entfernen",
      "transform-required": "Bitte wählen Sie einen Transformationstyp",
      "type-label": "Typ",
      "type-tooltip": "Die Art der Transformation, die auf die Quelldaten angewendet wird."
    }
  },
  "dashboard": {
    "add-menu": {
      "import": "Aus Bibliothek importieren",
      "paste-panel": "Panel einfügen",
      "row": "Zeile",
      "visualization": "Visualisierung",
      "widget": "Widget"
    },
    "empty": {
      "add-library-panel-body": "Visualisierungen hinzufügen, die mit anderen Dashboards geteilt werden.",
      "add-library-panel-button": "Bibliotheksfenster hinzufügen",
      "add-library-panel-header": "Ein Bibliotheksfenster hinzufügen",
      "add-visualization-body": "Wählen Sie eine Datenquelle aus und visualisieren und fragen Sie dann Ihre Daten mit Diagrammen, Statistiken und Tabellen ab oder erstellen Sie Listen, Markierungen und andere Widgets.",
      "add-visualization-button": "Visualisierung hinzufügen",
      "add-visualization-header": "Starten Sie Ihr neues Dashboard, indem Sie eine Visualisierung hinzufügen",
      "add-widget-body": "Listen, Markdowns und andere Widgets erstellen",
      "add-widget-button": "Widget hinzufügen",
      "add-widget-header": "Widget hinzufügen",
      "import-a-dashboard-body": "Dashboard aus Datei oder <1>grafana.com</1> importieren.",
      "import-a-dashboard-header": "Dashboard importieren",
      "import-dashboard-button": "Dashboard importieren"
    },
    "inspect": {
      "data-tab": "Daten",
      "error-tab": "Fehler",
      "json-tab": "JSON",
      "meta-tab": "Metadaten",
      "query-tab": "Abfrage",
      "stats-tab": "Statistiken",
      "subtitle": "{{queryCount}} Abfragen mit einer Gesamtabfragezeit von {{formatted}}",
      "title": "Überprüfen: {{panelTitle}}"
    },
    "inspect-data": {
      "data-options": "Datenoptionen",
      "dataframe-aria-label": "Datenrahmen auswählen",
      "dataframe-label": "Datenrahmen anzeigen",
      "download-csv": "CSV herunterladen",
      "download-excel-description": "Kopfzeile zu CSV für die Verwendung in Excel hinzufügen",
      "download-excel-label": "Für Excel herunterladen",
      "download-logs": "Logs herunterladen",
      "download-service": "Servicediagramm herunterladen",
      "download-traces": "Traces herunterladen",
      "excel-header": "Excel-Kopfzeile",
      "formatted": "Formatierte Daten",
      "formatted-data-description": "Tabellendaten werden mit den in den Tabs „Feld“ und „Überschreiben“ definierten Optionen formatiert",
      "formatted-data-label": "Formatierte Daten",
      "panel-transforms": "Panel-Transformationen",
      "series-to-columns": "Serie durch Zeit verbunden",
      "transformation": "Serie durch Zeit verbunden",
      "transformations-description": "Tabellendaten werden mit den im Tab „Panel-Transformationen“ definierten Transformationen angezeigt.",
      "transformations-label": "Panel-Transformationen anwenden"
    },
    "inspect-json": {
      "dataframe-description": "Rohdaten ohne Transformationen und angewendete Feldkonfiguration. ",
      "dataframe-label": "Datenrahmen-JSON (aus Abfrage)",
      "panel-data-description": "Das Rohmodell wurde an die Panel-Visualisierung übertragen",
      "panel-data-label": "Panel-Daten",
      "panel-json-description": "Das im Dashboard-JSON gespeicherte Modell, das konfiguriert, wie alles funktioniert.",
      "panel-json-label": "Panel-JSON",
      "select-source": "Quelle auswählen",
      "unknown": "Unbekanntes Objekt: {{show}}"
    },
    "inspect-meta": {
      "no-inspector": "Kein Metadaten-Inspektor"
    },
    "inspect-stats": {
      "data-title": "Statistiken zu Datenquellen",
      "data-traceids": "IDs nachverfolgen",
      "processing-time": "Datenverarbeitungszeit",
      "queries": "Anzahl der Abfragen",
      "request-time": "Gesamte Anfragezeit",
      "rows": "Gesamtanzahl an Zeilen",
      "table-title": "Statistiken"
    },
    "toolbar": {
      "add": "Hinzufügen",
      "add-panel": "Panel hinzufügen",
      "mark-favorite": "Als Favorit markieren",
      "open-original": "Original-Dashboard öffnen",
      "playlist-next": "Zum nächsten Dashboard",
      "playlist-previous": "Zum vorherigen Dashboard",
      "playlist-stop": "Wiedergabeliste stoppen",
      "refresh": "Dashboard aktualisieren",
      "save": "Dashboard speichern",
      "settings": "Dashboard-Einstellungen",
      "share": "Dashboard oder Panel teilen",
      "unmark-favorite": "Markierung als Favorit entfernen"
    },
    "validation": {
      "invalid-dashboard-id": "Konnte keine gültige Grafana.com-ID finden",
      "invalid-json": "JSON ungültig",
      "tags-expected-array": "Array der jeweiligen Tags",
      "tags-expected-strings": "String-Array der jeweiligen Tags"
    }
  },
  "dashboard-import": {
    "file-dropzone": {
      "primary-text": "Dashboard JSON-Datei hochladen",
      "secondary-text": "Ziehen Sie hierher oder klicken Sie zum Durchsuchen"
    },
    "form-actions": {
      "cancel": "Abbrechen",
      "load": "Laden"
    },
    "gcom-field": {
      "label": "Dashboards für gängige Anwendungen finden und importieren unter <1></1>",
      "load-button": "Laden",
      "placeholder": "Grafana.com Dashboard URL oder ID",
      "validation-required": "Eine Grafana Dashboard URL oder ID ist erforderlich"
    },
    "json-field": {
      "label": "Import per Dashboard JSON-Modell",
      "validation-required": "Benötigt ein Dashboard JSON-Modell"
    }
  },
  "dashboard-settings": {
    "annotations": {
      "title": "Anmerkungen"
    },
    "dashboard-delete-button": "Dashboard löschen",
    "general": {
      "auto-refresh-description": "Definieren Sie die automatischen Aktualisierungsintervalle, die in der Liste der automatischen Aktualisierungen verfügbar sein sollen.",
      "auto-refresh-label": "Automatisch aktualisieren",
      "description-label": "Beschreibung",
      "editable-description": "Schreibgeschützt um alle Bearbeitung zu deaktivieren. Aktualisieren Sie das Dashboard, damit Änderungen wirksam werden",
      "editable-label": "Editierbar",
      "folder-label": "Ordner",
      "panel-options-graph-tooltip-description": "Steuert das Tooltip- und Hover-Highlight-Verhalten in verschiedenen Bereichen. Laden Sie das Dashboard neu, damit die Änderungen wirksam werden",
      "panel-options-graph-tooltip-label": "Graph-Tooltip",
      "panel-options-label": "Fenster-Optionen",
      "tags-label": "Tags",
      "title": "Allgemein",
      "title-label": "Titel"
    },
    "json-editor": {
      "save-button": "Änderungen speichern",
      "subtitle": "Das JSON-Modell unten ist die Datenstruktur, die das Dashboard definiert. Dazu gehören Dashboard-Einstellungen, Fenster-Einstellungen, Layout, Abfragen und so weiter.",
      "title": "JSON-Modell"
    },
    "links": {
      "title": "Links"
    },
    "permissions": {
      "title": "Berechtigungen"
    },
    "settings": {
      "title": "Einstellungen"
    },
    "time-picker": {
      "hide-time-picker": "Zeitauswahl ausblenden",
      "now-delay-description": "Ausschließen aktueller Daten, die unvollständig sein könnten.",
      "now-delay-label": "Jetzt Verzögerung",
      "refresh-live-dashboards-description": "Leiste ständig neu zeichnen, in denen der Zeitbereich „jetzt“ referenziert",
      "refresh-live-dashboards-label": "Live-Dashboards aktualisieren",
      "time-options-label": "Zeitoptionen",
      "time-zone-label": "Zeitzone",
      "week-start-label": "Wochenbeginn"
    },
    "variables": {
      "title": "Variable"
    },
    "versions": {
      "title": "Versionen"
    }
  },
  "data-source-picker": {
    "add-new-data-source": "Neue Datenquelle konfigurieren",
    "built-in-list": {
      "description-dashboard": "Abfrageergebnisse von anderen Visualisierungen wiederverwenden",
      "description-grafana": "Visualisierungen mit Scheindaten entdecken",
      "description-mixed": "Mehrere Datenquellen verwenden"
    },
    "list": {
      "no-data-source-message": "Keine Datenquellen gefunden"
    },
    "modal": {
      "configure-new-data-source": "Neuen Tab öffnen und Datenquelle konfigurieren",
      "input-placeholder": "Datenquelle auswählen",
      "title": "Datenquelle auswählen"
    },
    "open-advanced-button": "Erweiterte Datenquellauswahl öffnen"
  },
  "data-sources": {
    "datasource-add-button": {
      "label": "Neue Datenquelle hinzufügen"
    }
  },
  "explore": {
    "add-to-dashboard": "Zum Dashboard hinzufügen",
    "rich-history": {
      "close-tooltip": "Abfrageverlauf schließen",
      "datasource-a-z": "Datenquelle A-Z",
      "datasource-z-a": "Datenquelle Z-A",
      "newest-first": "Neueste zuerst",
      "oldest-first": "Älteste zuerst",
      "query-history": "Abfrageverlauf",
      "settings": "Einstellungen",
      "starred": "Hervorgehoben"
    },
    "rich-history-card": {
      "add-comment-form": "Kommentarformular hinzufügen",
      "add-comment-tooltip": "Kommentar hinzufügen",
      "cancel": "Abbrechen",
      "confirm-delete": "Löschen",
      "copy-query-tooltip": "Abfrage in Zwischenablage kopieren",
      "copy-shortened-link-tooltip": "Kopiere verkürzten Link in die Zwischenablage",
      "datasource-icon-label": "Datenquellen-Symbol",
      "datasource-name-label": "Datenquellname",
      "datasource-not-exist": "Datenquelle existiert nicht mehr",
      "delete-query-confirmation-title": "Löschen",
      "delete-query-title": "Abfrage löschen",
      "delete-query-tooltip": "Abfrage löschen",
      "delete-starred-query-confirmation-text": "Sind Sie sicher, dass Sie die markierte Abfrage dauerhaft löschen möchten?",
      "edit-comment-tooltip": "Kommentar bearbeiten",
      "loading-text": "wird geladen...",
      "optional-description": "Eine optionale Beschreibung dessen, was die Abfrage tut.",
      "query-comment-label": "Abfrage-Kommentar",
      "query-text-label": "Abfragetext",
      "run-query-button": "Abfrage ausführen",
      "save-comment": "Kommentar speichern",
      "star-query-tooltip": "Abfrage anwählen",
      "switch-datasource-button": "Datenquelle wechseln und Abfrage ausführen",
      "unstar-query-tooltip": "Abfrage abwählen",
      "update-comment-form": "Kommentarformular aktualisieren"
    },
    "rich-history-container": {
      "loading": "Wird geladen ..."
    },
    "rich-history-notification": {
      "query-copied": "Abfrage in Zwischenablage kopiert",
      "query-deleted": "Abfrage gelöscht"
    },
    "rich-history-queries-tab": {
      "displaying-partial-queries": "{{ count }} Abfragen anzeigen",
      "displaying-queries": "{{ count }} Abfragen",
      "filter-aria-label": "Filterabfragen nach Datenquelle(n)",
      "filter-history": "Filterverlauf",
      "filter-placeholder": "Filterabfragen nach Datenquelle(n)",
      "history-local": "Der Verlauf ist lokal in Ihrem Browser gespeichert und wird nicht mit anderen geteilt.",
      "loading": "Wird geladen ...",
      "loading-results": "Ergebnisse werden geladen...",
      "search-placeholder": "Suchabfragen",
      "showing-queries": "Zeige {{ shown }} von {{ total }} <0>Mehr laden</0>",
      "sort-aria-label": "Abfragen sortieren",
      "sort-placeholder": "Abfragen sortieren nach"
    },
    "rich-history-settings-tab": {
      "alert-info": "Grafana hält Einträge bis {{optionLabel}}. Markierte Einträge werden nicht gelöscht.",
      "change-default-tab": "Ändern Sie den aktiven Standard-Tab von „Abfragehistorie“ zu „Markiert“",
      "clear-history-info": "Lösche den gesamten Abfrageverlauf dauerhaft.",
      "clear-query-history": "Abfrageverlauf löschen",
      "clear-query-history-button": "Abfrageverlauf löschen",
      "delete-confirm": "Löschen",
      "delete-confirm-text": "Sind Sie sicher, dass Sie Ihren Abfrageverlauf dauerhaft löschen möchten?",
      "delete-title": "Löschen",
      "history-time-span": "Verlauf Zeitspanne",
      "history-time-span-description": "Wählen Sie den Zeitraum, für den Grafana Ihren Abfrageverlauf speichern wird. Bis zu {{MAX_HISTORY_ITEMS}} Einträge werden gespeichert.",
      "only-show-active-datasource": "Nur Abfragen für derzeit aktive Datenquelle anzeigen",
      "query-history-deleted": "Abfrageverlauf gelöscht",
      "retention-period": {
        "1-week": "1 Woche",
        "2-days": "2 Tage",
        "2-weeks": "2 Wochen",
        "5-days": "5 Tage"
      }
    },
    "rich-history-starred-tab": {
      "filter-queries-aria-label": "Filterabfragen für Datenquelle(n)",
      "filter-queries-placeholder": "Filterabfragen für Datenquelle(n)",
      "loading": "Wird geladen ...",
      "loading-results": "Ergebnisse werden geladen...",
      "local-history-message": "Der Verlauf ist lokal in Ihrem Browser gespeichert und wird nicht mit anderen geteilt.",
      "search-queries-placeholder": "Suchabfragen",
      "showing-queries": "Zeige {{ shown }} von {{ total }} <0>Mehr laden</0>",
      "sort-queries-aria-label": "Abfragen sortieren",
      "sort-queries-placeholder": "Abfragen sortieren nach"
    },
    "rich-history-utils": {
      "a-week-ago": "vor einer Woche",
      "days-ago": "vor {{num}} Tagen",
      "default-from": "jetzt bis 1 Stunde",
      "default-to": "jetzt",
      "today": "heute",
      "two-weeks-ago": "vor zwei Wochen",
      "yesterday": "gestern"
    },
    "rich-history-utils-notification": {
      "saving-failed": "Speichern des umfangreichen Verlaufs fehlgeschlagen",
      "update-failed": "Aktualisierung des umfangreichen Verlaufs fehlgeschlagen"
    },
    "secondary-actions": {
      "query-add-button": "Abfrage hinzufügen",
      "query-add-button-aria-label": "Abfrage hinzufügen",
      "query-history-button": "Abfrageverlauf",
      "query-history-button-aria-label": "Abfrageverlauf",
      "query-inspector-button": "Abfrage-Inspektor",
      "query-inspector-button-aria-label": "Abfrage-Inspektor"
    },
    "table": {
      "no-data": "0 Serien zurückgegeben",
      "title": "Tabelle",
      "title-with-name": "Tabelle - {{name}}"
    },
    "toolbar": {
      "aria-label": "Werkzeugleiste durchsuchen",
      "copy-shortened-link": "Verkürzten Link kopieren",
      "refresh-picker-cancel": "Abbrechen",
      "refresh-picker-run": "Abfrage ausführen",
      "split-close": "Schließen",
      "split-close-tooltip": "Teilbereich schließen",
      "split-narrow": "Schmaler Bereich",
      "split-title": "Teilen",
      "split-tooltip": "Bereich teilen",
      "split-widen": "Bereich verbreitern"
    }
  },
  "folder-picker": {
    "loading": "Ordner werden geladen …"
  },
  "grafana-ui": {
    "modal": {
      "close-tooltip": "Schließen"
    },
    "segment-async": {
      "error": "Fehler beim Laden der Optionen",
      "loading": "Optionen werden geladen ...",
      "no-options": "Keine Optionen gefunden"
    },
    "select": {
      "no-options-label": "Keine Optionen gefunden",
      "placeholder": "Auswählen"
    }
  },
  "graph": {
    "container": {
      "content": "Die Darstellung von zu vielen Reihen in einem einzigen Fenster kann die Leistung beeinträchtigen und die Lesbarkeit der Daten erschweren. Erwägen Sie eine Verfeinerung Ihrer Abfragen.",
      "show-all-series": "Alle {{length}} anzeigen",
      "show-only-series": "Zeige nur {{MAX_NUMBER_OF_TIME_SERIES}} Serie",
      "title": "Diagramm"
    }
  },
  "help-modal": {
    "shortcuts-category": {
      "dashboard": "Dashboard",
      "focused-panel": "Fokussiertes Fenster",
      "global": "Global",
      "time-range": "Zeitraum"
    },
    "shortcuts-description": {
      "change-theme": "Thema ändern",
      "collapse-all-rows": "Alle Zeilen einklappen",
      "dashboard-settings": "Dashboard-Einstellungen",
      "duplicate-panel": "Fenster duplizieren",
      "exit-edit/setting-views": "Ansicht beenden/einstellen",
      "expand-all-rows": "Alle Zeilen erweitern",
      "go-to-dashboards": "Gehe zu Dashboards",
      "go-to-explore": "Gehe zu Erkunden",
      "go-to-home-dashboard": "Gehe zu Home-Dashboard",
      "go-to-profile": "Gehe zu Profil",
      "make-time-range-permanent": "Zeitspanne absolut/dauerhaft machen",
      "move-time-range-back": "Zeitspanne zurück bewegen",
      "move-time-range-forward": "Zeitbereich nach vorne verschieben",
      "open-search": "Suche öffnen",
      "open-shared-modal": "Geteilter Fenstermodus öffnen",
      "refresh-all-panels": "Alle Fenster aktualisieren",
      "remove-panel": "Fenster entfernen",
      "save-dashboard": "Dashboard speichern",
      "show-all-shortcuts": "Alle Tastaturkürzel anzeigen",
      "toggle-active-mode": "Inaktiv/Anzeigemodus umschalten",
      "toggle-all-panel-legends": "Alle Fenster-Legenden umschalten",
      "toggle-auto-fit": "Automatisches Einpassen von Fenstern umschalten (experimentelle Funktion)",
      "toggle-exemplars": "Beispiele in allen Fenstern umschalten",
      "toggle-graph-crosshair": "Gemeinsames Diagrammadenkreuz umschalten",
      "toggle-kiosk": "Kiosk-Modus umschalten (versteckt obere Navigation)",
      "toggle-panel-edit": "Fenster bearbeiten-Ansicht umschalten",
      "toggle-panel-fullscreen": "Vollbildansicht des Fensters umschalten",
      "toggle-panel-legend": "Legende des Fensters umschalten",
      "zoom-out-time-range": "Zeitbereich verkleinern"
    },
    "title": "Shortcuts"
  },
  "inspector": {
    "query": {
      "collapse-all": "Alle einklappen",
      "copy-to-clipboard": "In die Zwischenablage kopieren",
      "description": "Mit dem Query Inspector können Sie die Rohdaten von Anfrage und Antwort einsehen. Um diese Daten zu sammeln, muss Grafana eine neue Abfrage erstellen. Klicken Sie unten auf Aktualisieren, um eine neue Abfrage zu starten.",
      "expand-all": "Alle ausklappen",
      "no-data": "Noch keine Anfrage und Antwort gesammelt. Auf Aktualisieren klicken",
      "refresh": "Aktualisieren"
    }
  },
  "library-panel": {
    "add-modal": {
      "cancel": "Abbrechen",
      "create": "Bibliotheks-Panel erstellen",
      "error": "Ein Bibliotheks-Panel mit diesem Namen existiert bereits",
      "folder": "In Ordner speichern",
      "folder-description": "Berechtigungen des Bibliotheks-Panels werden von den Ordnerberechtigungen übernommen",
      "name": "Name des Bibliotheks-Panels"
    },
    "add-widget": {
      "title": "Panel aus Panel-Bibliothek hinzufügen"
    }
  },
  "library-panels": {
    "modal": {
      "body_one": "Dieses Fenster wird in {{count}} Dashboard verwendet. Bitte wählen Sie aus, in welchem Dashboard Sie das Fenster sehen möchten:",
      "body_other": "Dieses Fenster wird in {{count}} Dashboards verwendet. Bitte wählen Sie aus, in welchem Dashboard Sie das Fenster sehen möchten:",
      "button-cancel": "<0>Abbrechen</0>",
      "button-view-panel1": "Fenster in {{label}} anzeigen...",
      "button-view-panel2": "Fenster im Dashboard anzeigen...",
      "panel-not-linked": "Fenster ist nicht mit einem Dashboard verbunden. Fügen Sie das Fenster einem Dashboard hinzu und versuchen Sie es erneut.",
      "select-no-options-message": "Keine Dashboards gefunden",
      "select-placeholder": "Tippen, um nach Dashboard zu suchen",
      "title": "Fenster im Dashboard anzeigen"
    },
    "save": {
      "error": "Fehler beim Speichern des Bibliotheks-Panels: „{{errorMsg}}“",
      "success": "Bibliotheks-Panel wurde gespeichert"
    }
  },
  "login": {
    "error": {
      "blocked": "Sie haben die Anzahl der Anmeldeversuche für diesen Benutzer überschritten. Bitte versuchen Sie es später erneut.",
      "invalid-user-or-password": "Ungültiger Benutzername oder Passwort",
      "title": "Login fehlgeschlagen",
      "unknown": "Unbekannter Fehler aufgetreten"
    }
  },
  "nav": {
    "add-new-connections": {
      "title": "Neue Verbindung hinzufügen"
    },
    "admin": {
      "subtitle": "Serverweite Einstellungen und Zugriff auf Ressourcen wie Organisationen, Benutzer und Lizenzen verwalten",
      "title": "Server-Administrator"
    },
    "alerting": {
      "subtitle": "Informiere dich über Probleme in deinen Systemen kurz nach deren Auftreten",
      "title": "Meldungen"
    },
    "alerting-admin": {
      "title": "Administrator"
    },
    "alerting-am-routes": {
      "subtitle": "Lege fest, wie Warnungen an Kontaktpunkte weitergeleitet werden",
      "title": "Benachrichtigungsrichtlinien"
    },
    "alerting-channels": {
      "title": "Benachrichtigungskanäle"
    },
    "alerting-groups": {
      "subtitle": "Zeige gruppierte Warnungen vom Alertmanager an",
      "title": "Gruppen"
    },
    "alerting-home": {
      "title": "Home"
    },
    "alerting-legacy": {
      "title": "Warnungen (Legacy)"
    },
    "alerting-list": {
      "subtitle": "Regeln, die festlegen, ob eine Warnung ausgelöst wird",
      "title": "Warnregeln"
    },
    "alerting-receivers": {
      "subtitle": "Wählen Sie, wie Ihre Kontaktpunkte benachrichtigen werden, wenn eine Warninstanz auslöst",
      "title": "Kontaktpunkte"
    },
    "alerting-silences": {
      "subtitle": "Schalte Benachrichtigungen von einer oder mehrerer Warnregeln aus",
      "title": "Stummschalten"
    },
    "alerts-and-incidents": {
      "subtitle": "Warn- und Vorfallmanagement-Apps",
      "title": "Warnungen und IRM"
    },
    "api-keys": {
      "subtitle": "Verwalte und erstelle API-Schlüssel, die für die Interaktion mit HTTP-APIs von Grafana verwendet werden",
      "title": "API-Schlüssel"
    },
    "application": {
      "title": "Anwendung"
    },
    "apps": {
      "subtitle": "App-Plug-ins, die das Grafana-Erlebnis erweitern",
      "title": "Apps"
    },
    "authentication": {
      "title": "Authentifizierung"
    },
    "config": {
      "title": "Verwaltung"
    },
    "config-access": {
      "subtitle": "Konfigurieren Sie den Zugriff für einzelne Benutzer, Teams und Service-Konten",
      "title": "Benutzer und Zugriff"
    },
    "config-general": {
      "subtitle": "Standardeinstellungen in Grafana verwalten",
      "title": "Allgemein"
    },
    "config-plugins": {
      "subtitle": "Plugins installieren und Beziehungen zwischen den Daten definieren",
      "title": "Plugins und Daten"
    },
    "connect-data": {
      "title": "Daten verbinden"
    },
    "connections": {
      "subtitle": "Durchsuchen und neue Verbindungen erstellen",
      "title": "Verbindungen"
    },
    "correlations": {
      "subtitle": "Füge Korrelationen hinzu und konfiguriere sie",
      "title": "Korrelationen"
    },
    "create": {
      "title": "Erstellen"
    },
    "create-alert": {
      "title": "Alarmregel erstellen"
    },
    "create-dashboard": {
      "title": "Dashboard"
    },
    "create-folder": {
      "title": "Ordner"
    },
    "create-import": {
      "title": "Dashboard importieren"
    },
    "dashboards": {
      "subtitle": "Erstelle und verwalte Dashboards, um deine Daten zu visualisieren",
      "title": "Dashboards"
    },
    "data-sources": {
      "subtitle": "Ihre verbundenen Datenquellen-Verbindungen anzeigen und verwalten",
      "title": "Datenquellen"
    },
    "datasources": {
      "subtitle": "Füge Datenquellen hinzu und konfiguriere sie",
      "title": "Datenquellen"
    },
    "detect": {
      "title": "Erkennen"
    },
    "explore": {
      "title": "Entdecken"
    },
    "frontend": {
      "title": "Frontend"
    },
    "global-orgs": {
      "subtitle": "Isolierte Instanzen von Grafana auf dem gleichen Server",
      "title": "Organisationen"
    },
    "global-users": {
      "subtitle": "Benutzer in Grafana verwalten",
      "title": "Benutzer"
    },
    "grafana-quaderno": {
      "title": "Grafana Quaderno"
    },
    "help": {
      "title": "Hilfe"
    },
    "help/community": "Community",
    "help/documentation": "Dokumentation",
    "help/keyboard-shortcuts": "Tastaturbefehle",
    "help/support": "Support",
    "home": {
      "title": "Home"
    },
    "incidents": {
      "title": "Störungen"
    },
    "infrastructure": {
      "title": "Integrationen"
    },
    "kubernetes": {
      "title": "Kubernetes"
    },
    "library-panels": {
      "subtitle": "Wiederverwendbare Panels, die zu mehreren Dashboards hinzugefügt werden können",
      "title": "Bibliotheks-Panels"
    },
    "machine-learning": {
      "title": "Maschinelles Lernen"
    },
    "manage-folder": {
      "subtitle": "Ordner-Dashboards und Berechtigungen verwalten"
    },
    "monitoring": {
      "subtitle": "Überwachungs- und Infrastruktur-Apps",
      "title": "Beobachtbarkeit"
    },
    "new": {
      "title": "Neu"
    },
    "new-dashboard": {
      "title": "Neues Dashboard"
    },
    "new-folder": {
      "title": "Neuer Ordner"
    },
    "observability": {
      "title": "Beobachtbarkeit"
    },
    "oncall": {
      "title": "OnCall"
    },
    "org-settings": {
      "subtitle": "Verwalte Einstellungen in der gesamten Organisation",
      "title": "Standardeinstellungen"
    },
    "performance-testing": {
      "title": "Leistungstests"
    },
    "playlists": {
      "subtitle": "Gruppen von Dashboards, die in einer bestimmten Reihenfolge angezeigt werden",
      "title": "Playlisten"
    },
    "plugins": {
      "subtitle": "Erweitere das Grafana-Erlebnis mit Plug-ins",
      "title": "Plug-ins"
    },
    "profile/notifications": {
      "title": "Benachrichtigungsverlauf"
    },
    "profile/password": {
      "title": "Passwort ändern"
    },
    "profile/settings": {
      "title": "Profil"
    },
    "profiles": {
      "title": "Profile"
    },
    "public": {
      "title": "Öffentliche Dashboards"
    },
    "recorded-queries": {
      "title": "Aufgezeichnete Abfragen"
    },
    "reporting": {
      "title": "Meldung"
    },
    "scenes": {
      "title": "Szenen"
    },
    "search": {
      "placeholderCommandPalette": "Suche oder springe zu ..."
    },
    "search-dashboards": {
      "title": "Dashboards durchsuchen"
    },
    "server-settings": {
      "subtitle": "Zeige die in deiner Grafana-Konfiguration festgelegten Einstellungen an",
      "title": "Einstellungen"
    },
    "service-accounts": {
      "subtitle": "Verwende Servicekonten, um automatisierte Arbeitsabläufe in Grafana auszuführen",
      "title": "Servicekonten"
    },
    "sign-out": {
      "title": "Abmelden"
    },
    "slo": {
      "title": "SLO"
    },
    "snapshots": {
      "subtitle": "Interaktive, öffentlich verfügbare Point-in-Time-Darstellungen von Dashboards",
      "title": "Schnappschüsse"
    },
    "starred": {
      "title": "Hervorgehoben"
    },
    "starred-empty": {
      "title": "Deine hervorgehobenen Dashboards werden hier angezeigt"
    },
    "statistics-and-licensing": {
      "title": "Statistiken und Lizenzierung"
    },
    "storage": {
      "subtitle": "Dateispeicher verwalten",
      "title": "Speicher"
    },
    "support-bundles": {
      "subtitle": "Support-Bundles herunterladen",
      "title": "Support-Bundles"
    },
    "synthetics": {
      "title": "Synthetik"
    },
    "teams": {
      "subtitle": "Gruppen von Benutzern mit gemeinsamen Dashboards und Benachrichtigungen",
      "title": "Teams"
    },
    "upgrading": {
      "title": "Statistiken und Lizenz"
    },
    "users": {
      "subtitle": "Laden Benutzer ein und weise ihnen Rollen zu",
      "title": "Benutzer"
    }
  },
  "navigation": {
    "kiosk": {
      "tv-alert": "Drücke ESC, um den Kiosk-Modus zu verlassen"
    },
    "megamenu": {
      "close": "Menü schließen",
      "dock": "Menü andocken"
    },
    "toolbar": {
      "close-menu": "Menü schließen",
      "enable-kiosk": "Kiosk-Modus aktivieren",
      "open-menu": "Menü öffnen",
      "toggle-search-bar": "Obere Suchleiste umschalten"
    }
  },
  "news": {
    "title": "Das Neueste aus dem Blog"
  },
  "notifications": {
    "starred-dashboard": "Dashboard markiert",
    "unstarred-dashboard": "Dashboard nicht markiert"
  },
  "panel": {
    "header-menu": {
      "copy": "Kopieren",
      "create-library-panel": "Bibliotheksleiste erstellen",
      "duplicate": "Duplikat",
      "edit": "Bearbeiten",
      "explore": "Entdecken",
      "get-help": "Hilfe",
      "hide-legend": "Legende ausblenden",
      "inspect": "Überprüfen",
      "inspect-data": "Daten",
      "inspect-json": "Panel-JSON",
      "more": "Mehr …",
      "new-alert-rule": "Neue Warnregel",
      "query": "Abfrage",
      "remove": "Entfernen",
      "share": "Teilen",
      "show-legend": "Legende anzeigen",
      "unlink-library-panel": "Verknüpfung mit der Bibliotheksleiste aufheben",
      "view": "Anzeigen"
    }
  },
  "playlist-edit": {
    "error-prefix": "Fehler beim Laden der Wiedergabeliste:",
    "form": {
      "add-tag-label": "Per Tag hinzufügen",
      "add-tag-placeholder": "Tag auswählen",
      "add-title-label": "Nach Titel hinzufügen",
      "cancel": "Abbrechen",
      "heading": "Dashboards hinzufügen",
      "interval-label": "Intervall",
      "interval-placeholder": "5 m",
      "interval-required": "Intervall ist erforderlich",
      "name-label": "Name",
      "name-placeholder": "Name",
      "name-required": "Name ist erforderlich",
      "save": "Speichern",
      "table-delete": "Playlist-Element löschen",
      "table-drag": "Ziehen und Ablegen zum Neuordnen",
      "table-empty": "Die Wiedergabeliste ist leer. Dashboards unten hinzufügen.",
      "table-heading": "Dashboards"
    },
    "sub-title": "Eine Playlist rotiert durch eine vorausgewählte Liste von Dashboards. Eine Playlist kann eine großartige Möglichkeit sein, das Situationsbewusstsein zu schärfen oder Ihrem Team oder Ihren Besuchern einfach nur Ihre Metriken zu präsentieren.",
    "title": "Playlist bearbeiten"
  },
  "playlist-page": {
    "card": {
      "delete": "Playlist löschen",
      "edit": "Playlist bearbeiten",
      "start": "Playlist starten",
      "tooltip": "Playlist teilen"
    },
    "create-button": {
      "title": "Neue Playlist"
    },
    "delete-modal": {
      "body": "Sind Sie sicher, dass Sie {{name}} Playlist löschen möchten?",
      "confirm-text": "Löschen"
    },
    "empty": {
      "button": "Playlist erstellen",
      "pro-tip": "Sie können Playlists verwenden, um Dashboards auf TV-Geräten ohne Benutzersteuerung zu steuern",
      "pro-tip-link-title": "Mehr erfahren",
      "title": "Es gibt noch keine Playlists erstellt"
    }
  },
  "profile": {
    "change-password": {
      "cancel-button": "Abbrechen",
      "cannot-change-password-message": "Das Passwort kann hier nicht geändert werden.",
      "change-password-button": "Passwort ändern",
      "confirm-password-label": "Passwort bestätigen",
      "confirm-password-required": "Neue Passwortbestätigung ist erforderlich",
      "ldap-auth-proxy-message": "Sie können das Passwort nicht ändern, wenn Sie sich mit LDAP oder Auth-Proxy angemeldet haben.",
      "new-password-label": "Neues Passwort",
      "new-password-required": "Neues Passwort ist erforderlich",
      "new-password-same-as-old": "Neues Passwort kann nicht das gleiche sein wie das alte.",
      "old-password-label": "Altes Passwort",
      "old-password-required": "Altes Passwort ist erforderlich",
      "passwords-must-match": "Passwörter müssen übereinstimmen"
    }
  },
  "query-operation": {
    "header": {
      "collapse-row": "Abfragezeile einklappen",
      "datasource-help": "Datenquellen-Hilfe anzeigen",
      "disable-query": "Abfrage deaktivieren",
      "drag-and-drop": "Ziehen und Ablegen zum Neuordnen",
      "duplicate-query": "Abfrage duplizieren",
      "expand-row": "Suchzeile erweitern",
      "remove-query": "Abfrage entfernen",
      "toggle-edit-mode": "Textbearbeitungsmodus umschalten"
    },
    "query-editor-not-exported": "Datenquellen-Plugin exportiert keine Komponente des Abfrageeditors"
  },
  "refresh-picker": {
    "aria-label": {
      "choose-interval": "Automatische Aktualisierung ausgeschaltet. Aktualisierungszeitintervall auswählen",
      "duration-selected": "Aktualisierungszeitintervall mit aktuellem Intervall {{durationAriaLabel}} ausgewählt"
    },
    "auto-option": {
      "aria-label": "",
      "label": ""
    },
    "live-option": {
      "aria-label": "Live-Streaming einschalten",
      "label": "Live"
    },
    "off-option": {
      "aria-label": "Automatische Aktualisierung ausschalten",
      "label": "Aus"
    },
    "tooltip": {
      "interval-selected": "Automatisches Aktualisierungsintervall festlegen",
      "turned-off": "Automatische Aktualisierung aus"
    }
  },
  "search": {
    "actions": {
      "include-panels": "Panels einschließen",
      "remove-datasource-filter": "Datenquelle: {{datasource}}",
      "sort-placeholder": "Sortieren",
      "starred": "Hervorgehoben",
      "view-as-folders": "Nach Ordnern anzeigen",
      "view-as-list": "Als Liste anzeigen"
    },
    "dashboard-actions": {
      "import": "Importieren",
      "new": "Neu",
      "new-dashboard": "Neues Dashboard",
      "new-folder": "Neuer Ordner"
    },
    "results-table": {
      "datasource-header": "Datenquelle",
      "location-header": "Standort",
      "name-header": "Name",
      "tags-header": "Tags",
      "type-dashboard": "Dashboard",
      "type-folder": "Ordner",
      "type-header": "Typ"
    },
    "search-input": {
      "include-panels-placeholder": "Nach Dashboards und Panels suchen",
      "placeholder": "Nach Dashboards suchen"
    }
  },
<<<<<<< HEAD
=======
  "search-view": {
    "no-results": {
      "clear": "Suche und Filter löschen",
      "text": "Keine Ergebnisse für Ihre Abfrage gefunden."
    }
  },
>>>>>>> eae0d8b1
  "share-modal": {
    "dashboard": {
      "title": "Teilen"
    },
    "embed": {
      "copy": "In die Zwischenablage kopieren",
      "html": "HTML einbetten",
      "html-description": "Der folgende HTML-Code kann kopiert und in eine Website eingefügt werden. Wenn der anonyme Zugriff nicht aktiviert ist, muss der Benutzer, der diese Seite aufruft, bei Grafana angemeldet sein, damit das Diagramm geladen wird.",
      "info": "Erstelle einen HTML-Code zum Einbetten eines Inlineframes in dieses Panel.",
      "time-range": "Aktueller Zeitbereich",
      "time-range-description": "Wandelt den aktuellen relativen Zeitbereich in einen absoluten Zeitbereich um"
    },
    "export": {
      "back-button": "Zurück zum Export der Konfiguration",
      "cancel-button": "Abbrechen",
      "info-text": "Dieses Dashboard exportieren.",
      "save-button": "In Datei speichern …",
      "share-externally-label": "Export für externe Freigabe",
      "view-button": "JSON anzeigen"
    },
    "library": {
      "info": "Bibliotheks-Panel erstellen."
    },
    "link": {
      "copy-link-button": "Kopieren",
      "info-text": "Erstelle einen direkten Link zu diesem Dashboard oder Panel mit den folgenden angepassten Optionen.",
      "link-url": "Link-URL",
      "render-alert": "Bild-Render-Plug-in nicht installiert",
      "render-instructions": "Um ein Panel-Bild zu rendern, muss das <1>Bild-Render-Plug-in</1> von Grafana installiert sein. Bitte wende dich an deinen Grafana-Administrator, um das Plug-in zu installieren.",
      "rendered-image": "Direktlink zum gerenderten Bild",
      "save-alert": "Dashboard nicht gespeichert",
      "save-dashboard": "Um ein Panel-Bild zu rendern, muss zuerst das Dashboard gespeichert werden.",
      "shorten-url": "URL kürzen",
      "time-range-description": "Wandelt den aktuellen relativen Zeitbereich in einen absoluten Zeitbereich um",
      "time-range-label": "Zeitbereich sperren"
    },
    "panel": {
      "title": "Panel teilen"
    },
    "snapshot": {
      "cancel-button": "Abbrechen",
      "copy-link-button": "Kopieren",
      "delete-button": "Schnappschuss löschen.",
      "deleted-message": "Der Schnappschuss wurde gelöscht. Wenn du bereits einmal darauf zugegriffen hast, kann es bis zu eine Stunde dauern, bevor es aus den Browser-Caches oder den CDN-Caches gelöscht wird.",
      "expire": "Läuft ab nach",
      "expire-day": "1 Tag",
      "expire-hour": "1 Stunde",
      "expire-never": "Nie",
      "expire-week": "7 Tage",
      "info-text-1": "Ein Schnappschuss ist eine Möglichkeit, ein interaktives Dashboard sofort öffentlich zu teilen. Beim Erstellen entfernen wir sensible Daten wie Abfragen (Metriken, Vorlagen und Anmerkungen) und Panel-Links, sodass nur die sichtbaren Metrikdaten und die in dein Dashboard eingebetteten Seriennamen angezeigt werden.",
      "info-text-2": "Beachte, dass dein Schnappschuss <1>für jeden sichtbar ist</1>, der den Link hat und auf die URL zugreifen kann. Teile Schnappschüsse daher mit Bedacht.",
      "local-button": "Lokaler Schnappschuss",
      "mistake-message": "Hast du einen Fehler gemacht? ",
      "name": "Name des Schnappschusses",
      "timeout": "Timeout (Sekunden)",
      "timeout-description": "Wenn die Erfassung deiner Dashboard-Metriken lange dauert, musst du ggf. den Timeout-Wert anpassen.",
      "url-label": "Schnappschuss-URL"
    },
    "tab-title": {
      "embed": "Einbetten",
      "export": "Exportieren",
      "library-panel": "Bibliotheks-Panel",
      "link": "Link",
      "panel-embed": "Einbetten",
      "public-dashboard": "Öffentliches Dashboard",
      "snapshot": "Schnappschuss"
    },
    "theme-picker": {
      "current": "Aktuell",
      "dark": "Dunkel",
      "field-name": "Design",
      "light": "Hell"
    },
    "view-json": {
      "copy-button": "In Zwischenablage kopieren"
    }
  },
  "share-playlist": {
    "checkbox-description": "Fensterhöhen werden an die Bildschirmgröße angepasst",
    "checkbox-label": "Autofit",
    "copy-link-button": "Kopieren",
    "link-url-label": "Link-URL",
    "mode": "Modus",
    "mode-kiosk": "Kiosk",
    "mode-normal": "Normal",
    "mode-tv": "TM",
    "title": "Wiedergabeliste teilen"
  },
  "shared": {
    "preferences": {
      "theme": {
        "dark-label": "Dunkel",
        "light-label": "Hell",
        "system-label": "Systemeinstellung"
      }
    }
  },
  "shared-dashboard": {
    "fields": {
      "timezone-label": "Zeitzone"
    }
  },
  "shared-preferences": {
    "fields": {
      "home-dashboard-label": "Home-Dashboard",
      "home-dashboard-placeholder": "Standard-Dashboard",
      "locale-label": "Sprache",
      "locale-placeholder": "Sprache wählen",
      "theme-label": "UI-Design",
      "week-start-label": "Wochenbeginn"
    },
    "theme": {
      "default-label": "Standard"
    },
    "title": "Einstellungen"
  },
  "snapshot": {
    "external-badge": "Extern",
    "name-column-header": "Name",
    "url-column-header": "Snapshot url",
    "view-button": "Anzeigen"
  },
  "tag-filter": {
    "loading": "Wird geladen ...",
    "no-tags": "Keine Tags gefunden",
    "placeholder": "Nach Tag filtern"
  },
  "time-picker": {
    "absolute": {
      "recent-title": "Kürzlich verwendete absolute Bereiche",
      "title": "Absoluter Zeitbereich"
    },
    "calendar": {
      "apply-button": "Zeitbereich anwenden",
      "cancel-button": "Abbrechen",
      "select-time": "Einen Zeitbereich auswählen"
    },
    "content": {
      "empty-recent-list-docs": "<0><0>Lesen Sie die Dokumentation</0><1>, um mehr darüber zu erfahren, wie Sie benutzerdefinierte Zeitbereiche eingeben können.</1></0>",
      "empty-recent-list-info": "Es sieht so aus, als hätten Sie diesen Zeit-Auswähler noch nie benutzt. Sobald Sie einige Zeitintervalle eingeben, werden hier die zuletzt verwendeten Intervalle angezeigt.",
      "filter-placeholder": "Schnellbereiche suchen"
    },
    "footer": {
      "change-settings-button": "Zeiteinstellungen ändern",
      "fiscal-year-option": "Geschäftsjahr",
      "fiscal-year-start": "Startmonat Geschäftsjahr",
      "time-zone-option": "Zeitzone",
      "time-zone-selection": "Zeitzonenauswahl"
    },
    "range-content": {
      "apply-button": "Zeitbereich anwenden",
      "default-error": "Ein vergangenes Datum oder \"heutiges\" eingeben",
      "fiscal-year": "Geschäftsjahr",
      "from-input": "Von",
      "range-error": "„Von“ darf nicht nach „Bis“ sein",
      "to-input": "Bis"
    },
    "range-picker": {
      "backwards-time-aria-label": "Zeitbereich nach hinten verschieben",
      "current-time-selected": "Ausgewählter Zeitbereich: {{currentTimeRange}}",
      "forwards-time-aria-label": "Zeitbereich nach vorne verschieben",
      "to": "bis",
      "zoom-out-button": "Zeitbereich verkleinern",
      "zoom-out-tooltip": "Zeitbereich verkleinern <1></1> STRG +Z"
    },
    "time-range": {
      "aria-role": "Zeitbereichauswahl",
      "default-title": "Zeitbereiche",
      "example-title": "Zeitbereiche-Beispiel",
      "specify": "Zeitbereich festlegen <1></1>"
    },
    "zone": {
      "select-aria-label": "Zeitzonen-Auswähler",
      "select-search-input": "Suchbegriff eingeben (Land, Stadt, Abkürzung)"
    }
  },
  "user-orgs": {
    "current-org-button": "Aktuell",
    "name-column": "Name",
    "role-column": "Rolle",
    "select-org-button": "Organisation auswählen",
    "title": "Organisationen"
  },
  "user-profile": {
    "fields": {
      "email-error": "E-Mail-Adresse ist erforderlich",
      "email-label": "E-Mail-Adresse",
      "name-error": "Name ist erforderlich",
      "name-label": "Name",
      "username-label": "Benutzername"
    }
  },
  "user-session": {
    "browser-column": "Browser & Betriebssystem",
    "created-at-column": "Angemeldet",
    "ip-column": "IP-Adresse",
    "revoke": "Benutzersitzung widerrufen",
    "seen-at-column": "Zuletzt gesehen"
  },
  "user-sessions": {
    "loading": "Sitzungen werden geladen …"
  },
  "variable": {
    "adhoc": {
      "placeholder": "Wert auswählen"
    },
    "dropdown": {
      "placeholder": "Variablenwert eingeben"
    },
    "picker": {
      "link-all": "Alle",
      "option-all": "Alle",
      "option-selected-values": "Ausgewählt",
      "option-tooltip": "Auswahl löschen"
    },
    "textbox": {
      "placeholder": "Variablenwert eingeben"
    }
  }
}<|MERGE_RESOLUTION|>--- conflicted
+++ resolved
@@ -81,13 +81,7 @@
     "manage-folder-nav": {
       "alert-rules": "Warnregeln",
       "dashboards": "Dashboards",
-<<<<<<< HEAD
-      "panels": ""
-=======
-      "panels": "Fenster",
-      "permissions": "Berechtigungen",
-      "settings": "Einstellungen"
->>>>>>> eae0d8b1
+      "panels": "Fenster"
     },
     "new-folder-form": {
       "cancel-label": "Abbrechen",
@@ -1103,15 +1097,6 @@
       "placeholder": "Nach Dashboards suchen"
     }
   },
-<<<<<<< HEAD
-=======
-  "search-view": {
-    "no-results": {
-      "clear": "Suche und Filter löschen",
-      "text": "Keine Ergebnisse für Ihre Abfrage gefunden."
-    }
-  },
->>>>>>> eae0d8b1
   "share-modal": {
     "dashboard": {
       "title": "Teilen"
