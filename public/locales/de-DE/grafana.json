{
  "_comment": "",
  "access-control": {
    "add-permission": {
      "role-label": "Rolle",
      "serviceaccount-label": "",
      "team-label": "",
      "title": "",
      "user-label": ""
    },
    "add-permissions": {
      "save": "Speichern"
    },
    "permission-list": {
      "permission": ""
    },
    "permissions": {
      "add-label": "",
      "no-permissions": "",
      "permissions-change-warning": "",
      "role": "Rolle",
      "serviceaccount": "",
      "team": "",
      "title": "",
      "user": ""
    }
  },
  "browse-dashboards": {
    "action": {
      "cancel-button": "Abbrechen",
      "cannot-move-folders": "",
      "delete-button": "",
      "delete-modal-invalid-text": "",
      "delete-modal-invalid-title": "",
      "delete-modal-text": "",
      "delete-modal-title": "",
      "deleting": "",
      "manage-permissions-button": "",
      "move-button": "",
      "move-modal-alert": "",
      "move-modal-field-label": "",
      "move-modal-text": "",
      "move-modal-title": "",
      "moving": "",
      "new-folder-name-required-phrase": ""
    },
    "counts": {
      "alertRule_one": "",
      "alertRule_other": "",
      "dashboard_one": "",
      "dashboard_other": "",
      "folder_one": "",
      "folder_other": "",
      "libraryPanel_one": "",
      "libraryPanel_other": "",
      "total_one": "",
      "total_other": ""
    },
    "dashboards-tree": {
      "collapse-folder-button": "",
      "expand-folder-button": "",
      "name-column": "Name",
      "select-all-header-checkbox": "",
      "select-checkbox": "",
      "tags-column": "Tags"
    },
    "folder-actions-button": {
      "delete": "",
      "folder-actions": "",
      "manage-permissions": "",
      "move": ""
    },
    "folder-picker": {
      "accessible-label": "",
      "button-label": "Ordner auswählen",
      "empty-message": "",
      "error-title": "",
      "search-placeholder": "",
      "unknown-error": ""
    },
    "manage-folder-nav": {
<<<<<<< HEAD
      "alert-rules": "",
      "dashboards": "",
      "panels": ""
=======
      "alert-rules": "Warnregeln",
      "dashboards": "Dashboards",
      "panels": "",
      "permissions": "",
      "settings": "Einstellungen"
>>>>>>> bd757fb8
    },
    "new-folder-form": {
      "cancel-label": "Abbrechen",
      "create-label": "Erstellen",
      "name-label": ""
    },
    "no-results": {
      "clear": "",
      "text": ""
    }
  },
  "clipboard-button": {
    "inline-toast": {
      "success": "Kopiert"
    }
  },
  "command-palette": {
    "action": {
      "change-theme": "Thema ändern...",
      "dark-theme": "Dunkel",
      "light-theme": "Hell"
    },
    "search-box": {
      "placeholder": "Suche oder springe zu ..."
    },
    "section": {
      "actions": "Aktionen",
      "dashboard-search-results": "Dashboards",
      "folder-search-results": "Ordner",
      "pages": "Seiten",
      "preferences": "Einstellungen",
      "recent-dashboards": "Kürzliche Dashboards"
    }
  },
  "common": {
    "locale": {
      "default": "Standard"
    },
    "save": "Speichern"
  },
  "connections": {
    "connect-data": {
      "category-header-label": "Datenquellen"
    },
    "search": {
      "placeholder": ""
    }
  },
  "correlations": {
    "add-new": "",
    "alert": {
      "error-message": "",
      "title": ""
    },
    "basic-info-form": {
      "description-description": "",
      "description-label": "",
      "label-description": "",
      "label-label": "",
      "label-placeholder": "",
      "label-required": "",
      "sub-text": "",
      "title": ""
    },
    "list": {
      "delete": "",
      "label": "",
      "loading": "",
      "read-only": "",
      "source": "",
      "target": ""
    },
    "navigation-form": {
      "add-button": "Hinzufügen",
      "back-button": "",
      "next-button": "",
      "save-button": "Speichern"
    },
    "page-content": "",
    "page-heading": "",
    "query-editor": {
      "control-rules": "",
      "data-source-text": "",
      "data-source-title": "",
      "error-text": "",
      "error-title": "",
      "loading": "",
      "query-description": "",
      "query-editor-title": "",
      "query-label": "Abfrage"
    },
    "source-form": {
      "control-required": "",
      "description": "",
      "heading": "",
      "results-description": "",
      "results-label": "",
      "results-required": "",
      "source-description": "",
      "source-label": "",
      "sub-text": "",
      "title": ""
    },
    "sub-title": "",
    "target-form": {
      "control-rules": "",
      "sub-text": "",
      "target-description": "",
      "target-label": "",
      "title": ""
    },
    "trans-details": {
      "logfmt-description": "",
      "logfmt-label": "",
      "regex-description": "",
      "regex-expression": "",
      "regex-label": "",
      "regex-map-values": ""
    },
    "transform": {
      "add-button": "",
      "heading": "",
      "no-transform": ""
    },
    "transform-row": {
      "expression-label": "",
      "expression-required": "",
      "expression-tooltip": "",
      "field-input": "",
      "field-label": "",
      "field-tooltip": "",
      "map-value-label": "",
      "map-value-tooltip": "",
      "remove-button": "Entfernen",
      "remove-tooltip": "",
      "transform-required": "",
      "type-label": "Typ",
      "type-tooltip": ""
    }
  },
  "dashboard": {
    "add-menu": {
      "import": "Aus Bibliothek importieren",
      "paste-panel": "Panel einfügen",
      "row": "Zeile",
      "visualization": "Visualisierung",
      "widget": ""
    },
    "empty": {
      "add-library-panel-body": "",
      "add-library-panel-button": "",
      "add-library-panel-header": "",
      "add-visualization-body": "Wählen Sie eine Datenquelle aus und visualisieren und fragen Sie dann Ihre Daten mit Diagrammen, Statistiken und Tabellen ab oder erstellen Sie Listen, Markierungen und andere Widgets.",
      "add-visualization-button": "Visualisierung hinzufügen",
      "add-visualization-header": "Starten Sie Ihr neues Dashboard, indem Sie eine Visualisierung hinzufügen",
      "add-widget-body": "",
      "add-widget-button": "",
      "add-widget-header": "",
      "import-a-dashboard-body": "",
      "import-a-dashboard-header": "",
      "import-dashboard-button": "Dashboard importieren"
    },
    "inspect": {
      "data-tab": "Daten",
      "error-tab": "Fehler",
      "json-tab": "JSON",
      "meta-tab": "Metadaten",
      "query-tab": "Abfrage",
      "stats-tab": "Statistiken",
      "subtitle": "{{queryCount}} Abfragen mit einer Gesamtabfragezeit von {{formatted}}",
      "title": "Überprüfen: {{panelTitle}}"
    },
    "inspect-data": {
      "data-options": "Datenoptionen",
      "dataframe-aria-label": "Datenrahmen auswählen",
      "dataframe-label": "Datenrahmen anzeigen",
      "download-csv": "CSV herunterladen",
      "download-excel-description": "Kopfzeile zu CSV für die Verwendung in Excel hinzufügen",
      "download-excel-label": "Für Excel herunterladen",
      "download-logs": "Logs herunterladen",
      "download-service": "Servicediagramm herunterladen",
      "download-traces": "Traces herunterladen",
      "excel-header": "Excel-Kopfzeile",
      "formatted": "Formatierte Daten",
      "formatted-data-description": "Tabellendaten werden mit den in den Tabs „Feld“ und „Überschreiben“ definierten Optionen formatiert",
      "formatted-data-label": "Formatierte Daten",
      "panel-transforms": "Panel-Transformationen",
      "series-to-columns": "Serie durch Zeit verbunden",
      "transformation": "Serie durch Zeit verbunden",
      "transformations-description": "Tabellendaten werden mit den im Tab „Panel-Transformationen“ definierten Transformationen angezeigt.",
      "transformations-label": "Panel-Transformationen anwenden"
    },
    "inspect-json": {
      "dataframe-description": "Rohdaten ohne Transformationen und angewendete Feldkonfiguration. ",
      "dataframe-label": "Datenrahmen-JSON (aus Abfrage)",
      "panel-data-description": "Das Rohmodell wurde an die Panel-Visualisierung übertragen",
      "panel-data-label": "Panel-Daten",
      "panel-json-description": "Das im Dashboard-JSON gespeicherte Modell, das konfiguriert, wie alles funktioniert.",
      "panel-json-label": "Panel-JSON",
      "select-source": "Quelle auswählen",
      "unknown": "Unbekanntes Objekt: {{show}}"
    },
    "inspect-meta": {
      "no-inspector": "Kein Metadaten-Inspektor"
    },
    "inspect-stats": {
      "data-title": "Statistiken zu Datenquellen",
      "data-traceids": "IDs nachverfolgen",
      "processing-time": "Datenverarbeitungszeit",
      "queries": "Anzahl der Abfragen",
      "request-time": "Gesamte Anfragezeit",
      "rows": "Gesamtanzahl an Zeilen",
      "table-title": "Statistiken"
    },
    "toolbar": {
      "add": "Hinzufügen",
      "add-panel": "Panel hinzufügen",
      "mark-favorite": "Als Favorit markieren",
      "open-original": "Original-Dashboard öffnen",
      "playlist-next": "Zum nächsten Dashboard",
      "playlist-previous": "Zum vorherigen Dashboard",
      "playlist-stop": "Wiedergabeliste stoppen",
      "refresh": "Dashboard aktualisieren",
      "save": "Dashboard speichern",
      "settings": "Dashboard-Einstellungen",
      "share": "Dashboard oder Panel teilen",
      "unmark-favorite": "Markierung als Favorit entfernen"
    },
    "validation": {
      "invalid-dashboard-id": "",
      "invalid-json": "",
      "tags-expected-array": "",
      "tags-expected-strings": ""
    }
  },
  "dashboard-import": {
    "file-dropzone": {
      "primary-text": "",
      "secondary-text": ""
    },
    "form-actions": {
      "cancel": "Abbrechen",
      "load": ""
    },
    "gcom-field": {
      "label": "",
      "load-button": "",
      "placeholder": "",
      "validation-required": ""
    },
    "json-field": {
      "label": "",
      "validation-required": ""
    }
  },
  "dashboard-settings": {
    "annotations": {
      "title": ""
    },
    "dashboard-delete-button": "",
    "general": {
      "auto-refresh-description": "",
      "auto-refresh-label": "",
      "description-label": "",
      "editable-description": "",
      "editable-label": "",
      "folder-label": "Ordner",
      "panel-options-graph-tooltip-description": "",
      "panel-options-graph-tooltip-label": "",
      "panel-options-label": "",
      "tags-label": "Tags",
      "title": "Allgemein",
      "title-label": ""
    },
    "json-editor": {
      "save-button": "",
      "subtitle": "",
      "title": ""
    },
    "links": {
      "title": ""
    },
    "permissions": {
      "title": ""
    },
    "settings": {
      "title": "Einstellungen"
    },
    "time-picker": {
      "hide-time-picker": "",
      "now-delay-description": "",
      "now-delay-label": "",
      "refresh-live-dashboards-description": "",
      "refresh-live-dashboards-label": "",
      "time-options-label": "",
      "time-zone-label": "Zeitzone",
      "week-start-label": "Wochenbeginn"
    },
    "variables": {
      "title": ""
    },
    "versions": {
      "title": ""
    }
  },
  "data-source-picker": {
    "add-new-data-source": "",
    "built-in-list": {
      "description-dashboard": "",
      "description-grafana": "",
      "description-mixed": ""
    },
    "list": {
      "no-data-source-message": ""
    },
    "modal": {
      "configure-new-data-source": "",
      "input-placeholder": "",
      "title": ""
    },
    "open-advanced-button": ""
  },
  "data-sources": {
    "datasource-add-button": {
      "label": ""
    }
  },
  "explore": {
    "add-to-dashboard": "",
    "rich-history": {
      "close-tooltip": "",
      "datasource-a-z": "",
      "datasource-z-a": "",
      "newest-first": "",
      "oldest-first": "",
      "query-history": "",
      "settings": "Einstellungen",
      "starred": "Hervorgehoben"
    },
    "rich-history-card": {
      "add-comment-form": "",
      "add-comment-tooltip": "",
      "cancel": "Abbrechen",
      "confirm-delete": "",
      "copy-query-tooltip": "",
      "copy-shortened-link-tooltip": "",
      "datasource-icon-label": "",
      "datasource-name-label": "",
      "datasource-not-exist": "",
      "delete-query-confirmation-title": "",
      "delete-query-title": "",
      "delete-query-tooltip": "",
      "delete-starred-query-confirmation-text": "",
      "edit-comment-tooltip": "",
      "loading-text": "",
      "optional-description": "",
      "query-comment-label": "",
      "query-text-label": "",
      "run-query-button": "",
      "save-comment": "",
      "star-query-tooltip": "",
      "switch-datasource-button": "",
      "unstar-query-tooltip": "",
      "update-comment-form": ""
    },
    "rich-history-container": {
      "loading": "Wird geladen ..."
    },
    "rich-history-notification": {
      "query-copied": "",
      "query-deleted": ""
    },
    "rich-history-queries-tab": {
      "displaying-partial-queries": "",
      "displaying-queries": "",
      "filter-aria-label": "",
      "filter-history": "",
      "filter-placeholder": "",
      "history-local": "",
      "loading": "Wird geladen ...",
      "loading-results": "",
      "search-placeholder": "",
      "showing-queries": "",
      "sort-aria-label": "",
      "sort-placeholder": ""
    },
    "rich-history-settings-tab": {
      "alert-info": "",
      "change-default-tab": "",
      "clear-history-info": "",
      "clear-query-history": "",
      "clear-query-history-button": "",
      "delete-confirm": "",
      "delete-confirm-text": "",
      "delete-title": "",
      "history-time-span": "",
      "history-time-span-description": "",
      "only-show-active-datasource": "",
      "query-history-deleted": "",
      "retention-period": {
        "1-week": "",
        "2-days": "",
        "2-weeks": "",
        "5-days": ""
      }
    },
    "rich-history-starred-tab": {
      "filter-queries-aria-label": "",
      "filter-queries-placeholder": "",
      "loading": "Wird geladen ...",
      "loading-results": "",
      "local-history-message": "",
      "search-queries-placeholder": "",
      "showing-queries": "",
      "sort-queries-aria-label": "",
      "sort-queries-placeholder": ""
    },
    "rich-history-utils": {
      "a-week-ago": "",
      "days-ago": "",
      "default-from": "",
      "default-to": "",
      "today": "",
      "two-weeks-ago": "",
      "yesterday": ""
    },
    "rich-history-utils-notification": {
      "saving-failed": "",
      "update-failed": ""
    },
    "secondary-actions": {
      "query-add-button": "",
      "query-add-button-aria-label": "",
      "query-history-button": "",
      "query-history-button-aria-label": "",
      "query-inspector-button": "",
      "query-inspector-button-aria-label": ""
    },
    "table": {
      "no-data": "",
      "title": "",
      "title-with-name": ""
    },
    "toolbar": {
      "aria-label": "",
      "copy-shortened-link": "",
      "refresh-picker-cancel": "Abbrechen",
      "refresh-picker-run": "",
      "split-close": "",
      "split-close-tooltip": "",
      "split-narrow": "",
      "split-title": "",
      "split-tooltip": "",
      "split-widen": ""
    }
  },
  "folder-picker": {
    "loading": "Ordner werden geladen …"
  },
  "grafana-ui": {
    "modal": {
      "close-tooltip": ""
    },
    "segment-async": {
      "error": "Fehler beim Laden der Optionen",
      "loading": "Optionen werden geladen ...",
      "no-options": "Keine Optionen gefunden"
    },
    "select": {
      "no-options-label": "Keine Optionen gefunden",
      "placeholder": ""
    }
  },
  "graph": {
    "container": {
      "content": "",
      "show-all-series": "",
      "show-only-series": "",
      "title": ""
    }
  },
  "help-modal": {
    "shortcuts-category": {
      "dashboard": "Dashboard",
      "focused-panel": "",
      "global": "",
      "time-range": ""
    },
    "shortcuts-description": {
      "change-theme": "",
      "collapse-all-rows": "",
      "dashboard-settings": "Dashboard-Einstellungen",
      "duplicate-panel": "",
      "exit-edit/setting-views": "",
      "expand-all-rows": "",
      "go-to-dashboards": "",
      "go-to-explore": "",
      "go-to-home-dashboard": "",
      "go-to-profile": "",
      "make-time-range-permanent": "",
      "move-time-range-back": "",
      "move-time-range-forward": "",
      "open-search": "",
      "open-shared-modal": "",
      "refresh-all-panels": "",
      "remove-panel": "",
      "save-dashboard": "Dashboard speichern",
      "show-all-shortcuts": "",
      "toggle-active-mode": "",
      "toggle-all-panel-legends": "",
      "toggle-auto-fit": "",
      "toggle-exemplars": "",
      "toggle-graph-crosshair": "",
      "toggle-kiosk": "",
      "toggle-panel-edit": "",
      "toggle-panel-fullscreen": "",
      "toggle-panel-legend": "",
      "zoom-out-time-range": "Zeitbereich verkleinern"
    },
    "title": ""
  },
  "inspector": {
    "query": {
      "collapse-all": "",
      "copy-to-clipboard": "In die Zwischenablage kopieren",
      "description": "",
      "expand-all": "",
      "no-data": "",
      "refresh": ""
    }
  },
  "library-panel": {
    "add-modal": {
      "cancel": "Abbrechen",
      "create": "Bibliotheks-Panel erstellen",
      "error": "Ein Bibliotheks-Panel mit diesem Namen existiert bereits",
      "folder": "In Ordner speichern",
      "folder-description": "Berechtigungen des Bibliotheks-Panels werden von den Ordnerberechtigungen übernommen",
      "name": "Name des Bibliotheks-Panels"
    },
    "add-widget": {
      "title": "Panel aus Panel-Bibliothek hinzufügen"
    }
  },
  "library-panels": {
    "modal": {
      "body_one": "",
      "body_other": "",
      "button-cancel": "",
      "button-view-panel1": "",
      "button-view-panel2": "",
      "panel-not-linked": "",
      "select-no-options-message": "",
      "select-placeholder": "",
      "title": ""
    },
    "save": {
      "error": "Fehler beim Speichern des Bibliotheks-Panels: „{{errorMsg}}“",
      "success": "Bibliotheks-Panel wurde gespeichert"
    }
  },
  "login": {
    "error": {
      "blocked": "",
      "invalid-user-or-password": "",
      "title": "",
      "unknown": ""
    }
  },
  "nav": {
    "add-new-connections": {
      "title": ""
    },
    "admin": {
      "subtitle": "Serverweite Einstellungen und Zugriff auf Ressourcen wie Organisationen, Benutzer und Lizenzen verwalten",
      "title": "Server-Administrator"
    },
    "alerting": {
      "subtitle": "Informiere dich über Probleme in deinen Systemen kurz nach deren Auftreten",
      "title": "Meldungen"
    },
    "alerting-admin": {
      "title": "Administrator"
    },
    "alerting-am-routes": {
      "subtitle": "Lege fest, wie Warnungen an Kontaktpunkte weitergeleitet werden",
      "title": "Benachrichtigungsrichtlinien"
    },
    "alerting-channels": {
      "title": "Benachrichtigungskanäle"
    },
    "alerting-groups": {
      "subtitle": "Zeige gruppierte Warnungen vom Alertmanager an",
      "title": "Gruppen"
    },
    "alerting-home": {
      "title": "Home"
    },
    "alerting-legacy": {
      "title": "Warnungen (Legacy)"
    },
    "alerting-list": {
      "subtitle": "Regeln, die festlegen, ob eine Warnung ausgelöst wird",
      "title": "Warnregeln"
    },
    "alerting-receivers": {
      "subtitle": "Wählen Sie, wie Ihre Kontaktpunkte benachrichtigen werden, wenn eine Warninstanz auslöst",
      "title": "Kontaktpunkte"
    },
    "alerting-silences": {
      "subtitle": "Schalte Benachrichtigungen von einer oder mehrerer Warnregeln aus",
      "title": "Stummschalten"
    },
    "alerts-and-incidents": {
      "subtitle": "Warn- und Vorfallmanagement-Apps",
      "title": "Warnungen und IRM"
    },
    "api-keys": {
      "subtitle": "Verwalte und erstelle API-Schlüssel, die für die Interaktion mit HTTP-APIs von Grafana verwendet werden",
      "title": "API-Schlüssel"
    },
    "application": {
      "title": ""
    },
    "apps": {
      "subtitle": "App-Plug-ins, die das Grafana-Erlebnis erweitern",
      "title": "Apps"
    },
    "authentication": {
      "title": ""
    },
    "config": {
      "title": "Verwaltung"
    },
    "config-access": {
      "subtitle": "",
      "title": "Benutzer und Zugriff"
    },
    "config-general": {
      "subtitle": "",
      "title": "Allgemein"
    },
    "config-plugins": {
      "subtitle": "",
      "title": "Plugins und Daten"
    },
    "connect-data": {
      "title": ""
    },
    "connections": {
      "subtitle": "",
      "title": ""
    },
    "correlations": {
      "subtitle": "Füge Korrelationen hinzu und konfiguriere sie",
      "title": "Korrelationen"
    },
    "create": {
      "title": "Erstellen"
    },
    "create-alert": {
      "title": "Alarmregel erstellen"
    },
    "create-dashboard": {
      "title": "Dashboard"
    },
    "create-folder": {
      "title": "Ordner"
    },
    "create-import": {
      "title": "Dashboard importieren"
    },
    "dashboards": {
      "subtitle": "Erstelle und verwalte Dashboards, um deine Daten zu visualisieren",
      "title": "Dashboards"
    },
    "data-sources": {
      "subtitle": "",
      "title": "Datenquellen"
    },
    "datasources": {
      "subtitle": "Füge Datenquellen hinzu und konfiguriere sie",
      "title": "Datenquellen"
    },
    "detect": {
      "title": ""
    },
    "explore": {
      "title": "Entdecken"
    },
    "frontend": {
      "title": ""
    },
    "global-orgs": {
      "subtitle": "Isolierte Instanzen von Grafana auf dem gleichen Server",
      "title": "Organisationen"
    },
    "global-users": {
      "subtitle": "Benutzer in Grafana verwalten",
      "title": "Benutzer"
    },
    "grafana-quaderno": {
      "title": ""
    },
    "help": {
      "title": "Hilfe"
    },
    "help/community": "Community",
    "help/documentation": "Dokumentation",
    "help/keyboard-shortcuts": "Tastaturbefehle",
    "help/support": "Support",
    "home": {
      "title": "Home"
    },
    "incidents": {
      "title": ""
    },
    "infrastructure": {
      "title": ""
    },
    "kubernetes": {
      "title": ""
    },
    "library-panels": {
      "subtitle": "Wiederverwendbare Panels, die zu mehreren Dashboards hinzugefügt werden können",
      "title": "Bibliotheks-Panels"
    },
    "machine-learning": {
      "title": ""
    },
    "manage-folder": {
      "subtitle": "Ordner-Dashboards und Berechtigungen verwalten"
    },
    "monitoring": {
      "subtitle": "Überwachungs- und Infrastruktur-Apps",
      "title": "Beobachtbarkeit"
    },
    "new": {
      "title": "Neu"
    },
    "new-dashboard": {
      "title": "Neues Dashboard"
    },
    "new-folder": {
      "title": "Neuer Ordner"
    },
    "observability": {
      "title": "Beobachtbarkeit"
    },
    "oncall": {
      "title": ""
    },
    "org-settings": {
      "subtitle": "Verwalte Einstellungen in der gesamten Organisation",
      "title": "Standardeinstellungen"
    },
    "performance-testing": {
      "title": ""
    },
    "playlists": {
      "subtitle": "Gruppen von Dashboards, die in einer bestimmten Reihenfolge angezeigt werden",
      "title": "Playlisten"
    },
    "plugins": {
      "subtitle": "Erweitere das Grafana-Erlebnis mit Plug-ins",
      "title": "Plug-ins"
    },
    "profile/notifications": {
      "title": "Benachrichtigungsverlauf"
    },
    "profile/password": {
      "title": "Passwort ändern"
    },
    "profile/settings": {
      "title": "Profil"
    },
    "profiles": {
      "title": ""
    },
    "public": {
      "title": "Öffentliche Dashboards"
    },
    "recorded-queries": {
      "title": ""
    },
    "reporting": {
      "title": ""
    },
    "scenes": {
      "title": "Szenen"
    },
    "search": {
      "placeholderCommandPalette": "Suche oder springe zu ..."
    },
    "search-dashboards": {
      "title": "Dashboards durchsuchen"
    },
    "server-settings": {
      "subtitle": "Zeige die in deiner Grafana-Konfiguration festgelegten Einstellungen an",
      "title": "Einstellungen"
    },
    "service-accounts": {
      "subtitle": "Verwende Servicekonten, um automatisierte Arbeitsabläufe in Grafana auszuführen",
      "title": "Servicekonten"
    },
    "sign-out": {
      "title": "Abmelden"
    },
    "slo": {
      "title": ""
    },
    "snapshots": {
      "subtitle": "Interaktive, öffentlich verfügbare Point-in-Time-Darstellungen von Dashboards",
      "title": "Schnappschüsse"
    },
    "starred": {
      "title": "Hervorgehoben"
    },
    "starred-empty": {
      "title": "Deine hervorgehobenen Dashboards werden hier angezeigt"
    },
    "statistics-and-licensing": {
      "title": ""
    },
    "storage": {
      "subtitle": "Dateispeicher verwalten",
      "title": "Speicher"
    },
    "support-bundles": {
      "subtitle": "Support-Bundles herunterladen",
      "title": "Support-Bundles"
    },
    "synthetics": {
      "title": ""
    },
    "teams": {
      "subtitle": "Gruppen von Benutzern mit gemeinsamen Dashboards und Benachrichtigungen",
      "title": "Teams"
    },
    "upgrading": {
      "title": "Statistiken und Lizenz"
    },
    "users": {
      "subtitle": "Laden Benutzer ein und weise ihnen Rollen zu",
      "title": "Benutzer"
    }
  },
  "navigation": {
    "kiosk": {
      "tv-alert": "Drücke ESC, um den Kiosk-Modus zu verlassen"
    },
    "megamenu": {
      "close": "",
      "dock": ""
    },
    "toolbar": {
      "close-menu": "",
      "enable-kiosk": "Kiosk-Modus aktivieren",
      "open-menu": "",
      "toggle-search-bar": "Obere Suchleiste umschalten"
    }
  },
  "news": {
    "title": "Das Neueste aus dem Blog"
  },
  "notifications": {
    "starred-dashboard": "Dashboard markiert",
    "unstarred-dashboard": "Dashboard nicht markiert"
  },
  "panel": {
    "header-menu": {
      "copy": "Kopieren",
      "create-library-panel": "Bibliotheksleiste erstellen",
      "duplicate": "Duplikat",
      "edit": "Bearbeiten",
      "explore": "Entdecken",
      "get-help": "Hilfe",
      "hide-legend": "Legende ausblenden",
      "inspect": "Überprüfen",
      "inspect-data": "Daten",
      "inspect-json": "Panel-JSON",
      "more": "Mehr …",
      "new-alert-rule": "Neue Warnregel",
      "query": "Abfrage",
      "remove": "Entfernen",
      "share": "Teilen",
      "show-legend": "Legende anzeigen",
      "unlink-library-panel": "Verknüpfung mit der Bibliotheksleiste aufheben",
      "view": "Anzeigen"
    }
  },
  "playlist-edit": {
    "error-prefix": "",
    "form": {
      "add-tag-label": "",
      "add-tag-placeholder": "",
      "add-title-label": "",
      "cancel": "Abbrechen",
      "heading": "",
      "interval-label": "",
      "interval-placeholder": "",
      "interval-required": "",
      "name-label": "Name",
      "name-placeholder": "Name",
      "name-required": "Name ist erforderlich",
      "save": "Speichern",
      "table-delete": "",
      "table-drag": "",
      "table-empty": "",
      "table-heading": "Dashboards"
    },
    "sub-title": "",
    "title": ""
  },
  "playlist-page": {
    "card": {
      "delete": "",
      "edit": "",
      "start": "",
      "tooltip": ""
    },
    "create-button": {
      "title": ""
    },
    "delete-modal": {
      "body": "",
      "confirm-text": ""
    },
    "empty": {
      "button": "",
      "pro-tip": "",
      "pro-tip-link-title": "",
      "title": ""
    }
  },
  "profile": {
    "change-password": {
      "cancel-button": "Abbrechen",
      "cannot-change-password-message": "",
      "change-password-button": "",
      "confirm-password-label": "",
      "confirm-password-required": "",
      "ldap-auth-proxy-message": "",
      "new-password-label": "",
      "new-password-required": "",
      "new-password-same-as-old": "",
      "old-password-label": "",
      "old-password-required": "",
      "passwords-must-match": ""
    }
  },
  "query-operation": {
    "header": {
      "collapse-row": "",
      "datasource-help": "",
      "disable-query": "",
      "drag-and-drop": "",
      "duplicate-query": "",
      "expand-row": "",
      "remove-query": "",
      "toggle-edit-mode": ""
    },
    "query-editor-not-exported": ""
  },
  "refresh-picker": {
    "aria-label": {
      "choose-interval": "Automatische Aktualisierung ausgeschaltet. Aktualisierungszeitintervall auswählen",
      "duration-selected": "Aktualisierungszeitintervall mit aktuellem Intervall {{durationAriaLabel}} ausgewählt"
    },
    "auto-option": {
      "aria-label": "",
      "label": ""
    },
    "live-option": {
      "aria-label": "Live-Streaming einschalten",
      "label": "Live"
    },
    "off-option": {
      "aria-label": "Automatische Aktualisierung ausschalten",
      "label": "Aus"
    },
    "tooltip": {
      "interval-selected": "Automatisches Aktualisierungsintervall festlegen",
      "turned-off": ""
    }
  },
  "search": {
    "actions": {
      "include-panels": "Panels einschließen",
      "remove-datasource-filter": "Datenquelle: {{datasource}}",
      "sort-placeholder": "Sortieren",
      "starred": "Hervorgehoben",
      "view-as-folders": "Nach Ordnern anzeigen",
      "view-as-list": "Als Liste anzeigen"
    },
    "dashboard-actions": {
      "import": "Importieren",
      "new": "Neu",
      "new-dashboard": "Neues Dashboard",
      "new-folder": "Neuer Ordner"
    },
    "results-table": {
      "datasource-header": "Datenquelle",
      "location-header": "Standort",
      "name-header": "Name",
      "tags-header": "Tags",
      "type-dashboard": "Dashboard",
      "type-folder": "Ordner",
      "type-header": "Typ"
    },
    "search-input": {
      "include-panels-placeholder": "Nach Dashboards und Panels suchen",
      "placeholder": "Nach Dashboards suchen"
    }
  },
  "share-modal": {
    "dashboard": {
      "title": "Teilen"
    },
    "embed": {
      "copy": "In die Zwischenablage kopieren",
      "html": "HTML einbetten",
      "html-description": "Der folgende HTML-Code kann kopiert und in eine Website eingefügt werden. Wenn der anonyme Zugriff nicht aktiviert ist, muss der Benutzer, der diese Seite aufruft, bei Grafana angemeldet sein, damit das Diagramm geladen wird.",
      "info": "Erstelle einen HTML-Code zum Einbetten eines Inlineframes in dieses Panel.",
      "time-range": "Aktueller Zeitbereich",
      "time-range-description": "Wandelt den aktuellen relativen Zeitbereich in einen absoluten Zeitbereich um"
    },
    "export": {
      "back-button": "",
      "cancel-button": "Abbrechen",
      "info-text": "Dieses Dashboard exportieren.",
      "save-button": "In Datei speichern …",
      "share-externally-label": "Export für externe Freigabe",
      "view-button": "JSON anzeigen"
    },
    "library": {
      "info": "Bibliotheks-Panel erstellen."
    },
    "link": {
      "copy-link-button": "Kopieren",
      "info-text": "Erstelle einen direkten Link zu diesem Dashboard oder Panel mit den folgenden angepassten Optionen.",
      "link-url": "Link-URL",
      "render-alert": "Bild-Render-Plug-in nicht installiert",
      "render-instructions": "Um ein Panel-Bild zu rendern, muss das <1>Bild-Render-Plug-in</1> von Grafana installiert sein. Bitte wende dich an deinen Grafana-Administrator, um das Plug-in zu installieren.",
      "rendered-image": "Direktlink zum gerenderten Bild",
      "save-alert": "Dashboard nicht gespeichert",
      "save-dashboard": "Um ein Panel-Bild zu rendern, muss zuerst das Dashboard gespeichert werden.",
      "shorten-url": "URL kürzen",
      "time-range-description": "Wandelt den aktuellen relativen Zeitbereich in einen absoluten Zeitbereich um",
      "time-range-label": "Zeitbereich sperren"
    },
    "panel": {
      "title": "Panel teilen"
    },
    "snapshot": {
      "cancel-button": "Abbrechen",
      "copy-link-button": "Kopieren",
      "delete-button": "Schnappschuss löschen.",
      "deleted-message": "Der Schnappschuss wurde gelöscht. Wenn du bereits einmal darauf zugegriffen hast, kann es bis zu eine Stunde dauern, bevor es aus den Browser-Caches oder den CDN-Caches gelöscht wird.",
      "expire": "Läuft ab nach",
      "expire-day": "1 Tag",
      "expire-hour": "1 Stunde",
      "expire-never": "Nie",
      "expire-week": "7 Tage",
      "info-text-1": "Ein Schnappschuss ist eine Möglichkeit, ein interaktives Dashboard sofort öffentlich zu teilen. Beim Erstellen entfernen wir sensible Daten wie Abfragen (Metriken, Vorlagen und Anmerkungen) und Panel-Links, sodass nur die sichtbaren Metrikdaten und die in dein Dashboard eingebetteten Seriennamen angezeigt werden.",
      "info-text-2": "Beachte, dass dein Schnappschuss <1>für jeden sichtbar ist</1>, der den Link hat und auf die URL zugreifen kann. Teile Schnappschüsse daher mit Bedacht.",
      "local-button": "Lokaler Schnappschuss",
      "mistake-message": "Hast du einen Fehler gemacht? ",
      "name": "Name des Schnappschusses",
      "timeout": "Timeout (Sekunden)",
      "timeout-description": "Wenn die Erfassung deiner Dashboard-Metriken lange dauert, musst du ggf. den Timeout-Wert anpassen.",
      "url-label": "Schnappschuss-URL"
    },
    "tab-title": {
      "embed": "Einbetten",
      "export": "Exportieren",
      "library-panel": "Bibliotheks-Panel",
      "link": "Link",
      "panel-embed": "Einbetten",
      "public-dashboard": "",
      "snapshot": "Schnappschuss"
    },
    "theme-picker": {
      "current": "Aktuell",
      "dark": "Dunkel",
      "field-name": "Design",
      "light": "Hell"
    },
    "view-json": {
      "copy-button": "In Zwischenablage kopieren"
    }
  },
  "share-playlist": {
    "checkbox-description": "",
    "checkbox-label": "",
    "copy-link-button": "Kopieren",
    "link-url-label": "Link-URL",
    "mode": "",
    "mode-kiosk": "",
    "mode-normal": "",
    "mode-tv": "",
    "title": ""
  },
  "shared": {
    "preferences": {
      "theme": {
        "dark-label": "Dunkel",
        "light-label": "Hell",
        "system-label": ""
      }
    }
  },
  "shared-dashboard": {
    "fields": {
      "timezone-label": "Zeitzone"
    }
  },
  "shared-preferences": {
    "fields": {
      "home-dashboard-label": "Home-Dashboard",
      "home-dashboard-placeholder": "Standard-Dashboard",
      "locale-label": "Sprache",
      "locale-placeholder": "Sprache wählen",
      "theme-label": "UI-Design",
      "week-start-label": "Wochenbeginn"
    },
    "theme": {
      "default-label": "Standard"
    },
    "title": "Einstellungen"
  },
  "snapshot": {
    "external-badge": "",
    "name-column-header": "Name",
    "url-column-header": "",
    "view-button": "Anzeigen"
  },
  "tag-filter": {
    "loading": "Wird geladen ...",
    "no-tags": "Keine Tags gefunden",
    "placeholder": "Nach Tag filtern"
  },
  "time-picker": {
    "absolute": {
      "recent-title": "Kürzlich verwendete absolute Bereiche",
      "title": "Absoluter Zeitbereich"
    },
    "calendar": {
      "apply-button": "Zeitbereich anwenden",
      "cancel-button": "Abbrechen",
      "select-time": "Einen Zeitbereich auswählen"
    },
    "content": {
      "empty-recent-list-docs": "<0><0>Lesen Sie die Dokumentation</0><1>, um mehr darüber zu erfahren, wie Sie benutzerdefinierte Zeitbereiche eingeben können.</1></0>",
      "empty-recent-list-info": "Es sieht so aus, als hätten Sie diesen Zeit-Auswähler noch nie benutzt. Sobald Sie einige Zeitintervalle eingeben, werden hier die zuletzt verwendeten Intervalle angezeigt.",
      "filter-placeholder": "Schnellbereiche suchen"
    },
    "footer": {
      "change-settings-button": "Zeiteinstellungen ändern",
      "fiscal-year-option": "Geschäftsjahr",
      "fiscal-year-start": "Startmonat Geschäftsjahr",
      "time-zone-option": "Zeitzone",
      "time-zone-selection": "Zeitzonenauswahl"
    },
    "range-content": {
      "apply-button": "Zeitbereich anwenden",
      "default-error": "Ein vergangenes Datum oder \"heutiges\" eingeben",
      "fiscal-year": "Geschäftsjahr",
      "from-input": "Von",
      "range-error": "„Von“ darf nicht nach „Bis“ sein",
      "to-input": "Bis"
    },
    "range-picker": {
      "backwards-time-aria-label": "Zeitbereich nach hinten verschieben",
      "current-time-selected": "Ausgewählter Zeitbereich: {{currentTimeRange}}",
      "forwards-time-aria-label": "Zeitbereich nach vorne verschieben",
      "to": "bis",
      "zoom-out-button": "Zeitbereich verkleinern",
      "zoom-out-tooltip": "Zeitbereich verkleinern <1></1> STRG +Z"
    },
    "time-range": {
      "aria-role": "Zeitbereichauswahl",
      "default-title": "Zeitbereiche",
      "example-title": "Zeitbereiche-Beispiel",
      "specify": "Zeitbereich festlegen <1></1>"
    },
    "zone": {
      "select-aria-label": "Zeitzonen-Auswähler",
      "select-search-input": "Suchbegriff eingeben (Land, Stadt, Abkürzung)"
    }
  },
  "user-orgs": {
    "current-org-button": "Aktuell",
    "name-column": "Name",
    "role-column": "Rolle",
    "select-org-button": "Organisation auswählen",
    "title": "Organisationen"
  },
  "user-profile": {
    "fields": {
      "email-error": "E-Mail-Adresse ist erforderlich",
      "email-label": "E-Mail-Adresse",
      "name-error": "Name ist erforderlich",
      "name-label": "Name",
      "username-label": "Benutzername"
    }
  },
  "user-session": {
    "browser-column": "Browser & Betriebssystem",
    "created-at-column": "Angemeldet",
    "ip-column": "IP-Adresse",
    "revoke": "Benutzersitzung widerrufen",
    "seen-at-column": "Zuletzt gesehen"
  },
  "user-sessions": {
    "loading": "Sitzungen werden geladen …"
  },
  "variable": {
    "adhoc": {
      "placeholder": "Wert auswählen"
    },
    "dropdown": {
      "placeholder": "Variablenwert eingeben"
    },
    "picker": {
      "link-all": "Alle",
      "option-all": "Alle",
      "option-selected-values": "Ausgewählt",
      "option-tooltip": "Auswahl löschen"
    },
    "textbox": {
      "placeholder": "Variablenwert eingeben"
    }
  }
}<|MERGE_RESOLUTION|>--- conflicted
+++ resolved
@@ -79,17 +79,9 @@
       "unknown-error": ""
     },
     "manage-folder-nav": {
-<<<<<<< HEAD
-      "alert-rules": "",
-      "dashboards": "",
-      "panels": ""
-=======
       "alert-rules": "Warnregeln",
       "dashboards": "Dashboards",
-      "panels": "",
-      "permissions": "",
-      "settings": "Einstellungen"
->>>>>>> bd757fb8
+      "panels": ""
     },
     "new-folder-form": {
       "cancel-label": "Abbrechen",
