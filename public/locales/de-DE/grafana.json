{
  "_comment": "",
  "access-control": {
    "add-permission": {
      "role-label": "",
      "team-label": "",
      "title": "",
      "user-label": ""
    },
    "add-permissions": {
      "save": ""
    },
    "permission-list": {
      "permission": ""
    },
    "permissions": {
      "add-label": "",
      "no-permissions": "",
      "permissions-change-warning": "",
      "role": "",
      "team": "",
      "title": "",
      "user": ""
    }
  },
  "browse-dashboards": {
    "action": {
      "cancel-button": "",
      "cannot-move-folders": "",
      "delete-button": "",
      "delete-modal-invalid-text": "",
      "delete-modal-invalid-title": "",
      "delete-modal-text": "",
      "delete-modal-title": "",
      "deleting": "",
      "manage-permissions-button": "",
      "move-button": "",
      "move-modal-alert": "",
      "move-modal-field-label": "",
      "move-modal-text": "",
      "move-modal-title": "",
      "moving": "",
      "new-folder-name-required-phrase": ""
    },
    "counts": {
      "alertRule__one": "",
      "alertRule__other": "",
      "dashboard__one": "",
      "dashboard__other": "",
      "folder__one": "",
      "folder__other": "",
      "libraryPanel__one": "",
      "libraryPanel__other": "",
      "total__one": "",
      "total__other": ""
    },
    "dashboards-tree": {
      "collapse-folder-button": "",
      "expand-folder-button": "",
      "name-column": "",
      "select-all-header-checkbox": "",
      "select-checkbox": "",
      "tags-column": ""
    },
    "folder-actions-button": {
      "delete": "",
      "folder-actions": "",
      "manage-permissions": "",
      "move": ""
    },
    "folder-picker": {
      "accessible-label": "",
      "button-label": "",
      "empty-message": "",
      "error-title": "",
      "search-placeholder": "",
      "unknown-error": ""
    },
    "manage-folder-nav": {
      "alert-rules": "",
      "dashboards": "",
      "panels": "",
      "permissions": "",
      "settings": ""
    },
    "new-folder-form": {
      "cancel-label": "",
      "create-label": "",
      "name-label": ""
    },
    "no-results": {
      "clear": "",
      "text": ""
    }
  },
  "clipboard-button": {
    "inline-toast": {
      "success": "Kopiert"
    }
  },
  "command-palette": {
    "action": {
      "change-theme": "Thema ändern...",
      "dark-theme": "Dunkel",
      "light-theme": "Hell"
    },
    "search-box": {
      "placeholder": "Suche oder springe zu ..."
    },
    "section": {
      "actions": "Aktionen",
      "dashboard-search-results": "Dashboards",
      "folder-search-results": "Ordner",
      "pages": "Seiten",
      "preferences": "Einstellungen",
      "recent-dashboards": "Kürzliche Dashboards"
    }
  },
  "common": {
    "locale": {
      "default": "Standard"
    },
    "save": "Speichern"
  },
  "connections": {
    "connect-data": {
      "category-header-label": ""
    },
    "search": {
      "placeholder": ""
    }
  },
  "correlations": {
<<<<<<< HEAD
    "basic-info-form": {
      "description-description": "",
      "Description-label": "",
      "label-description": "",
      "label-label": "",
      "label-placeholder": "",
      "label-required": "",
      "sub-text": "",
      "title": ""
    },
    "nav-form": {
      "add-btn": "",
      "back-btn": "",
      "next-btn": "",
      "save-btn": ""
    },
    "query-editor": {
      "control-rules": "",
      "ds-text": "",
      "ds-title": "",
      "error-text": "",
      "error-title": "",
      "loading": "",
      "qe-title": "",
      "query-description": "",
      "query-label": ""
    },
    "source-form": {
      "control-required": "",
      "description": "",
      "heading": "",
      "results-description": "",
      "results-label": "",
      "results-required": "",
      "source-description": "",
      "source-label": "",
      "sub-text": "",
      "title": ""
    },
    "target-form": {
      "control-rules": "",
      "sub-text": "",
      "target-description": "",
      "target-label": "",
      "title": ""
    },
    "transform": {
      "add-btn": "",
      "expression-label": "",
      "expression-required": "",
      "expression-tooltip": "",
      "field-input": "",
      "field-label": "",
      "field-tooltip": "",
      "heading": "",
      "logfmt-description": "",
      "logfmt-label": "",
      "map-label": "",
      "map-tooltip": "",
      "no-tranform": "",
      "regex-description": "",
      "regex-label": "",
      "remove": "",
      "remove-tooltip": "",
      "type-label": "",
      "type-rules": "",
      "type-tooltip": ""
    }
=======
    "add-new": "",
    "alert": {
      "error-message": "",
      "title": ""
    },
    "list": {
      "delete": "",
      "label": "",
      "loading": "",
      "read-only": "",
      "source": "",
      "target": ""
    },
    "page-content": "",
    "page-heading": "",
    "sub-title": ""
>>>>>>> 0081d6ba
  },
  "dashboard": {
    "add-menu": {
      "import": "Aus Bibliothek importieren",
      "paste-panel": "Panel einfügen",
      "row": "Zeile",
      "visualization": "Visualisierung",
      "widget": ""
    },
    "empty": {
      "add-library-panel-body": "",
      "add-library-panel-button": "",
      "add-library-panel-header": "",
      "add-visualization-body": "Wählen Sie eine Datenquelle aus und visualisieren und fragen Sie dann Ihre Daten mit Diagrammen, Statistiken und Tabellen ab oder erstellen Sie Listen, Markierungen und andere Widgets.",
      "add-visualization-button": "Visualisierung hinzufügen",
      "add-visualization-header": "Starten Sie Ihr neues Dashboard, indem Sie eine Visualisierung hinzufügen",
      "add-widget-body": "",
      "add-widget-button": "",
      "add-widget-header": "",
      "import-a-dashboard-body": "",
      "import-a-dashboard-header": "",
      "import-dashboard-button": ""
    },
    "inspect": {
      "data-tab": "Daten",
      "error-tab": "Fehler",
      "json-tab": "JSON",
      "meta-tab": "Metadaten",
      "query-tab": "Abfrage",
      "stats-tab": "Statistiken",
      "subtitle": "{{queryCount}} Abfragen mit einer Gesamtabfragezeit von {{formatted}}",
      "title": "Überprüfen: {{panelTitle}}"
    },
    "inspect-data": {
      "data-options": "Datenoptionen",
      "dataframe-aria-label": "Datenrahmen auswählen",
      "dataframe-label": "Datenrahmen anzeigen",
      "download-csv": "CSV herunterladen",
      "download-excel-description": "Kopfzeile zu CSV für die Verwendung in Excel hinzufügen",
      "download-excel-label": "Für Excel herunterladen",
      "download-logs": "Logs herunterladen",
      "download-service": "Servicediagramm herunterladen",
      "download-traces": "Traces herunterladen",
      "excel-header": "Excel-Kopfzeile",
      "formatted": "Formatierte Daten",
      "formatted-data-description": "Tabellendaten werden mit den in den Tabs „Feld“ und „Überschreiben“ definierten Optionen formatiert",
      "formatted-data-label": "Formatierte Daten",
      "panel-transforms": "Panel-Transformationen",
      "series-to-columns": "Serie durch Zeit verbunden",
      "transformation": "Serie durch Zeit verbunden",
      "transformations-description": "Tabellendaten werden mit den im Tab „Panel-Transformationen“ definierten Transformationen angezeigt.",
      "transformations-label": "Panel-Transformationen anwenden"
    },
    "inspect-json": {
      "dataframe-description": "Rohdaten ohne Transformationen und angewendete Feldkonfiguration. ",
      "dataframe-label": "Datenrahmen-JSON (aus Abfrage)",
      "panel-data-description": "Das Rohmodell wurde an die Panel-Visualisierung übertragen",
      "panel-data-label": "Panel-Daten",
      "panel-json-description": "Das im Dashboard-JSON gespeicherte Modell, das konfiguriert, wie alles funktioniert.",
      "panel-json-label": "Panel-JSON",
      "select-source": "Quelle auswählen",
      "unknown": "Unbekanntes Objekt: {{show}}"
    },
    "inspect-meta": {
      "no-inspector": "Kein Metadaten-Inspektor"
    },
    "inspect-stats": {
      "data-title": "Statistiken zu Datenquellen",
      "data-traceids": "IDs nachverfolgen",
      "processing-time": "Datenverarbeitungszeit",
      "queries": "Anzahl der Abfragen",
      "request-time": "Gesamte Anfragezeit",
      "rows": "Gesamtanzahl an Zeilen",
      "table-title": "Statistiken"
    },
    "toolbar": {
      "add": "Hinzufügen",
      "add-panel": "Panel hinzufügen",
      "mark-favorite": "Als Favorit markieren",
      "open-original": "Original-Dashboard öffnen",
      "playlist-next": "Zum nächsten Dashboard",
      "playlist-previous": "Zum vorherigen Dashboard",
      "playlist-stop": "Wiedergabeliste stoppen",
      "refresh": "Dashboard aktualisieren",
      "save": "Dashboard speichern",
      "settings": "Dashboard-Einstellungen",
      "share": "Dashboard oder Panel teilen",
      "unmark-favorite": "Markierung als Favorit entfernen"
    },
    "validation": {
      "invalid-dashboard-id": "",
      "invalid-json": "",
      "tags-expected-array": "",
      "tags-expected-strings": ""
    }
  },
  "dashboard-import": {
    "file-dropzone": {
      "primary-text": "",
      "secondary-text": ""
    },
    "form-actions": {
      "cancel": "",
      "load": ""
    },
    "gcom-field": {
      "label": "",
      "load-button": "",
      "placeholder": "",
      "validation-required": ""
    },
    "json-field": {
      "label": "",
      "validation-required": ""
    }
  },
  "dashboard-settings": {
    "annotations": {
      "title": ""
    },
    "dashboard-delete-button": "",
    "general": {
      "auto-refresh-description": "",
      "auto-refresh-label": "",
      "description-label": "",
      "editable-description": "",
      "editable-label": "",
      "folder-label": "",
      "panel-options-graph-tooltip-description": "",
      "panel-options-graph-tooltip-label": "",
      "panel-options-label": "",
      "tags-label": "",
      "title": "",
      "title-label": ""
    },
    "json-editor": {
      "save-button": "",
      "subtitle": "",
      "title": ""
    },
    "links": {
      "title": ""
    },
    "permissions": {
      "title": ""
    },
    "settings": {
      "title": ""
    },
    "time-picker": {
      "hide-time-picker": "",
      "now-delay-description": "",
      "now-delay-label": "",
      "refresh-live-dashboards-description": "",
      "refresh-live-dashboards-label": "",
      "time-options-label": "",
      "time-zone-label": "",
      "week-start-label": ""
    },
    "variables": {
      "title": ""
    },
    "versions": {
      "title": ""
    }
  },
  "data-source-picker": {
    "open-advanced-button": ""
  },
  "data-sources": {
    "datasource-add-button": {
      "label": ""
    }
  },
  "explore": {
    "add-to-dashboard": "",
    "table": {
      "no-data": "",
      "title": "",
      "title-with-name": ""
    },
    "toolbar": {
      "aria-label": "",
      "copy-shortened-link": "",
      "refresh-picker-cancel": "",
      "refresh-picker-run": "",
      "split-close": "",
      "split-close-tooltip": "",
      "split-narrow": "",
      "split-title": "",
      "split-tooltip": "",
      "split-widen": ""
    }
  },
  "folder-picker": {
    "loading": "Ordner werden geladen …"
  },
  "grafana-ui": {
    "modal": {
      "close-tooltip": ""
    },
    "segment-async": {
      "error": "Fehler beim Laden der Optionen",
      "loading": "Optionen werden geladen ...",
      "no-options": "Keine Optionen gefunden"
    },
    "select": {
      "no-options-label": "",
      "placeholder": ""
    }
  },
  "help-modal": {
    "shortcuts-category": {
      "dashboard": "",
      "focused-panel": "",
      "global": "",
      "time-range": ""
    },
    "shortcuts-description": {
      "change-theme": "",
      "collapse-all-rows": "",
      "dashboard-settings": "",
      "duplicate-panel": "",
      "exit-edit/setting-views": "",
      "expand-all-rows": "",
      "go-to-dashboards": "",
      "go-to-explore": "",
      "go-to-home-dashboard": "",
      "go-to-profile": "",
      "make-time-range-permanent": "",
      "move-time-range-back": "",
      "move-time-range-forward": "",
      "open-search": "",
      "open-shared-modal": "",
      "refresh-all-panels": "",
      "remove-panel": "",
      "save-dashboard": "",
      "show-all-shortcuts": "",
      "toggle-active-mode": "",
      "toggle-all-panel-legends": "",
      "toggle-auto-fit": "",
      "toggle-exemplars": "",
      "toggle-graph-crosshair": "",
      "toggle-kiosk": "",
      "toggle-panel-edit": "",
      "toggle-panel-fullscreen": "",
      "toggle-panel-legend": "",
      "zoom-out-time-range": ""
    },
    "title": ""
  },
  "library-panel": {
    "add-modal": {
      "cancel": "Abbrechen",
      "create": "Bibliotheks-Panel erstellen",
      "error": "Ein Bibliotheks-Panel mit diesem Namen existiert bereits",
      "folder": "In Ordner speichern",
      "folder-description": "Berechtigungen des Bibliotheks-Panels werden von den Ordnerberechtigungen übernommen",
      "name": "Name des Bibliotheks-Panels"
    },
    "add-widget": {
      "title": "Panel aus Panel-Bibliothek hinzufügen"
    }
  },
  "library-panels": {
    "modal": {
      "body__one": "",
      "body__other": "",
      "button-cancel": "",
      "button-view-panel1": "",
      "button-view-panel2": "",
      "panel-not-linked": "",
      "select-no-options-message": "",
      "select-placeholder": "",
      "title": ""
    },
    "save": {
      "error": "Fehler beim Speichern des Bibliotheks-Panels: „{{errorMsg}}“",
      "success": "Bibliotheks-Panel wurde gespeichert"
    }
  },
  "login": {
    "error": {
      "blocked": "",
      "invalid-user-or-password": "",
      "title": "",
      "unknown": ""
    }
  },
  "nav": {
    "add-new-connections": {
      "title": ""
    },
    "admin": {
      "subtitle": "Serverweite Einstellungen und Zugriff auf Ressourcen wie Organisationen, Benutzer und Lizenzen verwalten",
      "title": "Server-Administrator"
    },
    "alerting": {
      "subtitle": "Informiere dich über Probleme in deinen Systemen kurz nach deren Auftreten",
      "title": "Meldungen"
    },
    "alerting-admin": {
      "title": "Administrator"
    },
    "alerting-am-routes": {
      "subtitle": "Lege fest, wie Warnungen an Kontaktpunkte weitergeleitet werden",
      "title": "Benachrichtigungsrichtlinien"
    },
    "alerting-channels": {
      "title": "Benachrichtigungskanäle"
    },
    "alerting-groups": {
      "subtitle": "Zeige gruppierte Warnungen vom Alertmanager an",
      "title": "Gruppen"
    },
    "alerting-home": {
      "title": "Home"
    },
    "alerting-legacy": {
      "title": "Warnungen (Legacy)"
    },
    "alerting-list": {
      "subtitle": "Regeln, die festlegen, ob eine Warnung ausgelöst wird",
      "title": "Warnregeln"
    },
    "alerting-receivers": {
      "subtitle": "Wählen Sie, wie Ihre Kontaktpunkte benachrichtigen werden, wenn eine Warninstanz auslöst",
      "title": "Kontaktpunkte"
    },
    "alerting-silences": {
      "subtitle": "Schalte Benachrichtigungen von einer oder mehrerer Warnregeln aus",
      "title": "Stummschalten"
    },
    "alerts-and-incidents": {
      "subtitle": "Warn- und Vorfallmanagement-Apps",
      "title": "Warnungen und IRM"
    },
    "api-keys": {
      "subtitle": "Verwalte und erstelle API-Schlüssel, die für die Interaktion mit HTTP-APIs von Grafana verwendet werden",
      "title": "API-Schlüssel"
    },
    "application": {
      "title": ""
    },
    "apps": {
      "subtitle": "App-Plug-ins, die das Grafana-Erlebnis erweitern",
      "title": "Apps"
    },
    "authentication": {
      "title": ""
    },
    "config": {
      "title": "Verwaltung"
    },
    "connect-data": {
      "title": ""
    },
    "connections": {
      "subtitle": "",
      "title": ""
    },
    "correlations": {
      "subtitle": "Füge Korrelationen hinzu und konfiguriere sie",
      "title": "Korrelationen"
    },
    "create": {
      "title": "Erstellen"
    },
    "create-alert": {
      "title": "Alarmregel erstellen"
    },
    "create-dashboard": {
      "title": "Dashboard"
    },
    "create-folder": {
      "title": "Ordner"
    },
    "create-import": {
      "title": "Dashboard importieren"
    },
    "dashboards": {
      "subtitle": "Erstelle und verwalte Dashboards, um deine Daten zu visualisieren",
      "title": "Dashboards"
    },
    "data-sources": {
      "subtitle": "",
      "title": ""
    },
    "datasources": {
      "subtitle": "Füge Datenquellen hinzu und konfiguriere sie",
      "title": "Datenquellen"
    },
    "detect": {
      "title": ""
    },
    "explore": {
      "title": "Entdecken"
    },
    "frontend": {
      "title": ""
    },
    "global-orgs": {
      "subtitle": "Isolierte Instanzen von Grafana auf dem gleichen Server",
      "title": "Organisationen"
    },
    "global-users": {
      "subtitle": "Benutzer in Grafana verwalten",
      "title": "Benutzer"
    },
    "grafana-quaderno": {
      "title": ""
    },
    "help": {
      "title": "Hilfe"
    },
    "help/community": "Community",
    "help/documentation": "Dokumentation",
    "help/keyboard-shortcuts": "Tastaturbefehle",
    "help/support": "Support",
    "home": {
      "title": "Home"
    },
    "incidents": {
      "title": ""
    },
    "infrastructure": {
      "title": ""
    },
    "kubernetes": {
      "title": ""
    },
    "library-panels": {
      "subtitle": "Wiederverwendbare Panels, die zu mehreren Dashboards hinzugefügt werden können",
      "title": "Bibliotheks-Panels"
    },
    "machine-learning": {
      "title": ""
    },
    "manage-folder": {
      "subtitle": "Ordner-Dashboards und Berechtigungen verwalten"
    },
    "monitoring": {
      "subtitle": "Überwachungs- und Infrastruktur-Apps",
      "title": "Beobachtbarkeit"
    },
    "new": {
      "title": "Neu"
    },
    "new-dashboard": {
      "title": "Neues Dashboard"
    },
    "new-folder": {
      "title": "Neuer Ordner"
    },
    "observability": {
      "title": ""
    },
    "oncall": {
      "title": ""
    },
    "org-settings": {
      "subtitle": "Verwalte Einstellungen in der gesamten Organisation",
      "title": "Standardeinstellungen"
    },
    "performance-testing": {
      "title": ""
    },
    "playlists": {
      "subtitle": "Gruppen von Dashboards, die in einer bestimmten Reihenfolge angezeigt werden",
      "title": "Playlisten"
    },
    "plugins": {
      "subtitle": "Erweitere das Grafana-Erlebnis mit Plug-ins",
      "title": "Plug-ins"
    },
    "profile/notifications": {
      "title": "Benachrichtigungsverlauf"
    },
    "profile/password": {
      "title": "Passwort ändern"
    },
    "profile/settings": {
      "title": "Profil"
    },
    "profiles": {
      "title": ""
    },
    "public": {
      "title": "Öffentliche Dashboards"
    },
    "recorded-queries": {
      "title": ""
    },
    "reporting": {
      "title": ""
    },
    "scenes": {
      "title": "Szenen"
    },
    "search": {
      "placeholderCommandPalette": "Suche oder springe zu ..."
    },
    "search-dashboards": {
      "title": "Dashboards durchsuchen"
    },
    "server-settings": {
      "subtitle": "Zeige die in deiner Grafana-Konfiguration festgelegten Einstellungen an",
      "title": "Einstellungen"
    },
    "service-accounts": {
      "subtitle": "Verwende Servicekonten, um automatisierte Arbeitsabläufe in Grafana auszuführen",
      "title": "Servicekonten"
    },
    "sign-out": {
      "title": "Abmelden"
    },
    "slo": {
      "title": ""
    },
    "snapshots": {
      "subtitle": "Interaktive, öffentlich verfügbare Point-in-Time-Darstellungen von Dashboards",
      "title": "Schnappschüsse"
    },
    "starred": {
      "title": "Hervorgehoben"
    },
    "starred-empty": {
      "title": "Deine hervorgehobenen Dashboards werden hier angezeigt"
    },
    "statistics-and-licensing": {
      "title": ""
    },
    "storage": {
      "subtitle": "Dateispeicher verwalten",
      "title": "Speicher"
    },
    "support-bundles": {
      "subtitle": "Support-Bundles herunterladen",
      "title": "Support-Bundles"
    },
    "synthetics": {
      "title": ""
    },
    "teams": {
      "subtitle": "Gruppen von Benutzern mit gemeinsamen Dashboards und Benachrichtigungen",
      "title": "Teams"
    },
    "upgrading": {
      "title": "Statistiken und Lizenz"
    },
    "users": {
      "subtitle": "Laden Benutzer ein und weise ihnen Rollen zu",
      "title": "Benutzer"
    }
  },
  "navigation": {
    "kiosk": {
      "tv-alert": "Drücke ESC, um den Kiosk-Modus zu verlassen"
    },
    "toolbar": {
      "enable-kiosk": "Kiosk-Modus aktivieren",
      "toggle-menu": "Menü umschalten",
      "toggle-search-bar": "Obere Suchleiste umschalten"
    }
  },
  "news": {
    "title": "Das Neueste aus dem Blog"
  },
  "notifications": {
    "starred-dashboard": "Dashboard markiert",
    "unstarred-dashboard": "Dashboard nicht markiert"
  },
  "panel": {
    "header-menu": {
      "copy": "Kopieren",
      "create-library-panel": "Bibliotheksleiste erstellen",
      "duplicate": "Duplikat",
      "edit": "Bearbeiten",
      "explore": "Entdecken",
      "get-help": "Hilfe",
      "hide-legend": "Legende ausblenden",
      "inspect": "Überprüfen",
      "inspect-data": "Daten",
      "inspect-json": "Panel-JSON",
      "more": "Mehr …",
      "query": "Abfrage",
      "remove": "Entfernen",
      "share": "Teilen",
      "show-legend": "Legende anzeigen",
      "unlink-library-panel": "Verknüpfung mit der Bibliotheksleiste aufheben",
      "view": "Anzeigen"
    }
  },
  "playlist-edit": {
    "error-prefix": "",
    "form": {
      "add-tag-label": "",
      "add-tag-placeholder": "",
      "add-title-label": "",
      "cancel": "",
      "heading": "",
      "interval-label": "",
      "interval-placeholder": "",
      "interval-required": "",
      "name-label": "",
      "name-placeholder": "",
      "name-required": "",
      "save": "",
      "table-delete": "",
      "table-drag": "",
      "table-empty": "",
      "table-heading": ""
    },
    "sub-title": "",
    "title": ""
  },
  "playlist-page": {
    "card": {
      "delete": "",
      "edit": "",
      "start": "",
      "tooltip": ""
    },
    "create-button": {
      "title": ""
    },
    "delete-modal": {
      "body": "",
      "confirm-text": ""
    },
    "empty": {
      "button": "",
      "pro-tip": "",
      "pro-tip-link-title": "",
      "title": ""
    }
  },
  "profile": {
    "change-password": {
      "cancel-button": "",
      "cannot-change-password-message": "",
      "change-password-button": "",
      "confirm-password-label": "",
      "confirm-password-required": "",
      "ldap-auth-proxy-message": "",
      "new-password-label": "",
      "new-password-required": "",
      "new-password-same-as-old": "",
      "old-password-label": "",
      "old-password-required": "",
      "passwords-must-match": ""
    }
  },
  "refresh-picker": {
    "aria-label": {
      "choose-interval": "Automatische Aktualisierung ausgeschaltet. Aktualisierungszeitintervall auswählen",
      "duration-selected": "Aktualisierungszeitintervall mit aktuellem Intervall {{durationAriaLabel}} ausgewählt"
    },
    "auto-option": {
      "aria-label": "",
      "label": ""
    },
    "live-option": {
      "aria-label": "Live-Streaming einschalten",
      "label": "Live"
    },
    "off-option": {
      "aria-label": "Automatische Aktualisierung ausschalten",
      "label": "Aus"
    },
    "tooltip": {
      "interval-selected": "",
      "turned-off": ""
    }
  },
  "search": {
    "actions": {
      "include-panels": "Panels einschließen",
      "remove-datasource-filter": "Datenquelle: {{datasource}}",
      "sort-placeholder": "Sortieren",
      "starred": "Hervorgehoben",
      "view-as-folders": "Nach Ordnern anzeigen",
      "view-as-list": "Als Liste anzeigen"
    },
    "dashboard-actions": {
      "import": "Importieren",
      "new": "Neu",
      "new-dashboard": "Neues Dashboard",
      "new-folder": "Neuer Ordner"
    },
    "folder-view": {
      "go-to-folder": "Zum Ordner",
      "select-folder": "Ordner auswählen"
    },
    "result-kind": {
      "dashboard": "Dashboard",
      "folder": "Ordner",
      "panel": "Panel"
    },
    "results-table": {
      "datasource-header": "Datenquelle",
      "location-header": "Standort",
      "name-header": "Name",
      "tags-header": "Tags",
      "type-dashboard": "Dashboard",
      "type-folder": "Ordner",
      "type-header": "Typ"
    },
    "search-input": {
      "include-panels-placeholder": "Nach Dashboards und Panels suchen",
      "placeholder": "Nach Dashboards suchen"
    }
  },
  "search-view": {
    "no-results": {
      "clear": "",
      "text": ""
    }
  },
  "share-modal": {
    "dashboard": {
      "title": "Teilen"
    },
    "embed": {
      "copy": "In die Zwischenablage kopieren",
      "html": "HTML einbetten",
      "html-description": "Der folgende HTML-Code kann kopiert und in eine Website eingefügt werden. Wenn der anonyme Zugriff nicht aktiviert ist, muss der Benutzer, der diese Seite aufruft, bei Grafana angemeldet sein, damit das Diagramm geladen wird.",
      "info": "Erstelle einen HTML-Code zum Einbetten eines Inlineframes in dieses Panel.",
      "time-range": "Aktueller Zeitbereich",
      "time-range-description": "Wandelt den aktuellen relativen Zeitbereich in einen absoluten Zeitbereich um"
    },
    "export": {
      "back-button": "",
      "cancel-button": "Abbrechen",
      "info-text": "Dieses Dashboard exportieren.",
      "save-button": "In Datei speichern …",
      "share-default-label": "Export mit entfernten Standardwerten",
      "share-externally-label": "Export für externe Freigabe",
      "view-button": "JSON anzeigen"
    },
    "library": {
      "info": "Bibliotheks-Panel erstellen."
    },
    "link": {
      "copy-link-button": "Kopieren",
      "info-text": "Erstelle einen direkten Link zu diesem Dashboard oder Panel mit den folgenden angepassten Optionen.",
      "link-url": "Link-URL",
      "render-alert": "Bild-Render-Plug-in nicht installiert",
      "render-instructions": "Um ein Panel-Bild zu rendern, muss das <1>Bild-Render-Plug-in</1> von Grafana installiert sein. Bitte wende dich an deinen Grafana-Administrator, um das Plug-in zu installieren.",
      "rendered-image": "Direktlink zum gerenderten Bild",
      "save-alert": "Dashboard nicht gespeichert",
      "save-dashboard": "Um ein Panel-Bild zu rendern, muss zuerst das Dashboard gespeichert werden.",
      "shorten-url": "URL kürzen",
      "time-range-description": "Wandelt den aktuellen relativen Zeitbereich in einen absoluten Zeitbereich um",
      "time-range-label": "Zeitbereich sperren"
    },
    "panel": {
      "title": "Panel teilen"
    },
    "snapshot": {
      "cancel-button": "Abbrechen",
      "copy-link-button": "Kopieren",
      "delete-button": "Schnappschuss löschen.",
      "deleted-message": "Der Schnappschuss wurde gelöscht. Wenn du bereits einmal darauf zugegriffen hast, kann es bis zu eine Stunde dauern, bevor es aus den Browser-Caches oder den CDN-Caches gelöscht wird.",
      "expire": "Läuft ab nach",
      "expire-day": "1 Tag",
      "expire-hour": "1 Stunde",
      "expire-never": "Nie",
      "expire-week": "7 Tage",
      "info-text-1": "Ein Schnappschuss ist eine Möglichkeit, ein interaktives Dashboard sofort öffentlich zu teilen. Beim Erstellen entfernen wir sensible Daten wie Abfragen (Metriken, Vorlagen und Anmerkungen) und Panel-Links, sodass nur die sichtbaren Metrikdaten und die in dein Dashboard eingebetteten Seriennamen angezeigt werden.",
      "info-text-2": "Beachte, dass dein Schnappschuss <1>für jeden sichtbar ist</1>, der den Link hat und auf die URL zugreifen kann. Teile Schnappschüsse daher mit Bedacht.",
      "local-button": "Lokaler Schnappschuss",
      "mistake-message": "Hast du einen Fehler gemacht? ",
      "name": "Name des Schnappschusses",
      "timeout": "Timeout (Sekunden)",
      "timeout-description": "Wenn die Erfassung deiner Dashboard-Metriken lange dauert, musst du ggf. den Timeout-Wert anpassen.",
      "url-label": "Schnappschuss-URL"
    },
    "tab-title": {
      "embed": "Einbetten",
      "export": "Exportieren",
      "library-panel": "Bibliotheks-Panel",
      "link": "Link",
      "snapshot": "Schnappschuss"
    },
    "theme-picker": {
      "current": "Aktuell",
      "dark": "Dunkel",
      "field-name": "Design",
      "light": "Hell"
    },
    "view-json": {
      "copy-button": "In Zwischenablage kopieren"
    }
  },
  "share-playlist": {
    "checkbox-description": "",
    "checkbox-label": "",
    "copy-link-button": "",
    "link-url-label": "",
    "mode": "",
    "mode-kiosk": "",
    "mode-normal": "",
    "mode-tv": "",
    "title": ""
  },
  "shared": {
    "preferences": {
      "theme": {
        "dark-label": "",
        "light-label": "",
        "system-label": ""
      }
    }
  },
  "shared-dashboard": {
    "fields": {
      "timezone-label": "Zeitzone"
    }
  },
  "shared-preferences": {
    "fields": {
      "home-dashboard-label": "Home-Dashboard",
      "home-dashboard-placeholder": "Standard-Dashboard",
      "locale-label": "Sprache",
      "locale-placeholder": "Sprache wählen",
      "theme-label": "UI-Design",
      "week-start-label": "Wochenbeginn"
    },
    "theme": {
      "default-label": "Standard"
    },
    "title": "Einstellungen"
  },
  "snapshot": {
    "external-badge": "",
    "name-column-header": "",
    "url-column-header": "",
    "view-button": ""
  },
  "tag-filter": {
    "loading": "Wird geladen ...",
    "no-tags": "Keine Tags gefunden",
    "placeholder": "Nach Tag filtern"
  },
  "time-picker": {
    "absolute": {
      "recent-title": "Kürzlich verwendete absolute Bereiche",
      "title": "Absoluter Zeitbereich"
    },
    "calendar": {
      "apply-button": "Zeitbereich anwenden",
      "cancel-button": "Abbrechen",
      "select-time": "Einen Zeitbereich auswählen"
    },
    "content": {
      "empty-recent-list-docs": "<0><0>Lesen Sie die Dokumentation</0><1>, um mehr darüber zu erfahren, wie Sie benutzerdefinierte Zeitbereiche eingeben können.</1></0>",
      "empty-recent-list-info": "Es sieht so aus, als hätten Sie diesen Zeit-Auswähler noch nie benutzt. Sobald Sie einige Zeitintervalle eingeben, werden hier die zuletzt verwendeten Intervalle angezeigt.",
      "filter-placeholder": "Schnellbereiche suchen"
    },
    "footer": {
      "change-settings-button": "Zeiteinstellungen ändern",
      "fiscal-year-option": "Geschäftsjahr",
      "fiscal-year-start": "Startmonat Geschäftsjahr",
      "time-zone-option": "Zeitzone",
      "time-zone-selection": "Zeitzonenauswahl"
    },
    "range-content": {
      "apply-button": "Zeitbereich anwenden",
      "default-error": "Ein vergangenes Datum oder \"heutiges\" eingeben",
      "fiscal-year": "Geschäftsjahr",
      "from-input": "Von",
      "range-error": "„Von“ darf nicht nach „Bis“ sein",
      "to-input": "Bis"
    },
    "range-picker": {
      "backwards-time-aria-label": "Zeitbereich nach hinten verschieben",
      "current-time-selected": "Ausgewählter Zeitbereich: {{currentTimeRange}}",
      "forwards-time-aria-label": "Zeitbereich nach vorne verschieben",
      "to": "bis",
      "zoom-out-button": "Zeitbereich verkleinern",
      "zoom-out-tooltip": "Zeitbereich verkleinern <1></1> STRG +Z"
    },
    "time-range": {
      "aria-role": "Zeitbereichauswahl",
      "default-title": "Zeitbereiche",
      "example-title": "Zeitbereiche-Beispiel",
      "specify": "Zeitbereich festlegen <1></1>"
    },
    "zone": {
      "select-aria-label": "Zeitzonen-Auswähler",
      "select-search-input": "Suchbegriff eingeben (Land, Stadt, Abkürzung)"
    }
  },
  "user-orgs": {
    "current-org-button": "Aktuell",
    "name-column": "Name",
    "role-column": "Rolle",
    "select-org-button": "Organisation auswählen",
    "title": "Organisationen"
  },
  "user-profile": {
    "fields": {
      "email-error": "E-Mail-Adresse ist erforderlich",
      "email-label": "E-Mail-Adresse",
      "name-error": "Name ist erforderlich",
      "name-label": "Name",
      "username-label": "Benutzername"
    }
  },
  "user-session": {
    "browser-column": "Browser & Betriebssystem",
    "created-at-column": "Angemeldet",
    "ip-column": "IP-Adresse",
    "revoke": "Benutzersitzung widerrufen",
    "seen-at-column": "Zuletzt gesehen"
  },
  "user-sessions": {
    "loading": "Sitzungen werden geladen …"
  },
  "variable": {
    "adhoc": {
      "placeholder": "Wert auswählen"
    },
    "dropdown": {
      "placeholder": "Variablenwert eingeben"
    },
    "picker": {
      "link-all": "Alle",
      "option-all": "Alle",
      "option-selected-values": "Ausgewählt",
      "option-tooltip": "Auswahl löschen"
    },
    "textbox": {
      "placeholder": "Variablenwert eingeben"
    }
  }
}<|MERGE_RESOLUTION|>--- conflicted
+++ resolved
@@ -131,7 +131,24 @@
     }
   },
   "correlations": {
-<<<<<<< HEAD
+    "add-new": "",
+    "alert": {
+      "error-message": "",
+      "title": ""
+    },
+    "list": {
+      "delete": "",
+      "label": "",
+      "loading": "",
+      "read-only": "",
+      "source": "",
+      "target": ""
+    },
+    "page-content": "",
+    "page-heading": "",
+    "sub-title": ""
+  },
+  "correlations": {
     "basic-info-form": {
       "description-description": "",
       "Description-label": "",
@@ -200,24 +217,6 @@
       "type-rules": "",
       "type-tooltip": ""
     }
-=======
-    "add-new": "",
-    "alert": {
-      "error-message": "",
-      "title": ""
-    },
-    "list": {
-      "delete": "",
-      "label": "",
-      "loading": "",
-      "read-only": "",
-      "source": "",
-      "target": ""
-    },
-    "page-content": "",
-    "page-heading": "",
-    "sub-title": ""
->>>>>>> 0081d6ba
   },
   "dashboard": {
     "add-menu": {
