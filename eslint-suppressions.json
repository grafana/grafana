{
  "e2e/cypress/support/commands.js": {
    "no-restricted-syntax": {
      "count": 1
    }
  },
  "e2e/old-arch/utils/support/localStorage.ts": {
    "no-restricted-syntax": {
      "count": 2
    }
  },
  "e2e/old-arch/utils/support/types.ts": {
    "@typescript-eslint/consistent-type-assertions": {
      "count": 1
    }
  },
  "e2e/utils/support/localStorage.ts": {
    "no-restricted-syntax": {
      "count": 2
    }
  },
  "e2e/utils/support/types.ts": {
    "@typescript-eslint/consistent-type-assertions": {
      "count": 1
    }
  },
  "packages/grafana-data/src/dataframe/ArrayDataFrame.ts": {
    "@typescript-eslint/no-explicit-any": {
      "count": 1
    }
  },
  "packages/grafana-data/src/dataframe/CircularDataFrame.ts": {
    "@typescript-eslint/no-explicit-any": {
      "count": 1
    }
  },
  "packages/grafana-data/src/dataframe/DataFrameView.ts": {
    "@typescript-eslint/consistent-type-assertions": {
      "count": 2
    },
    "@typescript-eslint/no-explicit-any": {
      "count": 2
    }
  },
  "packages/grafana-data/src/dataframe/MutableDataFrame.ts": {
    "@typescript-eslint/consistent-type-assertions": {
      "count": 3
    },
    "@typescript-eslint/no-explicit-any": {
      "count": 9
    }
  },
  "packages/grafana-data/src/dataframe/StreamingDataFrame.ts": {
    "@typescript-eslint/consistent-type-assertions": {
      "count": 4
    }
  },
  "packages/grafana-data/src/dataframe/processDataFrame.test.ts": {
    "@typescript-eslint/no-explicit-any": {
      "count": 1
    }
  },
  "packages/grafana-data/src/dataframe/processDataFrame.ts": {
    "@typescript-eslint/consistent-type-assertions": {
      "count": 15
    },
    "@typescript-eslint/no-explicit-any": {
      "count": 5
    }
  },
  "packages/grafana-data/src/datetime/moment_wrapper.ts": {
    "@typescript-eslint/consistent-type-assertions": {
      "count": 8
    },
    "@typescript-eslint/no-explicit-any": {
      "count": 1
    }
  },
  "packages/grafana-data/src/events/types.ts": {
    "@typescript-eslint/no-explicit-any": {
      "count": 3
    }
  },
  "packages/grafana-data/src/field/displayProcessor.ts": {
    "@typescript-eslint/consistent-type-assertions": {
      "count": 3
    }
  },
  "packages/grafana-data/src/field/overrides/processors.ts": {
    "@typescript-eslint/no-explicit-any": {
      "count": 5
    }
  },
  "packages/grafana-data/src/field/standardFieldConfigEditorRegistry.ts": {
    "@typescript-eslint/no-explicit-any": {
      "count": 7
    }
  },
  "packages/grafana-data/src/geo/layer.ts": {
    "@typescript-eslint/no-explicit-any": {
      "count": 1
    }
  },
  "packages/grafana-data/src/panel/PanelPlugin.ts": {
    "@typescript-eslint/consistent-type-assertions": {
      "count": 1
    },
    "@typescript-eslint/no-explicit-any": {
      "count": 5
    }
  },
  "packages/grafana-data/src/panel/registryFactories.ts": {
    "@typescript-eslint/consistent-type-assertions": {
      "count": 1
    }
  },
  "packages/grafana-data/src/table/amendTimeSeries.ts": {
    "@typescript-eslint/consistent-type-assertions": {
      "count": 5
    },
    "@typescript-eslint/no-explicit-any": {
      "count": 1
    }
  },
  "packages/grafana-data/src/themes/colorManipulator.ts": {
    "@typescript-eslint/no-explicit-any": {
      "count": 3
    }
  },
  "packages/grafana-data/src/themes/createColors.ts": {
    "@typescript-eslint/consistent-type-assertions": {
      "count": 1
    }
  },
  "packages/grafana-data/src/themes/registry.ts": {
    "no-restricted-syntax": {
      "count": 1
    }
  },
  "packages/grafana-data/src/transformations/matchers/valueMatchers/types.ts": {
    "@typescript-eslint/no-explicit-any": {
      "count": 2
    }
  },
  "packages/grafana-data/src/transformations/standardTransformersRegistry.ts": {
    "@typescript-eslint/no-explicit-any": {
      "count": 1
    }
  },
  "packages/grafana-data/src/transformations/transformDataFrame.ts": {
    "@typescript-eslint/no-explicit-any": {
      "count": 6
    }
  },
  "packages/grafana-data/src/transformations/transformers/nulls/nullInsertThreshold.ts": {
    "@typescript-eslint/no-explicit-any": {
      "count": 2
    }
  },
  "packages/grafana-data/src/types/OptionsUIRegistryBuilder.ts": {
    "@typescript-eslint/no-explicit-any": {
      "count": 4
    }
  },
  "packages/grafana-data/src/types/ScopedVars.ts": {
    "@typescript-eslint/no-explicit-any": {
      "count": 2
    }
  },
  "packages/grafana-data/src/types/action.ts": {
    "@typescript-eslint/no-explicit-any": {
      "count": 3
    }
  },
  "packages/grafana-data/src/types/annotations.ts": {
    "@typescript-eslint/no-explicit-any": {
      "count": 6
    }
  },
  "packages/grafana-data/src/types/app.ts": {
    "@typescript-eslint/consistent-type-assertions": {
      "count": 3
    }
  },
  "packages/grafana-data/src/types/dashboard.ts": {
    "@typescript-eslint/no-explicit-any": {
      "count": 3
    }
  },
  "packages/grafana-data/src/types/data.ts": {
    "@typescript-eslint/no-explicit-any": {
      "count": 4
    }
  },
  "packages/grafana-data/src/types/dataFrame.ts": {
    "@typescript-eslint/no-explicit-any": {
      "count": 4
    }
  },
  "packages/grafana-data/src/types/dataLink.ts": {
    "@typescript-eslint/no-explicit-any": {
      "count": 7
    }
  },
  "packages/grafana-data/src/types/datasource.ts": {
    "@typescript-eslint/no-explicit-any": {
      "count": 24
    }
  },
  "packages/grafana-data/src/types/explore.ts": {
    "@typescript-eslint/no-explicit-any": {
      "count": 1
    }
  },
  "packages/grafana-data/src/types/fieldOverrides.ts": {
    "@typescript-eslint/no-explicit-any": {
      "count": 9
    }
  },
  "packages/grafana-data/src/types/flot.ts": {
    "@typescript-eslint/no-explicit-any": {
      "count": 1
    }
  },
  "packages/grafana-data/src/types/graph.ts": {
    "@typescript-eslint/no-explicit-any": {
      "count": 3
    }
  },
  "packages/grafana-data/src/types/legacyEvents.ts": {
    "@typescript-eslint/no-explicit-any": {
      "count": 2
    }
  },
  "packages/grafana-data/src/types/live.ts": {
    "@typescript-eslint/consistent-type-assertions": {
      "count": 1
    },
    "@typescript-eslint/no-explicit-any": {
      "count": 7
    }
  },
  "packages/grafana-data/src/types/options.ts": {
    "@typescript-eslint/no-explicit-any": {
      "count": 2
    }
  },
  "packages/grafana-data/src/types/panel.ts": {
    "@typescript-eslint/no-explicit-any": {
      "count": 13
    }
  },
  "packages/grafana-data/src/types/plugin.ts": {
    "@typescript-eslint/consistent-type-assertions": {
      "count": 1
    },
    "@typescript-eslint/no-explicit-any": {
      "count": 1
    }
  },
  "packages/grafana-data/src/types/scopes.ts": {
    "@typescript-eslint/consistent-type-assertions": {
      "count": 1
    }
  },
  "packages/grafana-data/src/types/select.ts": {
    "@typescript-eslint/no-explicit-any": {
      "count": 2
    }
  },
  "packages/grafana-data/src/types/templateVars.ts": {
    "@typescript-eslint/no-explicit-any": {
      "count": 2
    }
  },
  "packages/grafana-data/src/types/trace.ts": {
    "@typescript-eslint/no-explicit-any": {
      "count": 1
    }
  },
  "packages/grafana-data/src/types/transformations.ts": {
    "@typescript-eslint/no-explicit-any": {
      "count": 5
    }
  },
  "packages/grafana-data/src/types/variables.ts": {
    "@typescript-eslint/no-explicit-any": {
      "count": 1
    }
  },
  "packages/grafana-data/src/utils/OptionsUIBuilders.ts": {
    "@typescript-eslint/no-explicit-any": {
      "count": 11
    }
  },
  "packages/grafana-data/src/utils/Registry.ts": {
    "@typescript-eslint/no-explicit-any": {
      "count": 1
    }
  },
  "packages/grafana-data/src/utils/arrayUtils.ts": {
    "@typescript-eslint/no-explicit-any": {
      "count": 2
    }
  },
  "packages/grafana-data/src/utils/csv.ts": {
    "@typescript-eslint/consistent-type-assertions": {
      "count": 3
    },
    "@typescript-eslint/no-explicit-any": {
      "count": 2
    }
  },
  "packages/grafana-data/src/utils/datasource.ts": {
    "@typescript-eslint/consistent-type-assertions": {
      "count": 2
    }
  },
  "packages/grafana-data/src/utils/flotPairs.ts": {
    "@typescript-eslint/no-explicit-any": {
      "count": 1
    }
  },
  "packages/grafana-data/src/utils/location.ts": {
    "@typescript-eslint/consistent-type-assertions": {
      "count": 1
    }
  },
  "packages/grafana-data/src/utils/store.ts": {
    "no-restricted-syntax": {
      "count": 6
    }
  },
  "packages/grafana-data/src/utils/url.ts": {
    "@typescript-eslint/consistent-type-assertions": {
      "count": 2
    },
    "@typescript-eslint/no-explicit-any": {
      "count": 7
    }
  },
  "packages/grafana-data/src/utils/valueMappings.ts": {
    "@typescript-eslint/consistent-type-assertions": {
      "count": 2
    },
    "@typescript-eslint/no-explicit-any": {
      "count": 3
    }
  },
  "packages/grafana-data/src/vector/CircularVector.ts": {
    "@typescript-eslint/no-explicit-any": {
      "count": 1
    }
  },
  "packages/grafana-data/src/vector/FunctionalVector.ts": {
    "@typescript-eslint/no-explicit-any": {
      "count": 9
    }
  },
  "packages/grafana-e2e-selectors/src/resolver.ts": {
    "@typescript-eslint/consistent-type-assertions": {
      "count": 1
    }
  },
  "packages/grafana-o11y-ds-frontend/src/createNodeGraphFrames.ts": {
    "@typescript-eslint/consistent-type-assertions": {
      "count": 1
    }
  },
  "packages/grafana-prometheus/src/components/PromExploreExtraField.tsx": {
    "no-restricted-syntax": {
      "count": 4
    }
  },
  "packages/grafana-prometheus/src/components/PromQueryField.tsx": {
    "no-restricted-syntax": {
      "count": 3
    }
  },
  "packages/grafana-prometheus/src/components/metrics-browser/useMetricsLabelsValues.ts": {
    "no-restricted-syntax": {
      "count": 6
    }
  },
  "packages/grafana-prometheus/src/configuration/AlertingSettingsOverhaul.tsx": {
    "no-restricted-syntax": {
      "count": 5
    }
  },
  "packages/grafana-prometheus/src/configuration/ExemplarSetting.tsx": {
    "no-restricted-syntax": {
      "count": 1
    }
  },
  "packages/grafana-prometheus/src/configuration/PromSettings.tsx": {
    "no-restricted-syntax": {
      "count": 25
    }
  },
  "packages/grafana-prometheus/src/datasource.ts": {
    "@typescript-eslint/consistent-type-assertions": {
      "count": 1
    },
    "@typescript-eslint/no-explicit-any": {
      "count": 3
    }
  },
  "packages/grafana-prometheus/src/language_provider.test.ts": {
    "@typescript-eslint/no-explicit-any": {
      "count": 8
    }
  },
  "packages/grafana-prometheus/src/language_provider.ts": {
    "@typescript-eslint/no-explicit-any": {
      "count": 7
    }
  },
  "packages/grafana-prometheus/src/language_utils.ts": {
    "@typescript-eslint/consistent-type-assertions": {
      "count": 1
    }
  },
  "packages/grafana-prometheus/src/querybuilder/components/LabelFilterItem.tsx": {
    "@typescript-eslint/consistent-type-assertions": {
      "count": 4
    }
  },
  "packages/grafana-prometheus/src/querybuilder/components/LabelParamEditor.tsx": {
    "@typescript-eslint/consistent-type-assertions": {
      "count": 1
    }
  },
  "packages/grafana-prometheus/src/querybuilder/components/PromQueryCodeEditor.tsx": {
    "no-restricted-syntax": {
      "count": 1
    }
  },
  "packages/grafana-prometheus/src/querybuilder/shared/OperationEditor.tsx": {
    "@typescript-eslint/no-explicit-any": {
      "count": 1
    }
  },
  "packages/grafana-prometheus/src/querybuilder/shared/OperationParamEditorRegistry.tsx": {
    "@typescript-eslint/consistent-type-assertions": {
      "count": 3
    }
  },
  "packages/grafana-prometheus/src/querybuilder/shared/types.ts": {
    "@typescript-eslint/no-explicit-any": {
      "count": 1
    }
  },
  "packages/grafana-prometheus/src/resource_clients.test.ts": {
    "@typescript-eslint/no-explicit-any": {
      "count": 8
    }
  },
  "packages/grafana-prometheus/src/types.ts": {
    "@typescript-eslint/no-explicit-any": {
      "count": 3
    }
  },
  "packages/grafana-runtime/src/analytics/types.ts": {
    "@typescript-eslint/no-explicit-any": {
      "count": 1
    }
  },
  "packages/grafana-runtime/src/components/DataSourcePicker.tsx": {
    "react-prefer-function-component/react-prefer-function-component": {
      "count": 1
    }
  },
  "packages/grafana-runtime/src/config.ts": {
    "@typescript-eslint/consistent-type-assertions": {
      "count": 5
    },
    "no-restricted-syntax": {
      "count": 1
    }
  },
  "packages/grafana-runtime/src/services/EchoSrv.ts": {
    "@typescript-eslint/no-explicit-any": {
      "count": 4
    }
  },
  "packages/grafana-runtime/src/services/LocationService.tsx": {
    "@typescript-eslint/consistent-type-assertions": {
      "count": 1
    },
    "@typescript-eslint/no-explicit-any": {
      "count": 5
    }
  },
  "packages/grafana-runtime/src/services/backendSrv.ts": {
    "@typescript-eslint/no-explicit-any": {
      "count": 12
    }
  },
  "packages/grafana-runtime/src/services/pluginExtensions/usePluginComponent.ts": {
    "@typescript-eslint/consistent-type-assertions": {
      "count": 1
    }
  },
  "packages/grafana-runtime/src/services/pluginExtensions/usePluginComponents.ts": {
    "@typescript-eslint/consistent-type-assertions": {
      "count": 1
    }
  },
  "packages/grafana-runtime/src/services/pluginExtensions/usePluginFunctions.ts": {
    "@typescript-eslint/consistent-type-assertions": {
      "count": 1
    }
  },
  "packages/grafana-runtime/src/utils/DataSourceWithBackend.ts": {
    "@typescript-eslint/no-explicit-any": {
      "count": 1
    }
  },
  "packages/grafana-runtime/src/utils/queryResponse.ts": {
    "@typescript-eslint/consistent-type-assertions": {
      "count": 1
    }
  },
  "packages/grafana-runtime/src/utils/userStorage.tsx": {
    "no-restricted-syntax": {
      "count": 12
    }
  },
  "packages/grafana-schema/src/veneer/common.types.ts": {
    "@typescript-eslint/no-explicit-any": {
      "count": 1
    }
  },
  "packages/grafana-schema/src/veneer/dashboard.types.ts": {
    "@typescript-eslint/consistent-type-assertions": {
      "count": 5
    },
    "@typescript-eslint/no-explicit-any": {
      "count": 2
    }
  },
  "packages/grafana-sql/src/components/ErrorBoundary.tsx": {
    "react-prefer-function-component/react-prefer-function-component": {
      "count": 1
    }
  },
  "packages/grafana-sql/src/components/configuration/ConnectionLimits.tsx": {
    "no-restricted-syntax": {
      "count": 2
    }
  },
  "packages/grafana-sql/src/components/configuration/MaxLifetimeField.tsx": {
    "no-restricted-syntax": {
      "count": 1
    }
  },
  "packages/grafana-sql/src/components/configuration/MaxOpenConnectionsField.tsx": {
    "no-restricted-syntax": {
      "count": 1
    }
  },
  "packages/grafana-sql/src/components/configuration/TLSSecretsConfig.tsx": {
    "no-restricted-syntax": {
      "count": 3
    }
  },
  "packages/grafana-sql/src/components/visual-query-builder/Preview.tsx": {
    "no-restricted-syntax": {
      "count": 1
    }
  },
<<<<<<< HEAD
  "packages/grafana-ui/src/components/Cascader/styles.ts": {
    "@grafana/no-unreduced-motion": {
      "count": 17
=======
  "packages/grafana-ui/src/components/BarGauge/BarGauge.tsx": {
    "react-prefer-function-component/react-prefer-function-component": {
      "count": 1
    }
  },
  "packages/grafana-ui/src/components/BigValue/BigValue.tsx": {
    "react-prefer-function-component/react-prefer-function-component": {
      "count": 1
    }
  },
  "packages/grafana-ui/src/components/Cascader/Cascader.tsx": {
    "react-prefer-function-component/react-prefer-function-component": {
      "count": 1
>>>>>>> d2462a80
    }
  },
  "packages/grafana-ui/src/components/ColorPicker/ColorPicker.tsx": {
    "@typescript-eslint/no-explicit-any": {
      "count": 2
    },
    "react-prefer-function-component/react-prefer-function-component": {
      "count": 1
    }
  },
  "packages/grafana-ui/src/components/ColorPicker/ColorPickerPopover.tsx": {
    "react-prefer-function-component/react-prefer-function-component": {
      "count": 1
    }
  },
  "packages/grafana-ui/src/components/Combobox/Combobox.story.tsx": {
    "react-hooks/rules-of-hooks": {
      "count": 5
    }
  },
  "packages/grafana-ui/src/components/Combobox/MultiCombobox.story.tsx": {
    "no-restricted-syntax": {
      "count": 1
    },
    "react-hooks/rules-of-hooks": {
      "count": 5
    }
  },
  "packages/grafana-ui/src/components/Combobox/MultiCombobox.tsx": {
    "@typescript-eslint/consistent-type-assertions": {
      "count": 1
    }
  },
  "packages/grafana-ui/src/components/Combobox/useOptions.ts": {
    "@typescript-eslint/consistent-type-assertions": {
      "count": 1
    }
  },
  "packages/grafana-ui/src/components/ConfirmModal/ConfirmContent.tsx": {
    "no-restricted-syntax": {
      "count": 1
    }
  },
  "packages/grafana-ui/src/components/DataLinks/DataLinkInput.tsx": {
    "@typescript-eslint/consistent-type-assertions": {
      "count": 1
    }
  },
  "packages/grafana-ui/src/components/DataSourceSettings/AlertingSettings.tsx": {
    "no-restricted-syntax": {
      "count": 3
    }
  },
  "packages/grafana-ui/src/components/DataSourceSettings/CustomHeadersSettings.tsx": {
    "@typescript-eslint/no-explicit-any": {
      "count": 2
    },
    "no-restricted-syntax": {
      "count": 3
    },
    "react-prefer-function-component/react-prefer-function-component": {
      "count": 1
    }
  },
  "packages/grafana-ui/src/components/DataSourceSettings/SecureSocksProxySettings.tsx": {
    "no-restricted-syntax": {
      "count": 3
    }
  },
  "packages/grafana-ui/src/components/DataSourceSettings/TLSAuthSettings.tsx": {
    "no-restricted-syntax": {
      "count": 3
    }
  },
  "packages/grafana-ui/src/components/DataSourceSettings/types.ts": {
    "@typescript-eslint/no-explicit-any": {
      "count": 2
    }
  },
  "packages/grafana-ui/src/components/ElementSelectionContext/ElementSelectionContext.tsx": {
    "react-hooks/rules-of-hooks": {
      "count": 3
    }
  },
  "packages/grafana-ui/src/components/ErrorBoundary/ErrorBoundary.tsx": {
    "react-prefer-function-component/react-prefer-function-component": {
      "count": 1
    }
  },
  "packages/grafana-ui/src/components/FileDropzone/FileDropzone.story.tsx": {
    "no-restricted-syntax": {
      "count": 1
    }
  },
  "packages/grafana-ui/src/components/FormField/FormField.tsx": {
    "no-restricted-syntax": {
      "count": 1
    }
  },
  "packages/grafana-ui/src/components/FormLabel/FormLabel.tsx": {
    "no-restricted-syntax": {
      "count": 3
    }
  },
  "packages/grafana-ui/src/components/Forms/Form.story.tsx": {
    "react-hooks/rules-of-hooks": {
      "count": 9
    }
  },
  "packages/grafana-ui/src/components/Forms/InlineField.story.tsx": {
    "react-hooks/rules-of-hooks": {
      "count": 9
    }
  },
  "packages/grafana-ui/src/components/Forms/Legacy/Input/Input.tsx": {
    "@typescript-eslint/consistent-type-assertions": {
      "count": 2
    },
    "@typescript-eslint/no-explicit-any": {
      "count": 1
    },
    "no-restricted-syntax": {
      "count": 1
    },
    "react-prefer-function-component/react-prefer-function-component": {
      "count": 1
    }
  },
  "packages/grafana-ui/src/components/Forms/Legacy/Select/NoOptionsMessage.tsx": {
    "no-restricted-syntax": {
      "count": 2
    }
  },
  "packages/grafana-ui/src/components/Forms/Legacy/Select/Select.tsx": {
    "@typescript-eslint/no-explicit-any": {
      "count": 1
    },
    "no-restricted-syntax": {
      "count": 6
    },
    "react-prefer-function-component/react-prefer-function-component": {
      "count": 3
    }
  },
  "packages/grafana-ui/src/components/Forms/Legacy/Select/SelectOption.tsx": {
    "@typescript-eslint/no-explicit-any": {
      "count": 2
    },
    "no-restricted-syntax": {
      "count": 4
    }
  },
  "packages/grafana-ui/src/components/Forms/Legacy/Select/SelectOptionGroup.tsx": {
    "@typescript-eslint/no-explicit-any": {
      "count": 3
    },
    "react-prefer-function-component/react-prefer-function-component": {
      "count": 1
    }
  },
  "packages/grafana-ui/src/components/Forms/Legacy/Switch/Switch.tsx": {
    "no-restricted-syntax": {
      "count": 3
    },
    "react-prefer-function-component/react-prefer-function-component": {
      "count": 1
    }
  },
  "packages/grafana-ui/src/components/Gauge/Gauge.tsx": {
    "react-prefer-function-component/react-prefer-function-component": {
      "count": 1
    }
  },
  "packages/grafana-ui/src/components/Icon/Icon.story.tsx": {
    "no-restricted-syntax": {
      "count": 1
    }
  },
  "packages/grafana-ui/src/components/InteractiveTable/InteractiveTable.story.tsx": {
    "no-restricted-syntax": {
      "count": 3
    }
  },
  "packages/grafana-ui/src/components/JSONFormatter/JSONFormatter.tsx": {
    "react-prefer-function-component/react-prefer-function-component": {
      "count": 1
    }
  },
  "packages/grafana-ui/src/components/JSONFormatter/json_explorer/json_explorer.ts": {
    "@typescript-eslint/no-explicit-any": {
      "count": 2
    }
  },
  "packages/grafana-ui/src/components/List/AbstractList.tsx": {
    "react-prefer-function-component/react-prefer-function-component": {
      "count": 1
    }
  },
  "packages/grafana-ui/src/components/List/InlineList.tsx": {
    "react-prefer-function-component/react-prefer-function-component": {
      "count": 1
    }
  },
  "packages/grafana-ui/src/components/List/List.tsx": {
    "react-prefer-function-component/react-prefer-function-component": {
      "count": 1
    }
  },
  "packages/grafana-ui/src/components/MatchersUI/FieldValueMatcher.tsx": {
    "@typescript-eslint/consistent-type-assertions": {
      "count": 1
    }
  },
  "packages/grafana-ui/src/components/MatchersUI/fieldMatchersUI.ts": {
    "@typescript-eslint/no-explicit-any": {
      "count": 1
    }
  },
  "packages/grafana-ui/src/components/Menu/Menu.story.tsx": {
    "no-restricted-syntax": {
      "count": 1
    }
  },
  "packages/grafana-ui/src/components/Modal/Modal.story.tsx": {
    "no-restricted-syntax": {
      "count": 1
    }
  },
  "packages/grafana-ui/src/components/Modal/ModalsContext.tsx": {
    "@typescript-eslint/no-explicit-any": {
      "count": 4
    },
    "react-prefer-function-component/react-prefer-function-component": {
      "count": 1
    }
  },
  "packages/grafana-ui/src/components/Monaco/CodeEditor.tsx": {
    "react-prefer-function-component/react-prefer-function-component": {
      "count": 1
    }
  },
  "packages/grafana-ui/src/components/PageLayout/PageToolbar.story.tsx": {
    "no-restricted-syntax": {
      "count": 1
    }
  },
  "packages/grafana-ui/src/components/PanelChrome/PanelChrome.story.tsx": {
    "no-restricted-syntax": {
      "count": 1
    }
  },
  "packages/grafana-ui/src/components/PanelChrome/PanelContext.ts": {
    "@typescript-eslint/no-explicit-any": {
      "count": 2
    }
  },
  "packages/grafana-ui/src/components/PanelChrome/index.ts": {
    "@typescript-eslint/consistent-type-assertions": {
      "count": 1
    }
  },
  "packages/grafana-ui/src/components/QueryField/QueryField.story.tsx": {
    "no-restricted-syntax": {
      "count": 1
    }
  },
  "packages/grafana-ui/src/components/QueryField/QueryField.tsx": {
    "react-prefer-function-component/react-prefer-function-component": {
      "count": 1
    }
  },
  "packages/grafana-ui/src/components/RefreshPicker/RefreshPicker.tsx": {
    "react-prefer-function-component/react-prefer-function-component": {
      "count": 1
    }
  },
  "packages/grafana-ui/src/components/SecretFormField/SecretFormField.tsx": {
    "no-restricted-syntax": {
      "count": 2
    }
  },
  "packages/grafana-ui/src/components/Segment/Segment.story.tsx": {
    "no-restricted-syntax": {
      "count": 2
    }
  },
  "packages/grafana-ui/src/components/Segment/SegmentAsync.story.tsx": {
    "no-restricted-syntax": {
      "count": 2
    }
  },
  "packages/grafana-ui/src/components/Segment/SegmentInput.story.tsx": {
    "no-restricted-syntax": {
      "count": 1
    }
  },
  "packages/grafana-ui/src/components/Segment/SegmentInput.tsx": {
    "no-restricted-syntax": {
      "count": 1
    }
  },
  "packages/grafana-ui/src/components/Segment/SegmentSelect.tsx": {
    "@typescript-eslint/consistent-type-assertions": {
      "count": 1
    }
  },
  "packages/grafana-ui/src/components/Select/SelectBase.tsx": {
    "@typescript-eslint/consistent-type-assertions": {
      "count": 2
    },
    "@typescript-eslint/no-explicit-any": {
      "count": 4
    }
  },
  "packages/grafana-ui/src/components/Select/ValueContainer.tsx": {
    "react-prefer-function-component/react-prefer-function-component": {
      "count": 1
    }
  },
  "packages/grafana-ui/src/components/Select/resetSelectStyles.ts": {
    "@typescript-eslint/no-explicit-any": {
      "count": 4
    }
  },
  "packages/grafana-ui/src/components/Select/types.ts": {
    "@typescript-eslint/no-explicit-any": {
      "count": 6
    }
  },
  "packages/grafana-ui/src/components/SetInterval/SetInterval.tsx": {
    "react-prefer-function-component/react-prefer-function-component": {
      "count": 1
    }
  },
  "packages/grafana-ui/src/components/SingleStatShared/SingleStatBaseOptions.ts": {
    "@typescript-eslint/consistent-type-assertions": {
      "count": 3
    },
    "@typescript-eslint/no-explicit-any": {
      "count": 13
    }
  },
  "packages/grafana-ui/src/components/Sparkline/Sparkline.tsx": {
    "react-prefer-function-component/react-prefer-function-component": {
      "count": 1
    }
  },
  "packages/grafana-ui/src/components/StatsPicker/StatsPicker.story.tsx": {
    "react-prefer-function-component/react-prefer-function-component": {
      "count": 1
    }
  },
  "packages/grafana-ui/src/components/StatsPicker/StatsPicker.tsx": {
    "react-prefer-function-component/react-prefer-function-component": {
      "count": 1
    }
  },
  "packages/grafana-ui/src/components/Table/Cells/TableCell.tsx": {
    "@typescript-eslint/consistent-type-assertions": {
      "count": 3
    },
    "@typescript-eslint/no-explicit-any": {
      "count": 1
    }
  },
  "packages/grafana-ui/src/components/Table/Table.story.tsx": {
    "no-restricted-syntax": {
      "count": 1
    }
  },
  "packages/grafana-ui/src/components/Table/TableCellInspector.tsx": {
    "@typescript-eslint/no-explicit-any": {
      "count": 1
    }
  },
  "packages/grafana-ui/src/components/Table/TableNG/TableNG.test.tsx": {
    "@typescript-eslint/no-explicit-any": {
      "count": 2
    }
  },
  "packages/grafana-ui/src/components/Table/TableNG/utils.ts": {
    "@typescript-eslint/consistent-type-assertions": {
      "count": 1
    }
  },
  "packages/grafana-ui/src/components/Table/TableRT/Filter.tsx": {
    "@typescript-eslint/no-explicit-any": {
      "count": 1
    }
  },
  "packages/grafana-ui/src/components/Table/TableRT/FilterPopup.tsx": {
    "@typescript-eslint/no-explicit-any": {
      "count": 1
    }
  },
  "packages/grafana-ui/src/components/Table/TableRT/FooterRow.tsx": {
    "@typescript-eslint/consistent-type-assertions": {
      "count": 1
    },
    "@typescript-eslint/no-explicit-any": {
      "count": 1
    }
  },
  "packages/grafana-ui/src/components/Table/TableRT/HeaderRow.tsx": {
    "@typescript-eslint/no-explicit-any": {
      "count": 1
    }
  },
  "packages/grafana-ui/src/components/Table/TableRT/Table.tsx": {
    "@typescript-eslint/consistent-type-assertions": {
      "count": 1
    },
    "@typescript-eslint/no-explicit-any": {
      "count": 2
    }
  },
  "packages/grafana-ui/src/components/Table/reducer.ts": {
    "@typescript-eslint/consistent-type-assertions": {
      "count": 1
    },
    "@typescript-eslint/no-explicit-any": {
      "count": 1
    }
  },
  "packages/grafana-ui/src/components/Table/types.ts": {
    "@typescript-eslint/no-explicit-any": {
      "count": 3
    }
  },
  "packages/grafana-ui/src/components/Table/utils.ts": {
    "@typescript-eslint/no-explicit-any": {
      "count": 6
    },
    "no-restricted-syntax": {
      "count": 1
    }
  },
  "packages/grafana-ui/src/components/TableInputCSV/TableInputCSV.tsx": {
    "react-prefer-function-component/react-prefer-function-component": {
      "count": 1
    }
  },
  "packages/grafana-ui/src/components/Tags/Tag.tsx": {
    "@typescript-eslint/consistent-type-assertions": {
      "count": 1
    }
  },
  "packages/grafana-ui/src/components/Tooltip/PopoverController.tsx": {
    "react-prefer-function-component/react-prefer-function-component": {
      "count": 1
    }
  },
  "packages/grafana-ui/src/components/Typeahead/Typeahead.tsx": {
    "react-prefer-function-component/react-prefer-function-component": {
      "count": 2
    }
  },
  "packages/grafana-ui/src/components/UnitPicker/UnitPicker.tsx": {
    "react-prefer-function-component/react-prefer-function-component": {
      "count": 1
    }
  },
  "packages/grafana-ui/src/components/ValuePicker/ValuePicker.tsx": {
    "@grafana/no-aria-label-selectors": {
      "count": 1
    }
  },
  "packages/grafana-ui/src/components/VizLegend/VizLegend.story.tsx": {
    "no-restricted-syntax": {
      "count": 1
    }
  },
  "packages/grafana-ui/src/components/VizLegend/types.ts": {
    "@typescript-eslint/no-explicit-any": {
      "count": 2
    }
  },
  "packages/grafana-ui/src/components/VizRepeater/VizRepeater.tsx": {
    "@typescript-eslint/consistent-type-assertions": {
      "count": 2
    },
    "react-prefer-function-component/react-prefer-function-component": {
      "count": 1
    }
  },
  "packages/grafana-ui/src/components/VizTooltip/VizTooltip.tsx": {
    "@typescript-eslint/no-explicit-any": {
      "count": 2
    }
  },
  "packages/grafana-ui/src/components/VizTooltip/VizTooltipFooter.tsx": {
    "react/no-unescaped-entities": {
      "count": 2
    }
  },
  "packages/grafana-ui/src/components/uPlot/Plot.tsx": {
    "@typescript-eslint/consistent-type-assertions": {
      "count": 2
    },
    "react-prefer-function-component/react-prefer-function-component": {
      "count": 1
    }
  },
  "packages/grafana-ui/src/components/uPlot/config/UPlotAxisBuilder.ts": {
    "@typescript-eslint/consistent-type-assertions": {
      "count": 1
    },
    "@typescript-eslint/no-explicit-any": {
      "count": 2
    }
  },
  "packages/grafana-ui/src/components/uPlot/config/UPlotConfigBuilder.ts": {
    "@typescript-eslint/consistent-type-assertions": {
      "count": 2
    }
  },
  "packages/grafana-ui/src/components/uPlot/types.ts": {
    "@typescript-eslint/no-explicit-any": {
      "count": 1
    }
  },
  "packages/grafana-ui/src/components/uPlot/utils.ts": {
    "@typescript-eslint/consistent-type-assertions": {
      "count": 1
    },
    "@typescript-eslint/no-explicit-any": {
      "count": 1
    }
  },
  "packages/grafana-ui/src/options/builder/hideSeries.tsx": {
    "@typescript-eslint/consistent-type-assertions": {
      "count": 1
    }
  },
  "packages/grafana-ui/src/slate-plugins/braces.ts": {
    "@typescript-eslint/consistent-type-assertions": {
      "count": 1
    }
  },
  "packages/grafana-ui/src/slate-plugins/slate-prism/index.ts": {
    "@typescript-eslint/consistent-type-assertions": {
      "count": 2
    }
  },
  "packages/grafana-ui/src/slate-plugins/slate-prism/options.tsx": {
    "@typescript-eslint/no-explicit-any": {
      "count": 2
    }
  },
  "packages/grafana-ui/src/slate-plugins/suggestions.tsx": {
    "@typescript-eslint/consistent-type-assertions": {
      "count": 2
    },
    "@typescript-eslint/no-explicit-any": {
      "count": 1
    }
  },
  "packages/grafana-ui/src/themes/GlobalStyles/forms.ts": {
    "no-restricted-syntax": {
      "count": 25
    }
  },
  "packages/grafana-ui/src/themes/GlobalStyles/legacySelect.ts": {
    "no-restricted-syntax": {
      "count": 28
    }
  },
  "packages/grafana-ui/src/themes/ThemeContext.tsx": {
    "@typescript-eslint/consistent-type-assertions": {
      "count": 3
    }
  },
  "packages/grafana-ui/src/themes/stylesFactory.ts": {
    "@typescript-eslint/no-explicit-any": {
      "count": 1
    }
  },
  "packages/grafana-ui/src/types/forms.ts": {
    "@typescript-eslint/no-explicit-any": {
      "count": 1
    }
  },
  "packages/grafana-ui/src/types/jquery.d.ts": {
    "@typescript-eslint/no-explicit-any": {
      "count": 3
    }
  },
  "packages/grafana-ui/src/types/react-table-config.d.ts": {
    "@typescript-eslint/no-explicit-any": {
      "count": 2
    }
  },
  "packages/grafana-ui/src/utils/debug.ts": {
    "@typescript-eslint/no-explicit-any": {
      "count": 1
    }
  },
  "packages/grafana-ui/src/utils/dom.ts": {
    "@typescript-eslint/no-explicit-any": {
      "count": 1
    }
  },
  "packages/grafana-ui/src/utils/logger.ts": {
    "no-restricted-syntax": {
      "count": 1
    }
  },
  "packages/grafana-ui/src/utils/useAsyncDependency.ts": {
    "@typescript-eslint/no-explicit-any": {
      "count": 1
    }
  },
  "public/app/AppWrapper.tsx": {
    "react-prefer-function-component/react-prefer-function-component": {
      "count": 1
    }
  },
  "public/app/core/TableModel.ts": {
    "@typescript-eslint/no-explicit-any": {
      "count": 2
    }
  },
  "public/app/core/actions/index.ts": {
    "no-barrel-files/no-barrel-files": {
      "count": 4
    }
  },
  "public/app/core/components/AccessControl/PermissionList.tsx": {
    "no-restricted-syntax": {
      "count": 1
    }
  },
  "public/app/core/components/AccessControl/index.ts": {
    "no-barrel-files/no-barrel-files": {
      "count": 1
    }
  },
  "public/app/core/components/DynamicImports/SafeDynamicImport.tsx": {
    "@typescript-eslint/no-explicit-any": {
      "count": 1
    }
  },
  "public/app/core/components/ForgottenPassword/ChangePassword.tsx": {
    "no-restricted-syntax": {
      "count": 2
    }
  },
  "public/app/core/components/ForgottenPassword/ForgottenPassword.tsx": {
    "no-restricted-syntax": {
      "count": 1
    }
  },
  "public/app/core/components/GraphNG/GraphNG.tsx": {
    "@typescript-eslint/consistent-type-assertions": {
      "count": 4
    },
    "@typescript-eslint/no-explicit-any": {
      "count": 2
    },
    "react-prefer-function-component/react-prefer-function-component": {
      "count": 1
    }
  },
  "public/app/core/components/Login/LoginCtrl.tsx": {
    "react-prefer-function-component/react-prefer-function-component": {
      "count": 1
    }
  },
  "public/app/core/components/Login/LoginForm.tsx": {
    "no-restricted-syntax": {
      "count": 2
    }
  },
  "public/app/core/components/Login/PasswordlessConfirmationForm.tsx": {
    "no-restricted-syntax": {
      "count": 4
    }
  },
  "public/app/core/components/Login/PasswordlessLoginForm.tsx": {
    "no-restricted-syntax": {
      "count": 1
    }
  },
  "public/app/core/components/OptionsUI/NumberInput.tsx": {
    "no-restricted-syntax": {
      "count": 1
    },
    "react-prefer-function-component/react-prefer-function-component": {
      "count": 1
    }
  },
  "public/app/core/components/OptionsUI/fieldColor.tsx": {
    "no-restricted-syntax": {
      "count": 1
    }
  },
  "public/app/core/components/OptionsUI/multiSelect.tsx": {
    "react-prefer-function-component/react-prefer-function-component": {
      "count": 1
    }
  },
  "public/app/core/components/OptionsUI/select.tsx": {
    "react-prefer-function-component/react-prefer-function-component": {
      "count": 1
    }
  },
  "public/app/core/components/OptionsUI/strings.tsx": {
    "react-prefer-function-component/react-prefer-function-component": {
      "count": 1
    }
  },
  "public/app/core/components/Page/EditableTitle.tsx": {
    "no-restricted-syntax": {
      "count": 1
    }
  },
  "public/app/core/components/PanelTypeFilter/PanelTypeFilter.tsx": {
    "no-restricted-syntax": {
      "count": 1
    }
  },
  "public/app/core/components/RolePicker/RolePickerMenu.tsx": {
    "no-restricted-syntax": {
      "count": 4
    }
  },
  "public/app/core/components/RolePickerDrawer/RolePickerDrawer.tsx": {
    "no-restricted-syntax": {
      "count": 1
    }
  },
  "public/app/core/components/Select/ServiceAccountPicker.tsx": {
    "react-prefer-function-component/react-prefer-function-component": {
      "count": 1
    }
  },
  "public/app/core/components/Select/TeamPicker.tsx": {
    "react-prefer-function-component/react-prefer-function-component": {
      "count": 1
    }
  },
  "public/app/core/components/Select/UserPicker.tsx": {
    "react-prefer-function-component/react-prefer-function-component": {
      "count": 1
    }
  },
  "public/app/core/components/SharedPreferences/SharedPreferences.tsx": {
    "no-restricted-syntax": {
      "count": 8
    },
    "react-prefer-function-component/react-prefer-function-component": {
      "count": 1
    },
    "react/no-unescaped-entities": {
      "count": 1
    }
  },
  "public/app/core/components/Signup/SignupPage.tsx": {
    "no-restricted-syntax": {
      "count": 6
    }
  },
  "public/app/core/components/Signup/VerifyEmail.tsx": {
    "no-restricted-syntax": {
      "count": 1
    }
  },
  "public/app/core/components/SplitPaneWrapper/SplitPaneWrapper.tsx": {
    "react-prefer-function-component/react-prefer-function-component": {
      "count": 1
    }
  },
  "public/app/core/components/TagFilter/TagFilter.tsx": {
    "@typescript-eslint/no-explicit-any": {
      "count": 1
    }
  },
  "public/app/core/components/ThemeSelector/ThemeSelectorDrawer.tsx": {
    "react/no-unescaped-entities": {
      "count": 1
    }
  },
  "public/app/core/components/TimeSeries/TimeSeries.tsx": {
    "react-prefer-function-component/react-prefer-function-component": {
      "count": 1
    }
  },
  "public/app/core/components/TimeSeries/utils.ts": {
    "@typescript-eslint/consistent-type-assertions": {
      "count": 1
    },
    "@typescript-eslint/no-explicit-any": {
      "count": 2
    }
  },
  "public/app/core/components/TimelineChart/TimelineChart.tsx": {
    "react-prefer-function-component/react-prefer-function-component": {
      "count": 1
    }
  },
  "public/app/core/config.ts": {
    "no-barrel-files/no-barrel-files": {
      "count": 2
    }
  },
  "public/app/core/core.ts": {
    "no-barrel-files/no-barrel-files": {
      "count": 7
    }
  },
  "public/app/core/navigation/types.ts": {
    "@typescript-eslint/no-explicit-any": {
      "count": 1
    }
  },
  "public/app/core/reducers/appNotification.ts": {
    "no-restricted-syntax": {
      "count": 3
    }
  },
  "public/app/core/reducers/navBarTree.ts": {
    "no-restricted-syntax": {
      "count": 2
    }
  },
  "public/app/core/services/ResponseQueue.ts": {
    "@typescript-eslint/no-explicit-any": {
      "count": 1
    }
  },
  "public/app/core/services/backend_srv.ts": {
    "@typescript-eslint/consistent-type-assertions": {
      "count": 1
    },
    "@typescript-eslint/no-explicit-any": {
      "count": 5
    }
  },
  "public/app/core/services/context_srv.ts": {
    "@typescript-eslint/consistent-type-assertions": {
      "count": 1
    },
    "@typescript-eslint/no-explicit-any": {
      "count": 1
    }
  },
  "public/app/core/services/echo/backends/analytics/RudderstackBackend.ts": {
    "@typescript-eslint/consistent-type-assertions": {
      "count": 2
    },
    "@typescript-eslint/no-explicit-any": {
      "count": 2
    }
  },
  "public/app/core/specs/backend_srv.test.ts": {
    "@typescript-eslint/no-explicit-any": {
      "count": 1
    }
  },
  "public/app/core/store.ts": {
    "no-barrel-files/no-barrel-files": {
      "count": 1
    }
  },
  "public/app/core/time_series2.ts": {
    "@typescript-eslint/no-explicit-any": {
      "count": 19
    }
  },
  "public/app/core/utils/connectWithReduxStore.tsx": {
    "@typescript-eslint/consistent-type-assertions": {
      "count": 2
    },
    "@typescript-eslint/no-explicit-any": {
      "count": 8
    }
  },
  "public/app/core/utils/deferred.ts": {
    "@typescript-eslint/no-explicit-any": {
      "count": 1
    }
  },
  "public/app/core/utils/fetch.ts": {
    "@typescript-eslint/consistent-type-assertions": {
      "count": 5
    }
  },
  "public/app/core/utils/object.ts": {
    "@typescript-eslint/consistent-type-assertions": {
      "count": 4
    },
    "@typescript-eslint/no-explicit-any": {
      "count": 3
    }
  },
  "public/app/core/utils/richHistory.test.ts": {
    "@typescript-eslint/no-explicit-any": {
      "count": 1
    }
  },
  "public/app/core/utils/richHistory.ts": {
    "no-barrel-files/no-barrel-files": {
      "count": 3
    }
  },
  "public/app/core/utils/ticks.ts": {
    "@typescript-eslint/consistent-type-assertions": {
      "count": 2
    }
  },
  "public/app/features/actions/ActionEditor.tsx": {
    "no-restricted-syntax": {
      "count": 7
    }
  },
  "public/app/features/actions/ActionVariablesEditor.tsx": {
    "no-restricted-syntax": {
      "count": 1
    }
  },
  "public/app/features/actions/ParamsEditor.tsx": {
    "@typescript-eslint/consistent-type-assertions": {
      "count": 1
    },
    "no-restricted-syntax": {
      "count": 1
    }
  },
  "public/app/features/admin/AdminEditOrgPage.tsx": {
    "no-restricted-syntax": {
      "count": 1
    }
  },
  "public/app/features/admin/UserCreatePage.tsx": {
    "no-restricted-syntax": {
      "count": 4
    }
  },
  "public/app/features/admin/UserLdapSyncInfo.tsx": {
    "no-restricted-syntax": {
      "count": 3
    },
    "react-prefer-function-component/react-prefer-function-component": {
      "count": 1
    }
  },
  "public/app/features/admin/UserOrgs.tsx": {
    "no-restricted-syntax": {
      "count": 2
    },
    "react-prefer-function-component/react-prefer-function-component": {
      "count": 3
    }
  },
  "public/app/features/admin/UserProfile.tsx": {
    "react-prefer-function-component/react-prefer-function-component": {
      "count": 1
    }
  },
  "public/app/features/admin/UserSessions.tsx": {
    "react-prefer-function-component/react-prefer-function-component": {
      "count": 1
    }
  },
  "public/app/features/admin/ldap/LdapDrawer.tsx": {
    "no-restricted-syntax": {
      "count": 23
    }
  },
  "public/app/features/admin/ldap/LdapGroupMapping.tsx": {
    "no-restricted-syntax": {
      "count": 4
    }
  },
  "public/app/features/admin/ldap/LdapPage.tsx": {
    "no-restricted-syntax": {
      "count": 1
    }
  },
  "public/app/features/admin/ldap/LdapSettingsPage.tsx": {
    "no-restricted-syntax": {
      "count": 5
    }
  },
  "public/app/features/alerting/routes.tsx": {
    "@typescript-eslint/no-explicit-any": {
      "count": 1
    }
  },
  "public/app/features/alerting/state/ThresholdMapper.ts": {
    "@typescript-eslint/no-explicit-any": {
      "count": 1
    }
  },
  "public/app/features/alerting/state/alertDef.ts": {
    "@typescript-eslint/consistent-type-assertions": {
      "count": 1
    },
    "@typescript-eslint/no-explicit-any": {
      "count": 4
    }
  },
  "public/app/features/alerting/state/query_part.ts": {
    "@typescript-eslint/no-explicit-any": {
      "count": 10
    }
  },
  "public/app/features/alerting/state/reducers.ts": {
    "@typescript-eslint/no-explicit-any": {
      "count": 2
    }
  },
  "public/app/features/alerting/unified/components/AlertLabelDropdown.tsx": {
    "no-restricted-syntax": {
      "count": 1
    }
  },
  "public/app/features/alerting/unified/components/AnnotationDetailsField.tsx": {
    "@typescript-eslint/consistent-type-assertions": {
      "count": 1
    }
  },
  "public/app/features/alerting/unified/components/Authorize.tsx": {
    "@typescript-eslint/consistent-type-assertions": {
      "count": 2
    }
  },
  "public/app/features/alerting/unified/components/alert-groups/AlertGroupFilter.tsx": {
    "@typescript-eslint/consistent-type-assertions": {
      "count": 1
    }
  },
  "public/app/features/alerting/unified/components/alert-groups/AlertGroupHeader.tsx": {
    "@typescript-eslint/consistent-type-assertions": {
      "count": 2
    }
  },
  "public/app/features/alerting/unified/components/alert-groups/GroupBy.tsx": {
    "@typescript-eslint/consistent-type-assertions": {
      "count": 1
    }
  },
  "public/app/features/alerting/unified/components/alert-groups/MatcherFilter.tsx": {
    "no-restricted-syntax": {
      "count": 1
    }
  },
  "public/app/features/alerting/unified/components/contact-points/components/ContactPointsFilter.tsx": {
    "no-restricted-syntax": {
      "count": 1
    }
  },
  "public/app/features/alerting/unified/components/contact-points/utils.ts": {
    "no-restricted-syntax": {
      "count": 1
    }
  },
  "public/app/features/alerting/unified/components/create-folder/CreateNewFolder.tsx": {
    "no-restricted-syntax": {
      "count": 1
    }
  },
  "public/app/features/alerting/unified/components/import-to-gma/NamespaceAndGroupFilter.tsx": {
    "no-restricted-syntax": {
      "count": 2
    }
  },
  "public/app/features/alerting/unified/components/mute-timings/MuteTimingForm.tsx": {
    "no-restricted-syntax": {
      "count": 1
    }
  },
  "public/app/features/alerting/unified/components/mute-timings/MuteTimingTimeInterval.tsx": {
    "no-restricted-syntax": {
      "count": 5
    }
  },
  "public/app/features/alerting/unified/components/mute-timings/MuteTimingTimeRange.tsx": {
    "no-restricted-syntax": {
      "count": 1
    }
  },
  "public/app/features/alerting/unified/components/notification-policies/EditDefaultPolicyForm.tsx": {
    "no-restricted-syntax": {
      "count": 5
    }
  },
  "public/app/features/alerting/unified/components/notification-policies/EditNotificationPolicyForm.tsx": {
    "no-restricted-syntax": {
      "count": 13
    }
  },
  "public/app/features/alerting/unified/components/notification-policies/Filters.tsx": {
    "no-restricted-syntax": {
      "count": 2
    }
  },
  "public/app/features/alerting/unified/components/receivers/TemplatePreview.tsx": {
    "react-hooks/rules-of-hooks": {
      "count": 1
    }
  },
  "public/app/features/alerting/unified/components/receivers/form/ChannelOptions.tsx": {
    "@typescript-eslint/consistent-type-assertions": {
      "count": 1
    },
    "@typescript-eslint/no-explicit-any": {
      "count": 2
    },
    "no-restricted-syntax": {
      "count": 1
    }
  },
  "public/app/features/alerting/unified/components/receivers/form/ChannelSubForm.tsx": {
    "no-restricted-syntax": {
      "count": 1
    }
  },
  "public/app/features/alerting/unified/components/receivers/form/CloudCommonChannelSettings.tsx": {
    "no-restricted-syntax": {
      "count": 1
    }
  },
  "public/app/features/alerting/unified/components/receivers/form/GrafanaCommonChannelSettings.tsx": {
    "no-restricted-syntax": {
      "count": 1
    }
  },
  "public/app/features/alerting/unified/components/receivers/form/ReceiverForm.tsx": {
    "@typescript-eslint/consistent-type-assertions": {
      "count": 2
    },
    "@typescript-eslint/no-explicit-any": {
      "count": 1
    },
    "no-restricted-syntax": {
      "count": 1
    }
  },
  "public/app/features/alerting/unified/components/receivers/form/fields/OptionField.tsx": {
    "@typescript-eslint/consistent-type-assertions": {
      "count": 1
    },
    "@typescript-eslint/no-explicit-any": {
      "count": 3
    },
    "no-restricted-syntax": {
      "count": 1
    }
  },
  "public/app/features/alerting/unified/components/receivers/form/fields/SubformArrayField.tsx": {
    "@typescript-eslint/no-explicit-any": {
      "count": 2
    }
  },
  "public/app/features/alerting/unified/components/receivers/form/fields/SubformField.tsx": {
    "@typescript-eslint/no-explicit-any": {
      "count": 2
    }
  },
  "public/app/features/alerting/unified/components/rule-editor/AlertRuleNameInput.tsx": {
    "no-restricted-syntax": {
      "count": 3
    }
  },
  "public/app/features/alerting/unified/components/rule-editor/AnnotationKeyInput.tsx": {
    "@typescript-eslint/consistent-type-assertions": {
      "count": 1
    }
  },
  "public/app/features/alerting/unified/components/rule-editor/CloudEvaluationBehavior.tsx": {
    "no-restricted-syntax": {
      "count": 2
    }
  },
  "public/app/features/alerting/unified/components/rule-editor/DashboardPicker.tsx": {
    "no-restricted-syntax": {
      "count": 1
    }
  },
  "public/app/features/alerting/unified/components/rule-editor/ExpressionEditor.tsx": {
    "@typescript-eslint/consistent-type-assertions": {
      "count": 1
    }
  },
  "public/app/features/alerting/unified/components/rule-editor/FolderSelector.tsx": {
    "no-restricted-syntax": {
      "count": 1
    }
  },
  "public/app/features/alerting/unified/components/rule-editor/GrafanaEvaluationBehavior.tsx": {
    "no-restricted-syntax": {
      "count": 10
    }
  },
  "public/app/features/alerting/unified/components/rule-editor/GroupAndNamespaceFields.tsx": {
    "no-restricted-syntax": {
      "count": 2
    }
  },
  "public/app/features/alerting/unified/components/rule-editor/PreviewRule.tsx": {
    "@typescript-eslint/no-explicit-any": {
      "count": 1
    }
  },
  "public/app/features/alerting/unified/components/rule-editor/QueryRows.tsx": {
    "@typescript-eslint/consistent-type-assertions": {
      "count": 1
    },
    "react-prefer-function-component/react-prefer-function-component": {
      "count": 1
    }
  },
  "public/app/features/alerting/unified/components/rule-editor/RuleInspector.tsx": {
    "@typescript-eslint/consistent-type-assertions": {
      "count": 1
    }
  },
  "public/app/features/alerting/unified/components/rule-editor/alert-rule-form/AlertRuleForm.tsx": {
    "no-restricted-syntax": {
      "count": 8
    }
  },
  "public/app/features/alerting/unified/components/rule-editor/alert-rule-form/simplifiedRouting/route-settings/ActiveTimingFields.tsx": {
    "no-restricted-syntax": {
      "count": 1
    }
  },
  "public/app/features/alerting/unified/components/rule-editor/alert-rule-form/simplifiedRouting/route-settings/MuteTimingFields.tsx": {
    "no-restricted-syntax": {
      "count": 1
    }
  },
  "public/app/features/alerting/unified/components/rule-editor/alert-rule-form/simplifiedRouting/route-settings/RouteSettings.tsx": {
    "no-restricted-syntax": {
      "count": 1
    }
  },
  "public/app/features/alerting/unified/components/rule-editor/alert-rule-form/simplifiedRouting/route-settings/RouteTimings.tsx": {
    "no-restricted-syntax": {
      "count": 3
    }
  },
  "public/app/features/alerting/unified/components/rule-editor/labels/LabelsField.tsx": {
    "no-restricted-syntax": {
      "count": 4
    }
  },
  "public/app/features/alerting/unified/components/rule-editor/query-and-alert-condition/CloudDataSourceSelector.tsx": {
    "no-restricted-syntax": {
      "count": 1
    }
  },
  "public/app/features/alerting/unified/components/rules/Filter/RulesFilter.v1.tsx": {
    "no-restricted-syntax": {
      "count": 4
    }
  },
  "public/app/features/alerting/unified/components/rules/RuleListGroupView.tsx": {
    "no-restricted-syntax": {
      "count": 2
    }
  },
  "public/app/features/alerting/unified/components/rules/RuleListStateView.tsx": {
    "no-restricted-syntax": {
      "count": 1
    }
  },
  "public/app/features/alerting/unified/components/rules/state-history/LokiStateHistory.tsx": {
    "no-restricted-syntax": {
      "count": 1
    }
  },
  "public/app/features/alerting/unified/components/rules/state-history/StateHistory.tsx": {
    "no-restricted-syntax": {
      "count": 1
    }
  },
  "public/app/features/alerting/unified/components/silences/MatchersField.tsx": {
    "no-restricted-syntax": {
      "count": 5
    }
  },
  "public/app/features/alerting/unified/components/silences/SilencePeriod.tsx": {
    "no-restricted-syntax": {
      "count": 1
    }
  },
  "public/app/features/alerting/unified/components/silences/SilencesEditor.tsx": {
    "@typescript-eslint/consistent-type-assertions": {
      "count": 1
    },
    "no-restricted-syntax": {
      "count": 3
    }
  },
  "public/app/features/alerting/unified/components/silences/SilencesFilter.tsx": {
    "@typescript-eslint/consistent-type-assertions": {
      "count": 1
    },
    "no-restricted-syntax": {
      "count": 1
    }
  },
  "public/app/features/alerting/unified/group-details/GroupEditPage.tsx": {
    "no-restricted-syntax": {
      "count": 5
    }
  },
  "public/app/features/alerting/unified/hooks/useAlertmanagerConfig.ts": {
    "@typescript-eslint/consistent-type-assertions": {
      "count": 1
    }
  },
  "public/app/features/alerting/unified/hooks/useCombinedRuleNamespaces.ts": {
    "no-restricted-syntax": {
      "count": 1
    }
  },
  "public/app/features/alerting/unified/hooks/useControlledFieldArray.ts": {
    "@typescript-eslint/no-explicit-any": {
      "count": 1
    }
  },
  "public/app/features/alerting/unified/hooks/useFilteredRules.ts": {
    "@typescript-eslint/consistent-type-assertions": {
      "count": 1
    }
  },
  "public/app/features/alerting/unified/insights/InsightsMenuButton.tsx": {
    "@typescript-eslint/consistent-type-assertions": {
      "count": 1
    }
  },
  "public/app/features/alerting/unified/mocks.ts": {
    "@typescript-eslint/no-explicit-any": {
      "count": 1
    }
  },
  "public/app/features/alerting/unified/rule-editor/formDefaults.ts": {
    "no-restricted-syntax": {
      "count": 6
    }
  },
  "public/app/features/alerting/unified/types/alerting.ts": {
    "@typescript-eslint/no-explicit-any": {
      "count": 5
    }
  },
  "public/app/features/alerting/unified/types/receiver-form.ts": {
    "@typescript-eslint/no-explicit-any": {
      "count": 1
    }
  },
  "public/app/features/alerting/unified/utils/datasource.ts": {
    "no-restricted-syntax": {
      "count": 2
    }
  },
  "public/app/features/alerting/unified/utils/misc.test.ts": {
    "@typescript-eslint/no-explicit-any": {
      "count": 3
    }
  },
  "public/app/features/alerting/unified/utils/receiver-form.ts": {
    "@typescript-eslint/consistent-type-assertions": {
      "count": 3
    },
    "@typescript-eslint/no-explicit-any": {
      "count": 1
    }
  },
  "public/app/features/alerting/unified/utils/redux.ts": {
    "@typescript-eslint/consistent-type-assertions": {
      "count": 6
    },
    "@typescript-eslint/no-explicit-any": {
      "count": 2
    }
  },
  "public/app/features/alerting/unified/utils/rule-id.ts": {
    "no-restricted-syntax": {
      "count": 1
    }
  },
  "public/app/features/alerting/unified/utils/rules.ts": {
    "@typescript-eslint/consistent-type-assertions": {
      "count": 3
    },
    "@typescript-eslint/no-explicit-any": {
      "count": 1
    }
  },
  "public/app/features/annotations/components/AnnotationResultMapper.tsx": {
    "react-prefer-function-component/react-prefer-function-component": {
      "count": 1
    }
  },
  "public/app/features/annotations/components/StandardAnnotationQueryEditor.tsx": {
    "react-prefer-function-component/react-prefer-function-component": {
      "count": 1
    }
  },
  "public/app/features/annotations/events_processing.ts": {
    "@typescript-eslint/no-explicit-any": {
      "count": 1
    }
  },
  "public/app/features/annotations/standardAnnotationSupport.ts": {
    "@typescript-eslint/consistent-type-assertions": {
      "count": 1
    },
    "@typescript-eslint/no-explicit-any": {
      "count": 2
    }
  },
  "public/app/features/auth-config/FieldRenderer.tsx": {
    "no-restricted-syntax": {
      "count": 5
    }
  },
  "public/app/features/auth-config/ProviderConfigForm.tsx": {
    "no-restricted-syntax": {
      "count": 1
    }
  },
  "public/app/features/auth-config/components/ServerDiscoveryModal.tsx": {
    "no-restricted-syntax": {
      "count": 1
    }
  },
  "public/app/features/auth-config/index.ts": {
    "no-barrel-files/no-barrel-files": {
      "count": 1
    }
  },
  "public/app/features/auth-config/utils/data.ts": {
    "@typescript-eslint/consistent-type-assertions": {
      "count": 1
    }
  },
  "public/app/features/browse-dashboards/components/NewFolderForm.tsx": {
    "no-restricted-syntax": {
      "count": 1
    }
  },
  "public/app/features/canvas/elements/notFound.tsx": {
    "react-prefer-function-component/react-prefer-function-component": {
      "count": 1
    }
  },
  "public/app/features/canvas/elements/rectangle.tsx": {
    "react-prefer-function-component/react-prefer-function-component": {
      "count": 1
    }
  },
  "public/app/features/canvas/runtime/element.tsx": {
    "react-prefer-function-component/react-prefer-function-component": {
      "count": 1
    }
  },
  "public/app/features/canvas/runtime/frame.tsx": {
    "react-prefer-function-component/react-prefer-function-component": {
      "count": 1
    }
  },
  "public/app/features/canvas/runtime/root.tsx": {
    "react-prefer-function-component/react-prefer-function-component": {
      "count": 1
    }
  },
  "public/app/features/canvas/runtime/scene.tsx": {
    "react-prefer-function-component/react-prefer-function-component": {
      "count": 1
    }
  },
  "public/app/features/commandPalette/actions/scopeActions.tsx": {
    "react-hooks/rules-of-hooks": {
      "count": 4
    }
  },
  "public/app/features/commandPalette/actions/scopesUtils.ts": {
    "react-hooks/rules-of-hooks": {
      "count": 1
    }
  },
  "public/app/features/connections/components/ConnectionsRedirectNotice/index.ts": {
    "no-barrel-files/no-barrel-files": {
      "count": 1
    }
  },
  "public/app/features/connections/tabs/ConnectData/CardGrid/index.tsx": {
    "no-barrel-files/no-barrel-files": {
      "count": 1
    }
  },
  "public/app/features/connections/tabs/ConnectData/CategoryHeader/index.tsx": {
    "no-barrel-files/no-barrel-files": {
      "count": 1
    }
  },
  "public/app/features/connections/tabs/ConnectData/ConnectData.tsx": {
    "@typescript-eslint/consistent-type-assertions": {
      "count": 1
    },
    "no-restricted-syntax": {
      "count": 4
    },
    "react/no-unescaped-entities": {
      "count": 2
    }
  },
  "public/app/features/connections/tabs/ConnectData/NoAccessModal/index.tsx": {
    "no-barrel-files/no-barrel-files": {
      "count": 1
    }
  },
  "public/app/features/connections/tabs/ConnectData/Search/index.tsx": {
    "no-barrel-files/no-barrel-files": {
      "count": 1
    }
  },
  "public/app/features/connections/tabs/ConnectData/index.tsx": {
    "no-barrel-files/no-barrel-files": {
      "count": 1
    }
  },
  "public/app/features/correlations/CorrelationsPage.tsx": {
    "no-restricted-syntax": {
      "count": 1
    }
  },
  "public/app/features/correlations/Forms/ConfigureCorrelationBasicInfoForm.tsx": {
    "no-restricted-syntax": {
      "count": 2
    }
  },
  "public/app/features/correlations/Forms/ConfigureCorrelationTargetForm.tsx": {
    "@typescript-eslint/consistent-type-assertions": {
      "count": 2
    },
    "no-restricted-syntax": {
      "count": 3
    }
  },
  "public/app/features/correlations/Forms/QueryEditorField.tsx": {
    "no-restricted-syntax": {
      "count": 1
    }
  },
  "public/app/features/correlations/Forms/TransformationEditorRow.tsx": {
    "no-restricted-syntax": {
      "count": 4
    }
  },
  "public/app/features/correlations/types.ts": {
    "@typescript-eslint/no-explicit-any": {
      "count": 2
    }
  },
  "public/app/features/dashboard-scene/addToDashboard/AddToDashboardForm.tsx": {
    "no-restricted-syntax": {
      "count": 2
    }
  },
  "public/app/features/dashboard-scene/conditional-rendering/conditions/ConditionalRenderingData.tsx": {
    "react-prefer-function-component/react-prefer-function-component": {
      "count": 1
    }
  },
  "public/app/features/dashboard-scene/conditional-rendering/conditions/ConditionalRenderingTimeRangeSize.tsx": {
    "react-prefer-function-component/react-prefer-function-component": {
      "count": 1
    }
  },
  "public/app/features/dashboard-scene/conditional-rendering/conditions/ConditionalRenderingVariable.tsx": {
    "react-prefer-function-component/react-prefer-function-component": {
      "count": 1
    }
  },
  "public/app/features/dashboard-scene/edit-pane/DashboardEditPaneRenderer.tsx": {
    "@typescript-eslint/consistent-type-assertions": {
      "count": 1
    }
  },
  "public/app/features/dashboard-scene/edit-pane/DashboardEditPaneSplitter.tsx": {
    "react-hooks/rules-of-hooks": {
      "count": 4
    }
  },
  "public/app/features/dashboard-scene/edit-pane/DashboardOutline.tsx": {
    "@typescript-eslint/consistent-type-assertions": {
      "count": 1
    }
  },
  "public/app/features/dashboard-scene/inspect/HelpWizard/HelpWizard.tsx": {
    "no-restricted-syntax": {
      "count": 3
    }
  },
  "public/app/features/dashboard-scene/inspect/HelpWizard/utils.ts": {
    "@typescript-eslint/consistent-type-assertions": {
      "count": 1
    }
  },
  "public/app/features/dashboard-scene/inspect/InspectJsonTab.tsx": {
    "no-restricted-syntax": {
      "count": 1
    }
  },
  "public/app/features/dashboard-scene/pages/DashboardScenePage.tsx": {
    "@typescript-eslint/consistent-type-assertions": {
      "count": 2
    },
    "@typescript-eslint/no-explicit-any": {
      "count": 1
    }
  },
  "public/app/features/dashboard-scene/pages/DashboardScenePageStateManager.ts": {
    "@typescript-eslint/no-explicit-any": {
      "count": 1
    }
  },
  "public/app/features/dashboard-scene/panel-edit/PanelDataPane/PanelDataPane.tsx": {
    "@typescript-eslint/consistent-type-assertions": {
      "count": 1
    }
  },
  "public/app/features/dashboard-scene/panel-edit/PanelOptionsPane.test.tsx": {
    "@typescript-eslint/no-explicit-any": {
      "count": 1
    }
  },
  "public/app/features/dashboard-scene/panel-edit/PanelVizTypePicker.tsx": {
    "no-restricted-syntax": {
      "count": 1
    }
  },
  "public/app/features/dashboard-scene/saving/SaveDashboardAsForm.tsx": {
    "no-restricted-syntax": {
      "count": 4
    }
  },
  "public/app/features/dashboard-scene/saving/SaveDashboardForm.tsx": {
    "no-restricted-syntax": {
      "count": 1
    }
  },
  "public/app/features/dashboard-scene/saving/getDashboardChanges.ts": {
    "@typescript-eslint/consistent-type-assertions": {
      "count": 8
    },
    "@typescript-eslint/no-explicit-any": {
      "count": 1
    }
  },
  "public/app/features/dashboard-scene/scene/PanelMenuBehavior.tsx": {
    "@typescript-eslint/consistent-type-assertions": {
      "count": 1
    }
  },
  "public/app/features/dashboard-scene/scene/PanelSearchLayout.tsx": {
    "@typescript-eslint/consistent-type-assertions": {
      "count": 1
    }
  },
  "public/app/features/dashboard-scene/scene/export/exporters.test.ts": {
    "@typescript-eslint/no-explicit-any": {
      "count": 6
    }
  },
  "public/app/features/dashboard-scene/scene/export/exporters.ts": {
    "@typescript-eslint/consistent-type-assertions": {
      "count": 3
    },
    "@typescript-eslint/no-explicit-any": {
      "count": 8
    }
  },
  "public/app/features/dashboard-scene/scene/layout-auto-grid/AutoGridItemEditor.tsx": {
    "react-hooks/rules-of-hooks": {
      "count": 1
    }
  },
  "public/app/features/dashboard-scene/scene/layout-auto-grid/AutoGridLayoutManagerEditor.tsx": {
    "no-restricted-syntax": {
      "count": 4
    }
  },
  "public/app/features/dashboard-scene/scene/layout-default/DashboardGridItemEditor.tsx": {
    "react-hooks/rules-of-hooks": {
      "count": 1
    }
  },
  "public/app/features/dashboard-scene/scene/layout-default/row-actions/RowOptionsForm.tsx": {
    "no-restricted-syntax": {
      "count": 2
    }
  },
  "public/app/features/dashboard-scene/scene/layout-rows/RowItemEditor.tsx": {
    "no-restricted-syntax": {
      "count": 1
    },
    "react-hooks/rules-of-hooks": {
      "count": 1
    }
  },
  "public/app/features/dashboard-scene/scene/layout-tabs/TabItemEditor.tsx": {
    "no-restricted-syntax": {
      "count": 1
    },
    "react-hooks/rules-of-hooks": {
      "count": 1
    }
  },
  "public/app/features/dashboard-scene/serialization/angularMigration.test.ts": {
    "@typescript-eslint/no-explicit-any": {
      "count": 1
    }
  },
  "public/app/features/dashboard-scene/serialization/buildNewDashboardSaveModel.ts": {
    "@typescript-eslint/consistent-type-assertions": {
      "count": 1
    }
  },
  "public/app/features/dashboard-scene/serialization/transformSceneToSaveModel.test.ts": {
    "@typescript-eslint/no-explicit-any": {
      "count": 1
    }
  },
  "public/app/features/dashboard-scene/serialization/transformSceneToSaveModel.ts": {
    "@typescript-eslint/consistent-type-assertions": {
      "count": 8
    },
    "@typescript-eslint/no-explicit-any": {
      "count": 1
    }
  },
  "public/app/features/dashboard-scene/serialization/transformToV1TypesUtils.ts": {
    "@typescript-eslint/no-explicit-any": {
      "count": 1
    }
  },
  "public/app/features/dashboard-scene/settings/JsonModelEditView.tsx": {
    "react/no-unescaped-entities": {
      "count": 2
    }
  },
  "public/app/features/dashboard-scene/settings/annotations/AnnotationSettingsEdit.tsx": {
    "no-restricted-syntax": {
      "count": 7
    }
  },
  "public/app/features/dashboard-scene/settings/links/DashboardLinkForm.tsx": {
    "no-restricted-syntax": {
      "count": 10
    }
  },
  "public/app/features/dashboard-scene/settings/variables/VariableEditableElement.tsx": {
    "no-restricted-syntax": {
      "count": 1
    },
    "react-hooks/rules-of-hooks": {
      "count": 4
    }
  },
  "public/app/features/dashboard-scene/settings/variables/components/AdHocVariableForm.tsx": {
    "no-restricted-syntax": {
      "count": 1
    }
  },
  "public/app/features/dashboard-scene/settings/variables/components/GroupByVariableForm.tsx": {
    "no-restricted-syntax": {
      "count": 1
    }
  },
  "public/app/features/dashboard-scene/settings/variables/components/QueryVariableForm.tsx": {
    "no-restricted-syntax": {
      "count": 1
    }
  },
  "public/app/features/dashboard-scene/settings/variables/components/VariableHideSelect.tsx": {
    "no-restricted-syntax": {
      "count": 1
    }
  },
  "public/app/features/dashboard-scene/settings/variables/components/VariableSelectField.tsx": {
    "@typescript-eslint/no-explicit-any": {
      "count": 1
    },
    "no-restricted-syntax": {
      "count": 1
    }
  },
  "public/app/features/dashboard-scene/settings/variables/components/VariableTextAreaField.tsx": {
    "no-restricted-syntax": {
      "count": 1
    }
  },
  "public/app/features/dashboard-scene/settings/variables/components/VariableTextField.tsx": {
    "no-restricted-syntax": {
      "count": 1
    }
  },
  "public/app/features/dashboard-scene/sharing/ShareButton/share-externally/EmailShare/ConfigEmailSharing/ConfigEmailSharing.tsx": {
    "no-restricted-syntax": {
      "count": 1
    }
  },
  "public/app/features/dashboard-scene/sharing/ShareButton/share-externally/EmailShare/ConfigEmailSharing/EmailListConfiguration.tsx": {
    "no-restricted-syntax": {
      "count": 1
    }
  },
  "public/app/features/dashboard-scene/sharing/ShareButton/share-snapshot/UpsertSnapshot.tsx": {
    "no-restricted-syntax": {
      "count": 2
    }
  },
  "public/app/features/dashboard-scene/sharing/ShareExportTab.tsx": {
    "no-restricted-syntax": {
      "count": 1
    }
  },
  "public/app/features/dashboard-scene/sharing/ShareLinkTab.tsx": {
    "no-restricted-syntax": {
      "count": 4
    }
  },
  "public/app/features/dashboard-scene/sharing/ShareSnapshotTab.tsx": {
    "no-restricted-syntax": {
      "count": 3
    }
  },
  "public/app/features/dashboard-scene/sharing/panel-share/SharePanelPreview.tsx": {
    "no-restricted-syntax": {
      "count": 3
    }
  },
  "public/app/features/dashboard-scene/utils/DashboardModelCompatibilityWrapper.ts": {
    "@typescript-eslint/consistent-type-assertions": {
      "count": 1
    }
  },
  "public/app/features/dashboard-scene/utils/PanelModelCompatibilityWrapper.ts": {
    "@typescript-eslint/consistent-type-assertions": {
      "count": 1
    }
  },
  "public/app/features/dashboard-scene/v2schema/ImportDashboardFormV2.tsx": {
    "@typescript-eslint/consistent-type-assertions": {
      "count": 1
    },
    "@typescript-eslint/no-explicit-any": {
      "count": 3
    },
    "no-restricted-syntax": {
      "count": 3
    }
  },
  "public/app/features/dashboard-scene/v2schema/ImportDashboardOverviewV2.tsx": {
    "@typescript-eslint/consistent-type-assertions": {
      "count": 10
    }
  },
  "public/app/features/dashboard/api/ResponseTransformers.ts": {
    "@typescript-eslint/consistent-type-assertions": {
      "count": 4
    },
    "@typescript-eslint/no-explicit-any": {
      "count": 3
    }
  },
  "public/app/features/dashboard/components/AddLibraryPanelWidget/index.ts": {
    "no-barrel-files/no-barrel-files": {
      "count": 1
    }
  },
  "public/app/features/dashboard/components/AnnotationSettings/AnnotationSettingsEdit.tsx": {
    "no-restricted-syntax": {
      "count": 7
    }
  },
  "public/app/features/dashboard/components/DashExportModal/DashboardExporter.test.ts": {
    "@typescript-eslint/no-explicit-any": {
      "count": 6
    }
  },
  "public/app/features/dashboard/components/DashExportModal/DashboardExporter.ts": {
    "@typescript-eslint/consistent-type-assertions": {
      "count": 3
    },
    "@typescript-eslint/no-explicit-any": {
      "count": 7
    }
  },
  "public/app/features/dashboard/components/DashExportModal/index.ts": {
    "no-barrel-files/no-barrel-files": {
      "count": 1
    }
  },
  "public/app/features/dashboard/components/DashNav/DashNavTimeControls.tsx": {
    "react-prefer-function-component/react-prefer-function-component": {
      "count": 1
    }
  },
  "public/app/features/dashboard/components/DashNav/index.ts": {
    "no-barrel-files/no-barrel-files": {
      "count": 1
    }
  },
  "public/app/features/dashboard/components/DashboardPrompt/DashboardPrompt.test.tsx": {
    "@typescript-eslint/no-explicit-any": {
      "count": 1
    }
  },
  "public/app/features/dashboard/components/DashboardPrompt/DashboardPrompt.tsx": {
    "@typescript-eslint/consistent-type-assertions": {
      "count": 7
    },
    "@typescript-eslint/no-explicit-any": {
      "count": 2
    }
  },
  "public/app/features/dashboard/components/DashboardRow/DashboardRow.test.tsx": {
    "@typescript-eslint/no-explicit-any": {
      "count": 1
    }
  },
  "public/app/features/dashboard/components/DashboardRow/DashboardRow.tsx": {
    "react-prefer-function-component/react-prefer-function-component": {
      "count": 1
    }
  },
  "public/app/features/dashboard/components/DashboardRow/index.ts": {
    "no-barrel-files/no-barrel-files": {
      "count": 1
    }
  },
  "public/app/features/dashboard/components/DashboardSettings/AutoRefreshIntervals.tsx": {
    "no-restricted-syntax": {
      "count": 1
    }
  },
  "public/app/features/dashboard/components/DashboardSettings/GeneralSettings.tsx": {
    "no-restricted-syntax": {
      "count": 6
    }
  },
  "public/app/features/dashboard/components/DashboardSettings/TimePickerSettings.tsx": {
    "no-restricted-syntax": {
      "count": 5
    },
    "react-prefer-function-component/react-prefer-function-component": {
      "count": 1
    }
  },
  "public/app/features/dashboard/components/DashboardSettings/VersionsSettings.tsx": {
    "react-prefer-function-component/react-prefer-function-component": {
      "count": 1
    }
  },
  "public/app/features/dashboard/components/DashboardSettings/index.ts": {
    "no-barrel-files/no-barrel-files": {
      "count": 1
    }
  },
  "public/app/features/dashboard/components/HelpWizard/HelpWizard.tsx": {
    "no-restricted-syntax": {
      "count": 3
    }
  },
  "public/app/features/dashboard/components/Inspector/PanelInspector.tsx": {
    "@typescript-eslint/consistent-type-assertions": {
      "count": 1
    }
  },
  "public/app/features/dashboard/components/PanelEditor/DynamicConfigValueEditor.tsx": {
    "no-restricted-syntax": {
      "count": 1
    }
  },
  "public/app/features/dashboard/components/PanelEditor/OptionsPaneCategoryDescriptor.tsx": {
    "react-prefer-function-component/react-prefer-function-component": {
      "count": 1
    }
  },
  "public/app/features/dashboard/components/PanelEditor/OptionsPaneItemDescriptor.tsx": {
    "@grafana/no-aria-label-selectors": {
      "count": 1
    },
    "@typescript-eslint/no-explicit-any": {
      "count": 1
    },
    "no-restricted-syntax": {
      "count": 1
    },
    "react-prefer-function-component/react-prefer-function-component": {
      "count": 1
    }
  },
  "public/app/features/dashboard/components/PanelEditor/OptionsPaneOptions.test.tsx": {
    "react-prefer-function-component/react-prefer-function-component": {
      "count": 1
    }
  },
  "public/app/features/dashboard/components/PanelEditor/PanelEditor.tsx": {
    "@typescript-eslint/consistent-type-assertions": {
      "count": 1
    },
    "react-prefer-function-component/react-prefer-function-component": {
      "count": 1
    }
  },
  "public/app/features/dashboard/components/PanelEditor/PanelEditorQueries.tsx": {
    "react-prefer-function-component/react-prefer-function-component": {
      "count": 1
    }
  },
  "public/app/features/dashboard/components/PanelEditor/PanelHeaderCorner.tsx": {
    "react-prefer-function-component/react-prefer-function-component": {
      "count": 1
    }
  },
  "public/app/features/dashboard/components/PanelEditor/VisualizationSelectPane.tsx": {
    "@grafana/no-aria-label-selectors": {
      "count": 1
    },
    "no-restricted-syntax": {
      "count": 1
    }
  },
  "public/app/features/dashboard/components/PanelEditor/getVisualizationOptions.tsx": {
    "@typescript-eslint/no-explicit-any": {
      "count": 2
    }
  },
  "public/app/features/dashboard/components/PanelEditor/utils.ts": {
    "@typescript-eslint/consistent-type-assertions": {
      "count": 2
    },
    "@typescript-eslint/no-explicit-any": {
      "count": 3
    }
  },
  "public/app/features/dashboard/components/RowOptions/RowOptionsForm.tsx": {
    "no-restricted-syntax": {
      "count": 2
    }
  },
  "public/app/features/dashboard/components/SaveDashboard/SaveDashboardButton.tsx": {
    "@grafana/no-aria-label-selectors": {
      "count": 2
    }
  },
  "public/app/features/dashboard/components/SaveDashboard/forms/SaveDashboardAsForm.tsx": {
    "no-restricted-syntax": {
      "count": 4
    }
  },
  "public/app/features/dashboard/components/SaveDashboard/forms/SaveDashboardForm.tsx": {
    "@grafana/no-aria-label-selectors": {
      "count": 3
    }
  },
  "public/app/features/dashboard/components/SaveDashboard/useDashboardSave.tsx": {
    "@typescript-eslint/no-explicit-any": {
      "count": 1
    }
  },
  "public/app/features/dashboard/components/ShareModal/ShareEmbed.tsx": {
    "no-restricted-syntax": {
      "count": 2
    }
  },
  "public/app/features/dashboard/components/ShareModal/ShareExport.tsx": {
    "@typescript-eslint/no-explicit-any": {
      "count": 1
    },
    "no-restricted-syntax": {
      "count": 1
    },
    "react-prefer-function-component/react-prefer-function-component": {
      "count": 1
    }
  },
  "public/app/features/dashboard/components/ShareModal/ShareLink.tsx": {
    "no-restricted-syntax": {
      "count": 3
    },
    "react-prefer-function-component/react-prefer-function-component": {
      "count": 1
    }
  },
  "public/app/features/dashboard/components/ShareModal/ShareModal.tsx": {
    "react-prefer-function-component/react-prefer-function-component": {
      "count": 1
    }
  },
  "public/app/features/dashboard/components/ShareModal/SharePublicDashboard/ConfigPublicDashboard/ConfigPublicDashboard.tsx": {
    "no-restricted-syntax": {
      "count": 3
    }
  },
  "public/app/features/dashboard/components/ShareModal/SharePublicDashboard/ConfigPublicDashboard/EmailSharingConfiguration.tsx": {
    "no-restricted-syntax": {
      "count": 2
    }
  },
  "public/app/features/dashboard/components/ShareModal/ShareSnapshot.tsx": {
    "no-restricted-syntax": {
      "count": 4
    },
    "react-prefer-function-component/react-prefer-function-component": {
      "count": 1
    }
  },
  "public/app/features/dashboard/components/ShareModal/ThemePicker.tsx": {
    "no-restricted-syntax": {
      "count": 1
    }
  },
  "public/app/features/dashboard/components/SubMenu/AnnotationPicker.tsx": {
    "no-restricted-syntax": {
      "count": 1
    }
  },
  "public/app/features/dashboard/components/SubMenu/DashboardLinksDashboard.tsx": {
    "@typescript-eslint/consistent-type-assertions": {
      "count": 1
    },
    "@typescript-eslint/no-explicit-any": {
      "count": 1
    }
  },
  "public/app/features/dashboard/components/SubMenu/SubMenu.tsx": {
    "react-prefer-function-component/react-prefer-function-component": {
      "count": 1
    }
  },
  "public/app/features/dashboard/components/SubMenu/SubMenuItems.tsx": {
    "no-restricted-syntax": {
      "count": 1
    }
  },
  "public/app/features/dashboard/components/TransformationsEditor/TransformationFilter.tsx": {
    "no-restricted-syntax": {
      "count": 1
    }
  },
  "public/app/features/dashboard/components/TransformationsEditor/TransformationsEditor.tsx": {
    "@typescript-eslint/consistent-type-assertions": {
      "count": 2
    },
    "react-prefer-function-component/react-prefer-function-component": {
      "count": 1
    }
  },
  "public/app/features/dashboard/components/VersionHistory/useDashboardRestore.tsx": {
    "@typescript-eslint/consistent-type-assertions": {
      "count": 1
    },
    "@typescript-eslint/no-explicit-any": {
      "count": 1
    }
  },
  "public/app/features/dashboard/containers/DashboardPage.test.tsx": {
    "react-prefer-function-component/react-prefer-function-component": {
      "count": 1
    }
  },
  "public/app/features/dashboard/containers/DashboardPage.tsx": {
    "@grafana/no-aria-label-selectors": {
      "count": 1
    },
    "@typescript-eslint/consistent-type-assertions": {
      "count": 2
    },
    "@typescript-eslint/no-explicit-any": {
      "count": 2
    },
    "react-prefer-function-component/react-prefer-function-component": {
      "count": 1
    }
  },
  "public/app/features/dashboard/containers/DashboardPageProxy.tsx": {
    "@typescript-eslint/consistent-type-assertions": {
      "count": 1
    }
  },
  "public/app/features/dashboard/containers/PublicDashboardPage.tsx": {
    "@typescript-eslint/consistent-type-assertions": {
      "count": 1
    }
  },
  "public/app/features/dashboard/containers/SoloPanelPage.test.tsx": {
    "react-prefer-function-component/react-prefer-function-component": {
      "count": 1
    }
  },
  "public/app/features/dashboard/dashgrid/DashboardGrid.tsx": {
    "react-prefer-function-component/react-prefer-function-component": {
      "count": 1
    }
  },
  "public/app/features/dashboard/dashgrid/DashboardPanel.tsx": {
    "react-prefer-function-component/react-prefer-function-component": {
      "count": 1
    }
  },
  "public/app/features/dashboard/dashgrid/PanelStateWrapper.tsx": {
    "react-prefer-function-component/react-prefer-function-component": {
      "count": 1
    }
  },
  "public/app/features/dashboard/dashgrid/SeriesVisibilityConfigFactory.ts": {
    "@typescript-eslint/consistent-type-assertions": {
      "count": 1
    }
  },
  "public/app/features/dashboard/services/DashboardLoaderSrv.ts": {
    "@typescript-eslint/no-explicit-any": {
      "count": 3
    }
  },
  "public/app/features/dashboard/state/DashboardMigrator.test.ts": {
    "@typescript-eslint/no-explicit-any": {
      "count": 10
    }
  },
  "public/app/features/dashboard/state/DashboardMigrator.ts": {
    "@typescript-eslint/consistent-type-assertions": {
      "count": 2
    },
    "@typescript-eslint/no-explicit-any": {
      "count": 16
    }
  },
  "public/app/features/dashboard/state/DashboardModel.repeat.test.ts": {
    "@typescript-eslint/no-explicit-any": {
      "count": 4
    }
  },
  "public/app/features/dashboard/state/DashboardModel.test.ts": {
    "@typescript-eslint/no-explicit-any": {
      "count": 1
    }
  },
  "public/app/features/dashboard/state/DashboardModel.ts": {
    "@typescript-eslint/consistent-type-assertions": {
      "count": 1
    },
    "@typescript-eslint/no-explicit-any": {
      "count": 23
    }
  },
  "public/app/features/dashboard/state/PanelModel.test.ts": {
    "@typescript-eslint/no-explicit-any": {
      "count": 1
    }
  },
  "public/app/features/dashboard/state/PanelModel.ts": {
    "@typescript-eslint/consistent-type-assertions": {
      "count": 5
    },
    "@typescript-eslint/no-explicit-any": {
      "count": 17
    }
  },
  "public/app/features/dashboard/state/TimeModel.ts": {
    "@typescript-eslint/no-explicit-any": {
      "count": 2
    }
  },
  "public/app/features/dashboard/state/actions.ts": {
    "@typescript-eslint/no-explicit-any": {
      "count": 1
    }
  },
  "public/app/features/dashboard/state/getPanelPluginToMigrateTo.ts": {
    "@typescript-eslint/no-explicit-any": {
      "count": 1
    }
  },
  "public/app/features/dashboard/state/initDashboard.test.ts": {
    "@typescript-eslint/no-explicit-any": {
      "count": 1
    }
  },
  "public/app/features/dashboard/utils/getPanelMenu.test.ts": {
    "@typescript-eslint/no-explicit-any": {
      "count": 1
    }
  },
  "public/app/features/dashboard/utils/getPanelMenu.ts": {
    "@typescript-eslint/consistent-type-assertions": {
      "count": 1
    },
    "@typescript-eslint/no-explicit-any": {
      "count": 1
    }
  },
  "public/app/features/dashboard/utils/panelMerge.ts": {
    "@typescript-eslint/consistent-type-assertions": {
      "count": 2
    },
    "@typescript-eslint/no-explicit-any": {
      "count": 2
    }
  },
  "public/app/features/datasources/components/BasicSettings.tsx": {
    "no-restricted-syntax": {
      "count": 3
    }
  },
  "public/app/features/datasources/components/ButtonRow.tsx": {
    "no-restricted-syntax": {
      "count": 1
    }
  },
  "public/app/features/datasources/components/DataSourceLoadError.tsx": {
    "no-restricted-syntax": {
      "count": 1
    }
  },
  "public/app/features/datasources/components/DataSourcePluginSettings.tsx": {
    "react-prefer-function-component/react-prefer-function-component": {
      "count": 1
    }
  },
  "public/app/features/datasources/components/DataSourcePluginState.tsx": {
    "no-restricted-syntax": {
      "count": 3
    }
  },
  "public/app/features/datasources/components/DataSourceTestingStatus.tsx": {
    "no-restricted-syntax": {
      "count": 1
    }
  },
  "public/app/features/datasources/components/DataSourceTypeCard.tsx": {
    "@grafana/no-aria-label-selectors": {
      "count": 1
    }
  },
  "public/app/features/datasources/state/actions.test.ts": {
    "@typescript-eslint/no-explicit-any": {
      "count": 2
    }
  },
  "public/app/features/datasources/state/actions.ts": {
    "@typescript-eslint/consistent-type-assertions": {
      "count": 1
    },
    "@typescript-eslint/no-explicit-any": {
      "count": 1
    }
  },
  "public/app/features/datasources/state/navModel.ts": {
    "@typescript-eslint/consistent-type-assertions": {
      "count": 1
    },
    "@typescript-eslint/no-explicit-any": {
      "count": 1
    }
  },
  "public/app/features/datasources/state/reducers.ts": {
    "@typescript-eslint/consistent-type-assertions": {
      "count": 2
    }
  },
  "public/app/features/datasources/state/selectors.ts": {
    "@typescript-eslint/consistent-type-assertions": {
      "count": 2
    },
    "no-restricted-syntax": {
      "count": 2
    }
  },
  "public/app/features/dimensions/editors/FileUploader.tsx": {
    "no-restricted-syntax": {
      "count": 1
    }
  },
  "public/app/features/dimensions/editors/FolderPickerTab.tsx": {
    "@typescript-eslint/consistent-type-assertions": {
      "count": 1
    },
    "no-restricted-syntax": {
      "count": 2
    }
  },
  "public/app/features/dimensions/editors/ResourceDimensionEditor.tsx": {
    "@typescript-eslint/consistent-type-assertions": {
      "count": 1
    }
  },
  "public/app/features/dimensions/editors/TextDimensionEditor.tsx": {
    "@typescript-eslint/consistent-type-assertions": {
      "count": 2
    }
  },
  "public/app/features/dimensions/editors/ThresholdsEditor/ThresholdsEditor.tsx": {
    "@typescript-eslint/consistent-type-assertions": {
      "count": 1
    },
    "react-prefer-function-component/react-prefer-function-component": {
      "count": 1
    }
  },
  "public/app/features/dimensions/editors/ThresholdsEditor/thresholds.tsx": {
    "react-prefer-function-component/react-prefer-function-component": {
      "count": 1
    }
  },
  "public/app/features/dimensions/editors/URLPickerTab.tsx": {
    "no-restricted-syntax": {
      "count": 2
    }
  },
  "public/app/features/dimensions/scale.ts": {
    "@typescript-eslint/consistent-type-assertions": {
      "count": 1
    }
  },
  "public/app/features/dimensions/types.ts": {
    "@typescript-eslint/no-explicit-any": {
      "count": 1
    }
  },
  "public/app/features/dimensions/utils.ts": {
    "@typescript-eslint/consistent-type-assertions": {
      "count": 1
    }
  },
  "public/app/features/explore/CorrelationHelper.tsx": {
    "no-restricted-syntax": {
      "count": 2
    }
  },
  "public/app/features/explore/CorrelationTransformationAddModal.tsx": {
    "no-restricted-syntax": {
      "count": 4
    }
  },
  "public/app/features/explore/Explore.tsx": {
    "react-prefer-function-component/react-prefer-function-component": {
      "count": 1
    }
  },
  "public/app/features/explore/ExploreTimeControls.tsx": {
    "react-prefer-function-component/react-prefer-function-component": {
      "count": 1
    }
  },
  "public/app/features/explore/Logs/LiveLogs.tsx": {
    "react-prefer-function-component/react-prefer-function-component": {
      "count": 1
    }
  },
  "public/app/features/explore/Logs/LogsColumnSearch.tsx": {
    "no-restricted-syntax": {
      "count": 1
    }
  },
  "public/app/features/explore/Logs/LogsContainer.tsx": {
    "react-prefer-function-component/react-prefer-function-component": {
      "count": 1
    }
  },
  "public/app/features/explore/RawPrometheus/RawPrometheusContainer.tsx": {
    "react-prefer-function-component/react-prefer-function-component": {
      "count": 1
    }
  },
  "public/app/features/explore/RichHistory/RichHistorySettingsTab.tsx": {
    "no-restricted-syntax": {
      "count": 1
    }
  },
  "public/app/features/explore/Table/TableContainer.tsx": {
    "react-prefer-function-component/react-prefer-function-component": {
      "count": 1
    }
  },
  "public/app/features/explore/TraceView/TraceView.tsx": {
    "@typescript-eslint/consistent-type-assertions": {
      "count": 2
    }
  },
  "public/app/features/explore/TraceView/components/TracePageHeader/SpanGraph/CanvasSpanGraph.tsx": {
    "react-prefer-function-component/react-prefer-function-component": {
      "count": 1
    }
  },
  "public/app/features/explore/TraceView/components/TracePageHeader/SpanGraph/ViewingLayer.tsx": {
    "react-prefer-function-component/react-prefer-function-component": {
      "count": 1
    }
  },
  "public/app/features/explore/TraceView/components/TracePageHeader/SpanGraph/index.tsx": {
    "react-prefer-function-component/react-prefer-function-component": {
      "count": 1
    }
  },
  "public/app/features/explore/TraceView/components/TracePageHeader/TracePageHeader.tsx": {
    "react-hooks/rules-of-hooks": {
      "count": 1
    }
  },
  "public/app/features/explore/TraceView/components/TracePageHeader/index.tsx": {
    "no-barrel-files/no-barrel-files": {
      "count": 1
    }
  },
  "public/app/features/explore/TraceView/components/TraceTimelineViewer/ListView/index.tsx": {
    "react-prefer-function-component/react-prefer-function-component": {
      "count": 1
    }
  },
  "public/app/features/explore/TraceView/components/TraceTimelineViewer/SpanBarRow.tsx": {
    "react-prefer-function-component/react-prefer-function-component": {
      "count": 1
    }
  },
  "public/app/features/explore/TraceView/components/TraceTimelineViewer/SpanDetail/SpanDetailLinkButtons.tsx": {
    "react-hooks/rules-of-hooks": {
      "count": 1
    }
  },
  "public/app/features/explore/TraceView/components/TraceTimelineViewer/SpanDetailRow.tsx": {
    "react-prefer-function-component/react-prefer-function-component": {
      "count": 1
    }
  },
  "public/app/features/explore/TraceView/components/TraceTimelineViewer/SpanLinks.tsx": {
    "no-restricted-syntax": {
      "count": 1
    }
  },
  "public/app/features/explore/TraceView/components/TraceTimelineViewer/SpanTreeOffset.tsx": {
    "react-prefer-function-component/react-prefer-function-component": {
      "count": 1
    }
  },
  "public/app/features/explore/TraceView/components/TraceTimelineViewer/TimelineHeaderRow/TimelineColumnResizer.tsx": {
    "react-prefer-function-component/react-prefer-function-component": {
      "count": 1
    }
  },
  "public/app/features/explore/TraceView/components/TraceTimelineViewer/TimelineHeaderRow/TimelineViewingLayer.tsx": {
    "react-prefer-function-component/react-prefer-function-component": {
      "count": 1
    }
  },
  "public/app/features/explore/TraceView/components/TraceTimelineViewer/TimelineHeaderRow/index.tsx": {
    "no-barrel-files/no-barrel-files": {
      "count": 1
    }
  },
  "public/app/features/explore/TraceView/components/TraceTimelineViewer/VirtualizedTraceView.tsx": {
    "react-prefer-function-component/react-prefer-function-component": {
      "count": 1
    }
  },
  "public/app/features/explore/TraceView/components/TraceTimelineViewer/index.tsx": {
    "react-prefer-function-component/react-prefer-function-component": {
      "count": 1
    }
  },
  "public/app/features/explore/TraceView/components/TraceTimelineViewer/utils.tsx": {
    "no-barrel-files/no-barrel-files": {
      "count": 1
    }
  },
  "public/app/features/explore/TraceView/components/common/SearchBarInput.tsx": {
    "react-prefer-function-component/react-prefer-function-component": {
      "count": 1
    }
  },
  "public/app/features/explore/TraceView/components/demo/trace-generators.ts": {
    "@typescript-eslint/consistent-type-assertions": {
      "count": 1
    }
  },
  "public/app/features/explore/TraceView/components/model/ddg/types.tsx": {
    "no-barrel-files/no-barrel-files": {
      "count": 1
    }
  },
  "public/app/features/explore/TraceView/components/model/link-patterns.tsx": {
    "@typescript-eslint/consistent-type-assertions": {
      "count": 2
    },
    "@typescript-eslint/no-explicit-any": {
      "count": 10
    }
  },
  "public/app/features/explore/TraceView/components/model/transform-trace-data.tsx": {
    "@typescript-eslint/consistent-type-assertions": {
      "count": 1
    }
  },
  "public/app/features/explore/TraceView/components/utils/DraggableManager/demo/DividerDemo.tsx": {
    "react-prefer-function-component/react-prefer-function-component": {
      "count": 1
    }
  },
  "public/app/features/explore/TraceView/components/utils/DraggableManager/demo/DraggableManagerDemo.tsx": {
    "react-prefer-function-component/react-prefer-function-component": {
      "count": 1
    }
  },
  "public/app/features/explore/TraceView/components/utils/DraggableManager/demo/RegionDemo.tsx": {
    "react-prefer-function-component/react-prefer-function-component": {
      "count": 1
    }
  },
  "public/app/features/explore/TraceView/components/utils/DraggableManager/demo/index.tsx": {
    "no-barrel-files/no-barrel-files": {
      "count": 1
    }
  },
  "public/app/features/explore/TraceView/components/utils/sort.ts": {
    "no-restricted-syntax": {
      "count": 1
    }
  },
  "public/app/features/explore/TraceView/createSpanLink.tsx": {
    "@typescript-eslint/consistent-type-assertions": {
      "count": 2
    }
  },
  "public/app/features/explore/hooks/useStateSync/index.ts": {
    "no-barrel-files/no-barrel-files": {
      "count": 1
    }
  },
  "public/app/features/explore/spec/helper/setup.tsx": {
    "@typescript-eslint/no-explicit-any": {
      "count": 1
    }
  },
  "public/app/features/explore/state/time.test.ts": {
    "@typescript-eslint/no-explicit-any": {
      "count": 1
    }
  },
  "public/app/features/explore/state/utils.ts": {
    "@typescript-eslint/consistent-type-assertions": {
      "count": 4
    },
    "@typescript-eslint/no-explicit-any": {
      "count": 2
    }
  },
  "public/app/features/expressions/ExpressionDatasource.ts": {
    "@typescript-eslint/consistent-type-assertions": {
      "count": 2
    }
  },
  "public/app/features/expressions/guards.ts": {
    "@typescript-eslint/consistent-type-assertions": {
      "count": 1
    }
  },
  "public/app/features/geo/gazetteer/gazetteer.ts": {
    "@typescript-eslint/consistent-type-assertions": {
      "count": 1
    },
    "@typescript-eslint/no-explicit-any": {
      "count": 1
    }
  },
  "public/app/features/geo/utils/frameVectorSource.ts": {
    "@typescript-eslint/consistent-type-assertions": {
      "count": 1
    }
  },
  "public/app/features/inspector/InspectDataOptions.tsx": {
    "@typescript-eslint/consistent-type-assertions": {
      "count": 1
    },
    "no-restricted-syntax": {
      "count": 4
    }
  },
  "public/app/features/inspector/InspectDataTab.tsx": {
    "@grafana/no-aria-label-selectors": {
      "count": 1
    },
    "react-prefer-function-component/react-prefer-function-component": {
      "count": 1
    }
  },
  "public/app/features/inspector/InspectJSONTab.tsx": {
    "no-restricted-syntax": {
      "count": 1
    }
  },
  "public/app/features/inspector/InspectStatsTab.tsx": {
    "@grafana/no-aria-label-selectors": {
      "count": 1
    }
  },
  "public/app/features/inspector/QueryInspector.tsx": {
    "@grafana/no-aria-label-selectors": {
      "count": 2
    },
    "@typescript-eslint/no-explicit-any": {
      "count": 1
    },
    "react-prefer-function-component/react-prefer-function-component": {
      "count": 1
    }
  },
  "public/app/features/invites/InviteeRow.tsx": {
    "react-prefer-function-component/react-prefer-function-component": {
      "count": 1
    }
  },
  "public/app/features/invites/InviteesTable.tsx": {
    "react-prefer-function-component/react-prefer-function-component": {
      "count": 1
    }
  },
  "public/app/features/invites/SignupInvited.tsx": {
    "no-restricted-syntax": {
      "count": 4
    }
  },
  "public/app/features/library-panels/components/AddLibraryPanelModal/AddLibraryPanelModal.tsx": {
    "no-restricted-syntax": {
      "count": 2
    }
  },
  "public/app/features/live/LiveConnectionWarning.tsx": {
    "react-prefer-function-component/react-prefer-function-component": {
      "count": 1
    }
  },
  "public/app/features/live/centrifuge/LiveDataStream.ts": {
    "@typescript-eslint/consistent-type-assertions": {
      "count": 1
    }
  },
  "public/app/features/live/centrifuge/channel.ts": {
    "@typescript-eslint/no-explicit-any": {
      "count": 1
    }
  },
  "public/app/features/logs/components/LogDetails.tsx": {
    "react-prefer-function-component/react-prefer-function-component": {
      "count": 1
    }
  },
  "public/app/features/logs/components/LogDetailsRow.tsx": {
    "react-prefer-function-component/react-prefer-function-component": {
      "count": 1
    }
  },
  "public/app/features/logs/components/LogMessageAnsi.tsx": {
    "react-prefer-function-component/react-prefer-function-component": {
      "count": 1
    }
  },
  "public/app/features/logs/logsFrame.ts": {
    "@typescript-eslint/consistent-type-assertions": {
      "count": 1
    }
  },
  "public/app/features/logs/utils.ts": {
    "@typescript-eslint/consistent-type-assertions": {
      "count": 1
    },
    "no-restricted-syntax": {
      "count": 6
    }
  },
  "public/app/features/manage-dashboards/DashboardImportPage.tsx": {
    "no-restricted-syntax": {
      "count": 2
    },
    "react-prefer-function-component/react-prefer-function-component": {
      "count": 1
    }
  },
  "public/app/features/manage-dashboards/components/ImportDashboardForm.tsx": {
    "no-restricted-syntax": {
      "count": 5
    }
  },
  "public/app/features/manage-dashboards/components/ImportDashboardLibraryPanelsList.tsx": {
    "@typescript-eslint/consistent-type-assertions": {
      "count": 1
    },
    "no-restricted-syntax": {
      "count": 1
    }
  },
  "public/app/features/manage-dashboards/components/ImportDashboardOverview.tsx": {
    "react-prefer-function-component/react-prefer-function-component": {
      "count": 1
    }
  },
  "public/app/features/manage-dashboards/state/actions.ts": {
    "@typescript-eslint/consistent-type-assertions": {
      "count": 1
    },
    "@typescript-eslint/no-explicit-any": {
      "count": 6
    }
  },
  "public/app/features/manage-dashboards/state/reducers.ts": {
    "@typescript-eslint/consistent-type-assertions": {
      "count": 1
    },
    "@typescript-eslint/no-explicit-any": {
      "count": 4
    }
  },
  "public/app/features/migrate-to-cloud/api/index.ts": {
    "no-barrel-files/no-barrel-files": {
      "count": 1
    }
  },
  "public/app/features/migrate-to-cloud/cloud/MigrationTokenPane/CreateTokenModal.tsx": {
    "no-restricted-syntax": {
      "count": 1
    }
  },
  "public/app/features/migrate-to-cloud/onprem/ConfigureSnapshot.tsx": {
    "@typescript-eslint/consistent-type-assertions": {
      "count": 2
    }
  },
  "public/app/features/migrate-to-cloud/onprem/EmptyState/CallToAction/ConnectModal.tsx": {
    "no-restricted-syntax": {
      "count": 1
    }
  },
  "public/app/features/migrate-to-cloud/onprem/resourceDependency.ts": {
    "@typescript-eslint/consistent-type-assertions": {
      "count": 2
    }
  },
  "public/app/features/migrate-to-cloud/onprem/useNotifyOnSuccess.tsx": {
    "@typescript-eslint/consistent-type-assertions": {
      "count": 1
    }
  },
  "public/app/features/org/NewOrgPage.tsx": {
    "no-restricted-syntax": {
      "count": 1
    }
  },
  "public/app/features/org/OrgDetailsPage.tsx": {
    "react-prefer-function-component/react-prefer-function-component": {
      "count": 1
    }
  },
  "public/app/features/org/OrgProfile.tsx": {
    "no-restricted-syntax": {
      "count": 1
    }
  },
  "public/app/features/org/UserInviteForm.tsx": {
    "no-restricted-syntax": {
      "count": 4
    }
  },
  "public/app/features/org/state/reducers.ts": {
    "@typescript-eslint/consistent-type-assertions": {
      "count": 1
    }
  },
  "public/app/features/panel/components/PanelPluginError.tsx": {
    "react-prefer-function-component/react-prefer-function-component": {
      "count": 3
    }
  },
  "public/app/features/panel/components/VizTypePicker/PanelTypeCard.tsx": {
    "@grafana/no-aria-label-selectors": {
      "count": 1
    }
  },
  "public/app/features/panel/panellinks/linkSuppliers.ts": {
    "@typescript-eslint/no-explicit-any": {
      "count": 1
    }
  },
  "public/app/features/playlist/PlaylistForm.tsx": {
    "@grafana/no-aria-label-selectors": {
      "count": 2
    },
    "no-restricted-syntax": {
      "count": 4
    }
  },
  "public/app/features/playlist/ShareModal.tsx": {
    "no-restricted-syntax": {
      "count": 3
    }
  },
  "public/app/features/playlist/StartModal.tsx": {
    "no-restricted-syntax": {
      "count": 3
    }
  },
  "public/app/features/plugins/admin/components/GetStartedWithPlugin/GetStartedWithDataSource.tsx": {
    "@typescript-eslint/consistent-type-assertions": {
      "count": 1
    }
  },
  "public/app/features/plugins/admin/components/GetStartedWithPlugin/index.ts": {
    "no-barrel-files/no-barrel-files": {
      "count": 1
    }
  },
  "public/app/features/plugins/admin/components/InstallControls/InstallControlsWarning.tsx": {
    "react/no-unescaped-entities": {
      "count": 1
    }
  },
  "public/app/features/plugins/admin/components/PluginDashboards.tsx": {
    "react-prefer-function-component/react-prefer-function-component": {
      "count": 1
    }
  },
  "public/app/features/plugins/admin/components/PluginDetailsPage.tsx": {
    "@typescript-eslint/consistent-type-assertions": {
      "count": 1
    }
  },
  "public/app/features/plugins/admin/helpers.ts": {
    "no-restricted-syntax": {
      "count": 2
    }
  },
  "public/app/features/plugins/admin/pages/Browse.tsx": {
    "@typescript-eslint/consistent-type-assertions": {
      "count": 2
    },
    "no-restricted-syntax": {
      "count": 4
    }
  },
  "public/app/features/plugins/admin/state/actions.ts": {
    "@typescript-eslint/consistent-type-assertions": {
      "count": 1
    }
  },
  "public/app/features/plugins/admin/types.ts": {
    "@typescript-eslint/no-explicit-any": {
      "count": 1
    }
  },
  "public/app/features/plugins/components/AppRootPage.test.tsx": {
    "react-prefer-function-component/react-prefer-function-component": {
      "count": 1
    }
  },
  "public/app/features/plugins/datasource_srv.test.ts": {
    "@typescript-eslint/no-explicit-any": {
      "count": 3
    }
  },
  "public/app/features/plugins/datasource_srv.ts": {
    "@typescript-eslint/consistent-type-assertions": {
      "count": 3
    },
    "@typescript-eslint/no-explicit-any": {
      "count": 1
    }
  },
  "public/app/features/plugins/extensions/usePluginComponents.tsx": {
    "@typescript-eslint/consistent-type-assertions": {
      "count": 1
    }
  },
  "public/app/features/plugins/extensions/usePluginFunctions.tsx": {
    "@typescript-eslint/consistent-type-assertions": {
      "count": 1
    }
  },
  "public/app/features/plugins/sandbox/distortions.ts": {
    "@typescript-eslint/consistent-type-assertions": {
      "count": 1
    }
  },
  "public/app/features/plugins/sandbox/sandboxPluginLoader.ts": {
    "@typescript-eslint/consistent-type-assertions": {
      "count": 3
    }
  },
  "public/app/features/plugins/utils.ts": {
    "@typescript-eslint/consistent-type-assertions": {
      "count": 4
    }
  },
  "public/app/features/profile/ChangePasswordForm.tsx": {
    "no-restricted-syntax": {
      "count": 3
    }
  },
  "public/app/features/profile/UserOrganizations.tsx": {
    "react-prefer-function-component/react-prefer-function-component": {
      "count": 1
    }
  },
  "public/app/features/profile/UserProfileEditForm.tsx": {
    "no-restricted-syntax": {
      "count": 3
    }
  },
  "public/app/features/profile/UserSessions.tsx": {
    "react-prefer-function-component/react-prefer-function-component": {
      "count": 1
    }
  },
  "public/app/features/profile/UserTeams.tsx": {
    "react-prefer-function-component/react-prefer-function-component": {
      "count": 1
    }
  },
  "public/app/features/provisioning/Config/ConfigFormGithubCollapse.tsx": {
    "no-restricted-syntax": {
      "count": 2
    }
  },
  "public/app/features/provisioning/File/FileStatusPage.tsx": {
    "@typescript-eslint/consistent-type-assertions": {
      "count": 2
    }
  },
  "public/app/features/provisioning/Shared/BranchValidationError.tsx": {
    "react/no-unescaped-entities": {
      "count": 26
    }
  },
  "public/app/features/provisioning/Shared/TokenPermissionsInfo.tsx": {
    "react/no-unescaped-entities": {
      "count": 2
    }
  },
  "public/app/features/query/components/QueryEditorRow.tsx": {
    "@grafana/no-aria-label-selectors": {
      "count": 1
    },
    "@typescript-eslint/consistent-type-assertions": {
      "count": 3
    },
    "no-restricted-syntax": {
      "count": 1
    },
    "react-hooks/rules-of-hooks": {
      "count": 1
    },
    "react-prefer-function-component/react-prefer-function-component": {
      "count": 1
    }
  },
  "public/app/features/query/components/QueryEditorRowHeader.tsx": {
    "@grafana/no-aria-label-selectors": {
      "count": 1
    }
  },
  "public/app/features/query/components/QueryEditorRows.tsx": {
    "react-prefer-function-component/react-prefer-function-component": {
      "count": 1
    }
  },
  "public/app/features/query/components/QueryGroup.tsx": {
    "@grafana/no-aria-label-selectors": {
      "count": 2
    },
    "react-prefer-function-component/react-prefer-function-component": {
      "count": 1
    }
  },
  "public/app/features/query/state/DashboardQueryRunner/AnnotationsQueryRunner.ts": {
    "@typescript-eslint/consistent-type-assertions": {
      "count": 1
    }
  },
  "public/app/features/query/state/DashboardQueryRunner/PublicAnnotationsDataSource.ts": {
    "@typescript-eslint/consistent-type-assertions": {
      "count": 1
    }
  },
  "public/app/features/query/state/DashboardQueryRunner/testHelpers.ts": {
    "@typescript-eslint/no-explicit-any": {
      "count": 2
    }
  },
  "public/app/features/query/state/DashboardQueryRunner/utils.ts": {
    "@typescript-eslint/no-explicit-any": {
      "count": 4
    }
  },
  "public/app/features/query/state/PanelQueryRunner.ts": {
    "@typescript-eslint/consistent-type-assertions": {
      "count": 2
    }
  },
  "public/app/features/query/state/runRequest.ts": {
    "@typescript-eslint/consistent-type-assertions": {
      "count": 1
    }
  },
  "public/app/features/query/state/updateQueries.test.ts": {
    "@typescript-eslint/no-explicit-any": {
      "count": 3
    }
  },
  "public/app/features/search/page/components/columns.tsx": {
    "@typescript-eslint/consistent-type-assertions": {
      "count": 1
    }
  },
  "public/app/features/search/service/bluge.ts": {
    "@typescript-eslint/consistent-type-assertions": {
      "count": 2
    }
  },
  "public/app/features/search/state/SearchStateManager.ts": {
    "@typescript-eslint/consistent-type-assertions": {
      "count": 1
    },
    "no-restricted-syntax": {
      "count": 16
    }
  },
  "public/app/features/search/types.ts": {
    "@typescript-eslint/no-explicit-any": {
      "count": 1
    }
  },
  "public/app/features/search/utils.ts": {
    "@typescript-eslint/consistent-type-assertions": {
      "count": 1
    },
    "no-restricted-syntax": {
      "count": 3
    }
  },
  "public/app/features/serviceaccounts/ServiceAccountCreatePage.tsx": {
    "no-restricted-syntax": {
      "count": 4
    }
  },
  "public/app/features/serviceaccounts/components/CreateTokenModal.tsx": {
    "no-restricted-syntax": {
      "count": 4
    }
  },
  "public/app/features/serviceaccounts/state/reducers.ts": {
    "@typescript-eslint/consistent-type-assertions": {
      "count": 1
    }
  },
  "public/app/features/support-bundles/SupportBundlesCreate.tsx": {
    "no-restricted-syntax": {
      "count": 2
    }
  },
  "public/app/features/teams/TeamGroupSync.tsx": {
    "react-prefer-function-component/react-prefer-function-component": {
      "count": 1
    }
  },
  "public/app/features/teams/TeamSettings.tsx": {
    "no-restricted-syntax": {
      "count": 4
    }
  },
  "public/app/features/teams/state/reducers.ts": {
    "@typescript-eslint/consistent-type-assertions": {
      "count": 1
    }
  },
  "public/app/features/templating/fieldAccessorCache.ts": {
    "@typescript-eslint/no-explicit-any": {
      "count": 1
    }
  },
  "public/app/features/templating/formatVariableValue.ts": {
    "@typescript-eslint/no-explicit-any": {
      "count": 3
    }
  },
  "public/app/features/templating/templateProxies.ts": {
    "@typescript-eslint/no-explicit-any": {
      "count": 1
    }
  },
  "public/app/features/templating/template_srv.ts": {
    "@typescript-eslint/consistent-type-assertions": {
      "count": 3
    },
    "@typescript-eslint/no-explicit-any": {
      "count": 9
    }
  },
  "public/app/features/transformers/FilterByValueTransformer/ValueMatchers/types.ts": {
    "@typescript-eslint/no-explicit-any": {
      "count": 3
    }
  },
  "public/app/features/transformers/FilterByValueTransformer/ValueMatchers/utils.ts": {
    "@typescript-eslint/no-explicit-any": {
      "count": 1
    }
  },
  "public/app/features/transformers/FilterByValueTransformer/ValueMatchers/valueMatchersUI.ts": {
    "@typescript-eslint/no-explicit-any": {
      "count": 1
    }
  },
  "public/app/features/transformers/calculateHeatmap/editor/helper.ts": {
    "@typescript-eslint/no-explicit-any": {
      "count": 1
    }
  },
  "public/app/features/transformers/calculateHeatmap/heatmap.ts": {
    "@typescript-eslint/consistent-type-assertions": {
      "count": 2
    }
  },
  "public/app/features/transformers/editors/CalculateFieldTransformerEditor/CumulativeOptionsEditor.tsx": {
    "@typescript-eslint/consistent-type-assertions": {
      "count": 1
    }
  },
  "public/app/features/transformers/editors/CalculateFieldTransformerEditor/ReduceRowOptionsEditor.tsx": {
    "@typescript-eslint/consistent-type-assertions": {
      "count": 1
    }
  },
  "public/app/features/transformers/editors/CalculateFieldTransformerEditor/WindowOptionsEditor.tsx": {
    "@typescript-eslint/consistent-type-assertions": {
      "count": 1
    }
  },
  "public/app/features/transformers/editors/ConcatenateTransformerEditor.tsx": {
    "react-prefer-function-component/react-prefer-function-component": {
      "count": 1
    }
  },
  "public/app/features/transformers/editors/ConvertFieldTypeTransformerEditor.tsx": {
    "@typescript-eslint/consistent-type-assertions": {
      "count": 1
    }
  },
  "public/app/features/transformers/editors/FilterByNameTransformerEditor.tsx": {
    "react-prefer-function-component/react-prefer-function-component": {
      "count": 1
    }
  },
  "public/app/features/transformers/editors/GroupToNestedTableTransformerEditor.tsx": {
    "no-restricted-syntax": {
      "count": 1
    }
  },
  "public/app/features/transformers/editors/ReduceTransformerEditor.tsx": {
    "@typescript-eslint/consistent-type-assertions": {
      "count": 1
    }
  },
  "public/app/features/transformers/editors/RenameByRegexTransformer.tsx": {
    "react-prefer-function-component/react-prefer-function-component": {
      "count": 1
    }
  },
  "public/app/features/transformers/editors/SortByTransformerEditor.tsx": {
    "@typescript-eslint/consistent-type-assertions": {
      "count": 1
    }
  },
  "public/app/features/transformers/extractFields/ExtractFieldsTransformerEditor.tsx": {
    "@typescript-eslint/consistent-type-assertions": {
      "count": 2
    },
    "@typescript-eslint/no-explicit-any": {
      "count": 2
    }
  },
  "public/app/features/transformers/extractFields/fieldExtractors.ts": {
    "@typescript-eslint/no-explicit-any": {
      "count": 1
    }
  },
  "public/app/features/transformers/fieldToConfigMapping/FieldToConfigMappingEditor.tsx": {
    "@typescript-eslint/consistent-type-assertions": {
      "count": 2
    }
  },
  "public/app/features/transformers/fieldToConfigMapping/fieldToConfigMapping.ts": {
    "@typescript-eslint/consistent-type-assertions": {
      "count": 1
    },
    "@typescript-eslint/no-explicit-any": {
      "count": 4
    }
  },
  "public/app/features/transformers/lookupGazetteer/FieldLookupTransformerEditor.tsx": {
    "@typescript-eslint/consistent-type-assertions": {
      "count": 1
    }
  },
  "public/app/features/transformers/spatial/optionsHelper.tsx": {
    "@typescript-eslint/consistent-type-assertions": {
      "count": 2
    },
    "@typescript-eslint/no-explicit-any": {
      "count": 3
    }
  },
  "public/app/features/transformers/suggestionsInput/SuggestionsInput.tsx": {
    "@typescript-eslint/consistent-type-assertions": {
      "count": 4
    }
  },
  "public/app/features/variables/adapters.ts": {
    "@typescript-eslint/no-explicit-any": {
      "count": 3
    }
  },
  "public/app/features/variables/adhoc/AdHocVariableEditor.tsx": {
    "react-prefer-function-component/react-prefer-function-component": {
      "count": 1
    }
  },
  "public/app/features/variables/adhoc/picker/AdHocFilter.tsx": {
    "no-restricted-syntax": {
      "count": 1
    },
    "react-prefer-function-component/react-prefer-function-component": {
      "count": 1
    }
  },
  "public/app/features/variables/adhoc/picker/AdHocFilterKey.tsx": {
    "no-restricted-syntax": {
      "count": 3
    }
  },
  "public/app/features/variables/adhoc/picker/AdHocFilterRenderer.tsx": {
    "no-restricted-syntax": {
      "count": 1
    }
  },
  "public/app/features/variables/adhoc/picker/AdHocFilterValue.tsx": {
    "no-restricted-syntax": {
      "count": 1
    }
  },
  "public/app/features/variables/adhoc/picker/AdHocPicker.tsx": {
    "react-prefer-function-component/react-prefer-function-component": {
      "count": 1
    }
  },
  "public/app/features/variables/adhoc/picker/ConditionSegment.tsx": {
    "no-restricted-syntax": {
      "count": 2
    }
  },
  "public/app/features/variables/constant/ConstantVariableEditor.tsx": {
    "react-prefer-function-component/react-prefer-function-component": {
      "count": 1
    }
  },
  "public/app/features/variables/constant/reducer.ts": {
    "@typescript-eslint/consistent-type-assertions": {
      "count": 1
    }
  },
  "public/app/features/variables/custom/CustomVariableEditor.tsx": {
    "react-prefer-function-component/react-prefer-function-component": {
      "count": 1
    }
  },
  "public/app/features/variables/custom/reducer.ts": {
    "@typescript-eslint/consistent-type-assertions": {
      "count": 1
    }
  },
  "public/app/features/variables/datasource/DataSourceVariableEditor.tsx": {
    "react-prefer-function-component/react-prefer-function-component": {
      "count": 1
    }
  },
  "public/app/features/variables/editor/VariableEditorContainer.tsx": {
    "@typescript-eslint/consistent-type-assertions": {
      "count": 2
    },
    "react-prefer-function-component/react-prefer-function-component": {
      "count": 1
    }
  },
  "public/app/features/variables/editor/VariableEditorEditor.tsx": {
    "react-prefer-function-component/react-prefer-function-component": {
      "count": 1
    }
  },
  "public/app/features/variables/editor/VariableEditorList.tsx": {
    "@grafana/no-aria-label-selectors": {
      "count": 2
    }
  },
  "public/app/features/variables/editor/VariableEditorListRow.tsx": {
    "@grafana/no-aria-label-selectors": {
      "count": 4
    }
  },
  "public/app/features/variables/editor/getVariableQueryEditor.tsx": {
    "@typescript-eslint/no-explicit-any": {
      "count": 2
    }
  },
  "public/app/features/variables/inspect/NetworkGraph.tsx": {
    "@typescript-eslint/no-explicit-any": {
      "count": 2
    }
  },
  "public/app/features/variables/inspect/utils.ts": {
    "@typescript-eslint/consistent-type-assertions": {
      "count": 2
    },
    "@typescript-eslint/no-explicit-any": {
      "count": 4
    }
  },
  "public/app/features/variables/pickers/OptionsPicker/OptionsPicker.tsx": {
    "react-prefer-function-component/react-prefer-function-component": {
      "count": 1
    }
  },
  "public/app/features/variables/pickers/OptionsPicker/actions.ts": {
    "@typescript-eslint/no-explicit-any": {
      "count": 2
    }
  },
  "public/app/features/variables/pickers/PickerRenderer.tsx": {
    "no-restricted-syntax": {
      "count": 2
    },
    "react/no-unescaped-entities": {
      "count": 1
    }
  },
  "public/app/features/variables/pickers/index.ts": {
    "no-barrel-files/no-barrel-files": {
      "count": 1
    }
  },
  "public/app/features/variables/pickers/shared/VariableInput.tsx": {
    "no-restricted-syntax": {
      "count": 1
    },
    "react-prefer-function-component/react-prefer-function-component": {
      "count": 1
    }
  },
  "public/app/features/variables/pickers/shared/VariableOptions.tsx": {
    "@grafana/no-aria-label-selectors": {
      "count": 1
    },
    "react-prefer-function-component/react-prefer-function-component": {
      "count": 1
    }
  },
  "public/app/features/variables/query/QueryVariableEditor.tsx": {
    "@typescript-eslint/no-explicit-any": {
      "count": 2
    },
    "react-prefer-function-component/react-prefer-function-component": {
      "count": 1
    }
  },
  "public/app/features/variables/query/QueryVariableRefreshSelect.tsx": {
    "no-restricted-syntax": {
      "count": 1
    }
  },
  "public/app/features/variables/query/VariableQueryRunner.ts": {
    "@typescript-eslint/consistent-type-assertions": {
      "count": 1
    },
    "@typescript-eslint/no-explicit-any": {
      "count": 1
    }
  },
  "public/app/features/variables/query/actions.test.tsx": {
    "@typescript-eslint/no-explicit-any": {
      "count": 1
    }
  },
  "public/app/features/variables/query/actions.ts": {
    "@typescript-eslint/no-explicit-any": {
      "count": 4
    }
  },
  "public/app/features/variables/query/operators.ts": {
    "@typescript-eslint/no-explicit-any": {
      "count": 1
    }
  },
  "public/app/features/variables/query/queryRunners.ts": {
    "@typescript-eslint/no-explicit-any": {
      "count": 2
    }
  },
  "public/app/features/variables/query/reducer.ts": {
    "@typescript-eslint/no-explicit-any": {
      "count": 2
    },
    "no-restricted-syntax": {
      "count": 1
    }
  },
  "public/app/features/variables/shared/formatVariable.ts": {
    "@typescript-eslint/consistent-type-assertions": {
      "count": 2
    }
  },
  "public/app/features/variables/shared/testing/optionsVariableBuilder.ts": {
    "@typescript-eslint/consistent-type-assertions": {
      "count": 2
    }
  },
  "public/app/features/variables/shared/testing/variableBuilder.ts": {
    "@typescript-eslint/consistent-type-assertions": {
      "count": 1
    }
  },
  "public/app/features/variables/state/actions.ts": {
    "@typescript-eslint/consistent-type-assertions": {
      "count": 7
    }
  },
  "public/app/features/variables/state/keyedVariablesReducer.ts": {
    "@typescript-eslint/no-explicit-any": {
      "count": 2
    }
  },
  "public/app/features/variables/state/sharedReducer.ts": {
    "@typescript-eslint/consistent-type-assertions": {
      "count": 1
    },
    "@typescript-eslint/no-explicit-any": {
      "count": 2
    }
  },
  "public/app/features/variables/state/upgradeLegacyQueries.test.ts": {
    "@typescript-eslint/no-explicit-any": {
      "count": 2
    }
  },
  "public/app/features/variables/system/adapter.ts": {
    "@typescript-eslint/consistent-type-assertions": {
      "count": 4
    },
    "@typescript-eslint/no-explicit-any": {
      "count": 4
    }
  },
  "public/app/features/variables/types.ts": {
    "@typescript-eslint/no-explicit-any": {
      "count": 5
    },
    "no-barrel-files/no-barrel-files": {
      "count": 2
    }
  },
  "public/app/features/variables/utils.ts": {
    "@typescript-eslint/consistent-type-assertions": {
      "count": 1
    },
    "@typescript-eslint/no-explicit-any": {
      "count": 3
    }
  },
  "public/app/plugins/datasource/alertmanager/types.ts": {
    "@typescript-eslint/no-explicit-any": {
      "count": 2
    }
  },
  "public/app/plugins/datasource/azuremonitor/components/ArgQueryEditor/index.tsx": {
    "no-barrel-files/no-barrel-files": {
      "count": 1
    }
  },
  "public/app/plugins/datasource/azuremonitor/components/ConfigEditor/AppRegistrationCredentials.tsx": {
    "no-restricted-syntax": {
      "count": 5
    }
  },
  "public/app/plugins/datasource/azuremonitor/components/ConfigEditor/AzureCredentialsForm.tsx": {
    "no-restricted-syntax": {
      "count": 1
    }
  },
  "public/app/plugins/datasource/azuremonitor/components/ConfigEditor/BasicLogsToggle.tsx": {
    "no-restricted-syntax": {
      "count": 1
    }
  },
  "public/app/plugins/datasource/azuremonitor/components/ConfigEditor/ConfigEditor.tsx": {
    "react-prefer-function-component/react-prefer-function-component": {
      "count": 1
    }
  },
  "public/app/plugins/datasource/azuremonitor/components/ConfigEditor/CurrentUserFallbackCredentials.tsx": {
    "no-restricted-syntax": {
      "count": 2
    }
  },
  "public/app/plugins/datasource/azuremonitor/components/ConfigEditor/DefaultSubscription.tsx": {
    "no-restricted-syntax": {
      "count": 1
    }
  },
  "public/app/plugins/datasource/azuremonitor/components/LogsQueryEditor/AzureCheatSheet.tsx": {
    "no-restricted-syntax": {
      "count": 1
    }
  },
  "public/app/plugins/datasource/azuremonitor/components/LogsQueryEditor/index.tsx": {
    "no-barrel-files/no-barrel-files": {
      "count": 1
    }
  },
  "public/app/plugins/datasource/azuremonitor/components/QueryEditor/QueryEditor.tsx": {
    "@typescript-eslint/consistent-type-assertions": {
      "count": 1
    }
  },
  "public/app/plugins/datasource/azuremonitor/components/QueryEditor/index.tsx": {
    "no-barrel-files/no-barrel-files": {
      "count": 1
    }
  },
  "public/app/plugins/datasource/azuremonitor/components/ResourceField/index.tsx": {
    "no-barrel-files/no-barrel-files": {
      "count": 1
    }
  },
  "public/app/plugins/datasource/azuremonitor/components/ResourcePicker/index.tsx": {
    "no-barrel-files/no-barrel-files": {
      "count": 1
    }
  },
  "public/app/plugins/datasource/azuremonitor/components/TracesQueryEditor/Filters.tsx": {
    "no-restricted-syntax": {
      "count": 1
    }
  },
  "public/app/plugins/datasource/azuremonitor/components/TracesQueryEditor/index.tsx": {
    "no-barrel-files/no-barrel-files": {
      "count": 1
    }
  },
  "public/app/plugins/datasource/azuremonitor/components/VariableEditor/VariableEditor.tsx": {
    "no-restricted-syntax": {
      "count": 7
    }
  },
  "public/app/plugins/datasource/azuremonitor/types/query.ts": {
    "no-barrel-files/no-barrel-files": {
      "count": 3
    }
  },
  "public/app/plugins/datasource/azuremonitor/types/templateVariables.ts": {
    "no-barrel-files/no-barrel-files": {
      "count": 1
    }
  },
  "public/app/plugins/datasource/azuremonitor/utils/common.ts": {
    "@typescript-eslint/consistent-type-assertions": {
      "count": 1
    }
  },
  "public/app/plugins/datasource/azuremonitor/utils/messageFromError.ts": {
    "@typescript-eslint/no-explicit-any": {
      "count": 1
    }
  },
  "public/app/plugins/datasource/cloud-monitoring/CloudMonitoringMetricFindQuery.ts": {
    "@typescript-eslint/consistent-type-assertions": {
      "count": 1
    },
    "@typescript-eslint/no-explicit-any": {
      "count": 1
    }
  },
  "public/app/plugins/datasource/cloud-monitoring/annotationSupport.ts": {
    "@typescript-eslint/consistent-type-assertions": {
      "count": 2
    }
  },
  "public/app/plugins/datasource/cloud-monitoring/components/Aggregation.tsx": {
    "@typescript-eslint/consistent-type-assertions": {
      "count": 1
    }
  },
  "public/app/plugins/datasource/cloud-monitoring/components/CloudMonitoringCheatSheet.tsx": {
    "react-prefer-function-component/react-prefer-function-component": {
      "count": 1
    }
  },
  "public/app/plugins/datasource/cloud-monitoring/components/ConfigEditor/ConfigEditor.tsx": {
    "react-prefer-function-component/react-prefer-function-component": {
      "count": 1
    }
  },
  "public/app/plugins/datasource/cloud-monitoring/components/Fields.tsx": {
    "no-restricted-syntax": {
      "count": 1
    }
  },
  "public/app/plugins/datasource/cloud-monitoring/components/VariableQueryEditor.tsx": {
    "@typescript-eslint/consistent-type-assertions": {
      "count": 1
    },
    "react-prefer-function-component/react-prefer-function-component": {
      "count": 1
    }
  },
  "public/app/plugins/datasource/cloud-monitoring/datasource.ts": {
    "@typescript-eslint/consistent-type-assertions": {
      "count": 3
    },
    "@typescript-eslint/no-explicit-any": {
      "count": 2
    }
  },
  "public/app/plugins/datasource/cloud-monitoring/functions.ts": {
    "@typescript-eslint/consistent-type-assertions": {
      "count": 2
    }
  },
  "public/app/plugins/datasource/cloud-monitoring/types/query.ts": {
    "no-barrel-files/no-barrel-files": {
      "count": 3
    }
  },
  "public/app/plugins/datasource/cloud-monitoring/types/types.ts": {
    "@typescript-eslint/no-explicit-any": {
      "count": 1
    }
  },
  "public/app/plugins/datasource/cloudwatch/components/ConfigEditor/ConfigEditor.tsx": {
    "no-restricted-syntax": {
      "count": 3
    }
  },
  "public/app/plugins/datasource/cloudwatch/components/ConfigEditor/SecureSocksProxySettingsNewStyling.tsx": {
    "no-restricted-syntax": {
      "count": 1
    }
  },
  "public/app/plugins/datasource/cloudwatch/components/ConfigEditor/XrayLinkConfig.tsx": {
    "no-restricted-syntax": {
      "count": 2
    }
  },
  "public/app/plugins/datasource/cloudwatch/components/QueryEditor/MetricsQueryEditor/SQLBuilderEditor/index.tsx": {
    "no-barrel-files/no-barrel-files": {
      "count": 1
    }
  },
  "public/app/plugins/datasource/cloudwatch/components/shared/LogGroups/LegacyLogGroupNamesSelection.tsx": {
    "no-restricted-syntax": {
      "count": 1
    }
  },
  "public/app/plugins/datasource/cloudwatch/components/shared/MetricStatEditor/index.ts": {
    "no-barrel-files/no-barrel-files": {
      "count": 1
    }
  },
  "public/app/plugins/datasource/cloudwatch/datasource.ts": {
    "@typescript-eslint/no-explicit-any": {
      "count": 1
    }
  },
  "public/app/plugins/datasource/cloudwatch/expressions.ts": {
    "no-barrel-files/no-barrel-files": {
      "count": 1
    }
  },
  "public/app/plugins/datasource/cloudwatch/guards.ts": {
    "@typescript-eslint/consistent-type-assertions": {
      "count": 1
    }
  },
  "public/app/plugins/datasource/cloudwatch/language/cloudwatch-logs/CloudWatchLogsLanguageProvider.ts": {
    "@typescript-eslint/no-explicit-any": {
      "count": 1
    }
  },
  "public/app/plugins/datasource/cloudwatch/types.ts": {
    "@typescript-eslint/no-explicit-any": {
      "count": 7
    },
    "no-barrel-files/no-barrel-files": {
      "count": 1
    }
  },
  "public/app/plugins/datasource/cloudwatch/utils/datalinks.ts": {
    "@typescript-eslint/consistent-type-assertions": {
      "count": 2
    }
  },
  "public/app/plugins/datasource/dashboard/DashboardQueryEditor.tsx": {
    "no-restricted-syntax": {
      "count": 4
    }
  },
  "public/app/plugins/datasource/dashboard/runSharedRequest.ts": {
    "@typescript-eslint/consistent-type-assertions": {
      "count": 2
    }
  },
  "public/app/plugins/datasource/elasticsearch/LanguageProvider.ts": {
    "@typescript-eslint/no-explicit-any": {
      "count": 3
    }
  },
  "public/app/plugins/datasource/elasticsearch/QueryBuilder.ts": {
    "@typescript-eslint/consistent-type-assertions": {
      "count": 1
    },
    "@typescript-eslint/no-explicit-any": {
      "count": 8
    }
  },
  "public/app/plugins/datasource/elasticsearch/components/QueryEditor/BucketAggregationsEditor/BucketAggregationEditor.tsx": {
    "@typescript-eslint/consistent-type-assertions": {
      "count": 1
    }
  },
  "public/app/plugins/datasource/elasticsearch/components/QueryEditor/BucketAggregationsEditor/SettingsEditor/DateHistogramSettingsEditor.tsx": {
    "@typescript-eslint/consistent-type-assertions": {
      "count": 1
    }
  },
  "public/app/plugins/datasource/elasticsearch/components/QueryEditor/BucketAggregationsEditor/SettingsEditor/TermsSettingsEditor.tsx": {
    "@typescript-eslint/consistent-type-assertions": {
      "count": 1
    }
  },
  "public/app/plugins/datasource/elasticsearch/components/QueryEditor/BucketAggregationsEditor/aggregations.ts": {
    "@typescript-eslint/consistent-type-assertions": {
      "count": 1
    }
  },
  "public/app/plugins/datasource/elasticsearch/components/QueryEditor/BucketAggregationsEditor/state/reducer.ts": {
    "@typescript-eslint/consistent-type-assertions": {
      "count": 1
    }
  },
  "public/app/plugins/datasource/elasticsearch/components/QueryEditor/MetricAggregationsEditor/MetricEditor.tsx": {
    "@typescript-eslint/consistent-type-assertions": {
      "count": 1
    }
  },
  "public/app/plugins/datasource/elasticsearch/components/QueryEditor/MetricAggregationsEditor/SettingsEditor/SettingField.tsx": {
    "@typescript-eslint/consistent-type-assertions": {
      "count": 2
    }
  },
  "public/app/plugins/datasource/elasticsearch/components/QueryEditor/MetricAggregationsEditor/aggregations.ts": {
    "@typescript-eslint/consistent-type-assertions": {
      "count": 1
    }
  },
  "public/app/plugins/datasource/elasticsearch/components/QueryEditor/MetricAggregationsEditor/state/reducer.ts": {
    "@typescript-eslint/consistent-type-assertions": {
      "count": 1
    }
  },
  "public/app/plugins/datasource/elasticsearch/configuration/DataLinks.tsx": {
    "no-restricted-syntax": {
      "count": 1
    }
  },
  "public/app/plugins/datasource/elasticsearch/datasource.ts": {
    "@typescript-eslint/no-explicit-any": {
      "count": 5
    }
  },
  "public/app/plugins/datasource/elasticsearch/hooks/useStatelessReducer.ts": {
    "@typescript-eslint/consistent-type-assertions": {
      "count": 1
    }
  },
  "public/app/plugins/datasource/grafana-postgresql-datasource/configuration/ConfigurationEditor.tsx": {
    "no-restricted-syntax": {
      "count": 12
    }
  },
  "public/app/plugins/datasource/grafana-pyroscope-datasource/QueryEditor/EditorField.tsx": {
    "no-restricted-syntax": {
      "count": 1
    }
  },
  "public/app/plugins/datasource/grafana-pyroscope-datasource/utils.ts": {
    "@typescript-eslint/consistent-type-assertions": {
      "count": 1
    }
  },
  "public/app/plugins/datasource/grafana-testdata-datasource/ConfigEditor.tsx": {
    "react-prefer-function-component/react-prefer-function-component": {
      "count": 1
    }
  },
  "public/app/plugins/datasource/grafana-testdata-datasource/QueryEditor.tsx": {
    "@typescript-eslint/consistent-type-assertions": {
      "count": 3
    },
    "@typescript-eslint/no-explicit-any": {
      "count": 2
    },
    "no-restricted-syntax": {
      "count": 1
    }
  },
  "public/app/plugins/datasource/grafana-testdata-datasource/TestInfoTab.tsx": {
    "react-prefer-function-component/react-prefer-function-component": {
      "count": 1
    }
  },
  "public/app/plugins/datasource/grafana-testdata-datasource/components/CSVWaveEditor.tsx": {
    "react-prefer-function-component/react-prefer-function-component": {
      "count": 1
    }
  },
  "public/app/plugins/datasource/grafana-testdata-datasource/components/RandomWalkEditor.tsx": {
    "@typescript-eslint/consistent-type-assertions": {
      "count": 2
    },
    "@typescript-eslint/no-explicit-any": {
      "count": 1
    }
  },
  "public/app/plugins/datasource/grafana-testdata-datasource/components/SimulationQueryEditor.tsx": {
    "@typescript-eslint/consistent-type-assertions": {
      "count": 1
    }
  },
  "public/app/plugins/datasource/grafana-testdata-datasource/components/SimulationSchemaForm.tsx": {
    "@typescript-eslint/no-explicit-any": {
      "count": 1
    }
  },
  "public/app/plugins/datasource/grafana-testdata-datasource/datasource.ts": {
    "@typescript-eslint/consistent-type-assertions": {
      "count": 1
    }
  },
  "public/app/plugins/datasource/grafana/components/AnnotationQueryEditor.tsx": {
    "@typescript-eslint/consistent-type-assertions": {
      "count": 1
    },
    "no-restricted-syntax": {
      "count": 5
    }
  },
  "public/app/plugins/datasource/grafana/components/QueryEditor.tsx": {
    "@typescript-eslint/consistent-type-assertions": {
      "count": 2
    },
    "react-prefer-function-component/react-prefer-function-component": {
      "count": 1
    }
  },
  "public/app/plugins/datasource/grafana/components/TimeRegionEditor.tsx": {
    "no-restricted-syntax": {
      "count": 6
    }
  },
  "public/app/plugins/datasource/grafana/datasource.ts": {
    "@typescript-eslint/consistent-type-assertions": {
      "count": 7
    },
    "@typescript-eslint/no-explicit-any": {
      "count": 1
    }
  },
  "public/app/plugins/datasource/graphite/components/MetricTankMetaInspector.tsx": {
    "react-prefer-function-component/react-prefer-function-component": {
      "count": 1
    }
  },
  "public/app/plugins/datasource/graphite/configuration/ConfigEditor.tsx": {
    "no-restricted-syntax": {
      "count": 3
    },
    "react-prefer-function-component/react-prefer-function-component": {
      "count": 1
    }
  },
  "public/app/plugins/datasource/graphite/datasource.ts": {
    "@typescript-eslint/consistent-type-assertions": {
      "count": 3
    },
    "@typescript-eslint/no-explicit-any": {
      "count": 8
    }
  },
  "public/app/plugins/datasource/graphite/gfunc.ts": {
    "@typescript-eslint/consistent-type-assertions": {
      "count": 2
    },
    "@typescript-eslint/no-explicit-any": {
      "count": 1
    }
  },
  "public/app/plugins/datasource/graphite/graphite_query.ts": {
    "@typescript-eslint/consistent-type-assertions": {
      "count": 1
    },
    "@typescript-eslint/no-explicit-any": {
      "count": 9
    }
  },
  "public/app/plugins/datasource/graphite/lexer.ts": {
    "@typescript-eslint/no-explicit-any": {
      "count": 3
    }
  },
  "public/app/plugins/datasource/graphite/migrations.ts": {
    "@typescript-eslint/no-explicit-any": {
      "count": 1
    }
  },
  "public/app/plugins/datasource/graphite/specs/graphite_query.test.ts": {
    "@typescript-eslint/no-explicit-any": {
      "count": 1
    }
  },
  "public/app/plugins/datasource/graphite/specs/store.test.ts": {
    "@typescript-eslint/no-explicit-any": {
      "count": 2
    }
  },
  "public/app/plugins/datasource/graphite/state/context.tsx": {
    "@typescript-eslint/consistent-type-assertions": {
      "count": 2
    }
  },
  "public/app/plugins/datasource/graphite/state/store.ts": {
    "@typescript-eslint/consistent-type-assertions": {
      "count": 2
    }
  },
  "public/app/plugins/datasource/graphite/types.ts": {
    "@typescript-eslint/no-explicit-any": {
      "count": 2
    }
  },
  "public/app/plugins/datasource/graphite/utils.ts": {
    "@typescript-eslint/no-explicit-any": {
      "count": 1
    }
  },
  "public/app/plugins/datasource/influxdb/components/editor/annotation/AnnotationEditor.tsx": {
    "no-restricted-syntax": {
      "count": 1
    }
  },
  "public/app/plugins/datasource/influxdb/components/editor/config/ConfigEditor.tsx": {
    "@typescript-eslint/consistent-type-assertions": {
      "count": 1
    },
    "no-restricted-syntax": {
      "count": 1
    },
    "react-prefer-function-component/react-prefer-function-component": {
      "count": 1
    }
  },
  "public/app/plugins/datasource/influxdb/components/editor/config/InfluxSQLConfig.tsx": {
    "no-restricted-syntax": {
      "count": 3
    }
  },
  "public/app/plugins/datasource/influxdb/components/editor/query/QueryEditor.tsx": {
    "no-restricted-syntax": {
      "count": 1
    }
  },
  "public/app/plugins/datasource/influxdb/components/editor/query/flux/FluxQueryEditor.tsx": {
    "no-restricted-syntax": {
      "count": 3
    },
    "react-prefer-function-component/react-prefer-function-component": {
      "count": 1
    }
  },
  "public/app/plugins/datasource/influxdb/components/editor/query/fsql/FSQLEditor.tsx": {
    "react-prefer-function-component/react-prefer-function-component": {
      "count": 1
    }
  },
  "public/app/plugins/datasource/influxdb/components/editor/query/influxql/visual/PartListSection.tsx": {
    "no-restricted-syntax": {
      "count": 2
    }
  },
  "public/app/plugins/datasource/influxdb/components/editor/query/influxql/visual/TagsSection.tsx": {
    "no-restricted-syntax": {
      "count": 1
    }
  },
  "public/app/plugins/datasource/influxdb/datasource.ts": {
    "@typescript-eslint/consistent-type-assertions": {
      "count": 2
    },
    "@typescript-eslint/no-explicit-any": {
      "count": 11
    }
  },
  "public/app/plugins/datasource/influxdb/influx_query_model.ts": {
    "@typescript-eslint/no-explicit-any": {
      "count": 1
    }
  },
  "public/app/plugins/datasource/influxdb/influx_series.ts": {
    "@typescript-eslint/no-explicit-any": {
      "count": 8
    }
  },
  "public/app/plugins/datasource/influxdb/query_part.ts": {
    "@typescript-eslint/no-explicit-any": {
      "count": 12
    }
  },
  "public/app/plugins/datasource/influxdb/response_parser.ts": {
    "@typescript-eslint/no-explicit-any": {
      "count": 1
    }
  },
  "public/app/plugins/datasource/jaeger/datasource.ts": {
    "@typescript-eslint/consistent-type-assertions": {
      "count": 1
    }
  },
  "public/app/plugins/datasource/loki/LogContextProvider.ts": {
    "no-restricted-syntax": {
      "count": 2
    }
  },
  "public/app/plugins/datasource/loki/components/LokiCheatSheet.tsx": {
    "react-prefer-function-component/react-prefer-function-component": {
      "count": 1
    }
  },
  "public/app/plugins/datasource/loki/components/LokiContextUi.tsx": {
    "no-restricted-syntax": {
      "count": 7
    }
  },
  "public/app/plugins/datasource/loki/components/LokiLabelBrowser.tsx": {
    "react-prefer-function-component/react-prefer-function-component": {
      "count": 1
    }
  },
  "public/app/plugins/datasource/loki/components/LokiQueryEditor.tsx": {
    "no-restricted-syntax": {
      "count": 2
    }
  },
  "public/app/plugins/datasource/loki/components/LokiQueryField.tsx": {
    "no-restricted-syntax": {
      "count": 2
    },
    "react-prefer-function-component/react-prefer-function-component": {
      "count": 1
    }
  },
  "public/app/plugins/datasource/loki/configuration/DerivedField.tsx": {
    "no-restricted-syntax": {
      "count": 13
    }
  },
  "public/app/plugins/datasource/loki/datasource.ts": {
    "@typescript-eslint/no-explicit-any": {
      "count": 2
    }
  },
  "public/app/plugins/datasource/loki/querybuilder/components/LokiQueryBuilder.tsx": {
    "@typescript-eslint/consistent-type-assertions": {
      "count": 1
    }
  },
  "public/app/plugins/datasource/loki/querybuilder/components/LokiQueryCodeEditor.tsx": {
    "no-restricted-syntax": {
      "count": 1
    }
  },
  "public/app/plugins/datasource/loki/querybuilder/state.ts": {
    "no-restricted-syntax": {
      "count": 2
    }
  },
  "public/app/plugins/datasource/loki/shardQuerySplitting.ts": {
    "no-restricted-syntax": {
      "count": 2
    }
  },
  "public/app/plugins/datasource/loki/types.ts": {
    "no-barrel-files/no-barrel-files": {
      "count": 3
    }
  },
  "public/app/plugins/datasource/mixed/module.ts": {
    "no-barrel-files/no-barrel-files": {
      "count": 2
    }
  },
  "public/app/plugins/datasource/mssql/azureauth/AzureCredentialsForm.tsx": {
    "no-restricted-syntax": {
      "count": 10
    }
  },
  "public/app/plugins/datasource/mssql/configuration/ConfigurationEditor.tsx": {
    "no-restricted-syntax": {
      "count": 11
    }
  },
  "public/app/plugins/datasource/mssql/configuration/Kerberos.tsx": {
    "no-restricted-syntax": {
      "count": 8
    }
  },
  "public/app/plugins/datasource/mysql/configuration/ConfigurationEditor.tsx": {
    "no-restricted-syntax": {
      "count": 10
    }
  },
  "public/app/plugins/datasource/opentsdb/components/AnnotationEditor.tsx": {
    "no-restricted-syntax": {
      "count": 3
    }
  },
  "public/app/plugins/datasource/opentsdb/components/OpenTsdbDetails.tsx": {
    "no-restricted-syntax": {
      "count": 3
    }
  },
  "public/app/plugins/datasource/opentsdb/datasource.d.ts": {
    "@typescript-eslint/no-explicit-any": {
      "count": 1
    }
  },
  "public/app/plugins/datasource/opentsdb/datasource.ts": {
    "@typescript-eslint/no-explicit-any": {
      "count": 16
    }
  },
  "public/app/plugins/datasource/parca/QueryEditor/QueryOptions.tsx": {
    "no-restricted-syntax": {
      "count": 1
    }
  },
  "public/app/plugins/datasource/parca/webpack.config.ts": {
    "no-barrel-files/no-barrel-files": {
      "count": 1
    }
  },
  "public/app/plugins/datasource/prometheus/configuration/AzureAuthSettings.tsx": {
    "no-restricted-syntax": {
      "count": 1
    }
  },
  "public/app/plugins/datasource/prometheus/configuration/AzureCredentialsForm.tsx": {
    "no-restricted-syntax": {
      "count": 15
    }
  },
  "public/app/plugins/datasource/tempo/QueryField.tsx": {
    "react-prefer-function-component/react-prefer-function-component": {
      "count": 1
    }
  },
  "public/app/plugins/datasource/tempo/ServiceGraphSection.tsx": {
    "@typescript-eslint/consistent-type-assertions": {
      "count": 1
    }
  },
  "public/app/plugins/datasource/tempo/_importedDependencies/components/AdHocFilter/AdHocFilter.tsx": {
    "no-restricted-syntax": {
      "count": 1
    },
    "react-prefer-function-component/react-prefer-function-component": {
      "count": 1
    }
  },
  "public/app/plugins/datasource/tempo/_importedDependencies/components/AdHocFilter/AdHocFilterKey.tsx": {
    "no-restricted-syntax": {
      "count": 3
    }
  },
  "public/app/plugins/datasource/tempo/_importedDependencies/components/AdHocFilter/AdHocFilterRenderer.tsx": {
    "no-restricted-syntax": {
      "count": 1
    }
  },
  "public/app/plugins/datasource/tempo/_importedDependencies/components/AdHocFilter/AdHocFilterValue.tsx": {
    "no-restricted-syntax": {
      "count": 1
    }
  },
  "public/app/plugins/datasource/tempo/_importedDependencies/components/AdHocFilter/ConditionSegment.tsx": {
    "no-restricted-syntax": {
      "count": 2
    }
  },
  "public/app/plugins/datasource/tempo/_importedDependencies/datasources/prometheus/language_utils.ts": {
    "@typescript-eslint/consistent-type-assertions": {
      "count": 1
    }
  },
  "public/app/plugins/datasource/tempo/_importedDependencies/datasources/prometheus/types.ts": {
    "@typescript-eslint/no-explicit-any": {
      "count": 3
    }
  },
  "public/app/plugins/datasource/tempo/configuration/TraceQLSearchSettings.tsx": {
    "@typescript-eslint/consistent-type-assertions": {
      "count": 1
    }
  },
  "public/app/plugins/datasource/tempo/datasource.ts": {
    "@typescript-eslint/consistent-type-assertions": {
      "count": 1
    },
    "@typescript-eslint/no-explicit-any": {
      "count": 2
    }
  },
  "public/app/plugins/datasource/tempo/resultTransformer.ts": {
    "@typescript-eslint/consistent-type-assertions": {
      "count": 2
    },
    "@typescript-eslint/no-explicit-any": {
      "count": 2
    },
    "no-restricted-syntax": {
      "count": 2
    }
  },
  "public/app/plugins/datasource/zipkin/QueryField.tsx": {
    "@typescript-eslint/consistent-type-assertions": {
      "count": 1
    },
    "@typescript-eslint/no-explicit-any": {
      "count": 1
    },
    "no-restricted-syntax": {
      "count": 1
    }
  },
  "public/app/plugins/datasource/zipkin/datasource.ts": {
    "@typescript-eslint/consistent-type-assertions": {
      "count": 1
    }
  },
  "public/app/plugins/panel/annolist/AnnoListPanel.tsx": {
    "react-prefer-function-component/react-prefer-function-component": {
      "count": 1
    }
  },
  "public/app/plugins/panel/barchart/bars.ts": {
    "@typescript-eslint/consistent-type-assertions": {
      "count": 1
    }
  },
  "public/app/plugins/panel/barchart/quadtree.ts": {
    "@typescript-eslint/no-explicit-any": {
      "count": 1
    }
  },
  "public/app/plugins/panel/bargauge/BarGaugePanel.tsx": {
    "react-prefer-function-component/react-prefer-function-component": {
      "count": 1
    }
  },
  "public/app/plugins/panel/candlestick/CandlestickPanel.tsx": {
    "@typescript-eslint/consistent-type-assertions": {
      "count": 1
    },
    "@typescript-eslint/no-explicit-any": {
      "count": 1
    }
  },
  "public/app/plugins/panel/candlestick/types.ts": {
    "no-barrel-files/no-barrel-files": {
      "count": 8
    }
  },
  "public/app/plugins/panel/canvas/CanvasPanel.tsx": {
    "react-prefer-function-component/react-prefer-function-component": {
      "count": 1
    }
  },
  "public/app/plugins/panel/canvas/components/connections/Connections.tsx": {
    "react-prefer-function-component/react-prefer-function-component": {
      "count": 1
    }
  },
  "public/app/plugins/panel/canvas/components/connections/Connections2.tsx": {
    "react-prefer-function-component/react-prefer-function-component": {
      "count": 1
    }
  },
  "public/app/plugins/panel/canvas/editor/LineStyleEditor.tsx": {
    "no-restricted-syntax": {
      "count": 1
    }
  },
  "public/app/plugins/panel/canvas/editor/element/APIEditor.tsx": {
    "no-restricted-syntax": {
      "count": 3
    }
  },
  "public/app/plugins/panel/canvas/editor/element/ParamsEditor.tsx": {
    "no-restricted-syntax": {
      "count": 1
    }
  },
  "public/app/plugins/panel/canvas/editor/element/PlacementEditor.tsx": {
    "no-restricted-syntax": {
      "count": 2
    }
  },
  "public/app/plugins/panel/debug/CursorView.tsx": {
    "@typescript-eslint/consistent-type-assertions": {
      "count": 1
    },
    "@typescript-eslint/no-explicit-any": {
      "count": 1
    },
    "react-prefer-function-component/react-prefer-function-component": {
      "count": 1
    }
  },
  "public/app/plugins/panel/debug/DebugPanel.tsx": {
    "react-prefer-function-component/react-prefer-function-component": {
      "count": 1
    }
  },
  "public/app/plugins/panel/debug/EventBusLogger.tsx": {
    "@typescript-eslint/no-explicit-any": {
      "count": 2
    },
    "react-prefer-function-component/react-prefer-function-component": {
      "count": 1
    }
  },
  "public/app/plugins/panel/debug/RenderInfoViewer.tsx": {
    "react-prefer-function-component/react-prefer-function-component": {
      "count": 1
    }
  },
  "public/app/plugins/panel/debug/StateView.tsx": {
    "no-restricted-syntax": {
      "count": 1
    }
  },
  "public/app/plugins/panel/gauge/GaugeMigrations.ts": {
    "@typescript-eslint/no-explicit-any": {
      "count": 1
    }
  },
  "public/app/plugins/panel/gauge/GaugePanel.tsx": {
    "react-prefer-function-component/react-prefer-function-component": {
      "count": 1
    }
  },
  "public/app/plugins/panel/geomap/GeomapPanel.tsx": {
    "react-prefer-function-component/react-prefer-function-component": {
      "count": 1
    }
  },
  "public/app/plugins/panel/geomap/components/DebugOverlay.tsx": {
    "@grafana/no-aria-label-selectors": {
      "count": 1
    },
    "react-prefer-function-component/react-prefer-function-component": {
      "count": 1
    }
  },
  "public/app/plugins/panel/geomap/components/MarkersLegend.tsx": {
    "@typescript-eslint/consistent-type-assertions": {
      "count": 2
    },
    "@typescript-eslint/no-explicit-any": {
      "count": 1
    }
  },
  "public/app/plugins/panel/geomap/components/ObservablePropsWrapper.tsx": {
    "react-prefer-function-component/react-prefer-function-component": {
      "count": 1
    }
  },
  "public/app/plugins/panel/geomap/editor/GeomapStyleRulesEditor.tsx": {
    "@typescript-eslint/consistent-type-assertions": {
      "count": 1
    }
  },
  "public/app/plugins/panel/geomap/editor/StyleEditor.tsx": {
    "@typescript-eslint/consistent-type-assertions": {
      "count": 12
    },
    "no-restricted-syntax": {
      "count": 14
    }
  },
  "public/app/plugins/panel/geomap/editor/StyleRuleEditor.tsx": {
    "@typescript-eslint/consistent-type-assertions": {
      "count": 1
    }
  },
  "public/app/plugins/panel/geomap/layers/basemaps/esri.ts": {
    "@typescript-eslint/consistent-type-assertions": {
      "count": 1
    }
  },
  "public/app/plugins/panel/geomap/layers/data/routeLayer.tsx": {
    "@typescript-eslint/consistent-type-assertions": {
      "count": 1
    }
  },
  "public/app/plugins/panel/geomap/layers/registry.ts": {
    "@typescript-eslint/no-explicit-any": {
      "count": 2
    }
  },
  "public/app/plugins/panel/geomap/migrations.ts": {
    "@typescript-eslint/no-explicit-any": {
      "count": 2
    }
  },
  "public/app/plugins/panel/geomap/types.ts": {
    "no-barrel-files/no-barrel-files": {
      "count": 1
    }
  },
  "public/app/plugins/panel/geomap/utils/tooltip.ts": {
    "@typescript-eslint/consistent-type-assertions": {
      "count": 2
    }
  },
  "public/app/plugins/panel/gettingstarted/GettingStarted.tsx": {
    "react-prefer-function-component/react-prefer-function-component": {
      "count": 1
    }
  },
  "public/app/plugins/panel/heatmap/HeatmapPanel.tsx": {
    "@typescript-eslint/consistent-type-assertions": {
      "count": 1
    },
    "@typescript-eslint/no-explicit-any": {
      "count": 1
    }
  },
  "public/app/plugins/panel/heatmap/migrations.ts": {
    "@typescript-eslint/no-explicit-any": {
      "count": 1
    }
  },
  "public/app/plugins/panel/heatmap/palettes.ts": {
    "@typescript-eslint/consistent-type-assertions": {
      "count": 1
    },
    "@typescript-eslint/no-explicit-any": {
      "count": 1
    }
  },
  "public/app/plugins/panel/heatmap/types.ts": {
    "@typescript-eslint/consistent-type-assertions": {
      "count": 1
    },
    "no-barrel-files/no-barrel-files": {
      "count": 1
    }
  },
  "public/app/plugins/panel/heatmap/utils.ts": {
    "@typescript-eslint/consistent-type-assertions": {
      "count": 17
    }
  },
  "public/app/plugins/panel/histogram/Histogram.tsx": {
    "react-prefer-function-component/react-prefer-function-component": {
      "count": 1
    }
  },
  "public/app/plugins/panel/live/LiveChannelEditor.tsx": {
    "@typescript-eslint/consistent-type-assertions": {
      "count": 2
    },
    "@typescript-eslint/no-explicit-any": {
      "count": 1
    }
  },
  "public/app/plugins/panel/live/LivePanel.tsx": {
    "@typescript-eslint/consistent-type-assertions": {
      "count": 1
    },
    "react-prefer-function-component/react-prefer-function-component": {
      "count": 1
    }
  },
  "public/app/plugins/panel/nodeGraph/Edge.tsx": {
    "@typescript-eslint/consistent-type-assertions": {
      "count": 1
    }
  },
  "public/app/plugins/panel/nodeGraph/NodeGraph.tsx": {
    "@typescript-eslint/consistent-type-assertions": {
      "count": 4
    }
  },
  "public/app/plugins/panel/nodeGraph/ViewControls.tsx": {
    "@typescript-eslint/no-explicit-any": {
      "count": 1
    }
  },
  "public/app/plugins/panel/nodeGraph/index.ts": {
    "no-barrel-files/no-barrel-files": {
      "count": 1
    }
  },
  "public/app/plugins/panel/nodeGraph/layout.ts": {
    "@typescript-eslint/consistent-type-assertions": {
      "count": 1
    }
  },
  "public/app/plugins/panel/nodeGraph/types.ts": {
    "no-barrel-files/no-barrel-files": {
      "count": 1
    }
  },
  "public/app/plugins/panel/piechart/migrations.ts": {
    "@typescript-eslint/no-explicit-any": {
      "count": 2
    }
  },
  "public/app/plugins/panel/stat/StatMigrations.ts": {
    "@typescript-eslint/no-explicit-any": {
      "count": 1
    }
  },
  "public/app/plugins/panel/stat/StatPanel.tsx": {
    "react-prefer-function-component/react-prefer-function-component": {
      "count": 1
    }
  },
  "public/app/plugins/panel/state-timeline/migrations.ts": {
    "@typescript-eslint/no-explicit-any": {
      "count": 2
    }
  },
  "public/app/plugins/panel/table/TableCellOptionEditor.tsx": {
    "no-restricted-syntax": {
      "count": 1
    }
  },
  "public/app/plugins/panel/table/cells/BarGaugeCellOptionsEditor.tsx": {
    "no-restricted-syntax": {
      "count": 2
    }
  },
  "public/app/plugins/panel/table/cells/ColorBackgroundCellOptionsEditor.tsx": {
    "@grafana/no-aria-label-selectors": {
      "count": 1
    },
    "no-restricted-syntax": {
      "count": 2
    }
  },
  "public/app/plugins/panel/table/cells/ImageCellOptionsEditor.tsx": {
    "no-restricted-syntax": {
      "count": 2
    }
  },
  "public/app/plugins/panel/table/cells/MarkdownCellOptionsEditor.tsx": {
    "no-restricted-syntax": {
      "count": 1
    }
  },
  "public/app/plugins/panel/table/cells/SparklineCellOptionsEditor.tsx": {
    "no-restricted-syntax": {
      "count": 1
    }
  },
  "public/app/plugins/panel/table/migrations.ts": {
    "@typescript-eslint/no-explicit-any": {
      "count": 4
    }
  },
  "public/app/plugins/panel/text/textPanelMigrationHandler.ts": {
    "@typescript-eslint/no-explicit-any": {
      "count": 1
    }
  },
  "public/app/plugins/panel/timeseries/migrations.ts": {
    "@typescript-eslint/consistent-type-assertions": {
      "count": 4
    },
    "@typescript-eslint/no-explicit-any": {
      "count": 6
    }
  },
  "public/app/plugins/panel/timeseries/plugins/AnnotationsPlugin2.tsx": {
    "@typescript-eslint/no-explicit-any": {
      "count": 1
    }
  },
  "public/app/plugins/panel/timeseries/plugins/annotations2/AnnotationEditor2.tsx": {
    "@typescript-eslint/no-explicit-any": {
      "count": 1
    },
    "no-restricted-syntax": {
      "count": 2
    }
  },
  "public/app/plugins/panel/timeseries/plugins/annotations2/AnnotationMarker2.tsx": {
    "@typescript-eslint/no-explicit-any": {
      "count": 1
    }
  },
  "public/app/plugins/panel/timeseries/plugins/annotations2/AnnotationTooltip2.tsx": {
    "@typescript-eslint/no-explicit-any": {
      "count": 1
    }
  },
  "public/app/plugins/panel/xychart/SeriesEditor.tsx": {
    "@typescript-eslint/consistent-type-assertions": {
      "count": 4
    },
    "no-restricted-syntax": {
      "count": 5
    }
  },
  "public/app/plugins/panel/xychart/migrations.ts": {
    "@typescript-eslint/consistent-type-assertions": {
      "count": 1
    }
  },
  "public/app/plugins/panel/xychart/scatter.ts": {
    "@typescript-eslint/consistent-type-assertions": {
      "count": 14
    },
    "@typescript-eslint/no-explicit-any": {
      "count": 4
    }
  },
  "public/app/store/configureStore.ts": {
    "@typescript-eslint/no-explicit-any": {
      "count": 1
    }
  },
  "public/app/store/store.ts": {
    "@typescript-eslint/consistent-type-assertions": {
      "count": 1
    },
    "@typescript-eslint/no-explicit-any": {
      "count": 1
    }
  },
  "public/app/types/dashboard.ts": {
    "@typescript-eslint/no-explicit-any": {
      "count": 1
    }
  },
  "public/app/types/events.ts": {
    "@typescript-eslint/no-explicit-any": {
      "count": 5
    }
  },
  "public/app/types/jquery/jquery.d.ts": {
    "@typescript-eslint/no-explicit-any": {
      "count": 3
    }
  },
  "public/app/types/store.ts": {
    "@typescript-eslint/consistent-type-assertions": {
      "count": 1
    },
    "@typescript-eslint/no-explicit-any": {
      "count": 1
    }
  },
  "public/app/types/unified-alerting-dto.ts": {
    "@typescript-eslint/consistent-type-assertions": {
      "count": 1
    }
  },
  "public/swagger/SwaggerPage.tsx": {
    "@typescript-eslint/no-explicit-any": {
      "count": 1
    }
  },
  "public/swagger/index.tsx": {
    "@typescript-eslint/consistent-type-assertions": {
      "count": 2
    }
  },
  "public/swagger/plugins.tsx": {
    "@typescript-eslint/no-explicit-any": {
      "count": 2
    }
  },
  "public/test/core/redux/reduxTester.ts": {
    "@typescript-eslint/no-explicit-any": {
      "count": 4
    }
  },
  "public/test/core/thunk/thunkTester.ts": {
    "@typescript-eslint/no-explicit-any": {
      "count": 4
    }
  },
  "public/test/global-jquery-shim.ts": {
    "@typescript-eslint/no-explicit-any": {
      "count": 1
    }
  },
  "public/test/helpers/getDashboardModel.ts": {
    "@typescript-eslint/no-explicit-any": {
      "count": 1
    }
  },
  "public/test/helpers/initTemplateSrv.ts": {
    "@typescript-eslint/no-explicit-any": {
      "count": 1
    }
  },
  "public/test/jest-setup.ts": {
    "@typescript-eslint/no-explicit-any": {
      "count": 1
    }
  },
  "public/test/specs/helpers.ts": {
    "@typescript-eslint/no-explicit-any": {
      "count": 1
    }
  }
}<|MERGE_RESOLUTION|>--- conflicted
+++ resolved
@@ -569,25 +569,24 @@
       "count": 1
     }
   },
-<<<<<<< HEAD
+  "packages/grafana-ui/src/components/BarGauge/BarGauge.tsx": {
+    "react-prefer-function-component/react-prefer-function-component": {
+      "count": 1
+    }
+  },
+  "packages/grafana-ui/src/components/BigValue/BigValue.tsx": {
+    "react-prefer-function-component/react-prefer-function-component": {
+      "count": 1
+    }
+  },
+  "packages/grafana-ui/src/components/Cascader/Cascader.tsx": {
+    "react-prefer-function-component/react-prefer-function-component": {
+      "count": 1
+    }
+  },
   "packages/grafana-ui/src/components/Cascader/styles.ts": {
     "@grafana/no-unreduced-motion": {
       "count": 17
-=======
-  "packages/grafana-ui/src/components/BarGauge/BarGauge.tsx": {
-    "react-prefer-function-component/react-prefer-function-component": {
-      "count": 1
-    }
-  },
-  "packages/grafana-ui/src/components/BigValue/BigValue.tsx": {
-    "react-prefer-function-component/react-prefer-function-component": {
-      "count": 1
-    }
-  },
-  "packages/grafana-ui/src/components/Cascader/Cascader.tsx": {
-    "react-prefer-function-component/react-prefer-function-component": {
-      "count": 1
->>>>>>> d2462a80
     }
   },
   "packages/grafana-ui/src/components/ColorPicker/ColorPicker.tsx": {
