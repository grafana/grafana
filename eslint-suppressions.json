--- conflicted
+++ resolved
@@ -661,16 +661,6 @@
       "count": 3
     }
   },
-<<<<<<< HEAD
-  "packages/grafana-ui/src/components/FileDropzone/FileDropzone.story.tsx": {
-    "no-restricted-syntax": {
-=======
-  "packages/grafana-ui/src/components/ErrorBoundary/ErrorBoundary.tsx": {
-    "react-prefer-function-component/react-prefer-function-component": {
->>>>>>> 68bc0f80
-      "count": 1
-    }
-  },
   "packages/grafana-ui/src/components/FormField/FormField.tsx": {
     "no-restricted-syntax": {
       "count": 1
