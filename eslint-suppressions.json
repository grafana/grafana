--- conflicted
+++ resolved
@@ -422,6 +422,11 @@
   },
   "packages/grafana-prometheus/src/language_utils.ts": {
     "@typescript-eslint/consistent-type-assertions": {
+      "count": 1
+    }
+  },
+  "packages/grafana-prometheus/src/querybuilder/QueryPattern.tsx": {
+    "no-restricted-syntax": {
       "count": 1
     }
   },
@@ -1107,6 +1112,16 @@
       "count": 1
     }
   },
+  "public/app/core/components/AppChrome/History/HistoryWrapper.tsx": {
+    "no-restricted-syntax": {
+      "count": 2
+    }
+  },
+  "public/app/core/components/AppNotifications/StoredNotificationItem.tsx": {
+    "no-restricted-syntax": {
+      "count": 1
+    }
+  },
   "public/app/core/components/DynamicImports/SafeDynamicImport.tsx": {
     "@typescript-eslint/no-explicit-any": {
       "count": 1
@@ -1141,6 +1156,11 @@
     }
   },
   "public/app/core/components/Login/PasswordlessLoginForm.tsx": {
+    "no-restricted-syntax": {
+      "count": 1
+    }
+  },
+  "public/app/core/components/NavLandingPage/NavLandingPageCard.tsx": {
     "no-restricted-syntax": {
       "count": 1
     }
@@ -1349,6 +1369,11 @@
       "count": 3
     }
   },
+  "public/app/features/admin/ServerStatsCard.tsx": {
+    "no-restricted-syntax": {
+      "count": 1
+    }
+  },
   "public/app/features/admin/UserCreatePage.tsx": {
     "no-restricted-syntax": {
       "count": 4
@@ -1410,6 +1435,16 @@
   "public/app/features/alerting/state/reducers.ts": {
     "@typescript-eslint/no-explicit-any": {
       "count": 2
+    }
+  },
+  "public/app/features/alerting/unified/AlertsFolderView.tsx": {
+    "no-restricted-syntax": {
+      "count": 1
+    }
+  },
+  "public/app/features/alerting/unified/RedirectToRuleViewer.tsx": {
+    "no-restricted-syntax": {
+      "count": 1
     }
   },
   "public/app/features/alerting/unified/components/AlertLabelDropdown.tsx": {
@@ -1523,6 +1558,11 @@
       "count": 1
     }
   },
+  "public/app/features/alerting/unified/components/receivers/form/GenerateAlertDataModal.tsx": {
+    "no-restricted-syntax": {
+      "count": 1
+    }
+  },
   "public/app/features/alerting/unified/components/receivers/form/GrafanaCommonChannelSettings.tsx": {
     "no-restricted-syntax": {
       "count": 1
@@ -1608,6 +1648,9 @@
   "public/app/features/alerting/unified/components/rule-editor/QueryRows.tsx": {
     "@typescript-eslint/consistent-type-assertions": {
       "count": 1
+    },
+    "no-restricted-syntax": {
+      "count": 1
     }
   },
   "public/app/features/alerting/unified/components/rule-editor/RuleInspector.tsx": {
@@ -1660,13 +1703,8 @@
       "count": 2
     }
   },
-<<<<<<< HEAD
-  "public/app/features/alerting/unified/components/rule-viewer/RuleViewer.tsx": {
-    "react-hooks/rules-of-hooks": {
-=======
   "public/app/features/alerting/unified/components/rule-editor/rule-types/RuleType.tsx": {
     "no-restricted-syntax": {
->>>>>>> e8a05f72
       "count": 1
     }
   },
@@ -1695,6 +1733,11 @@
       "count": 1
     }
   },
+  "public/app/features/alerting/unified/components/settings/AlertmanagerCard.tsx": {
+    "no-restricted-syntax": {
+      "count": 1
+    }
+  },
   "public/app/features/alerting/unified/components/silences/MatchersField.tsx": {
     "no-restricted-syntax": {
       "count": 5
@@ -1759,6 +1802,11 @@
   "public/app/features/alerting/unified/rule-editor/formDefaults.ts": {
     "no-restricted-syntax": {
       "count": 6
+    }
+  },
+  "public/app/features/alerting/unified/rule-list/FilterViewStatus.tsx": {
+    "no-restricted-syntax": {
+      "count": 1
     }
   },
   "public/app/features/alerting/unified/rule-list/StateView.tsx": {
@@ -1883,6 +1931,11 @@
       "count": 1
     }
   },
+  "public/app/features/connections/tabs/ConnectData/CardGrid/CardGrid.tsx": {
+    "no-restricted-syntax": {
+      "count": 1
+    }
+  },
   "public/app/features/connections/tabs/ConnectData/CardGrid/index.tsx": {
     "no-barrel-files/no-barrel-files": {
       "count": 1
@@ -1929,6 +1982,11 @@
       "count": 2
     }
   },
+  "public/app/features/correlations/Forms/ConfigureCorrelationSourceForm.tsx": {
+    "no-restricted-syntax": {
+      "count": 3
+    }
+  },
   "public/app/features/correlations/Forms/ConfigureCorrelationTargetForm.tsx": {
     "@typescript-eslint/consistent-type-assertions": {
       "count": 2
@@ -1945,6 +2003,11 @@
   "public/app/features/correlations/Forms/TransformationEditorRow.tsx": {
     "no-restricted-syntax": {
       "count": 4
+    }
+  },
+  "public/app/features/correlations/components/EmptyCorrelationsCTA.tsx": {
+    "no-restricted-syntax": {
+      "count": 1
     }
   },
   "public/app/features/correlations/types.ts": {
@@ -2144,13 +2207,8 @@
     }
   },
   "public/app/features/dashboard-scene/settings/variables/VariableSetEditableElement.tsx": {
-<<<<<<< HEAD
-    "react-hooks/rules-of-hooks": {
-      "count": 2
-=======
-    "no-restricted-syntax": {
-      "count": 1
->>>>>>> e8a05f72
+    "no-restricted-syntax": {
+      "count": 1
     }
   },
   "public/app/features/dashboard-scene/settings/variables/components/AdHocVariableForm.tsx": {
@@ -2487,6 +2545,11 @@
       "count": 1
     }
   },
+  "public/app/features/dashboard/components/TransformationsEditor/TransformationPicker.tsx": {
+    "no-restricted-syntax": {
+      "count": 1
+    }
+  },
   "public/app/features/dashboard/components/TransformationsEditor/TransformationsEditor.tsx": {
     "@typescript-eslint/consistent-type-assertions": {
       "count": 2
@@ -2649,6 +2712,19 @@
   "public/app/features/datasources/components/DataSourceTypeCard.tsx": {
     "@grafana/no-aria-label-selectors": {
       "count": 1
+    },
+    "no-restricted-syntax": {
+      "count": 1
+    }
+  },
+  "public/app/features/datasources/components/DataSourcesListCard.tsx": {
+    "no-restricted-syntax": {
+      "count": 2
+    }
+  },
+  "public/app/features/datasources/components/picker/DataSourceCard.tsx": {
+    "no-restricted-syntax": {
+      "count": 1
     }
   },
   "public/app/features/datasources/state/actions.test.ts": {
@@ -2735,7 +2811,7 @@
   },
   "public/app/features/explore/CorrelationHelper.tsx": {
     "no-restricted-syntax": {
-      "count": 2
+      "count": 3
     }
   },
   "public/app/features/explore/CorrelationTransformationAddModal.tsx": {
@@ -2959,6 +3035,11 @@
       "count": 1
     }
   },
+  "public/app/features/manage-dashboards/components/PublicDashboardListTable/PublicDashboardListTable.tsx": {
+    "no-restricted-syntax": {
+      "count": 1
+    }
+  },
   "public/app/features/manage-dashboards/state/actions.ts": {
     "@typescript-eslint/consistent-type-assertions": {
       "count": 1
@@ -3035,6 +3116,11 @@
       "count": 1
     }
   },
+  "public/app/features/playlist/PlaylistCard.tsx": {
+    "no-restricted-syntax": {
+      "count": 2
+    }
+  },
   "public/app/features/playlist/PlaylistForm.tsx": {
     "@grafana/no-aria-label-selectors": {
       "count": 2
@@ -3147,6 +3233,11 @@
   "public/app/features/provisioning/Config/ConfigFormGithubCollapse.tsx": {
     "no-restricted-syntax": {
       "count": 2
+    }
+  },
+  "public/app/features/provisioning/File/FileHistoryPage.tsx": {
+    "no-restricted-syntax": {
+      "count": 1
     }
   },
   "public/app/features/provisioning/File/FileStatusPage.tsx": {
@@ -3662,7 +3753,7 @@
   },
   "public/app/plugins/datasource/azuremonitor/components/LogsQueryEditor/AzureCheatSheet.tsx": {
     "no-restricted-syntax": {
-      "count": 1
+      "count": 2
     }
   },
   "public/app/plugins/datasource/azuremonitor/components/LogsQueryEditor/index.tsx": {
@@ -4187,6 +4278,11 @@
       "count": 1
     }
   },
+  "public/app/plugins/datasource/loki/querybuilder/components/QueryPattern.tsx": {
+    "no-restricted-syntax": {
+      "count": 1
+    }
+  },
   "public/app/plugins/datasource/loki/querybuilder/state.ts": {
     "no-restricted-syntax": {
       "count": 2
@@ -4349,6 +4445,11 @@
   },
   "public/app/plugins/panel/annolist/AnnoListPanel.tsx": {
     "@typescript-eslint/consistent-type-assertions": {
+      "count": 1
+    }
+  },
+  "public/app/plugins/panel/annolist/AnnotationListItem.tsx": {
+    "no-restricted-syntax": {
       "count": 1
     }
   },
