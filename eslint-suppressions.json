{
  "e2e/cypress/support/commands.js": {
    "no-restricted-syntax": {
      "count": 1
    }
  },
  "e2e/old-arch/utils/support/localStorage.ts": {
    "no-restricted-syntax": {
      "count": 2
    }
  },
  "e2e/old-arch/utils/support/types.ts": {
    "@typescript-eslint/consistent-type-assertions": {
      "count": 1
    }
  },
  "e2e/utils/support/localStorage.ts": {
    "no-restricted-syntax": {
      "count": 2
    }
  },
  "e2e/utils/support/types.ts": {
    "@typescript-eslint/consistent-type-assertions": {
      "count": 1
    }
  },
  "packages/grafana-data/src/dataframe/ArrayDataFrame.ts": {
    "@typescript-eslint/no-explicit-any": {
      "count": 1
    }
  },
  "packages/grafana-data/src/dataframe/CircularDataFrame.ts": {
    "@typescript-eslint/no-explicit-any": {
      "count": 1
    }
  },
  "packages/grafana-data/src/dataframe/DataFrameView.ts": {
    "@typescript-eslint/consistent-type-assertions": {
      "count": 2
    },
    "@typescript-eslint/no-explicit-any": {
      "count": 2
    }
  },
  "packages/grafana-data/src/dataframe/MutableDataFrame.ts": {
    "@typescript-eslint/consistent-type-assertions": {
      "count": 3
    },
    "@typescript-eslint/no-explicit-any": {
      "count": 9
    }
  },
  "packages/grafana-data/src/dataframe/StreamingDataFrame.ts": {
    "@typescript-eslint/consistent-type-assertions": {
      "count": 4
    }
  },
  "packages/grafana-data/src/dataframe/processDataFrame.test.ts": {
    "@typescript-eslint/no-explicit-any": {
      "count": 1
    }
  },
  "packages/grafana-data/src/dataframe/processDataFrame.ts": {
    "@typescript-eslint/consistent-type-assertions": {
      "count": 15
    },
    "@typescript-eslint/no-explicit-any": {
      "count": 5
    }
  },
  "packages/grafana-data/src/datetime/moment_wrapper.ts": {
    "@typescript-eslint/consistent-type-assertions": {
      "count": 8
    },
    "@typescript-eslint/no-explicit-any": {
      "count": 1
    }
  },
  "packages/grafana-data/src/events/types.ts": {
    "@typescript-eslint/no-explicit-any": {
      "count": 3
    }
  },
  "packages/grafana-data/src/field/displayProcessor.ts": {
    "@typescript-eslint/consistent-type-assertions": {
      "count": 3
    }
  },
  "packages/grafana-data/src/field/overrides/processors.ts": {
    "@typescript-eslint/no-explicit-any": {
      "count": 5
    }
  },
  "packages/grafana-data/src/field/standardFieldConfigEditorRegistry.ts": {
    "@typescript-eslint/no-explicit-any": {
      "count": 7
    }
  },
  "packages/grafana-data/src/geo/layer.ts": {
    "@typescript-eslint/no-explicit-any": {
      "count": 1
    }
  },
  "packages/grafana-data/src/panel/PanelPlugin.ts": {
    "@typescript-eslint/consistent-type-assertions": {
      "count": 1
    },
    "@typescript-eslint/no-explicit-any": {
      "count": 5
    }
  },
  "packages/grafana-data/src/panel/registryFactories.ts": {
    "@typescript-eslint/consistent-type-assertions": {
      "count": 1
    }
  },
  "packages/grafana-data/src/table/amendTimeSeries.ts": {
    "@typescript-eslint/consistent-type-assertions": {
      "count": 5
    },
    "@typescript-eslint/no-explicit-any": {
      "count": 1
    }
  },
  "packages/grafana-data/src/themes/colorManipulator.ts": {
    "@typescript-eslint/no-explicit-any": {
      "count": 3
    }
  },
  "packages/grafana-data/src/themes/createColors.ts": {
    "@typescript-eslint/consistent-type-assertions": {
      "count": 1
    }
  },
  "packages/grafana-data/src/themes/registry.ts": {
    "no-restricted-syntax": {
      "count": 1
    }
  },
  "packages/grafana-data/src/transformations/matchers/valueMatchers/types.ts": {
    "@typescript-eslint/no-explicit-any": {
      "count": 2
    }
  },
  "packages/grafana-data/src/transformations/standardTransformersRegistry.ts": {
    "@typescript-eslint/no-explicit-any": {
      "count": 1
    }
  },
  "packages/grafana-data/src/transformations/transformDataFrame.ts": {
    "@typescript-eslint/no-explicit-any": {
      "count": 6
    }
  },
  "packages/grafana-data/src/transformations/transformers/nulls/nullInsertThreshold.ts": {
    "@typescript-eslint/no-explicit-any": {
      "count": 2
    }
  },
  "packages/grafana-data/src/types/OptionsUIRegistryBuilder.ts": {
    "@typescript-eslint/no-explicit-any": {
      "count": 4
    }
  },
  "packages/grafana-data/src/types/ScopedVars.ts": {
    "@typescript-eslint/no-explicit-any": {
      "count": 2
    }
  },
  "packages/grafana-data/src/types/action.ts": {
    "@typescript-eslint/no-explicit-any": {
      "count": 3
    }
  },
  "packages/grafana-data/src/types/annotations.ts": {
    "@typescript-eslint/no-explicit-any": {
      "count": 6
    }
  },
  "packages/grafana-data/src/types/app.ts": {
    "@typescript-eslint/consistent-type-assertions": {
      "count": 3
    }
  },
  "packages/grafana-data/src/types/dashboard.ts": {
    "@typescript-eslint/no-explicit-any": {
      "count": 3
    }
  },
  "packages/grafana-data/src/types/data.ts": {
    "@typescript-eslint/no-explicit-any": {
      "count": 4
    }
  },
  "packages/grafana-data/src/types/dataFrame.ts": {
    "@typescript-eslint/no-explicit-any": {
      "count": 4
    }
  },
  "packages/grafana-data/src/types/dataLink.ts": {
    "@typescript-eslint/no-explicit-any": {
      "count": 7
    }
  },
  "packages/grafana-data/src/types/datasource.ts": {
    "@typescript-eslint/no-explicit-any": {
      "count": 24
    }
  },
  "packages/grafana-data/src/types/explore.ts": {
    "@typescript-eslint/no-explicit-any": {
      "count": 1
    }
  },
  "packages/grafana-data/src/types/fieldOverrides.ts": {
    "@typescript-eslint/no-explicit-any": {
      "count": 9
    }
  },
  "packages/grafana-data/src/types/flot.ts": {
    "@typescript-eslint/no-explicit-any": {
      "count": 1
    }
  },
  "packages/grafana-data/src/types/graph.ts": {
    "@typescript-eslint/no-explicit-any": {
      "count": 3
    }
  },
  "packages/grafana-data/src/types/legacyEvents.ts": {
    "@typescript-eslint/no-explicit-any": {
      "count": 2
    }
  },
  "packages/grafana-data/src/types/live.ts": {
    "@typescript-eslint/consistent-type-assertions": {
      "count": 1
    },
    "@typescript-eslint/no-explicit-any": {
      "count": 7
    }
  },
  "packages/grafana-data/src/types/options.ts": {
    "@typescript-eslint/no-explicit-any": {
      "count": 2
    }
  },
  "packages/grafana-data/src/types/panel.ts": {
    "@typescript-eslint/no-explicit-any": {
      "count": 13
    }
  },
  "packages/grafana-data/src/types/plugin.ts": {
    "@typescript-eslint/consistent-type-assertions": {
      "count": 1
    },
    "@typescript-eslint/no-explicit-any": {
      "count": 1
    }
  },
  "packages/grafana-data/src/types/scopes.ts": {
    "@typescript-eslint/consistent-type-assertions": {
      "count": 1
    }
  },
  "packages/grafana-data/src/types/select.ts": {
    "@typescript-eslint/no-explicit-any": {
      "count": 2
    }
  },
  "packages/grafana-data/src/types/templateVars.ts": {
    "@typescript-eslint/no-explicit-any": {
      "count": 2
    }
  },
  "packages/grafana-data/src/types/trace.ts": {
    "@typescript-eslint/no-explicit-any": {
      "count": 1
    }
  },
  "packages/grafana-data/src/types/transformations.ts": {
    "@typescript-eslint/no-explicit-any": {
      "count": 5
    }
  },
  "packages/grafana-data/src/types/variables.ts": {
    "@typescript-eslint/no-explicit-any": {
      "count": 1
    }
  },
  "packages/grafana-data/src/utils/OptionsUIBuilders.ts": {
    "@typescript-eslint/no-explicit-any": {
      "count": 11
    }
  },
  "packages/grafana-data/src/utils/Registry.ts": {
    "@typescript-eslint/no-explicit-any": {
      "count": 1
    }
  },
  "packages/grafana-data/src/utils/arrayUtils.ts": {
    "@typescript-eslint/no-explicit-any": {
      "count": 2
    }
  },
  "packages/grafana-data/src/utils/csv.ts": {
    "@typescript-eslint/consistent-type-assertions": {
      "count": 3
    },
    "@typescript-eslint/no-explicit-any": {
      "count": 2
    }
  },
  "packages/grafana-data/src/utils/datasource.ts": {
    "@typescript-eslint/consistent-type-assertions": {
      "count": 2
    }
  },
  "packages/grafana-data/src/utils/flotPairs.ts": {
    "@typescript-eslint/no-explicit-any": {
      "count": 1
    }
  },
  "packages/grafana-data/src/utils/location.ts": {
    "@typescript-eslint/consistent-type-assertions": {
      "count": 1
    }
  },
  "packages/grafana-data/src/utils/store.ts": {
    "no-restricted-syntax": {
      "count": 6
    }
  },
  "packages/grafana-data/src/utils/url.ts": {
    "@typescript-eslint/consistent-type-assertions": {
      "count": 2
    },
    "@typescript-eslint/no-explicit-any": {
      "count": 7
    }
  },
  "packages/grafana-data/src/utils/valueMappings.ts": {
    "@typescript-eslint/consistent-type-assertions": {
      "count": 2
    },
    "@typescript-eslint/no-explicit-any": {
      "count": 3
    }
  },
  "packages/grafana-data/src/vector/CircularVector.ts": {
    "@typescript-eslint/no-explicit-any": {
      "count": 1
    }
  },
  "packages/grafana-data/src/vector/FunctionalVector.ts": {
    "@typescript-eslint/no-explicit-any": {
      "count": 9
    }
  },
  "packages/grafana-e2e-selectors/src/resolver.ts": {
    "@typescript-eslint/consistent-type-assertions": {
      "count": 1
    }
  },
  "packages/grafana-o11y-ds-frontend/src/createNodeGraphFrames.ts": {
    "@typescript-eslint/consistent-type-assertions": {
      "count": 1
    }
  },
  "packages/grafana-prometheus/src/components/PromExploreExtraField.tsx": {
    "no-restricted-syntax": {
      "count": 4
    }
  },
  "packages/grafana-prometheus/src/components/PromQueryField.tsx": {
    "no-restricted-syntax": {
      "count": 3
    }
  },
  "packages/grafana-prometheus/src/components/metrics-browser/useMetricsLabelsValues.ts": {
    "no-restricted-syntax": {
      "count": 6
    }
  },
  "packages/grafana-prometheus/src/configuration/AlertingSettingsOverhaul.tsx": {
    "no-restricted-syntax": {
      "count": 5
    }
  },
  "packages/grafana-prometheus/src/configuration/ExemplarSetting.tsx": {
    "no-restricted-syntax": {
      "count": 1
    }
  },
  "packages/grafana-prometheus/src/configuration/PromSettings.tsx": {
    "no-restricted-syntax": {
      "count": 25
    }
  },
  "packages/grafana-prometheus/src/datasource.ts": {
    "@typescript-eslint/consistent-type-assertions": {
      "count": 1
    },
    "@typescript-eslint/no-explicit-any": {
      "count": 3
    }
  },
  "packages/grafana-prometheus/src/language_provider.test.ts": {
    "@typescript-eslint/no-explicit-any": {
      "count": 8
    }
  },
  "packages/grafana-prometheus/src/language_provider.ts": {
    "@typescript-eslint/no-explicit-any": {
      "count": 7
    }
  },
  "packages/grafana-prometheus/src/language_utils.ts": {
    "@typescript-eslint/consistent-type-assertions": {
      "count": 1
    }
  },
  "packages/grafana-prometheus/src/querybuilder/QueryPattern.tsx": {
    "no-restricted-syntax": {
      "count": 1
    }
  },
  "packages/grafana-prometheus/src/querybuilder/components/LabelFilterItem.tsx": {
    "@typescript-eslint/consistent-type-assertions": {
      "count": 4
    }
  },
  "packages/grafana-prometheus/src/querybuilder/components/LabelParamEditor.tsx": {
    "@typescript-eslint/consistent-type-assertions": {
      "count": 1
    }
  },
  "packages/grafana-prometheus/src/querybuilder/components/PromQueryCodeEditor.tsx": {
    "no-restricted-syntax": {
      "count": 1
    }
  },
  "packages/grafana-prometheus/src/querybuilder/shared/OperationEditor.tsx": {
    "@typescript-eslint/no-explicit-any": {
      "count": 1
    }
  },
  "packages/grafana-prometheus/src/querybuilder/shared/OperationParamEditorRegistry.tsx": {
    "@typescript-eslint/consistent-type-assertions": {
      "count": 3
    }
  },
  "packages/grafana-prometheus/src/querybuilder/shared/types.ts": {
    "@typescript-eslint/no-explicit-any": {
      "count": 1
    }
  },
  "packages/grafana-prometheus/src/resource_clients.test.ts": {
    "@typescript-eslint/no-explicit-any": {
      "count": 8
    }
  },
  "packages/grafana-prometheus/src/types.ts": {
    "@typescript-eslint/no-explicit-any": {
      "count": 3
    }
  },
  "packages/grafana-runtime/src/analytics/types.ts": {
    "@typescript-eslint/no-explicit-any": {
      "count": 1
    }
  },
  "packages/grafana-runtime/src/config.ts": {
    "@typescript-eslint/consistent-type-assertions": {
      "count": 5
    },
    "no-restricted-syntax": {
      "count": 1
    }
  },
  "packages/grafana-runtime/src/services/EchoSrv.ts": {
    "@typescript-eslint/no-explicit-any": {
      "count": 4
    }
  },
  "packages/grafana-runtime/src/services/LocationService.tsx": {
    "@typescript-eslint/consistent-type-assertions": {
      "count": 1
    },
    "@typescript-eslint/no-explicit-any": {
      "count": 5
    }
  },
  "packages/grafana-runtime/src/services/backendSrv.ts": {
    "@typescript-eslint/no-explicit-any": {
      "count": 12
    }
  },
  "packages/grafana-runtime/src/services/pluginExtensions/usePluginComponent.ts": {
    "@typescript-eslint/consistent-type-assertions": {
      "count": 1
    }
  },
  "packages/grafana-runtime/src/services/pluginExtensions/usePluginComponents.ts": {
    "@typescript-eslint/consistent-type-assertions": {
      "count": 1
    }
  },
  "packages/grafana-runtime/src/services/pluginExtensions/usePluginFunctions.ts": {
    "@typescript-eslint/consistent-type-assertions": {
      "count": 1
    }
  },
  "packages/grafana-runtime/src/utils/DataSourceWithBackend.ts": {
    "@typescript-eslint/no-explicit-any": {
      "count": 1
    }
  },
  "packages/grafana-runtime/src/utils/queryResponse.ts": {
    "@typescript-eslint/consistent-type-assertions": {
      "count": 1
    }
  },
  "packages/grafana-runtime/src/utils/userStorage.tsx": {
    "no-restricted-syntax": {
      "count": 12
    }
  },
  "packages/grafana-schema/src/veneer/common.types.ts": {
    "@typescript-eslint/no-explicit-any": {
      "count": 1
    }
  },
  "packages/grafana-schema/src/veneer/dashboard.types.ts": {
    "@typescript-eslint/consistent-type-assertions": {
      "count": 5
    },
    "@typescript-eslint/no-explicit-any": {
      "count": 2
    }
  },
  "packages/grafana-sql/src/components/configuration/ConnectionLimits.tsx": {
    "no-restricted-syntax": {
      "count": 2
    }
  },
  "packages/grafana-sql/src/components/configuration/MaxLifetimeField.tsx": {
    "no-restricted-syntax": {
      "count": 1
    }
  },
  "packages/grafana-sql/src/components/configuration/MaxOpenConnectionsField.tsx": {
    "no-restricted-syntax": {
      "count": 1
    }
  },
  "packages/grafana-sql/src/components/configuration/TLSSecretsConfig.tsx": {
    "no-restricted-syntax": {
      "count": 3
    }
  },
  "packages/grafana-sql/src/components/visual-query-builder/Preview.tsx": {
    "no-restricted-syntax": {
      "count": 1
    }
  },
  "packages/grafana-ui/src/components/ColorPicker/ColorPicker.tsx": {
    "@typescript-eslint/no-explicit-any": {
      "count": 2
    }
  },
  "packages/grafana-ui/src/components/Combobox/Combobox.story.tsx": {
    "react-hooks/rules-of-hooks": {
      "count": 5
    }
  },
  "packages/grafana-ui/src/components/Combobox/MultiCombobox.story.tsx": {
    "no-restricted-syntax": {
      "count": 1
    },
    "react-hooks/rules-of-hooks": {
      "count": 5
    }
  },
  "packages/grafana-ui/src/components/Combobox/MultiCombobox.tsx": {
    "@typescript-eslint/consistent-type-assertions": {
      "count": 1
    }
  },
  "packages/grafana-ui/src/components/Combobox/useOptions.ts": {
    "@typescript-eslint/consistent-type-assertions": {
      "count": 1
    }
  },
  "packages/grafana-ui/src/components/ConfirmModal/ConfirmContent.tsx": {
    "no-restricted-syntax": {
      "count": 1
    }
  },
  "packages/grafana-ui/src/components/DataLinks/DataLinkInput.tsx": {
    "@typescript-eslint/consistent-type-assertions": {
      "count": 1
    }
  },
  "packages/grafana-ui/src/components/DataSourceSettings/AlertingSettings.tsx": {
    "no-restricted-syntax": {
      "count": 3
    }
  },
  "packages/grafana-ui/src/components/DataSourceSettings/CustomHeadersSettings.tsx": {
    "@typescript-eslint/no-explicit-any": {
      "count": 2
    },
    "no-restricted-syntax": {
      "count": 3
    }
  },
  "packages/grafana-ui/src/components/DataSourceSettings/SecureSocksProxySettings.tsx": {
    "no-restricted-syntax": {
      "count": 3
    }
  },
  "packages/grafana-ui/src/components/DataSourceSettings/TLSAuthSettings.tsx": {
    "no-restricted-syntax": {
      "count": 3
    }
  },
  "packages/grafana-ui/src/components/DataSourceSettings/types.ts": {
    "@typescript-eslint/no-explicit-any": {
      "count": 2
    }
  },
  "packages/grafana-ui/src/components/ElementSelectionContext/ElementSelectionContext.tsx": {
    "react-hooks/rules-of-hooks": {
      "count": 3
    }
  },
  "packages/grafana-ui/src/components/FileDropzone/FileDropzone.story.tsx": {
    "no-restricted-syntax": {
      "count": 1
    }
  },
  "packages/grafana-ui/src/components/FormField/FormField.tsx": {
    "no-restricted-syntax": {
      "count": 1
    }
  },
  "packages/grafana-ui/src/components/FormLabel/FormLabel.tsx": {
    "no-restricted-syntax": {
      "count": 3
    }
  },
  "packages/grafana-ui/src/components/Forms/Checkbox.story.tsx": {
    "no-restricted-syntax": {
      "count": 1
    }
  },
  "packages/grafana-ui/src/components/Forms/Form.story.tsx": {
    "react-hooks/rules-of-hooks": {
      "count": 9
    }
  },
  "packages/grafana-ui/src/components/Forms/InlineField.story.tsx": {
    "react-hooks/rules-of-hooks": {
      "count": 9
    }
  },
  "packages/grafana-ui/src/components/Forms/Legacy/Input/Input.tsx": {
    "@typescript-eslint/consistent-type-assertions": {
      "count": 2
    },
    "@typescript-eslint/no-explicit-any": {
      "count": 1
    },
    "no-restricted-syntax": {
      "count": 1
    }
  },
  "packages/grafana-ui/src/components/Forms/Legacy/Select/NoOptionsMessage.tsx": {
    "no-restricted-syntax": {
      "count": 2
    }
  },
  "packages/grafana-ui/src/components/Forms/Legacy/Select/Select.tsx": {
    "@typescript-eslint/no-explicit-any": {
      "count": 1
    },
    "no-restricted-syntax": {
      "count": 6
    }
  },
  "packages/grafana-ui/src/components/Forms/Legacy/Select/SelectOption.tsx": {
    "@typescript-eslint/no-explicit-any": {
      "count": 2
    },
    "no-restricted-syntax": {
      "count": 4
    }
  },
  "packages/grafana-ui/src/components/Forms/Legacy/Select/SelectOptionGroup.tsx": {
    "@typescript-eslint/no-explicit-any": {
      "count": 3
    }
  },
  "packages/grafana-ui/src/components/Forms/Legacy/Switch/Switch.tsx": {
    "no-restricted-syntax": {
      "count": 3
    }
  },
  "packages/grafana-ui/src/components/Icon/Icon.story.tsx": {
    "no-restricted-syntax": {
      "count": 1
    }
  },
  "packages/grafana-ui/src/components/InteractiveTable/InteractiveTable.story.tsx": {
    "no-restricted-syntax": {
      "count": 3
    }
  },
  "packages/grafana-ui/src/components/JSONFormatter/json_explorer/json_explorer.ts": {
    "@typescript-eslint/no-explicit-any": {
      "count": 2
    }
  },
  "packages/grafana-ui/src/components/Layout/Stack/Stack.story.tsx": {
    "no-restricted-syntax": {
      "count": 1
    }
  },
  "packages/grafana-ui/src/components/MatchersUI/FieldValueMatcher.tsx": {
    "@typescript-eslint/consistent-type-assertions": {
      "count": 1
    }
  },
  "packages/grafana-ui/src/components/MatchersUI/fieldMatchersUI.ts": {
    "@typescript-eslint/no-explicit-any": {
      "count": 1
    }
  },
  "packages/grafana-ui/src/components/Menu/Menu.story.tsx": {
    "no-restricted-syntax": {
      "count": 1
    }
  },
  "packages/grafana-ui/src/components/Modal/Modal.story.tsx": {
    "no-restricted-syntax": {
      "count": 1
    }
  },
  "packages/grafana-ui/src/components/Modal/ModalsContext.tsx": {
    "@typescript-eslint/no-explicit-any": {
      "count": 4
    }
  },
  "packages/grafana-ui/src/components/PageLayout/PageToolbar.story.tsx": {
    "no-restricted-syntax": {
      "count": 1
    }
  },
  "packages/grafana-ui/src/components/PanelChrome/PanelChrome.story.tsx": {
    "no-restricted-syntax": {
      "count": 1
    }
  },
  "packages/grafana-ui/src/components/PanelChrome/PanelContext.ts": {
    "@typescript-eslint/no-explicit-any": {
      "count": 2
    }
  },
  "packages/grafana-ui/src/components/PanelChrome/index.ts": {
    "@typescript-eslint/consistent-type-assertions": {
      "count": 1
    }
  },
  "packages/grafana-ui/src/components/QueryField/QueryField.story.tsx": {
    "no-restricted-syntax": {
      "count": 1
    }
  },
  "packages/grafana-ui/src/components/SecretFormField/SecretFormField.tsx": {
    "no-restricted-syntax": {
      "count": 2
    }
  },
  "packages/grafana-ui/src/components/Segment/Segment.story.tsx": {
    "no-restricted-syntax": {
      "count": 2
    }
  },
  "packages/grafana-ui/src/components/Segment/SegmentAsync.story.tsx": {
    "no-restricted-syntax": {
      "count": 2
    }
  },
  "packages/grafana-ui/src/components/Segment/SegmentInput.story.tsx": {
    "no-restricted-syntax": {
      "count": 1
    }
  },
  "packages/grafana-ui/src/components/Segment/SegmentInput.tsx": {
    "no-restricted-syntax": {
      "count": 1
    }
  },
  "packages/grafana-ui/src/components/Segment/SegmentSelect.tsx": {
    "@typescript-eslint/consistent-type-assertions": {
      "count": 1
    }
  },
  "packages/grafana-ui/src/components/Select/SelectBase.tsx": {
    "@typescript-eslint/consistent-type-assertions": {
      "count": 2
    },
    "@typescript-eslint/no-explicit-any": {
      "count": 4
    }
  },
  "packages/grafana-ui/src/components/Select/resetSelectStyles.ts": {
    "@typescript-eslint/no-explicit-any": {
      "count": 4
    }
  },
  "packages/grafana-ui/src/components/Select/types.ts": {
    "@typescript-eslint/no-explicit-any": {
      "count": 6
    }
  },
  "packages/grafana-ui/src/components/SingleStatShared/SingleStatBaseOptions.ts": {
    "@typescript-eslint/consistent-type-assertions": {
      "count": 3
    },
    "@typescript-eslint/no-explicit-any": {
      "count": 13
    }
  },
  "packages/grafana-ui/src/components/Table/Cells/TableCell.tsx": {
    "@typescript-eslint/consistent-type-assertions": {
      "count": 3
    },
    "@typescript-eslint/no-explicit-any": {
      "count": 1
    }
  },
  "packages/grafana-ui/src/components/Table/Table.story.tsx": {
    "no-restricted-syntax": {
      "count": 1
    }
  },
  "packages/grafana-ui/src/components/Table/TableCellInspector.tsx": {
    "@typescript-eslint/no-explicit-any": {
      "count": 1
    }
  },
  "packages/grafana-ui/src/components/Table/TableNG/TableNG.test.tsx": {
    "@typescript-eslint/no-explicit-any": {
      "count": 2
    }
  },
  "packages/grafana-ui/src/components/Table/TableNG/utils.ts": {
    "@typescript-eslint/consistent-type-assertions": {
      "count": 1
    }
  },
  "packages/grafana-ui/src/components/Table/TableRT/Filter.tsx": {
    "@typescript-eslint/no-explicit-any": {
      "count": 1
    }
  },
  "packages/grafana-ui/src/components/Table/TableRT/FilterPopup.tsx": {
    "@typescript-eslint/no-explicit-any": {
      "count": 1
    }
  },
  "packages/grafana-ui/src/components/Table/TableRT/FooterRow.tsx": {
    "@typescript-eslint/consistent-type-assertions": {
      "count": 1
    },
    "@typescript-eslint/no-explicit-any": {
      "count": 1
    }
  },
  "packages/grafana-ui/src/components/Table/TableRT/HeaderRow.tsx": {
    "@typescript-eslint/no-explicit-any": {
      "count": 1
    }
  },
  "packages/grafana-ui/src/components/Table/TableRT/Table.tsx": {
    "@typescript-eslint/consistent-type-assertions": {
      "count": 1
    },
    "@typescript-eslint/no-explicit-any": {
      "count": 2
    }
  },
  "packages/grafana-ui/src/components/Table/reducer.ts": {
    "@typescript-eslint/consistent-type-assertions": {
      "count": 1
    },
    "@typescript-eslint/no-explicit-any": {
      "count": 1
    }
  },
  "packages/grafana-ui/src/components/Table/types.ts": {
    "@typescript-eslint/no-explicit-any": {
      "count": 3
    }
  },
  "packages/grafana-ui/src/components/Table/utils.ts": {
    "@typescript-eslint/no-explicit-any": {
      "count": 6
    },
    "no-restricted-syntax": {
      "count": 1
    }
  },
  "packages/grafana-ui/src/components/Tags/Tag.tsx": {
    "@typescript-eslint/consistent-type-assertions": {
      "count": 1
    }
  },
  "packages/grafana-ui/src/components/ValuePicker/ValuePicker.tsx": {
    "@grafana/no-aria-label-selectors": {
      "count": 1
    }
  },
  "packages/grafana-ui/src/components/VizLegend/VizLegend.story.tsx": {
    "no-restricted-syntax": {
      "count": 1
    }
  },
  "packages/grafana-ui/src/components/VizLegend/types.ts": {
    "@typescript-eslint/no-explicit-any": {
      "count": 2
    }
  },
  "packages/grafana-ui/src/components/VizRepeater/VizRepeater.tsx": {
    "@typescript-eslint/consistent-type-assertions": {
      "count": 2
    }
  },
  "packages/grafana-ui/src/components/VizTooltip/VizTooltip.tsx": {
    "@typescript-eslint/no-explicit-any": {
      "count": 2
    }
  },
  "packages/grafana-ui/src/components/VizTooltip/VizTooltipFooter.tsx": {
    "react/no-unescaped-entities": {
      "count": 2
    }
  },
  "packages/grafana-ui/src/components/uPlot/Plot.tsx": {
    "@typescript-eslint/consistent-type-assertions": {
      "count": 2
    }
  },
  "packages/grafana-ui/src/components/uPlot/config/UPlotAxisBuilder.ts": {
    "@typescript-eslint/consistent-type-assertions": {
      "count": 1
    },
    "@typescript-eslint/no-explicit-any": {
      "count": 2
    }
  },
  "packages/grafana-ui/src/components/uPlot/config/UPlotConfigBuilder.ts": {
    "@typescript-eslint/consistent-type-assertions": {
      "count": 2
    }
  },
  "packages/grafana-ui/src/components/uPlot/types.ts": {
    "@typescript-eslint/no-explicit-any": {
      "count": 1
    }
  },
  "packages/grafana-ui/src/components/uPlot/utils.ts": {
    "@typescript-eslint/consistent-type-assertions": {
      "count": 1
    },
    "@typescript-eslint/no-explicit-any": {
      "count": 1
    }
  },
  "packages/grafana-ui/src/options/builder/hideSeries.tsx": {
    "@typescript-eslint/consistent-type-assertions": {
      "count": 1
    }
  },
  "packages/grafana-ui/src/slate-plugins/braces.ts": {
    "@typescript-eslint/consistent-type-assertions": {
      "count": 1
    }
  },
  "packages/grafana-ui/src/slate-plugins/slate-prism/index.ts": {
    "@typescript-eslint/consistent-type-assertions": {
      "count": 2
    }
  },
  "packages/grafana-ui/src/slate-plugins/slate-prism/options.tsx": {
    "@typescript-eslint/no-explicit-any": {
      "count": 2
    }
  },
  "packages/grafana-ui/src/slate-plugins/suggestions.tsx": {
    "@typescript-eslint/consistent-type-assertions": {
      "count": 2
    },
    "@typescript-eslint/no-explicit-any": {
      "count": 1
    }
  },
  "packages/grafana-ui/src/themes/GlobalStyles/forms.ts": {
    "no-restricted-syntax": {
      "count": 25
    }
  },
  "packages/grafana-ui/src/themes/GlobalStyles/legacySelect.ts": {
    "no-restricted-syntax": {
      "count": 28
    }
  },
  "packages/grafana-ui/src/themes/ThemeContext.tsx": {
    "@typescript-eslint/consistent-type-assertions": {
      "count": 3
    }
  },
  "packages/grafana-ui/src/themes/stylesFactory.ts": {
    "@typescript-eslint/no-explicit-any": {
      "count": 1
    }
  },
  "packages/grafana-ui/src/types/forms.ts": {
    "@typescript-eslint/no-explicit-any": {
      "count": 1
    }
  },
  "packages/grafana-ui/src/types/jquery.d.ts": {
    "@typescript-eslint/no-explicit-any": {
      "count": 3
    }
  },
  "packages/grafana-ui/src/types/react-table-config.d.ts": {
    "@typescript-eslint/no-explicit-any": {
      "count": 2
    }
  },
  "packages/grafana-ui/src/utils/debug.ts": {
    "@typescript-eslint/no-explicit-any": {
      "count": 1
    }
  },
  "packages/grafana-ui/src/utils/dom.ts": {
    "@typescript-eslint/no-explicit-any": {
      "count": 1
    }
  },
  "packages/grafana-ui/src/utils/logger.ts": {
    "no-restricted-syntax": {
      "count": 1
    }
  },
  "packages/grafana-ui/src/utils/useAsyncDependency.ts": {
    "@typescript-eslint/no-explicit-any": {
      "count": 1
    }
  },
  "public/app/core/TableModel.ts": {
    "@typescript-eslint/no-explicit-any": {
      "count": 2
    }
  },
  "public/app/core/actions/index.ts": {
    "no-barrel-files/no-barrel-files": {
      "count": 4
    }
  },
  "public/app/core/components/AccessControl/PermissionList.tsx": {
    "no-restricted-syntax": {
      "count": 1
    }
  },
  "public/app/core/components/AccessControl/index.ts": {
    "no-barrel-files/no-barrel-files": {
      "count": 1
    }
  },
  "public/app/core/components/AppChrome/History/HistoryWrapper.tsx": {
    "no-restricted-syntax": {
      "count": 2
    }
  },
  "public/app/core/components/AppNotifications/StoredNotificationItem.tsx": {
    "no-restricted-syntax": {
      "count": 1
    }
  },
  "public/app/core/components/DynamicImports/SafeDynamicImport.tsx": {
    "@typescript-eslint/no-explicit-any": {
      "count": 1
    }
  },
  "public/app/core/components/ForgottenPassword/ChangePassword.tsx": {
    "no-restricted-syntax": {
      "count": 2
    }
  },
  "public/app/core/components/ForgottenPassword/ForgottenPassword.tsx": {
    "no-restricted-syntax": {
      "count": 1
    }
  },
  "public/app/core/components/GraphNG/GraphNG.tsx": {
    "@typescript-eslint/consistent-type-assertions": {
      "count": 4
    },
    "@typescript-eslint/no-explicit-any": {
      "count": 2
    }
  },
  "public/app/core/components/Login/LoginForm.tsx": {
    "no-restricted-syntax": {
      "count": 2
    }
  },
  "public/app/core/components/Login/PasswordlessConfirmationForm.tsx": {
    "no-restricted-syntax": {
      "count": 4
    }
  },
  "public/app/core/components/Login/PasswordlessLoginForm.tsx": {
    "no-restricted-syntax": {
      "count": 1
    }
  },
  "public/app/core/components/NavLandingPage/NavLandingPageCard.tsx": {
    "no-restricted-syntax": {
      "count": 1
    }
  },
  "public/app/core/components/OptionsUI/NumberInput.tsx": {
    "no-restricted-syntax": {
      "count": 1
    }
  },
  "public/app/core/components/OptionsUI/fieldColor.tsx": {
    "no-restricted-syntax": {
      "count": 1
    }
  },
  "public/app/core/components/Page/EditableTitle.tsx": {
    "no-restricted-syntax": {
      "count": 1
    }
  },
  "public/app/core/components/PanelTypeFilter/PanelTypeFilter.tsx": {
    "no-restricted-syntax": {
      "count": 1
    }
  },
  "public/app/core/components/RolePicker/RolePickerMenu.tsx": {
    "no-restricted-syntax": {
      "count": 4
    }
  },
  "public/app/core/components/RolePickerDrawer/RolePickerDrawer.tsx": {
    "no-restricted-syntax": {
      "count": 1
    }
  },
  "public/app/core/components/SharedPreferences/SharedPreferences.tsx": {
    "no-restricted-syntax": {
      "count": 8
    },
    "react/no-unescaped-entities": {
      "count": 1
    }
  },
  "public/app/core/components/Signup/SignupPage.tsx": {
    "no-restricted-syntax": {
      "count": 6
    }
  },
  "public/app/core/components/Signup/VerifyEmail.tsx": {
    "no-restricted-syntax": {
      "count": 1
    }
  },
  "public/app/core/components/TagFilter/TagFilter.tsx": {
    "@typescript-eslint/no-explicit-any": {
      "count": 1
    }
  },
  "public/app/core/components/ThemeSelector/ThemeSelectorDrawer.tsx": {
    "react/no-unescaped-entities": {
      "count": 1
    }
  },
  "public/app/core/components/TimeSeries/utils.ts": {
    "@typescript-eslint/consistent-type-assertions": {
      "count": 1
    },
    "@typescript-eslint/no-explicit-any": {
      "count": 2
    }
  },
  "public/app/core/config.ts": {
    "no-barrel-files/no-barrel-files": {
      "count": 2
    }
  },
  "public/app/core/core.ts": {
    "no-barrel-files/no-barrel-files": {
      "count": 7
    }
  },
  "public/app/core/navigation/types.ts": {
    "@typescript-eslint/no-explicit-any": {
      "count": 1
    }
  },
  "public/app/core/reducers/appNotification.ts": {
    "no-restricted-syntax": {
      "count": 3
    }
  },
  "public/app/core/reducers/navBarTree.ts": {
    "no-restricted-syntax": {
      "count": 2
    }
  },
  "public/app/core/services/ResponseQueue.ts": {
    "@typescript-eslint/no-explicit-any": {
      "count": 1
    }
  },
  "public/app/core/services/backend_srv.ts": {
    "@typescript-eslint/consistent-type-assertions": {
      "count": 1
    },
    "@typescript-eslint/no-explicit-any": {
      "count": 5
    }
  },
  "public/app/core/services/context_srv.ts": {
    "@typescript-eslint/consistent-type-assertions": {
      "count": 1
    },
    "@typescript-eslint/no-explicit-any": {
      "count": 1
    }
  },
  "public/app/core/services/echo/backends/analytics/RudderstackBackend.ts": {
    "@typescript-eslint/consistent-type-assertions": {
      "count": 2
    },
    "@typescript-eslint/no-explicit-any": {
      "count": 2
    }
  },
  "public/app/core/specs/backend_srv.test.ts": {
    "@typescript-eslint/no-explicit-any": {
      "count": 1
    }
  },
  "public/app/core/store.ts": {
    "no-barrel-files/no-barrel-files": {
      "count": 1
    }
  },
  "public/app/core/time_series2.ts": {
    "@typescript-eslint/no-explicit-any": {
      "count": 19
    }
  },
  "public/app/core/utils/connectWithReduxStore.tsx": {
    "@typescript-eslint/consistent-type-assertions": {
      "count": 2
    },
    "@typescript-eslint/no-explicit-any": {
      "count": 8
    }
  },
  "public/app/core/utils/deferred.ts": {
    "@typescript-eslint/no-explicit-any": {
      "count": 1
    }
  },
  "public/app/core/utils/fetch.ts": {
    "@typescript-eslint/consistent-type-assertions": {
      "count": 5
    }
  },
  "public/app/core/utils/object.ts": {
    "@typescript-eslint/consistent-type-assertions": {
      "count": 4
    },
    "@typescript-eslint/no-explicit-any": {
      "count": 3
    }
  },
  "public/app/core/utils/richHistory.test.ts": {
    "@typescript-eslint/no-explicit-any": {
      "count": 1
    }
  },
  "public/app/core/utils/richHistory.ts": {
    "no-barrel-files/no-barrel-files": {
      "count": 3
    }
  },
  "public/app/core/utils/ticks.ts": {
    "@typescript-eslint/consistent-type-assertions": {
      "count": 2
    }
  },
  "public/app/features/actions/ActionEditor.tsx": {
    "no-restricted-syntax": {
      "count": 7
    }
  },
  "public/app/features/actions/ActionVariablesEditor.tsx": {
    "no-restricted-syntax": {
      "count": 1
    }
  },
  "public/app/features/actions/ParamsEditor.tsx": {
    "@typescript-eslint/consistent-type-assertions": {
      "count": 1
    },
    "no-restricted-syntax": {
      "count": 1
    }
  },
  "public/app/features/admin/AdminEditOrgPage.tsx": {
    "no-restricted-syntax": {
      "count": 1
    }
  },
  "public/app/features/admin/ServerStatsCard.tsx": {
    "no-restricted-syntax": {
      "count": 1
    }
  },
  "public/app/features/admin/UserCreatePage.tsx": {
    "no-restricted-syntax": {
      "count": 4
    }
  },
  "public/app/features/admin/UserLdapSyncInfo.tsx": {
    "no-restricted-syntax": {
      "count": 3
    }
  },
  "public/app/features/admin/UserOrgs.tsx": {
    "no-restricted-syntax": {
      "count": 2
    }
  },
  "public/app/features/admin/ldap/LdapDrawer.tsx": {
    "no-restricted-syntax": {
      "count": 23
    }
  },
  "public/app/features/admin/ldap/LdapGroupMapping.tsx": {
    "no-restricted-syntax": {
      "count": 4
    }
  },
  "public/app/features/admin/ldap/LdapPage.tsx": {
    "no-restricted-syntax": {
      "count": 1
    }
  },
  "public/app/features/admin/ldap/LdapSettingsPage.tsx": {
    "no-restricted-syntax": {
      "count": 5
    }
  },
  "public/app/features/alerting/routes.tsx": {
    "@typescript-eslint/no-explicit-any": {
      "count": 1
    }
  },
  "public/app/features/alerting/state/ThresholdMapper.ts": {
    "@typescript-eslint/no-explicit-any": {
      "count": 1
    }
  },
  "public/app/features/alerting/state/alertDef.ts": {
    "@typescript-eslint/consistent-type-assertions": {
      "count": 1
    },
    "@typescript-eslint/no-explicit-any": {
      "count": 4
    }
  },
  "public/app/features/alerting/state/query_part.ts": {
    "@typescript-eslint/no-explicit-any": {
      "count": 10
    }
  },
  "public/app/features/alerting/state/reducers.ts": {
    "@typescript-eslint/no-explicit-any": {
      "count": 2
    }
  },
  "public/app/features/alerting/unified/AlertsFolderView.tsx": {
    "no-restricted-syntax": {
      "count": 1
    }
  },
  "public/app/features/alerting/unified/RedirectToRuleViewer.tsx": {
    "no-restricted-syntax": {
      "count": 1
    }
  },
  "public/app/features/alerting/unified/components/AlertLabelDropdown.tsx": {
    "no-restricted-syntax": {
      "count": 1
    }
  },
  "public/app/features/alerting/unified/components/AnnotationDetailsField.tsx": {
    "@typescript-eslint/consistent-type-assertions": {
      "count": 1
    }
  },
  "public/app/features/alerting/unified/components/Authorize.tsx": {
    "@typescript-eslint/consistent-type-assertions": {
      "count": 2
    }
  },
  "public/app/features/alerting/unified/components/alert-groups/AlertGroupFilter.tsx": {
    "@typescript-eslint/consistent-type-assertions": {
      "count": 1
    }
  },
  "public/app/features/alerting/unified/components/alert-groups/AlertGroupHeader.tsx": {
    "@typescript-eslint/consistent-type-assertions": {
      "count": 2
    }
  },
  "public/app/features/alerting/unified/components/alert-groups/GroupBy.tsx": {
    "@typescript-eslint/consistent-type-assertions": {
      "count": 1
    }
  },
  "public/app/features/alerting/unified/components/alert-groups/MatcherFilter.tsx": {
    "no-restricted-syntax": {
      "count": 1
    }
  },
  "public/app/features/alerting/unified/components/contact-points/components/ContactPointsFilter.tsx": {
    "no-restricted-syntax": {
      "count": 1
    }
  },
  "public/app/features/alerting/unified/components/contact-points/utils.ts": {
    "no-restricted-syntax": {
      "count": 1
    }
  },
  "public/app/features/alerting/unified/components/create-folder/CreateNewFolder.tsx": {
    "no-restricted-syntax": {
      "count": 1
    }
  },
  "public/app/features/alerting/unified/components/import-to-gma/NamespaceAndGroupFilter.tsx": {
    "no-restricted-syntax": {
      "count": 2
    }
  },
  "public/app/features/alerting/unified/components/mute-timings/MuteTimingForm.tsx": {
    "no-restricted-syntax": {
      "count": 1
    }
  },
  "public/app/features/alerting/unified/components/mute-timings/MuteTimingTimeInterval.tsx": {
    "no-restricted-syntax": {
      "count": 5
    }
  },
  "public/app/features/alerting/unified/components/mute-timings/MuteTimingTimeRange.tsx": {
    "no-restricted-syntax": {
      "count": 1
    }
  },
  "public/app/features/alerting/unified/components/notification-policies/EditDefaultPolicyForm.tsx": {
    "no-restricted-syntax": {
      "count": 5
    }
  },
  "public/app/features/alerting/unified/components/notification-policies/EditNotificationPolicyForm.tsx": {
    "no-restricted-syntax": {
      "count": 13
    }
  },
  "public/app/features/alerting/unified/components/notification-policies/Filters.tsx": {
    "no-restricted-syntax": {
      "count": 2
    }
  },
  "public/app/features/alerting/unified/components/receivers/TemplatePreview.tsx": {
    "react-hooks/rules-of-hooks": {
      "count": 1
    }
  },
  "public/app/features/alerting/unified/components/receivers/form/ChannelOptions.tsx": {
    "@typescript-eslint/consistent-type-assertions": {
      "count": 1
    },
    "@typescript-eslint/no-explicit-any": {
      "count": 2
    },
    "no-restricted-syntax": {
      "count": 1
    }
  },
  "public/app/features/alerting/unified/components/receivers/form/ChannelSubForm.tsx": {
    "no-restricted-syntax": {
      "count": 1
    }
  },
  "public/app/features/alerting/unified/components/receivers/form/CloudCommonChannelSettings.tsx": {
    "no-restricted-syntax": {
      "count": 1
    }
  },
  "public/app/features/alerting/unified/components/receivers/form/GenerateAlertDataModal.tsx": {
    "no-restricted-syntax": {
      "count": 1
    }
  },
  "public/app/features/alerting/unified/components/receivers/form/GrafanaCommonChannelSettings.tsx": {
    "no-restricted-syntax": {
      "count": 1
    }
  },
  "public/app/features/alerting/unified/components/receivers/form/ReceiverForm.tsx": {
    "@typescript-eslint/consistent-type-assertions": {
      "count": 2
    },
    "@typescript-eslint/no-explicit-any": {
      "count": 1
    },
    "no-restricted-syntax": {
      "count": 1
    }
  },
  "public/app/features/alerting/unified/components/receivers/form/fields/OptionField.tsx": {
    "@typescript-eslint/consistent-type-assertions": {
      "count": 1
    },
    "@typescript-eslint/no-explicit-any": {
      "count": 3
    },
    "no-restricted-syntax": {
      "count": 1
    }
  },
  "public/app/features/alerting/unified/components/receivers/form/fields/SubformArrayField.tsx": {
    "@typescript-eslint/no-explicit-any": {
      "count": 2
    }
  },
  "public/app/features/alerting/unified/components/receivers/form/fields/SubformField.tsx": {
    "@typescript-eslint/no-explicit-any": {
      "count": 2
    }
  },
  "public/app/features/alerting/unified/components/rule-editor/AlertRuleNameInput.tsx": {
    "no-restricted-syntax": {
      "count": 3
    }
  },
  "public/app/features/alerting/unified/components/rule-editor/AnnotationKeyInput.tsx": {
    "@typescript-eslint/consistent-type-assertions": {
      "count": 1
    }
  },
  "public/app/features/alerting/unified/components/rule-editor/CloudEvaluationBehavior.tsx": {
    "no-restricted-syntax": {
      "count": 2
    }
  },
  "public/app/features/alerting/unified/components/rule-editor/DashboardPicker.tsx": {
    "no-restricted-syntax": {
      "count": 1
    }
  },
  "public/app/features/alerting/unified/components/rule-editor/ExpressionEditor.tsx": {
    "@typescript-eslint/consistent-type-assertions": {
      "count": 1
    }
  },
  "public/app/features/alerting/unified/components/rule-editor/FolderSelector.tsx": {
    "no-restricted-syntax": {
      "count": 1
    }
  },
  "public/app/features/alerting/unified/components/rule-editor/GrafanaEvaluationBehavior.tsx": {
    "no-restricted-syntax": {
      "count": 10
    }
  },
  "public/app/features/alerting/unified/components/rule-editor/GroupAndNamespaceFields.tsx": {
    "no-restricted-syntax": {
      "count": 2
    }
  },
  "public/app/features/alerting/unified/components/rule-editor/PreviewRule.tsx": {
    "@typescript-eslint/no-explicit-any": {
      "count": 1
    }
  },
  "public/app/features/alerting/unified/components/rule-editor/QueryRows.tsx": {
    "@typescript-eslint/consistent-type-assertions": {
      "count": 1
    },
    "no-restricted-syntax": {
      "count": 1
    }
  },
  "public/app/features/alerting/unified/components/rule-editor/RuleInspector.tsx": {
    "@typescript-eslint/consistent-type-assertions": {
      "count": 1
    }
  },
  "public/app/features/alerting/unified/components/rule-editor/alert-rule-form/AlertRuleForm.tsx": {
    "no-restricted-syntax": {
      "count": 8
    }
  },
  "public/app/features/alerting/unified/components/rule-editor/alert-rule-form/simplifiedRouting/route-settings/ActiveTimingFields.tsx": {
    "no-restricted-syntax": {
      "count": 1
    }
  },
  "public/app/features/alerting/unified/components/rule-editor/alert-rule-form/simplifiedRouting/route-settings/MuteTimingFields.tsx": {
    "no-restricted-syntax": {
      "count": 1
    }
  },
  "public/app/features/alerting/unified/components/rule-editor/alert-rule-form/simplifiedRouting/route-settings/RouteSettings.tsx": {
    "no-restricted-syntax": {
      "count": 1
    }
  },
  "public/app/features/alerting/unified/components/rule-editor/alert-rule-form/simplifiedRouting/route-settings/RouteTimings.tsx": {
    "no-restricted-syntax": {
      "count": 3
    }
  },
  "public/app/features/alerting/unified/components/rule-editor/labels/LabelsField.tsx": {
    "no-restricted-syntax": {
      "count": 4
    }
  },
  "public/app/features/alerting/unified/components/rule-editor/query-and-alert-condition/CloudDataSourceSelector.tsx": {
    "no-restricted-syntax": {
      "count": 1
    }
  },
  "public/app/features/alerting/unified/components/rule-editor/rule-types/RuleType.tsx": {
    "no-restricted-syntax": {
      "count": 1
    }
  },
  "public/app/features/alerting/unified/components/rules/Filter/RulesFilter.v1.tsx": {
    "no-restricted-syntax": {
      "count": 4
    }
  },
  "public/app/features/alerting/unified/components/rules/RuleListGroupView.tsx": {
    "no-restricted-syntax": {
      "count": 2
    }
  },
  "public/app/features/alerting/unified/components/rules/RuleListStateView.tsx": {
    "no-restricted-syntax": {
      "count": 1
    }
  },
  "public/app/features/alerting/unified/components/rules/state-history/LokiStateHistory.tsx": {
    "no-restricted-syntax": {
      "count": 1
    }
  },
  "public/app/features/alerting/unified/components/rules/state-history/StateHistory.tsx": {
    "no-restricted-syntax": {
      "count": 1
    }
  },
  "public/app/features/alerting/unified/components/settings/AlertmanagerCard.tsx": {
    "no-restricted-syntax": {
      "count": 1
    }
  },
  "public/app/features/alerting/unified/components/silences/MatchersField.tsx": {
    "no-restricted-syntax": {
      "count": 5
    }
  },
  "public/app/features/alerting/unified/components/silences/SilencePeriod.tsx": {
    "no-restricted-syntax": {
      "count": 1
    }
  },
  "public/app/features/alerting/unified/components/silences/SilencesEditor.tsx": {
    "@typescript-eslint/consistent-type-assertions": {
      "count": 1
    },
    "no-restricted-syntax": {
      "count": 3
    }
  },
  "public/app/features/alerting/unified/components/silences/SilencesFilter.tsx": {
    "@typescript-eslint/consistent-type-assertions": {
      "count": 1
    },
    "no-restricted-syntax": {
      "count": 1
    }
  },
  "public/app/features/alerting/unified/group-details/GroupEditPage.tsx": {
    "no-restricted-syntax": {
      "count": 5
    }
  },
  "public/app/features/alerting/unified/hooks/useAlertmanagerConfig.ts": {
    "@typescript-eslint/consistent-type-assertions": {
      "count": 1
    }
  },
  "public/app/features/alerting/unified/hooks/useCombinedRuleNamespaces.ts": {
    "no-restricted-syntax": {
      "count": 1
    }
  },
  "public/app/features/alerting/unified/hooks/useControlledFieldArray.ts": {
    "@typescript-eslint/no-explicit-any": {
      "count": 1
    }
  },
  "public/app/features/alerting/unified/hooks/useFilteredRules.ts": {
    "@typescript-eslint/consistent-type-assertions": {
      "count": 1
    }
  },
  "public/app/features/alerting/unified/insights/InsightsMenuButton.tsx": {
    "@typescript-eslint/consistent-type-assertions": {
      "count": 1
    }
  },
  "public/app/features/alerting/unified/mocks.ts": {
    "@typescript-eslint/no-explicit-any": {
      "count": 1
    }
  },
  "public/app/features/alerting/unified/rule-editor/formDefaults.ts": {
    "no-restricted-syntax": {
      "count": 6
    }
  },
  "public/app/features/alerting/unified/rule-list/FilterViewStatus.tsx": {
    "no-restricted-syntax": {
      "count": 1
    }
  },
  "public/app/features/alerting/unified/types/alerting.ts": {
    "@typescript-eslint/no-explicit-any": {
      "count": 5
    }
  },
  "public/app/features/alerting/unified/types/receiver-form.ts": {
    "@typescript-eslint/no-explicit-any": {
      "count": 1
    }
  },
  "public/app/features/alerting/unified/utils/datasource.ts": {
    "no-restricted-syntax": {
      "count": 2
    }
  },
  "public/app/features/alerting/unified/utils/misc.test.ts": {
    "@typescript-eslint/no-explicit-any": {
      "count": 3
    }
  },
  "public/app/features/alerting/unified/utils/receiver-form.ts": {
    "@typescript-eslint/consistent-type-assertions": {
      "count": 3
    },
    "@typescript-eslint/no-explicit-any": {
      "count": 1
    }
  },
  "public/app/features/alerting/unified/utils/redux.ts": {
    "@typescript-eslint/consistent-type-assertions": {
      "count": 6
    },
    "@typescript-eslint/no-explicit-any": {
      "count": 2
    }
  },
  "public/app/features/alerting/unified/utils/rule-id.ts": {
    "no-restricted-syntax": {
      "count": 1
    }
  },
  "public/app/features/alerting/unified/utils/rules.ts": {
    "@typescript-eslint/consistent-type-assertions": {
      "count": 3
    },
    "@typescript-eslint/no-explicit-any": {
      "count": 1
    }
  },
  "public/app/features/annotations/events_processing.ts": {
    "@typescript-eslint/no-explicit-any": {
      "count": 1
    }
  },
  "public/app/features/annotations/standardAnnotationSupport.ts": {
    "@typescript-eslint/consistent-type-assertions": {
      "count": 1
    },
    "@typescript-eslint/no-explicit-any": {
      "count": 2
    }
  },
  "public/app/features/auth-config/FieldRenderer.tsx": {
    "no-restricted-syntax": {
      "count": 5
    }
  },
  "public/app/features/auth-config/ProviderConfigForm.tsx": {
    "no-restricted-syntax": {
      "count": 1
    }
  },
  "public/app/features/auth-config/components/ServerDiscoveryModal.tsx": {
    "no-restricted-syntax": {
      "count": 1
    }
  },
  "public/app/features/auth-config/index.ts": {
    "no-barrel-files/no-barrel-files": {
      "count": 1
    }
  },
  "public/app/features/auth-config/utils/data.ts": {
    "@typescript-eslint/consistent-type-assertions": {
      "count": 1
    }
  },
  "public/app/features/browse-dashboards/components/NewFolderForm.tsx": {
    "no-restricted-syntax": {
      "count": 1
    }
  },
  "public/app/features/commandPalette/actions/scopeActions.tsx": {
    "react-hooks/rules-of-hooks": {
      "count": 4
    }
  },
  "public/app/features/commandPalette/actions/scopesUtils.ts": {
    "react-hooks/rules-of-hooks": {
      "count": 1
    }
  },
  "public/app/features/connections/components/ConnectionsRedirectNotice/index.ts": {
    "no-barrel-files/no-barrel-files": {
      "count": 1
    }
  },
  "public/app/features/connections/tabs/ConnectData/CardGrid/CardGrid.tsx": {
    "no-restricted-syntax": {
      "count": 1
    }
  },
  "public/app/features/connections/tabs/ConnectData/CardGrid/index.tsx": {
    "no-barrel-files/no-barrel-files": {
      "count": 1
    }
  },
  "public/app/features/connections/tabs/ConnectData/CategoryHeader/index.tsx": {
    "no-barrel-files/no-barrel-files": {
      "count": 1
    }
  },
  "public/app/features/connections/tabs/ConnectData/ConnectData.tsx": {
    "@typescript-eslint/consistent-type-assertions": {
      "count": 1
    },
    "no-restricted-syntax": {
      "count": 4
    },
    "react/no-unescaped-entities": {
      "count": 2
    }
  },
  "public/app/features/connections/tabs/ConnectData/NoAccessModal/index.tsx": {
    "no-barrel-files/no-barrel-files": {
      "count": 1
    }
  },
  "public/app/features/connections/tabs/ConnectData/Search/index.tsx": {
    "no-barrel-files/no-barrel-files": {
      "count": 1
    }
  },
  "public/app/features/connections/tabs/ConnectData/index.tsx": {
    "no-barrel-files/no-barrel-files": {
      "count": 1
    }
  },
  "public/app/features/correlations/CorrelationsPage.tsx": {
    "no-restricted-syntax": {
      "count": 1
    }
  },
  "public/app/features/correlations/Forms/ConfigureCorrelationBasicInfoForm.tsx": {
    "no-restricted-syntax": {
      "count": 2
    }
  },
  "public/app/features/correlations/Forms/ConfigureCorrelationSourceForm.tsx": {
    "no-restricted-syntax": {
      "count": 3
    }
  },
  "public/app/features/correlations/Forms/ConfigureCorrelationTargetForm.tsx": {
    "@typescript-eslint/consistent-type-assertions": {
      "count": 2
    },
    "no-restricted-syntax": {
      "count": 3
    }
  },
  "public/app/features/correlations/Forms/QueryEditorField.tsx": {
    "no-restricted-syntax": {
      "count": 1
    }
  },
  "public/app/features/correlations/Forms/TransformationEditorRow.tsx": {
    "no-restricted-syntax": {
      "count": 4
    }
  },
  "public/app/features/correlations/components/EmptyCorrelationsCTA.tsx": {
    "no-restricted-syntax": {
      "count": 1
    }
  },
  "public/app/features/correlations/types.ts": {
    "@typescript-eslint/no-explicit-any": {
      "count": 2
    }
  },
  "public/app/features/dashboard-scene/addToDashboard/AddToDashboardForm.tsx": {
    "no-restricted-syntax": {
      "count": 2
    }
  },
  "public/app/features/dashboard-scene/edit-pane/DashboardEditPaneRenderer.tsx": {
    "@typescript-eslint/consistent-type-assertions": {
      "count": 1
    }
  },
  "public/app/features/dashboard-scene/edit-pane/DashboardEditPaneSplitter.tsx": {
    "react-hooks/rules-of-hooks": {
      "count": 4
    }
  },
  "public/app/features/dashboard-scene/edit-pane/DashboardOutline.tsx": {
    "@typescript-eslint/consistent-type-assertions": {
      "count": 1
    }
  },
  "public/app/features/dashboard-scene/inspect/HelpWizard/HelpWizard.tsx": {
    "no-restricted-syntax": {
      "count": 3
    }
  },
  "public/app/features/dashboard-scene/inspect/HelpWizard/utils.ts": {
    "@typescript-eslint/consistent-type-assertions": {
      "count": 1
    }
  },
  "public/app/features/dashboard-scene/inspect/InspectJsonTab.tsx": {
    "no-restricted-syntax": {
      "count": 1
    }
  },
  "public/app/features/dashboard-scene/pages/DashboardScenePage.tsx": {
    "@typescript-eslint/consistent-type-assertions": {
      "count": 2
    },
    "@typescript-eslint/no-explicit-any": {
      "count": 1
    }
  },
  "public/app/features/dashboard-scene/pages/DashboardScenePageStateManager.ts": {
    "@typescript-eslint/no-explicit-any": {
      "count": 1
    }
  },
  "public/app/features/dashboard-scene/panel-edit/PanelDataPane/PanelDataPane.tsx": {
    "@typescript-eslint/consistent-type-assertions": {
      "count": 1
    }
  },
  "public/app/features/dashboard-scene/panel-edit/PanelOptionsPane.test.tsx": {
    "@typescript-eslint/no-explicit-any": {
      "count": 1
    }
  },
  "public/app/features/dashboard-scene/panel-edit/PanelVizTypePicker.tsx": {
    "no-restricted-syntax": {
      "count": 1
    }
  },
  "public/app/features/dashboard-scene/saving/SaveDashboardAsForm.tsx": {
    "no-restricted-syntax": {
      "count": 4
    }
  },
  "public/app/features/dashboard-scene/saving/SaveDashboardForm.tsx": {
    "no-restricted-syntax": {
      "count": 1
    }
  },
  "public/app/features/dashboard-scene/saving/getDashboardChanges.ts": {
    "@typescript-eslint/consistent-type-assertions": {
      "count": 8
    },
    "@typescript-eslint/no-explicit-any": {
      "count": 1
    }
  },
  "public/app/features/dashboard-scene/scene/PanelMenuBehavior.tsx": {
    "@typescript-eslint/consistent-type-assertions": {
      "count": 1
    }
  },
  "public/app/features/dashboard-scene/scene/PanelSearchLayout.tsx": {
    "@typescript-eslint/consistent-type-assertions": {
      "count": 1
    }
  },
  "public/app/features/dashboard-scene/scene/export/exporters.test.ts": {
    "@typescript-eslint/no-explicit-any": {
      "count": 6
    }
  },
  "public/app/features/dashboard-scene/scene/export/exporters.ts": {
    "@typescript-eslint/consistent-type-assertions": {
      "count": 3
    },
    "@typescript-eslint/no-explicit-any": {
      "count": 8
    }
  },
  "public/app/features/dashboard-scene/scene/layout-auto-grid/AutoGridItemEditor.tsx": {
    "react-hooks/rules-of-hooks": {
      "count": 1
    }
  },
  "public/app/features/dashboard-scene/scene/layout-auto-grid/AutoGridLayoutManagerEditor.tsx": {
    "no-restricted-syntax": {
      "count": 4
    }
  },
  "public/app/features/dashboard-scene/scene/layout-default/DashboardGridItemEditor.tsx": {
    "react-hooks/rules-of-hooks": {
      "count": 1
    }
  },
  "public/app/features/dashboard-scene/scene/layout-default/row-actions/RowOptionsForm.tsx": {
    "no-restricted-syntax": {
      "count": 2
    }
  },
  "public/app/features/dashboard-scene/scene/layout-rows/RowItemEditor.tsx": {
    "no-restricted-syntax": {
      "count": 1
    },
    "react-hooks/rules-of-hooks": {
      "count": 1
    }
  },
  "public/app/features/dashboard-scene/scene/layout-tabs/TabItemEditor.tsx": {
    "no-restricted-syntax": {
      "count": 1
    },
    "react-hooks/rules-of-hooks": {
      "count": 1
    }
  },
  "public/app/features/dashboard-scene/serialization/angularMigration.test.ts": {
    "@typescript-eslint/no-explicit-any": {
      "count": 1
    }
  },
  "public/app/features/dashboard-scene/serialization/buildNewDashboardSaveModel.ts": {
    "@typescript-eslint/consistent-type-assertions": {
      "count": 1
    }
  },
  "public/app/features/dashboard-scene/serialization/transformSceneToSaveModel.test.ts": {
    "@typescript-eslint/no-explicit-any": {
      "count": 1
    }
  },
  "public/app/features/dashboard-scene/serialization/transformSceneToSaveModel.ts": {
    "@typescript-eslint/consistent-type-assertions": {
      "count": 8
    },
    "@typescript-eslint/no-explicit-any": {
      "count": 1
    }
  },
  "public/app/features/dashboard-scene/serialization/transformToV1TypesUtils.ts": {
    "@typescript-eslint/no-explicit-any": {
      "count": 1
    }
  },
  "public/app/features/dashboard-scene/settings/JsonModelEditView.tsx": {
    "react/no-unescaped-entities": {
      "count": 2
    }
  },
  "public/app/features/dashboard-scene/settings/annotations/AnnotationSettingsEdit.tsx": {
    "no-restricted-syntax": {
      "count": 7
    }
  },
  "public/app/features/dashboard-scene/settings/links/DashboardLinkForm.tsx": {
    "no-restricted-syntax": {
      "count": 10
    }
  },
  "public/app/features/dashboard-scene/settings/variables/VariableEditableElement.tsx": {
    "no-restricted-syntax": {
      "count": 1
    },
    "react-hooks/rules-of-hooks": {
      "count": 4
    }
  },
  "public/app/features/dashboard-scene/settings/variables/VariableSetEditableElement.tsx": {
    "no-restricted-syntax": {
      "count": 1
    }
  },
  "public/app/features/dashboard-scene/settings/variables/components/AdHocVariableForm.tsx": {
    "no-restricted-syntax": {
      "count": 1
    }
  },
  "public/app/features/dashboard-scene/settings/variables/components/GroupByVariableForm.tsx": {
    "no-restricted-syntax": {
      "count": 1
    }
  },
  "public/app/features/dashboard-scene/settings/variables/components/QueryVariableForm.tsx": {
    "no-restricted-syntax": {
      "count": 1
    }
  },
  "public/app/features/dashboard-scene/settings/variables/components/VariableHideSelect.tsx": {
    "no-restricted-syntax": {
      "count": 1
    }
  },
  "public/app/features/dashboard-scene/settings/variables/components/VariableSelectField.tsx": {
    "@typescript-eslint/no-explicit-any": {
      "count": 1
    },
    "no-restricted-syntax": {
      "count": 1
    }
  },
  "public/app/features/dashboard-scene/settings/variables/components/VariableTextAreaField.tsx": {
    "no-restricted-syntax": {
      "count": 1
    }
  },
  "public/app/features/dashboard-scene/settings/variables/components/VariableTextField.tsx": {
    "no-restricted-syntax": {
      "count": 1
    }
  },
  "public/app/features/dashboard-scene/sharing/ShareButton/share-externally/EmailShare/ConfigEmailSharing/ConfigEmailSharing.tsx": {
    "no-restricted-syntax": {
      "count": 1
    }
  },
  "public/app/features/dashboard-scene/sharing/ShareButton/share-externally/EmailShare/ConfigEmailSharing/EmailListConfiguration.tsx": {
    "no-restricted-syntax": {
      "count": 1
    }
  },
  "public/app/features/dashboard-scene/sharing/ShareButton/share-snapshot/UpsertSnapshot.tsx": {
    "no-restricted-syntax": {
      "count": 2
    }
  },
  "public/app/features/dashboard-scene/sharing/ShareExportTab.tsx": {
    "no-restricted-syntax": {
      "count": 1
    }
  },
  "public/app/features/dashboard-scene/sharing/ShareLinkTab.tsx": {
    "no-restricted-syntax": {
      "count": 4
    }
  },
  "public/app/features/dashboard-scene/sharing/ShareSnapshotTab.tsx": {
    "no-restricted-syntax": {
      "count": 3
    }
  },
  "public/app/features/dashboard-scene/sharing/panel-share/SharePanelPreview.tsx": {
    "no-restricted-syntax": {
      "count": 3
    }
  },
  "public/app/features/dashboard-scene/utils/DashboardModelCompatibilityWrapper.ts": {
    "@typescript-eslint/consistent-type-assertions": {
      "count": 1
    }
  },
  "public/app/features/dashboard-scene/utils/PanelModelCompatibilityWrapper.ts": {
    "@typescript-eslint/consistent-type-assertions": {
      "count": 1
    }
  },
  "public/app/features/dashboard-scene/v2schema/ImportDashboardFormV2.tsx": {
    "@typescript-eslint/consistent-type-assertions": {
      "count": 1
    },
    "@typescript-eslint/no-explicit-any": {
      "count": 3
    },
    "no-restricted-syntax": {
      "count": 3
    }
  },
  "public/app/features/dashboard-scene/v2schema/ImportDashboardOverviewV2.tsx": {
    "@typescript-eslint/consistent-type-assertions": {
      "count": 10
    }
  },
  "public/app/features/dashboard/api/ResponseTransformers.ts": {
    "@typescript-eslint/consistent-type-assertions": {
      "count": 4
    },
    "@typescript-eslint/no-explicit-any": {
      "count": 3
    }
  },
  "public/app/features/dashboard/components/AddLibraryPanelWidget/index.ts": {
    "no-barrel-files/no-barrel-files": {
      "count": 1
    }
  },
  "public/app/features/dashboard/components/AnnotationSettings/AnnotationSettingsEdit.tsx": {
    "no-restricted-syntax": {
      "count": 7
    }
  },
  "public/app/features/dashboard/components/DashExportModal/DashboardExporter.test.ts": {
    "@typescript-eslint/no-explicit-any": {
      "count": 6
    }
  },
  "public/app/features/dashboard/components/DashExportModal/DashboardExporter.ts": {
    "@typescript-eslint/consistent-type-assertions": {
      "count": 3
    },
    "@typescript-eslint/no-explicit-any": {
      "count": 7
    }
  },
  "public/app/features/dashboard/components/DashExportModal/index.ts": {
    "no-barrel-files/no-barrel-files": {
      "count": 1
    }
  },
  "public/app/features/dashboard/components/DashNav/index.ts": {
    "no-barrel-files/no-barrel-files": {
      "count": 1
    }
  },
  "public/app/features/dashboard/components/DashboardPrompt/DashboardPrompt.test.tsx": {
    "@typescript-eslint/no-explicit-any": {
      "count": 1
    }
  },
  "public/app/features/dashboard/components/DashboardPrompt/DashboardPrompt.tsx": {
    "@typescript-eslint/consistent-type-assertions": {
      "count": 7
    },
    "@typescript-eslint/no-explicit-any": {
      "count": 2
    }
  },
  "public/app/features/dashboard/components/DashboardRow/DashboardRow.test.tsx": {
    "@typescript-eslint/no-explicit-any": {
      "count": 1
    }
  },
  "public/app/features/dashboard/components/DashboardRow/index.ts": {
    "no-barrel-files/no-barrel-files": {
      "count": 1
    }
  },
  "public/app/features/dashboard/components/DashboardSettings/AutoRefreshIntervals.tsx": {
    "no-restricted-syntax": {
      "count": 1
    }
  },
  "public/app/features/dashboard/components/DashboardSettings/GeneralSettings.tsx": {
    "no-restricted-syntax": {
      "count": 6
    }
  },
  "public/app/features/dashboard/components/DashboardSettings/TimePickerSettings.tsx": {
    "no-restricted-syntax": {
      "count": 5
    }
  },
  "public/app/features/dashboard/components/DashboardSettings/index.ts": {
    "no-barrel-files/no-barrel-files": {
      "count": 1
    }
  },
  "public/app/features/dashboard/components/HelpWizard/HelpWizard.tsx": {
    "no-restricted-syntax": {
      "count": 3
    }
  },
  "public/app/features/dashboard/components/Inspector/PanelInspector.tsx": {
    "@typescript-eslint/consistent-type-assertions": {
      "count": 1
    }
  },
  "public/app/features/dashboard/components/PanelEditor/DynamicConfigValueEditor.tsx": {
    "no-restricted-syntax": {
      "count": 1
    }
  },
  "public/app/features/dashboard/components/PanelEditor/OptionsPaneItemDescriptor.tsx": {
    "@grafana/no-aria-label-selectors": {
      "count": 1
    },
    "@typescript-eslint/no-explicit-any": {
      "count": 1
    },
    "no-restricted-syntax": {
      "count": 1
    }
  },
  "public/app/features/dashboard/components/PanelEditor/PanelEditor.tsx": {
    "@typescript-eslint/consistent-type-assertions": {
      "count": 1
    }
  },
  "public/app/features/dashboard/components/PanelEditor/VisualizationSelectPane.tsx": {
    "@grafana/no-aria-label-selectors": {
      "count": 1
    },
    "no-restricted-syntax": {
      "count": 1
    }
  },
  "public/app/features/dashboard/components/PanelEditor/getVisualizationOptions.tsx": {
    "@typescript-eslint/no-explicit-any": {
      "count": 2
    }
  },
  "public/app/features/dashboard/components/PanelEditor/utils.ts": {
    "@typescript-eslint/consistent-type-assertions": {
      "count": 2
    },
    "@typescript-eslint/no-explicit-any": {
      "count": 3
    }
  },
  "public/app/features/dashboard/components/RowOptions/RowOptionsForm.tsx": {
    "no-restricted-syntax": {
      "count": 2
    }
  },
  "public/app/features/dashboard/components/SaveDashboard/SaveDashboardButton.tsx": {
    "@grafana/no-aria-label-selectors": {
      "count": 2
    }
  },
  "public/app/features/dashboard/components/SaveDashboard/forms/SaveDashboardAsForm.tsx": {
    "no-restricted-syntax": {
      "count": 4
    }
  },
  "public/app/features/dashboard/components/SaveDashboard/forms/SaveDashboardForm.tsx": {
    "@grafana/no-aria-label-selectors": {
      "count": 3
    }
  },
  "public/app/features/dashboard/components/SaveDashboard/useDashboardSave.tsx": {
    "@typescript-eslint/no-explicit-any": {
      "count": 1
    }
  },
  "public/app/features/dashboard/components/ShareModal/ShareEmbed.tsx": {
    "no-restricted-syntax": {
      "count": 2
    }
  },
  "public/app/features/dashboard/components/ShareModal/ShareExport.tsx": {
    "@typescript-eslint/no-explicit-any": {
      "count": 1
    },
    "no-restricted-syntax": {
      "count": 1
    }
  },
  "public/app/features/dashboard/components/ShareModal/ShareLink.tsx": {
    "no-restricted-syntax": {
      "count": 3
    }
  },
  "public/app/features/dashboard/components/ShareModal/SharePublicDashboard/ConfigPublicDashboard/ConfigPublicDashboard.tsx": {
    "no-restricted-syntax": {
      "count": 3
    }
  },
  "public/app/features/dashboard/components/ShareModal/SharePublicDashboard/ConfigPublicDashboard/EmailSharingConfiguration.tsx": {
    "no-restricted-syntax": {
      "count": 2
    }
  },
  "public/app/features/dashboard/components/ShareModal/ShareSnapshot.tsx": {
    "no-restricted-syntax": {
      "count": 4
    }
  },
  "public/app/features/dashboard/components/ShareModal/ThemePicker.tsx": {
    "no-restricted-syntax": {
      "count": 1
    }
  },
  "public/app/features/dashboard/components/SubMenu/AnnotationPicker.tsx": {
    "no-restricted-syntax": {
      "count": 1
    }
  },
  "public/app/features/dashboard/components/SubMenu/DashboardLinksDashboard.tsx": {
    "@typescript-eslint/consistent-type-assertions": {
      "count": 1
    },
    "@typescript-eslint/no-explicit-any": {
      "count": 1
    }
  },
  "public/app/features/dashboard/components/SubMenu/SubMenuItems.tsx": {
    "no-restricted-syntax": {
      "count": 1
    }
  },
  "public/app/features/dashboard/components/TransformationsEditor/TransformationFilter.tsx": {
    "no-restricted-syntax": {
      "count": 1
    }
  },
  "public/app/features/dashboard/components/TransformationsEditor/TransformationPicker.tsx": {
    "no-restricted-syntax": {
      "count": 1
    }
  },
  "public/app/features/dashboard/components/TransformationsEditor/TransformationsEditor.tsx": {
    "@typescript-eslint/consistent-type-assertions": {
      "count": 2
    }
  },
  "public/app/features/dashboard/components/VersionHistory/useDashboardRestore.tsx": {
    "@typescript-eslint/consistent-type-assertions": {
      "count": 1
    },
    "@typescript-eslint/no-explicit-any": {
      "count": 1
    }
  },
  "public/app/features/dashboard/containers/DashboardPage.tsx": {
    "@grafana/no-aria-label-selectors": {
      "count": 1
    },
    "@typescript-eslint/consistent-type-assertions": {
      "count": 2
    },
    "@typescript-eslint/no-explicit-any": {
      "count": 2
    }
  },
  "public/app/features/dashboard/containers/DashboardPageProxy.tsx": {
    "@typescript-eslint/consistent-type-assertions": {
      "count": 1
    }
  },
  "public/app/features/dashboard/containers/PublicDashboardPage.tsx": {
    "@typescript-eslint/consistent-type-assertions": {
      "count": 1
    }
  },
  "public/app/features/dashboard/dashgrid/SeriesVisibilityConfigFactory.ts": {
    "@typescript-eslint/consistent-type-assertions": {
      "count": 1
    }
  },
  "public/app/features/dashboard/services/DashboardLoaderSrv.ts": {
    "@typescript-eslint/no-explicit-any": {
      "count": 3
    }
  },
  "public/app/features/dashboard/state/DashboardMigrator.test.ts": {
    "@typescript-eslint/no-explicit-any": {
      "count": 10
    }
  },
  "public/app/features/dashboard/state/DashboardMigrator.ts": {
    "@typescript-eslint/consistent-type-assertions": {
      "count": 2
    },
    "@typescript-eslint/no-explicit-any": {
<<<<<<< HEAD
      "count": 17
=======
      "count": 18
>>>>>>> aeb041a9
    }
  },
  "public/app/features/dashboard/state/DashboardModel.repeat.test.ts": {
    "@typescript-eslint/no-explicit-any": {
      "count": 4
    }
  },
  "public/app/features/dashboard/state/DashboardModel.test.ts": {
    "@typescript-eslint/no-explicit-any": {
      "count": 1
    }
  },
  "public/app/features/dashboard/state/DashboardModel.ts": {
    "@typescript-eslint/consistent-type-assertions": {
      "count": 1
    },
    "@typescript-eslint/no-explicit-any": {
      "count": 23
    }
  },
  "public/app/features/dashboard/state/PanelModel.test.ts": {
    "@typescript-eslint/no-explicit-any": {
      "count": 1
    }
  },
  "public/app/features/dashboard/state/PanelModel.ts": {
    "@typescript-eslint/consistent-type-assertions": {
      "count": 5
    },
    "@typescript-eslint/no-explicit-any": {
      "count": 17
    }
  },
  "public/app/features/dashboard/state/TimeModel.ts": {
    "@typescript-eslint/no-explicit-any": {
      "count": 2
    }
  },
  "public/app/features/dashboard/state/actions.ts": {
    "@typescript-eslint/no-explicit-any": {
      "count": 1
    }
  },
  "public/app/features/dashboard/state/getPanelPluginToMigrateTo.ts": {
    "@typescript-eslint/no-explicit-any": {
      "count": 1
    }
  },
  "public/app/features/dashboard/state/initDashboard.test.ts": {
    "@typescript-eslint/no-explicit-any": {
      "count": 1
    }
  },
  "public/app/features/dashboard/utils/getPanelMenu.test.ts": {
    "@typescript-eslint/no-explicit-any": {
      "count": 1
    }
  },
  "public/app/features/dashboard/utils/getPanelMenu.ts": {
    "@typescript-eslint/consistent-type-assertions": {
      "count": 1
    },
    "@typescript-eslint/no-explicit-any": {
      "count": 1
    }
  },
  "public/app/features/dashboard/utils/panelMerge.ts": {
    "@typescript-eslint/consistent-type-assertions": {
      "count": 2
    },
    "@typescript-eslint/no-explicit-any": {
      "count": 2
    }
  },
  "public/app/features/datasources/components/BasicSettings.tsx": {
    "no-restricted-syntax": {
      "count": 3
    }
  },
  "public/app/features/datasources/components/ButtonRow.tsx": {
    "no-restricted-syntax": {
      "count": 1
    }
  },
  "public/app/features/datasources/components/DataSourceLoadError.tsx": {
    "no-restricted-syntax": {
      "count": 1
    }
  },
  "public/app/features/datasources/components/DataSourcePluginState.tsx": {
    "no-restricted-syntax": {
      "count": 3
    }
  },
  "public/app/features/datasources/components/DataSourceTestingStatus.tsx": {
    "no-restricted-syntax": {
      "count": 1
    }
  },
  "public/app/features/datasources/components/DataSourceTypeCard.tsx": {
    "@grafana/no-aria-label-selectors": {
      "count": 1
    },
    "no-restricted-syntax": {
      "count": 1
    }
  },
  "public/app/features/datasources/components/DataSourcesListCard.tsx": {
    "no-restricted-syntax": {
      "count": 2
    }
  },
  "public/app/features/datasources/components/picker/DataSourceCard.tsx": {
    "no-restricted-syntax": {
      "count": 1
    }
  },
  "public/app/features/datasources/state/actions.test.ts": {
    "@typescript-eslint/no-explicit-any": {
      "count": 2
    }
  },
  "public/app/features/datasources/state/actions.ts": {
    "@typescript-eslint/consistent-type-assertions": {
      "count": 1
    },
    "@typescript-eslint/no-explicit-any": {
      "count": 1
    }
  },
  "public/app/features/datasources/state/navModel.ts": {
    "@typescript-eslint/consistent-type-assertions": {
      "count": 1
    },
    "@typescript-eslint/no-explicit-any": {
      "count": 1
    }
  },
  "public/app/features/datasources/state/reducers.ts": {
    "@typescript-eslint/consistent-type-assertions": {
      "count": 2
    }
  },
  "public/app/features/datasources/state/selectors.ts": {
    "@typescript-eslint/consistent-type-assertions": {
      "count": 2
    },
    "no-restricted-syntax": {
      "count": 2
    }
  },
  "public/app/features/dimensions/editors/FileUploader.tsx": {
    "no-restricted-syntax": {
      "count": 1
    }
  },
  "public/app/features/dimensions/editors/FolderPickerTab.tsx": {
    "@typescript-eslint/consistent-type-assertions": {
      "count": 1
    },
    "no-restricted-syntax": {
      "count": 2
    }
  },
  "public/app/features/dimensions/editors/ResourceDimensionEditor.tsx": {
    "@typescript-eslint/consistent-type-assertions": {
      "count": 1
    }
  },
  "public/app/features/dimensions/editors/TextDimensionEditor.tsx": {
    "@typescript-eslint/consistent-type-assertions": {
      "count": 2
    }
  },
  "public/app/features/dimensions/editors/ThresholdsEditor/ThresholdsEditor.tsx": {
    "@typescript-eslint/consistent-type-assertions": {
      "count": 1
    }
  },
  "public/app/features/dimensions/editors/URLPickerTab.tsx": {
    "no-restricted-syntax": {
      "count": 2
    }
  },
  "public/app/features/dimensions/scale.ts": {
    "@typescript-eslint/consistent-type-assertions": {
      "count": 1
    }
  },
  "public/app/features/dimensions/types.ts": {
    "@typescript-eslint/no-explicit-any": {
      "count": 1
    }
  },
  "public/app/features/dimensions/utils.ts": {
    "@typescript-eslint/consistent-type-assertions": {
      "count": 1
    }
  },
  "public/app/features/explore/CorrelationHelper.tsx": {
    "no-restricted-syntax": {
      "count": 3
    }
  },
  "public/app/features/explore/CorrelationTransformationAddModal.tsx": {
    "no-restricted-syntax": {
      "count": 4
    }
  },
  "public/app/features/explore/Logs/LogsColumnSearch.tsx": {
    "no-restricted-syntax": {
      "count": 1
    }
  },
  "public/app/features/explore/RichHistory/RichHistorySettingsTab.tsx": {
    "no-restricted-syntax": {
      "count": 1
    }
  },
  "public/app/features/explore/TraceView/TraceView.tsx": {
    "@typescript-eslint/consistent-type-assertions": {
      "count": 2
    }
  },
  "public/app/features/explore/TraceView/components/TracePageHeader/TracePageHeader.tsx": {
    "react-hooks/rules-of-hooks": {
      "count": 1
    }
  },
  "public/app/features/explore/TraceView/components/TracePageHeader/index.tsx": {
    "no-barrel-files/no-barrel-files": {
      "count": 1
    }
  },
  "public/app/features/explore/TraceView/components/TraceTimelineViewer/SpanDetail/SpanDetailLinkButtons.tsx": {
    "react-hooks/rules-of-hooks": {
      "count": 1
    }
  },
  "public/app/features/explore/TraceView/components/TraceTimelineViewer/SpanLinks.tsx": {
    "no-restricted-syntax": {
      "count": 1
    }
  },
  "public/app/features/explore/TraceView/components/TraceTimelineViewer/TimelineHeaderRow/index.tsx": {
    "no-barrel-files/no-barrel-files": {
      "count": 1
    }
  },
  "public/app/features/explore/TraceView/components/TraceTimelineViewer/utils.tsx": {
    "no-barrel-files/no-barrel-files": {
      "count": 1
    }
  },
  "public/app/features/explore/TraceView/components/demo/trace-generators.ts": {
    "@typescript-eslint/consistent-type-assertions": {
      "count": 1
    }
  },
  "public/app/features/explore/TraceView/components/model/ddg/types.tsx": {
    "no-barrel-files/no-barrel-files": {
      "count": 1
    }
  },
  "public/app/features/explore/TraceView/components/model/link-patterns.tsx": {
    "@typescript-eslint/consistent-type-assertions": {
      "count": 2
    },
    "@typescript-eslint/no-explicit-any": {
      "count": 10
    }
  },
  "public/app/features/explore/TraceView/components/model/transform-trace-data.tsx": {
    "@typescript-eslint/consistent-type-assertions": {
      "count": 1
    }
  },
  "public/app/features/explore/TraceView/components/utils/DraggableManager/demo/index.tsx": {
    "no-barrel-files/no-barrel-files": {
      "count": 1
    }
  },
  "public/app/features/explore/TraceView/components/utils/sort.ts": {
    "no-restricted-syntax": {
      "count": 1
    }
  },
  "public/app/features/explore/TraceView/createSpanLink.tsx": {
    "@typescript-eslint/consistent-type-assertions": {
      "count": 2
    }
  },
  "public/app/features/explore/hooks/useStateSync/index.ts": {
    "no-barrel-files/no-barrel-files": {
      "count": 1
    }
  },
  "public/app/features/explore/spec/helper/setup.tsx": {
    "@typescript-eslint/no-explicit-any": {
      "count": 1
    }
  },
  "public/app/features/explore/state/time.test.ts": {
    "@typescript-eslint/no-explicit-any": {
      "count": 1
    }
  },
  "public/app/features/explore/state/utils.ts": {
    "@typescript-eslint/consistent-type-assertions": {
      "count": 4
    },
    "@typescript-eslint/no-explicit-any": {
      "count": 2
    }
  },
  "public/app/features/expressions/ExpressionDatasource.ts": {
    "@typescript-eslint/consistent-type-assertions": {
      "count": 2
    }
  },
  "public/app/features/expressions/ExpressionQueryEditor.tsx": {
    "react/no-unescaped-entities": {
      "count": 4
    }
  },
  "public/app/features/expressions/guards.ts": {
    "@typescript-eslint/consistent-type-assertions": {
      "count": 1
    }
  },
  "public/app/features/geo/gazetteer/gazetteer.ts": {
    "@typescript-eslint/consistent-type-assertions": {
      "count": 1
    },
    "@typescript-eslint/no-explicit-any": {
      "count": 1
    }
  },
  "public/app/features/geo/utils/frameVectorSource.ts": {
    "@typescript-eslint/consistent-type-assertions": {
      "count": 1
    }
  },
  "public/app/features/inspector/InspectDataOptions.tsx": {
    "@typescript-eslint/consistent-type-assertions": {
      "count": 1
    },
    "no-restricted-syntax": {
      "count": 4
    }
  },
  "public/app/features/inspector/InspectDataTab.tsx": {
    "@grafana/no-aria-label-selectors": {
      "count": 1
    }
  },
  "public/app/features/inspector/InspectJSONTab.tsx": {
    "no-restricted-syntax": {
      "count": 1
    }
  },
  "public/app/features/inspector/InspectStatsTab.tsx": {
    "@grafana/no-aria-label-selectors": {
      "count": 1
    }
  },
  "public/app/features/inspector/QueryInspector.tsx": {
    "@grafana/no-aria-label-selectors": {
      "count": 2
    },
    "@typescript-eslint/no-explicit-any": {
      "count": 1
    }
  },
  "public/app/features/invites/SignupInvited.tsx": {
    "no-restricted-syntax": {
      "count": 4
    }
  },
  "public/app/features/library-panels/components/AddLibraryPanelModal/AddLibraryPanelModal.tsx": {
    "no-restricted-syntax": {
      "count": 2
    }
  },
  "public/app/features/live/centrifuge/LiveDataStream.ts": {
    "@typescript-eslint/consistent-type-assertions": {
      "count": 1
    }
  },
  "public/app/features/live/centrifuge/channel.ts": {
    "@typescript-eslint/no-explicit-any": {
      "count": 1
    }
  },
  "public/app/features/logs/logsFrame.ts": {
    "@typescript-eslint/consistent-type-assertions": {
      "count": 1
    }
  },
  "public/app/features/logs/utils.ts": {
    "@typescript-eslint/consistent-type-assertions": {
      "count": 1
    },
    "no-restricted-syntax": {
      "count": 6
    }
  },
  "public/app/features/manage-dashboards/DashboardImportPage.tsx": {
    "no-restricted-syntax": {
      "count": 2
    }
  },
  "public/app/features/manage-dashboards/components/ImportDashboardForm.tsx": {
    "no-restricted-syntax": {
      "count": 5
    }
  },
  "public/app/features/manage-dashboards/components/ImportDashboardLibraryPanelsList.tsx": {
    "@typescript-eslint/consistent-type-assertions": {
      "count": 1
    },
    "no-restricted-syntax": {
      "count": 1
    }
  },
  "public/app/features/manage-dashboards/components/PublicDashboardListTable/PublicDashboardListTable.tsx": {
    "no-restricted-syntax": {
      "count": 1
    }
  },
  "public/app/features/manage-dashboards/state/actions.ts": {
    "@typescript-eslint/consistent-type-assertions": {
      "count": 1
    },
    "@typescript-eslint/no-explicit-any": {
      "count": 6
    }
  },
  "public/app/features/manage-dashboards/state/reducers.ts": {
    "@typescript-eslint/consistent-type-assertions": {
      "count": 1
    },
    "@typescript-eslint/no-explicit-any": {
      "count": 4
    }
  },
  "public/app/features/migrate-to-cloud/api/index.ts": {
    "no-barrel-files/no-barrel-files": {
      "count": 1
    }
  },
  "public/app/features/migrate-to-cloud/cloud/MigrationTokenPane/CreateTokenModal.tsx": {
    "no-restricted-syntax": {
      "count": 1
    }
  },
  "public/app/features/migrate-to-cloud/onprem/ConfigureSnapshot.tsx": {
    "@typescript-eslint/consistent-type-assertions": {
      "count": 2
    }
  },
  "public/app/features/migrate-to-cloud/onprem/EmptyState/CallToAction/ConnectModal.tsx": {
    "no-restricted-syntax": {
      "count": 1
    }
  },
  "public/app/features/migrate-to-cloud/onprem/resourceDependency.ts": {
    "@typescript-eslint/consistent-type-assertions": {
      "count": 2
    }
  },
  "public/app/features/migrate-to-cloud/onprem/useNotifyOnSuccess.tsx": {
    "@typescript-eslint/consistent-type-assertions": {
      "count": 1
    }
  },
  "public/app/features/org/NewOrgPage.tsx": {
    "no-restricted-syntax": {
      "count": 1
    }
  },
  "public/app/features/org/OrgProfile.tsx": {
    "no-restricted-syntax": {
      "count": 1
    }
  },
  "public/app/features/org/UserInviteForm.tsx": {
    "no-restricted-syntax": {
      "count": 4
    }
  },
  "public/app/features/org/state/reducers.ts": {
    "@typescript-eslint/consistent-type-assertions": {
      "count": 1
    }
  },
  "public/app/features/panel/components/VizTypePicker/PanelTypeCard.tsx": {
    "@grafana/no-aria-label-selectors": {
      "count": 1
    }
  },
  "public/app/features/panel/panellinks/linkSuppliers.ts": {
    "@typescript-eslint/no-explicit-any": {
      "count": 1
    }
  },
  "public/app/features/playlist/PlaylistCard.tsx": {
    "no-restricted-syntax": {
      "count": 2
    }
  },
  "public/app/features/playlist/PlaylistForm.tsx": {
    "@grafana/no-aria-label-selectors": {
      "count": 2
    },
    "no-restricted-syntax": {
      "count": 4
    }
  },
  "public/app/features/playlist/ShareModal.tsx": {
    "no-restricted-syntax": {
      "count": 3
    }
  },
  "public/app/features/playlist/StartModal.tsx": {
    "no-restricted-syntax": {
      "count": 3
    }
  },
  "public/app/features/plugins/admin/components/GetStartedWithPlugin/GetStartedWithDataSource.tsx": {
    "@typescript-eslint/consistent-type-assertions": {
      "count": 1
    }
  },
  "public/app/features/plugins/admin/components/GetStartedWithPlugin/index.ts": {
    "no-barrel-files/no-barrel-files": {
      "count": 1
    }
  },
  "public/app/features/plugins/admin/components/InstallControls/InstallControlsWarning.tsx": {
    "react/no-unescaped-entities": {
      "count": 1
    }
  },
  "public/app/features/plugins/admin/components/PluginDetailsPage.tsx": {
    "@typescript-eslint/consistent-type-assertions": {
      "count": 1
    }
  },
  "public/app/features/plugins/admin/helpers.ts": {
    "no-restricted-syntax": {
      "count": 2
    }
  },
  "public/app/features/plugins/admin/pages/Browse.tsx": {
    "@typescript-eslint/consistent-type-assertions": {
      "count": 2
    },
    "no-restricted-syntax": {
      "count": 4
    }
  },
  "public/app/features/plugins/admin/state/actions.ts": {
    "@typescript-eslint/consistent-type-assertions": {
      "count": 1
    }
  },
  "public/app/features/plugins/admin/types.ts": {
    "@typescript-eslint/no-explicit-any": {
      "count": 1
    }
  },
  "public/app/features/plugins/datasource_srv.test.ts": {
    "@typescript-eslint/no-explicit-any": {
      "count": 3
    }
  },
  "public/app/features/plugins/datasource_srv.ts": {
    "@typescript-eslint/consistent-type-assertions": {
      "count": 3
    },
    "@typescript-eslint/no-explicit-any": {
      "count": 1
    }
  },
  "public/app/features/plugins/extensions/usePluginComponents.tsx": {
    "@typescript-eslint/consistent-type-assertions": {
      "count": 1
    }
  },
  "public/app/features/plugins/extensions/usePluginFunctions.tsx": {
    "@typescript-eslint/consistent-type-assertions": {
      "count": 1
    }
  },
  "public/app/features/plugins/sandbox/distortions.ts": {
    "@typescript-eslint/consistent-type-assertions": {
      "count": 1
    }
  },
  "public/app/features/plugins/sandbox/sandboxPluginLoader.ts": {
    "@typescript-eslint/consistent-type-assertions": {
      "count": 3
    }
  },
  "public/app/features/plugins/utils.ts": {
    "@typescript-eslint/consistent-type-assertions": {
      "count": 4
    }
  },
  "public/app/features/profile/ChangePasswordForm.tsx": {
    "no-restricted-syntax": {
      "count": 3
    }
  },
  "public/app/features/profile/UserProfileEditForm.tsx": {
    "no-restricted-syntax": {
      "count": 3
    }
  },
  "public/app/features/provisioning/Config/ConfigFormGithubCollapse.tsx": {
    "no-restricted-syntax": {
      "count": 2
    }
  },
  "public/app/features/provisioning/File/FileHistoryPage.tsx": {
    "no-restricted-syntax": {
      "count": 1
    }
  },
  "public/app/features/provisioning/File/FileStatusPage.tsx": {
    "@typescript-eslint/consistent-type-assertions": {
      "count": 2
    }
  },
  "public/app/features/provisioning/Shared/BranchValidationError.tsx": {
    "react/no-unescaped-entities": {
      "count": 26
    }
  },
  "public/app/features/provisioning/Shared/TokenPermissionsInfo.tsx": {
    "react/no-unescaped-entities": {
      "count": 2
    }
  },
  "public/app/features/query/components/QueryEditorRow.tsx": {
    "@grafana/no-aria-label-selectors": {
      "count": 1
    },
    "@typescript-eslint/consistent-type-assertions": {
      "count": 3
    },
    "no-restricted-syntax": {
      "count": 1
    },
    "react-hooks/rules-of-hooks": {
      "count": 1
    }
  },
  "public/app/features/query/components/QueryEditorRowHeader.tsx": {
    "@grafana/no-aria-label-selectors": {
      "count": 1
    }
  },
  "public/app/features/query/components/QueryGroup.tsx": {
    "@grafana/no-aria-label-selectors": {
      "count": 2
    }
  },
  "public/app/features/query/state/DashboardQueryRunner/AnnotationsQueryRunner.ts": {
    "@typescript-eslint/consistent-type-assertions": {
      "count": 1
    }
  },
  "public/app/features/query/state/DashboardQueryRunner/PublicAnnotationsDataSource.ts": {
    "@typescript-eslint/consistent-type-assertions": {
      "count": 1
    }
  },
  "public/app/features/query/state/DashboardQueryRunner/testHelpers.ts": {
    "@typescript-eslint/no-explicit-any": {
      "count": 2
    }
  },
  "public/app/features/query/state/DashboardQueryRunner/utils.ts": {
    "@typescript-eslint/no-explicit-any": {
      "count": 4
    }
  },
  "public/app/features/query/state/PanelQueryRunner.ts": {
    "@typescript-eslint/consistent-type-assertions": {
      "count": 2
    }
  },
  "public/app/features/query/state/runRequest.ts": {
    "@typescript-eslint/consistent-type-assertions": {
      "count": 1
    }
  },
  "public/app/features/query/state/updateQueries.test.ts": {
    "@typescript-eslint/no-explicit-any": {
      "count": 3
    }
  },
  "public/app/features/search/page/components/columns.tsx": {
    "@typescript-eslint/consistent-type-assertions": {
      "count": 1
    }
  },
  "public/app/features/search/service/bluge.ts": {
    "@typescript-eslint/consistent-type-assertions": {
      "count": 2
    }
  },
  "public/app/features/search/state/SearchStateManager.ts": {
    "@typescript-eslint/consistent-type-assertions": {
      "count": 1
    },
    "no-restricted-syntax": {
      "count": 16
    }
  },
  "public/app/features/search/types.ts": {
    "@typescript-eslint/no-explicit-any": {
      "count": 1
    }
  },
  "public/app/features/search/utils.ts": {
    "@typescript-eslint/consistent-type-assertions": {
      "count": 1
    },
    "no-restricted-syntax": {
      "count": 3
    }
  },
  "public/app/features/serviceaccounts/ServiceAccountCreatePage.tsx": {
    "no-restricted-syntax": {
      "count": 4
    }
  },
  "public/app/features/serviceaccounts/components/CreateTokenModal.tsx": {
    "no-restricted-syntax": {
      "count": 4
    }
  },
  "public/app/features/serviceaccounts/state/reducers.ts": {
    "@typescript-eslint/consistent-type-assertions": {
      "count": 1
    }
  },
  "public/app/features/support-bundles/SupportBundlesCreate.tsx": {
    "no-restricted-syntax": {
      "count": 2
    }
  },
  "public/app/features/teams/TeamSettings.tsx": {
    "no-restricted-syntax": {
      "count": 4
    }
  },
  "public/app/features/teams/state/reducers.ts": {
    "@typescript-eslint/consistent-type-assertions": {
      "count": 1
    }
  },
  "public/app/features/templating/fieldAccessorCache.ts": {
    "@typescript-eslint/no-explicit-any": {
      "count": 1
    }
  },
  "public/app/features/templating/formatVariableValue.ts": {
    "@typescript-eslint/no-explicit-any": {
      "count": 3
    }
  },
  "public/app/features/templating/templateProxies.ts": {
    "@typescript-eslint/no-explicit-any": {
      "count": 1
    }
  },
  "public/app/features/templating/template_srv.ts": {
    "@typescript-eslint/consistent-type-assertions": {
      "count": 3
    },
    "@typescript-eslint/no-explicit-any": {
      "count": 9
    }
  },
  "public/app/features/transformers/FilterByValueTransformer/ValueMatchers/types.ts": {
    "@typescript-eslint/no-explicit-any": {
      "count": 3
    }
  },
  "public/app/features/transformers/FilterByValueTransformer/ValueMatchers/utils.ts": {
    "@typescript-eslint/no-explicit-any": {
      "count": 1
    }
  },
  "public/app/features/transformers/FilterByValueTransformer/ValueMatchers/valueMatchersUI.ts": {
    "@typescript-eslint/no-explicit-any": {
      "count": 1
    }
  },
  "public/app/features/transformers/calculateHeatmap/editor/helper.ts": {
    "@typescript-eslint/no-explicit-any": {
      "count": 1
    }
  },
  "public/app/features/transformers/calculateHeatmap/heatmap.ts": {
    "@typescript-eslint/consistent-type-assertions": {
      "count": 2
    }
  },
  "public/app/features/transformers/editors/CalculateFieldTransformerEditor/CumulativeOptionsEditor.tsx": {
    "@typescript-eslint/consistent-type-assertions": {
      "count": 1
    }
  },
  "public/app/features/transformers/editors/CalculateFieldTransformerEditor/ReduceRowOptionsEditor.tsx": {
    "@typescript-eslint/consistent-type-assertions": {
      "count": 1
    }
  },
  "public/app/features/transformers/editors/CalculateFieldTransformerEditor/WindowOptionsEditor.tsx": {
    "@typescript-eslint/consistent-type-assertions": {
      "count": 1
    }
  },
  "public/app/features/transformers/editors/ConvertFieldTypeTransformerEditor.tsx": {
    "@typescript-eslint/consistent-type-assertions": {
      "count": 1
    }
  },
  "public/app/features/transformers/editors/GroupToNestedTableTransformerEditor.tsx": {
    "no-restricted-syntax": {
      "count": 1
    }
  },
  "public/app/features/transformers/editors/ReduceTransformerEditor.tsx": {
    "@typescript-eslint/consistent-type-assertions": {
      "count": 1
    }
  },
  "public/app/features/transformers/editors/SortByTransformerEditor.tsx": {
    "@typescript-eslint/consistent-type-assertions": {
      "count": 1
    }
  },
  "public/app/features/transformers/extractFields/ExtractFieldsTransformerEditor.tsx": {
    "@typescript-eslint/consistent-type-assertions": {
      "count": 2
    },
    "@typescript-eslint/no-explicit-any": {
      "count": 2
    }
  },
  "public/app/features/transformers/extractFields/fieldExtractors.ts": {
    "@typescript-eslint/no-explicit-any": {
      "count": 1
    }
  },
  "public/app/features/transformers/fieldToConfigMapping/FieldToConfigMappingEditor.tsx": {
    "@typescript-eslint/consistent-type-assertions": {
      "count": 2
    }
  },
  "public/app/features/transformers/fieldToConfigMapping/fieldToConfigMapping.ts": {
    "@typescript-eslint/consistent-type-assertions": {
      "count": 1
    },
    "@typescript-eslint/no-explicit-any": {
      "count": 4
    }
  },
  "public/app/features/transformers/lookupGazetteer/FieldLookupTransformerEditor.tsx": {
    "@typescript-eslint/consistent-type-assertions": {
      "count": 1
    }
  },
  "public/app/features/transformers/spatial/optionsHelper.tsx": {
    "@typescript-eslint/consistent-type-assertions": {
      "count": 2
    },
    "@typescript-eslint/no-explicit-any": {
      "count": 3
    }
  },
  "public/app/features/transformers/suggestionsInput/SuggestionsInput.tsx": {
    "@typescript-eslint/consistent-type-assertions": {
      "count": 4
    }
  },
  "public/app/features/variables/adapters.ts": {
    "@typescript-eslint/no-explicit-any": {
      "count": 3
    }
  },
  "public/app/features/variables/adhoc/picker/AdHocFilter.tsx": {
    "no-restricted-syntax": {
      "count": 1
    }
  },
  "public/app/features/variables/adhoc/picker/AdHocFilterKey.tsx": {
    "no-restricted-syntax": {
      "count": 3
    }
  },
  "public/app/features/variables/adhoc/picker/AdHocFilterRenderer.tsx": {
    "no-restricted-syntax": {
      "count": 1
    }
  },
  "public/app/features/variables/adhoc/picker/AdHocFilterValue.tsx": {
    "no-restricted-syntax": {
      "count": 1
    }
  },
  "public/app/features/variables/adhoc/picker/ConditionSegment.tsx": {
    "no-restricted-syntax": {
      "count": 2
    }
  },
  "public/app/features/variables/constant/reducer.ts": {
    "@typescript-eslint/consistent-type-assertions": {
      "count": 1
    }
  },
  "public/app/features/variables/custom/reducer.ts": {
    "@typescript-eslint/consistent-type-assertions": {
      "count": 1
    }
  },
  "public/app/features/variables/editor/VariableEditorContainer.tsx": {
    "@typescript-eslint/consistent-type-assertions": {
      "count": 2
    }
  },
  "public/app/features/variables/editor/VariableEditorList.tsx": {
    "@grafana/no-aria-label-selectors": {
      "count": 2
    }
  },
  "public/app/features/variables/editor/VariableEditorListRow.tsx": {
    "@grafana/no-aria-label-selectors": {
      "count": 4
    }
  },
  "public/app/features/variables/editor/getVariableQueryEditor.tsx": {
    "@typescript-eslint/no-explicit-any": {
      "count": 2
    }
  },
  "public/app/features/variables/inspect/NetworkGraph.tsx": {
    "@typescript-eslint/no-explicit-any": {
      "count": 2
    }
  },
  "public/app/features/variables/inspect/utils.ts": {
    "@typescript-eslint/consistent-type-assertions": {
      "count": 2
    },
    "@typescript-eslint/no-explicit-any": {
      "count": 4
    }
  },
  "public/app/features/variables/pickers/OptionsPicker/actions.ts": {
    "@typescript-eslint/no-explicit-any": {
      "count": 2
    }
  },
  "public/app/features/variables/pickers/PickerRenderer.tsx": {
    "no-restricted-syntax": {
      "count": 2
    },
    "react/no-unescaped-entities": {
      "count": 1
    }
  },
  "public/app/features/variables/pickers/index.ts": {
    "no-barrel-files/no-barrel-files": {
      "count": 1
    }
  },
  "public/app/features/variables/pickers/shared/VariableInput.tsx": {
    "no-restricted-syntax": {
      "count": 1
    }
  },
  "public/app/features/variables/pickers/shared/VariableOptions.tsx": {
    "@grafana/no-aria-label-selectors": {
      "count": 1
    }
  },
  "public/app/features/variables/query/QueryVariableEditor.tsx": {
    "@typescript-eslint/no-explicit-any": {
      "count": 2
    }
  },
  "public/app/features/variables/query/QueryVariableRefreshSelect.tsx": {
    "no-restricted-syntax": {
      "count": 1
    }
  },
  "public/app/features/variables/query/VariableQueryRunner.ts": {
    "@typescript-eslint/consistent-type-assertions": {
      "count": 1
    },
    "@typescript-eslint/no-explicit-any": {
      "count": 1
    }
  },
  "public/app/features/variables/query/actions.test.tsx": {
    "@typescript-eslint/no-explicit-any": {
      "count": 1
    }
  },
  "public/app/features/variables/query/actions.ts": {
    "@typescript-eslint/no-explicit-any": {
      "count": 4
    }
  },
  "public/app/features/variables/query/operators.ts": {
    "@typescript-eslint/no-explicit-any": {
      "count": 1
    }
  },
  "public/app/features/variables/query/queryRunners.ts": {
    "@typescript-eslint/no-explicit-any": {
      "count": 2
    }
  },
  "public/app/features/variables/query/reducer.ts": {
    "@typescript-eslint/no-explicit-any": {
      "count": 2
    },
    "no-restricted-syntax": {
      "count": 1
    }
  },
  "public/app/features/variables/shared/formatVariable.ts": {
    "@typescript-eslint/consistent-type-assertions": {
      "count": 2
    }
  },
  "public/app/features/variables/shared/testing/optionsVariableBuilder.ts": {
    "@typescript-eslint/consistent-type-assertions": {
      "count": 2
    }
  },
  "public/app/features/variables/shared/testing/variableBuilder.ts": {
    "@typescript-eslint/consistent-type-assertions": {
      "count": 1
    }
  },
  "public/app/features/variables/state/actions.ts": {
    "@typescript-eslint/consistent-type-assertions": {
      "count": 7
    }
  },
  "public/app/features/variables/state/keyedVariablesReducer.ts": {
    "@typescript-eslint/no-explicit-any": {
      "count": 2
    }
  },
  "public/app/features/variables/state/sharedReducer.ts": {
    "@typescript-eslint/consistent-type-assertions": {
      "count": 1
    },
    "@typescript-eslint/no-explicit-any": {
      "count": 2
    }
  },
  "public/app/features/variables/state/upgradeLegacyQueries.test.ts": {
    "@typescript-eslint/no-explicit-any": {
      "count": 2
    }
  },
  "public/app/features/variables/system/adapter.ts": {
    "@typescript-eslint/consistent-type-assertions": {
      "count": 4
    },
    "@typescript-eslint/no-explicit-any": {
      "count": 4
    }
  },
  "public/app/features/variables/types.ts": {
    "@typescript-eslint/no-explicit-any": {
      "count": 5
    },
    "no-barrel-files/no-barrel-files": {
      "count": 2
    }
  },
  "public/app/features/variables/utils.ts": {
    "@typescript-eslint/consistent-type-assertions": {
      "count": 1
    },
    "@typescript-eslint/no-explicit-any": {
      "count": 3
    }
  },
  "public/app/plugins/datasource/alertmanager/types.ts": {
    "@typescript-eslint/no-explicit-any": {
      "count": 2
    }
  },
  "public/app/plugins/datasource/azuremonitor/components/ArgQueryEditor/index.tsx": {
    "no-barrel-files/no-barrel-files": {
      "count": 1
    }
  },
  "public/app/plugins/datasource/azuremonitor/components/ConfigEditor/AppRegistrationCredentials.tsx": {
    "no-restricted-syntax": {
      "count": 5
    }
  },
  "public/app/plugins/datasource/azuremonitor/components/ConfigEditor/AzureCredentialsForm.tsx": {
    "no-restricted-syntax": {
      "count": 1
    }
  },
  "public/app/plugins/datasource/azuremonitor/components/ConfigEditor/BasicLogsToggle.tsx": {
    "no-restricted-syntax": {
      "count": 1
    }
  },
  "public/app/plugins/datasource/azuremonitor/components/ConfigEditor/CurrentUserFallbackCredentials.tsx": {
    "no-restricted-syntax": {
      "count": 2
    }
  },
  "public/app/plugins/datasource/azuremonitor/components/ConfigEditor/DefaultSubscription.tsx": {
    "no-restricted-syntax": {
      "count": 1
    }
  },
  "public/app/plugins/datasource/azuremonitor/components/LogsQueryEditor/AzureCheatSheet.tsx": {
    "no-restricted-syntax": {
      "count": 2
    }
  },
  "public/app/plugins/datasource/azuremonitor/components/LogsQueryEditor/index.tsx": {
    "no-barrel-files/no-barrel-files": {
      "count": 1
    }
  },
  "public/app/plugins/datasource/azuremonitor/components/QueryEditor/QueryEditor.tsx": {
    "@typescript-eslint/consistent-type-assertions": {
      "count": 1
    }
  },
  "public/app/plugins/datasource/azuremonitor/components/QueryEditor/index.tsx": {
    "no-barrel-files/no-barrel-files": {
      "count": 1
    }
  },
  "public/app/plugins/datasource/azuremonitor/components/ResourceField/index.tsx": {
    "no-barrel-files/no-barrel-files": {
      "count": 1
    }
  },
  "public/app/plugins/datasource/azuremonitor/components/ResourcePicker/index.tsx": {
    "no-barrel-files/no-barrel-files": {
      "count": 1
    }
  },
  "public/app/plugins/datasource/azuremonitor/components/TracesQueryEditor/Filters.tsx": {
    "no-restricted-syntax": {
      "count": 1
    }
  },
  "public/app/plugins/datasource/azuremonitor/components/TracesQueryEditor/index.tsx": {
    "no-barrel-files/no-barrel-files": {
      "count": 1
    }
  },
  "public/app/plugins/datasource/azuremonitor/components/VariableEditor/VariableEditor.tsx": {
    "no-restricted-syntax": {
      "count": 7
    }
  },
  "public/app/plugins/datasource/azuremonitor/types/query.ts": {
    "no-barrel-files/no-barrel-files": {
      "count": 3
    }
  },
  "public/app/plugins/datasource/azuremonitor/types/templateVariables.ts": {
    "no-barrel-files/no-barrel-files": {
      "count": 1
    }
  },
  "public/app/plugins/datasource/azuremonitor/utils/common.ts": {
    "@typescript-eslint/consistent-type-assertions": {
      "count": 1
    }
  },
  "public/app/plugins/datasource/azuremonitor/utils/messageFromError.ts": {
    "@typescript-eslint/no-explicit-any": {
      "count": 1
    }
  },
  "public/app/plugins/datasource/cloud-monitoring/CloudMonitoringMetricFindQuery.ts": {
    "@typescript-eslint/consistent-type-assertions": {
      "count": 1
    },
    "@typescript-eslint/no-explicit-any": {
      "count": 1
    }
  },
  "public/app/plugins/datasource/cloud-monitoring/annotationSupport.ts": {
    "@typescript-eslint/consistent-type-assertions": {
      "count": 2
    }
  },
  "public/app/plugins/datasource/cloud-monitoring/components/Aggregation.tsx": {
    "@typescript-eslint/consistent-type-assertions": {
      "count": 1
    }
  },
  "public/app/plugins/datasource/cloud-monitoring/components/Fields.tsx": {
    "no-restricted-syntax": {
      "count": 1
    }
  },
  "public/app/plugins/datasource/cloud-monitoring/components/VariableQueryEditor.tsx": {
    "@typescript-eslint/consistent-type-assertions": {
      "count": 1
    }
  },
  "public/app/plugins/datasource/cloud-monitoring/datasource.ts": {
    "@typescript-eslint/consistent-type-assertions": {
      "count": 3
    },
    "@typescript-eslint/no-explicit-any": {
      "count": 2
    }
  },
  "public/app/plugins/datasource/cloud-monitoring/functions.ts": {
    "@typescript-eslint/consistent-type-assertions": {
      "count": 2
    }
  },
  "public/app/plugins/datasource/cloud-monitoring/types/query.ts": {
    "no-barrel-files/no-barrel-files": {
      "count": 3
    }
  },
  "public/app/plugins/datasource/cloud-monitoring/types/types.ts": {
    "@typescript-eslint/no-explicit-any": {
      "count": 1
    }
  },
  "public/app/plugins/datasource/cloudwatch/components/ConfigEditor/ConfigEditor.tsx": {
    "no-restricted-syntax": {
      "count": 3
    }
  },
  "public/app/plugins/datasource/cloudwatch/components/ConfigEditor/SecureSocksProxySettingsNewStyling.tsx": {
    "no-restricted-syntax": {
      "count": 1
    }
  },
  "public/app/plugins/datasource/cloudwatch/components/ConfigEditor/XrayLinkConfig.tsx": {
    "no-restricted-syntax": {
      "count": 2
    }
  },
  "public/app/plugins/datasource/cloudwatch/components/QueryEditor/MetricsQueryEditor/SQLBuilderEditor/index.tsx": {
    "no-barrel-files/no-barrel-files": {
      "count": 1
    }
  },
  "public/app/plugins/datasource/cloudwatch/components/shared/LogGroups/LegacyLogGroupNamesSelection.tsx": {
    "no-restricted-syntax": {
      "count": 1
    }
  },
  "public/app/plugins/datasource/cloudwatch/components/shared/MetricStatEditor/index.ts": {
    "no-barrel-files/no-barrel-files": {
      "count": 1
    }
  },
  "public/app/plugins/datasource/cloudwatch/datasource.ts": {
    "@typescript-eslint/no-explicit-any": {
      "count": 1
    }
  },
  "public/app/plugins/datasource/cloudwatch/expressions.ts": {
    "no-barrel-files/no-barrel-files": {
      "count": 1
    }
  },
  "public/app/plugins/datasource/cloudwatch/guards.ts": {
    "@typescript-eslint/consistent-type-assertions": {
      "count": 1
    }
  },
  "public/app/plugins/datasource/cloudwatch/language/cloudwatch-logs/CloudWatchLogsLanguageProvider.ts": {
    "@typescript-eslint/no-explicit-any": {
      "count": 1
    }
  },
  "public/app/plugins/datasource/cloudwatch/types.ts": {
    "@typescript-eslint/no-explicit-any": {
      "count": 7
    },
    "no-barrel-files/no-barrel-files": {
      "count": 1
    }
  },
  "public/app/plugins/datasource/cloudwatch/utils/datalinks.ts": {
    "@typescript-eslint/consistent-type-assertions": {
      "count": 2
    }
  },
  "public/app/plugins/datasource/dashboard/DashboardQueryEditor.tsx": {
    "no-restricted-syntax": {
      "count": 4
    }
  },
  "public/app/plugins/datasource/dashboard/runSharedRequest.ts": {
    "@typescript-eslint/consistent-type-assertions": {
      "count": 2
    }
  },
  "public/app/plugins/datasource/elasticsearch/LanguageProvider.ts": {
    "@typescript-eslint/no-explicit-any": {
      "count": 3
    }
  },
  "public/app/plugins/datasource/elasticsearch/QueryBuilder.ts": {
    "@typescript-eslint/consistent-type-assertions": {
      "count": 1
    },
    "@typescript-eslint/no-explicit-any": {
      "count": 8
    }
  },
  "public/app/plugins/datasource/elasticsearch/components/QueryEditor/BucketAggregationsEditor/BucketAggregationEditor.tsx": {
    "@typescript-eslint/consistent-type-assertions": {
      "count": 1
    }
  },
  "public/app/plugins/datasource/elasticsearch/components/QueryEditor/BucketAggregationsEditor/SettingsEditor/DateHistogramSettingsEditor.tsx": {
    "@typescript-eslint/consistent-type-assertions": {
      "count": 1
    }
  },
  "public/app/plugins/datasource/elasticsearch/components/QueryEditor/BucketAggregationsEditor/SettingsEditor/TermsSettingsEditor.tsx": {
    "@typescript-eslint/consistent-type-assertions": {
      "count": 1
    }
  },
  "public/app/plugins/datasource/elasticsearch/components/QueryEditor/BucketAggregationsEditor/aggregations.ts": {
    "@typescript-eslint/consistent-type-assertions": {
      "count": 1
    }
  },
  "public/app/plugins/datasource/elasticsearch/components/QueryEditor/BucketAggregationsEditor/state/reducer.ts": {
    "@typescript-eslint/consistent-type-assertions": {
      "count": 1
    }
  },
  "public/app/plugins/datasource/elasticsearch/components/QueryEditor/MetricAggregationsEditor/MetricEditor.tsx": {
    "@typescript-eslint/consistent-type-assertions": {
      "count": 1
    }
  },
  "public/app/plugins/datasource/elasticsearch/components/QueryEditor/MetricAggregationsEditor/SettingsEditor/SettingField.tsx": {
    "@typescript-eslint/consistent-type-assertions": {
      "count": 2
    }
  },
  "public/app/plugins/datasource/elasticsearch/components/QueryEditor/MetricAggregationsEditor/aggregations.ts": {
    "@typescript-eslint/consistent-type-assertions": {
      "count": 1
    }
  },
  "public/app/plugins/datasource/elasticsearch/components/QueryEditor/MetricAggregationsEditor/state/reducer.ts": {
    "@typescript-eslint/consistent-type-assertions": {
      "count": 1
    }
  },
  "public/app/plugins/datasource/elasticsearch/configuration/DataLinks.tsx": {
    "no-restricted-syntax": {
      "count": 1
    }
  },
  "public/app/plugins/datasource/elasticsearch/datasource.ts": {
    "@typescript-eslint/no-explicit-any": {
      "count": 5
    }
  },
  "public/app/plugins/datasource/elasticsearch/hooks/useStatelessReducer.ts": {
    "@typescript-eslint/consistent-type-assertions": {
      "count": 1
    }
  },
  "public/app/plugins/datasource/grafana-postgresql-datasource/configuration/ConfigurationEditor.tsx": {
    "no-restricted-syntax": {
      "count": 12
    }
  },
  "public/app/plugins/datasource/grafana-pyroscope-datasource/QueryEditor/EditorField.tsx": {
    "no-restricted-syntax": {
      "count": 1
    }
  },
  "public/app/plugins/datasource/grafana-pyroscope-datasource/utils.ts": {
    "@typescript-eslint/consistent-type-assertions": {
      "count": 1
    }
  },
  "public/app/plugins/datasource/grafana-testdata-datasource/QueryEditor.tsx": {
    "@typescript-eslint/consistent-type-assertions": {
      "count": 3
    },
    "@typescript-eslint/no-explicit-any": {
      "count": 2
    },
    "no-restricted-syntax": {
      "count": 1
    }
  },
  "public/app/plugins/datasource/grafana-testdata-datasource/components/RandomWalkEditor.tsx": {
    "@typescript-eslint/consistent-type-assertions": {
      "count": 2
    },
    "@typescript-eslint/no-explicit-any": {
      "count": 1
    }
  },
  "public/app/plugins/datasource/grafana-testdata-datasource/components/SimulationQueryEditor.tsx": {
    "@typescript-eslint/consistent-type-assertions": {
      "count": 1
    }
  },
  "public/app/plugins/datasource/grafana-testdata-datasource/components/SimulationSchemaForm.tsx": {
    "@typescript-eslint/no-explicit-any": {
      "count": 1
    }
  },
  "public/app/plugins/datasource/grafana-testdata-datasource/datasource.ts": {
    "@typescript-eslint/consistent-type-assertions": {
      "count": 1
    }
  },
  "public/app/plugins/datasource/grafana/components/AnnotationQueryEditor.tsx": {
    "@typescript-eslint/consistent-type-assertions": {
      "count": 1
    },
    "no-restricted-syntax": {
      "count": 5
    }
  },
  "public/app/plugins/datasource/grafana/components/QueryEditor.tsx": {
    "@typescript-eslint/consistent-type-assertions": {
      "count": 2
    }
  },
  "public/app/plugins/datasource/grafana/components/TimeRegionEditor.tsx": {
    "no-restricted-syntax": {
      "count": 6
    }
  },
  "public/app/plugins/datasource/grafana/datasource.ts": {
    "@typescript-eslint/consistent-type-assertions": {
      "count": 7
    },
    "@typescript-eslint/no-explicit-any": {
      "count": 1
    }
  },
  "public/app/plugins/datasource/graphite/configuration/ConfigEditor.tsx": {
    "no-restricted-syntax": {
      "count": 3
    }
  },
  "public/app/plugins/datasource/graphite/datasource.ts": {
    "@typescript-eslint/consistent-type-assertions": {
      "count": 3
    },
    "@typescript-eslint/no-explicit-any": {
      "count": 8
    }
  },
  "public/app/plugins/datasource/graphite/gfunc.ts": {
    "@typescript-eslint/consistent-type-assertions": {
      "count": 2
    },
    "@typescript-eslint/no-explicit-any": {
      "count": 1
    }
  },
  "public/app/plugins/datasource/graphite/graphite_query.ts": {
    "@typescript-eslint/consistent-type-assertions": {
      "count": 1
    },
    "@typescript-eslint/no-explicit-any": {
      "count": 9
    }
  },
  "public/app/plugins/datasource/graphite/lexer.ts": {
    "@typescript-eslint/no-explicit-any": {
      "count": 3
    }
  },
  "public/app/plugins/datasource/graphite/migrations.ts": {
    "@typescript-eslint/no-explicit-any": {
      "count": 1
    }
  },
  "public/app/plugins/datasource/graphite/specs/graphite_query.test.ts": {
    "@typescript-eslint/no-explicit-any": {
      "count": 1
    }
  },
  "public/app/plugins/datasource/graphite/specs/store.test.ts": {
    "@typescript-eslint/no-explicit-any": {
      "count": 2
    }
  },
  "public/app/plugins/datasource/graphite/state/context.tsx": {
    "@typescript-eslint/consistent-type-assertions": {
      "count": 2
    }
  },
  "public/app/plugins/datasource/graphite/state/store.ts": {
    "@typescript-eslint/consistent-type-assertions": {
      "count": 2
    }
  },
  "public/app/plugins/datasource/graphite/types.ts": {
    "@typescript-eslint/no-explicit-any": {
      "count": 2
    }
  },
  "public/app/plugins/datasource/graphite/utils.ts": {
    "@typescript-eslint/no-explicit-any": {
      "count": 1
    }
  },
  "public/app/plugins/datasource/influxdb/components/editor/annotation/AnnotationEditor.tsx": {
    "no-restricted-syntax": {
      "count": 1
    }
  },
  "public/app/plugins/datasource/influxdb/components/editor/config/ConfigEditor.tsx": {
    "@typescript-eslint/consistent-type-assertions": {
      "count": 1
    },
    "no-restricted-syntax": {
      "count": 1
    }
  },
  "public/app/plugins/datasource/influxdb/components/editor/config/InfluxSQLConfig.tsx": {
    "no-restricted-syntax": {
      "count": 3
    }
  },
  "public/app/plugins/datasource/influxdb/components/editor/query/QueryEditor.tsx": {
    "no-restricted-syntax": {
      "count": 1
    }
  },
  "public/app/plugins/datasource/influxdb/components/editor/query/flux/FluxQueryEditor.tsx": {
    "no-restricted-syntax": {
      "count": 3
    }
  },
  "public/app/plugins/datasource/influxdb/components/editor/query/influxql/visual/PartListSection.tsx": {
    "no-restricted-syntax": {
      "count": 2
    }
  },
  "public/app/plugins/datasource/influxdb/components/editor/query/influxql/visual/TagsSection.tsx": {
    "no-restricted-syntax": {
      "count": 1
    }
  },
  "public/app/plugins/datasource/influxdb/datasource.ts": {
    "@typescript-eslint/consistent-type-assertions": {
      "count": 2
    },
    "@typescript-eslint/no-explicit-any": {
      "count": 11
    }
  },
  "public/app/plugins/datasource/influxdb/influx_query_model.ts": {
    "@typescript-eslint/no-explicit-any": {
      "count": 1
    }
  },
  "public/app/plugins/datasource/influxdb/influx_series.ts": {
    "@typescript-eslint/no-explicit-any": {
      "count": 8
    }
  },
  "public/app/plugins/datasource/influxdb/query_part.ts": {
    "@typescript-eslint/no-explicit-any": {
      "count": 12
    }
  },
  "public/app/plugins/datasource/influxdb/response_parser.ts": {
    "@typescript-eslint/no-explicit-any": {
      "count": 1
    }
  },
  "public/app/plugins/datasource/jaeger/datasource.ts": {
    "@typescript-eslint/consistent-type-assertions": {
      "count": 1
    }
  },
  "public/app/plugins/datasource/loki/LogContextProvider.ts": {
    "no-restricted-syntax": {
      "count": 2
    }
  },
  "public/app/plugins/datasource/loki/components/LokiContextUi.tsx": {
    "no-restricted-syntax": {
      "count": 7
    }
  },
  "public/app/plugins/datasource/loki/components/LokiQueryEditor.tsx": {
    "no-restricted-syntax": {
      "count": 2
    }
  },
  "public/app/plugins/datasource/loki/components/LokiQueryField.tsx": {
    "no-restricted-syntax": {
      "count": 2
    }
  },
  "public/app/plugins/datasource/loki/configuration/DerivedField.tsx": {
    "no-restricted-syntax": {
      "count": 13
    }
  },
  "public/app/plugins/datasource/loki/datasource.ts": {
    "@typescript-eslint/no-explicit-any": {
      "count": 2
    }
  },
  "public/app/plugins/datasource/loki/querybuilder/components/LokiQueryBuilder.tsx": {
    "@typescript-eslint/consistent-type-assertions": {
      "count": 1
    }
  },
  "public/app/plugins/datasource/loki/querybuilder/components/LokiQueryCodeEditor.tsx": {
    "no-restricted-syntax": {
      "count": 1
    }
  },
  "public/app/plugins/datasource/loki/querybuilder/components/QueryPattern.tsx": {
    "no-restricted-syntax": {
      "count": 1
    }
  },
  "public/app/plugins/datasource/loki/querybuilder/state.ts": {
    "no-restricted-syntax": {
      "count": 2
    }
  },
  "public/app/plugins/datasource/loki/shardQuerySplitting.ts": {
    "no-restricted-syntax": {
      "count": 2
    }
  },
  "public/app/plugins/datasource/loki/types.ts": {
    "no-barrel-files/no-barrel-files": {
      "count": 3
    }
  },
  "public/app/plugins/datasource/mixed/module.ts": {
    "no-barrel-files/no-barrel-files": {
      "count": 2
    }
  },
  "public/app/plugins/datasource/mssql/azureauth/AzureCredentialsForm.tsx": {
    "no-restricted-syntax": {
      "count": 10
    }
  },
  "public/app/plugins/datasource/mssql/configuration/ConfigurationEditor.tsx": {
    "no-restricted-syntax": {
      "count": 11
    }
  },
  "public/app/plugins/datasource/mssql/configuration/Kerberos.tsx": {
    "no-restricted-syntax": {
      "count": 8
    }
  },
  "public/app/plugins/datasource/mysql/configuration/ConfigurationEditor.tsx": {
    "no-restricted-syntax": {
      "count": 10
    }
  },
  "public/app/plugins/datasource/opentsdb/components/AnnotationEditor.tsx": {
    "no-restricted-syntax": {
      "count": 3
    }
  },
  "public/app/plugins/datasource/opentsdb/components/OpenTsdbDetails.tsx": {
    "no-restricted-syntax": {
      "count": 3
    }
  },
  "public/app/plugins/datasource/opentsdb/datasource.d.ts": {
    "@typescript-eslint/no-explicit-any": {
      "count": 1
    }
  },
  "public/app/plugins/datasource/opentsdb/datasource.ts": {
    "@typescript-eslint/no-explicit-any": {
      "count": 16
    }
  },
  "public/app/plugins/datasource/parca/QueryEditor/QueryOptions.tsx": {
    "no-restricted-syntax": {
      "count": 1
    }
  },
  "public/app/plugins/datasource/parca/webpack.config.ts": {
    "no-barrel-files/no-barrel-files": {
      "count": 1
    }
  },
  "public/app/plugins/datasource/prometheus/configuration/AzureAuthSettings.tsx": {
    "no-restricted-syntax": {
      "count": 1
    }
  },
  "public/app/plugins/datasource/prometheus/configuration/AzureCredentialsForm.tsx": {
    "no-restricted-syntax": {
      "count": 15
    }
  },
  "public/app/plugins/datasource/tempo/ServiceGraphSection.tsx": {
    "@typescript-eslint/consistent-type-assertions": {
      "count": 1
    }
  },
  "public/app/plugins/datasource/tempo/_importedDependencies/components/AdHocFilter/AdHocFilter.tsx": {
    "no-restricted-syntax": {
      "count": 1
    }
  },
  "public/app/plugins/datasource/tempo/_importedDependencies/components/AdHocFilter/AdHocFilterKey.tsx": {
    "no-restricted-syntax": {
      "count": 3
    }
  },
  "public/app/plugins/datasource/tempo/_importedDependencies/components/AdHocFilter/AdHocFilterRenderer.tsx": {
    "no-restricted-syntax": {
      "count": 1
    }
  },
  "public/app/plugins/datasource/tempo/_importedDependencies/components/AdHocFilter/AdHocFilterValue.tsx": {
    "no-restricted-syntax": {
      "count": 1
    }
  },
  "public/app/plugins/datasource/tempo/_importedDependencies/components/AdHocFilter/ConditionSegment.tsx": {
    "no-restricted-syntax": {
      "count": 2
    }
  },
  "public/app/plugins/datasource/tempo/_importedDependencies/datasources/prometheus/language_utils.ts": {
    "@typescript-eslint/consistent-type-assertions": {
      "count": 1
    }
  },
  "public/app/plugins/datasource/tempo/_importedDependencies/datasources/prometheus/types.ts": {
    "@typescript-eslint/no-explicit-any": {
      "count": 3
    }
  },
  "public/app/plugins/datasource/tempo/configuration/TraceQLSearchSettings.tsx": {
    "@typescript-eslint/consistent-type-assertions": {
      "count": 1
    }
  },
  "public/app/plugins/datasource/tempo/datasource.ts": {
    "@typescript-eslint/consistent-type-assertions": {
      "count": 1
    },
    "@typescript-eslint/no-explicit-any": {
      "count": 2
    }
  },
  "public/app/plugins/datasource/tempo/resultTransformer.ts": {
    "@typescript-eslint/consistent-type-assertions": {
      "count": 2
    },
    "@typescript-eslint/no-explicit-any": {
      "count": 2
    },
    "no-restricted-syntax": {
      "count": 2
    }
  },
  "public/app/plugins/datasource/zipkin/QueryField.tsx": {
    "@typescript-eslint/consistent-type-assertions": {
      "count": 1
    },
    "@typescript-eslint/no-explicit-any": {
      "count": 1
    },
    "no-restricted-syntax": {
      "count": 1
    }
  },
  "public/app/plugins/datasource/zipkin/datasource.ts": {
    "@typescript-eslint/consistent-type-assertions": {
      "count": 1
    }
  },
  "public/app/plugins/panel/annolist/AnnotationListItem.tsx": {
    "no-restricted-syntax": {
      "count": 1
    }
  },
  "public/app/plugins/panel/barchart/bars.ts": {
    "@typescript-eslint/consistent-type-assertions": {
      "count": 1
    }
  },
  "public/app/plugins/panel/barchart/quadtree.ts": {
    "@typescript-eslint/no-explicit-any": {
      "count": 1
    }
  },
  "public/app/plugins/panel/candlestick/CandlestickPanel.tsx": {
    "@typescript-eslint/consistent-type-assertions": {
      "count": 1
    },
    "@typescript-eslint/no-explicit-any": {
      "count": 1
    }
  },
  "public/app/plugins/panel/candlestick/types.ts": {
    "no-barrel-files/no-barrel-files": {
      "count": 8
    }
  },
  "public/app/plugins/panel/canvas/editor/LineStyleEditor.tsx": {
    "no-restricted-syntax": {
      "count": 1
    }
  },
  "public/app/plugins/panel/canvas/editor/element/APIEditor.tsx": {
    "no-restricted-syntax": {
      "count": 3
    }
  },
  "public/app/plugins/panel/canvas/editor/element/ParamsEditor.tsx": {
    "no-restricted-syntax": {
      "count": 1
    }
  },
  "public/app/plugins/panel/canvas/editor/element/PlacementEditor.tsx": {
    "no-restricted-syntax": {
      "count": 2
    }
  },
  "public/app/plugins/panel/debug/CursorView.tsx": {
    "@typescript-eslint/consistent-type-assertions": {
      "count": 1
    },
    "@typescript-eslint/no-explicit-any": {
      "count": 1
    }
  },
  "public/app/plugins/panel/debug/EventBusLogger.tsx": {
    "@typescript-eslint/no-explicit-any": {
      "count": 2
    }
  },
  "public/app/plugins/panel/debug/StateView.tsx": {
    "no-restricted-syntax": {
      "count": 1
    }
  },
  "public/app/plugins/panel/gauge/GaugeMigrations.ts": {
    "@typescript-eslint/no-explicit-any": {
      "count": 1
    }
  },
  "public/app/plugins/panel/geomap/components/DebugOverlay.tsx": {
    "@grafana/no-aria-label-selectors": {
      "count": 1
    }
  },
  "public/app/plugins/panel/geomap/components/MarkersLegend.tsx": {
    "@typescript-eslint/consistent-type-assertions": {
      "count": 2
    },
    "@typescript-eslint/no-explicit-any": {
      "count": 1
    }
  },
  "public/app/plugins/panel/geomap/editor/GeomapStyleRulesEditor.tsx": {
    "@typescript-eslint/consistent-type-assertions": {
      "count": 1
    }
  },
  "public/app/plugins/panel/geomap/editor/StyleEditor.tsx": {
    "@typescript-eslint/consistent-type-assertions": {
      "count": 12
    },
    "no-restricted-syntax": {
      "count": 14
    }
  },
  "public/app/plugins/panel/geomap/editor/StyleRuleEditor.tsx": {
    "@typescript-eslint/consistent-type-assertions": {
      "count": 1
    }
  },
  "public/app/plugins/panel/geomap/layers/basemaps/esri.ts": {
    "@typescript-eslint/consistent-type-assertions": {
      "count": 1
    }
  },
  "public/app/plugins/panel/geomap/layers/data/routeLayer.tsx": {
    "@typescript-eslint/consistent-type-assertions": {
      "count": 1
    }
  },
  "public/app/plugins/panel/geomap/layers/registry.ts": {
    "@typescript-eslint/no-explicit-any": {
      "count": 2
    }
  },
  "public/app/plugins/panel/geomap/migrations.ts": {
    "@typescript-eslint/no-explicit-any": {
      "count": 2
    }
  },
  "public/app/plugins/panel/geomap/types.ts": {
    "no-barrel-files/no-barrel-files": {
      "count": 1
    }
  },
  "public/app/plugins/panel/geomap/utils/tooltip.ts": {
    "@typescript-eslint/consistent-type-assertions": {
      "count": 2
    }
  },
  "public/app/plugins/panel/heatmap/HeatmapPanel.tsx": {
    "@typescript-eslint/consistent-type-assertions": {
      "count": 1
    },
    "@typescript-eslint/no-explicit-any": {
      "count": 1
    }
  },
  "public/app/plugins/panel/heatmap/migrations.ts": {
    "@typescript-eslint/no-explicit-any": {
      "count": 1
    }
  },
  "public/app/plugins/panel/heatmap/palettes.ts": {
    "@typescript-eslint/consistent-type-assertions": {
      "count": 1
    },
    "@typescript-eslint/no-explicit-any": {
      "count": 1
    }
  },
  "public/app/plugins/panel/heatmap/types.ts": {
    "@typescript-eslint/consistent-type-assertions": {
      "count": 1
    },
    "no-barrel-files/no-barrel-files": {
      "count": 1
    }
  },
  "public/app/plugins/panel/heatmap/utils.ts": {
    "@typescript-eslint/consistent-type-assertions": {
      "count": 17
    }
  },
  "public/app/plugins/panel/live/LiveChannelEditor.tsx": {
    "@typescript-eslint/consistent-type-assertions": {
      "count": 2
    },
    "@typescript-eslint/no-explicit-any": {
      "count": 1
    }
  },
  "public/app/plugins/panel/live/LivePanel.tsx": {
    "@typescript-eslint/consistent-type-assertions": {
      "count": 1
    }
  },
  "public/app/plugins/panel/nodeGraph/Edge.tsx": {
    "@typescript-eslint/consistent-type-assertions": {
      "count": 1
    }
  },
  "public/app/plugins/panel/nodeGraph/NodeGraph.tsx": {
    "@typescript-eslint/consistent-type-assertions": {
      "count": 4
    }
  },
  "public/app/plugins/panel/nodeGraph/ViewControls.tsx": {
    "@typescript-eslint/no-explicit-any": {
      "count": 1
    }
  },
  "public/app/plugins/panel/nodeGraph/index.ts": {
    "no-barrel-files/no-barrel-files": {
      "count": 1
    }
  },
  "public/app/plugins/panel/nodeGraph/layout.ts": {
    "@typescript-eslint/consistent-type-assertions": {
      "count": 1
    }
  },
  "public/app/plugins/panel/nodeGraph/types.ts": {
    "no-barrel-files/no-barrel-files": {
      "count": 1
    }
  },
  "public/app/plugins/panel/piechart/migrations.ts": {
    "@typescript-eslint/no-explicit-any": {
      "count": 2
    }
  },
  "public/app/plugins/panel/stat/StatMigrations.ts": {
    "@typescript-eslint/no-explicit-any": {
      "count": 1
    }
  },
  "public/app/plugins/panel/state-timeline/migrations.ts": {
    "@typescript-eslint/no-explicit-any": {
      "count": 2
    }
  },
  "public/app/plugins/panel/table/TableCellOptionEditor.tsx": {
    "no-restricted-syntax": {
      "count": 1
    }
  },
  "public/app/plugins/panel/table/cells/BarGaugeCellOptionsEditor.tsx": {
    "no-restricted-syntax": {
      "count": 2
    }
  },
  "public/app/plugins/panel/table/cells/ColorBackgroundCellOptionsEditor.tsx": {
    "@grafana/no-aria-label-selectors": {
      "count": 1
    },
    "no-restricted-syntax": {
      "count": 2
    }
  },
  "public/app/plugins/panel/table/cells/ImageCellOptionsEditor.tsx": {
    "no-restricted-syntax": {
      "count": 2
    }
  },
  "public/app/plugins/panel/table/cells/MarkdownCellOptionsEditor.tsx": {
    "no-restricted-syntax": {
      "count": 1
    }
  },
  "public/app/plugins/panel/table/cells/SparklineCellOptionsEditor.tsx": {
    "no-restricted-syntax": {
      "count": 1
    }
  },
  "public/app/plugins/panel/table/migrations.ts": {
    "@typescript-eslint/no-explicit-any": {
      "count": 4
    }
  },
  "public/app/plugins/panel/text/textPanelMigrationHandler.ts": {
    "@typescript-eslint/no-explicit-any": {
      "count": 1
    }
  },
  "public/app/plugins/panel/timeseries/migrations.ts": {
    "@typescript-eslint/consistent-type-assertions": {
      "count": 4
    },
    "@typescript-eslint/no-explicit-any": {
      "count": 6
    }
  },
  "public/app/plugins/panel/timeseries/plugins/AnnotationsPlugin2.tsx": {
    "@typescript-eslint/no-explicit-any": {
      "count": 1
    }
  },
  "public/app/plugins/panel/timeseries/plugins/annotations2/AnnotationEditor2.tsx": {
    "@typescript-eslint/no-explicit-any": {
      "count": 1
    },
    "no-restricted-syntax": {
      "count": 2
    }
  },
  "public/app/plugins/panel/timeseries/plugins/annotations2/AnnotationMarker2.tsx": {
    "@typescript-eslint/no-explicit-any": {
      "count": 1
    }
  },
  "public/app/plugins/panel/timeseries/plugins/annotations2/AnnotationTooltip2.tsx": {
    "@typescript-eslint/no-explicit-any": {
      "count": 1
    }
  },
  "public/app/plugins/panel/xychart/SeriesEditor.tsx": {
    "@typescript-eslint/consistent-type-assertions": {
      "count": 4
    },
    "no-restricted-syntax": {
      "count": 5
    }
  },
  "public/app/plugins/panel/xychart/migrations.ts": {
    "@typescript-eslint/consistent-type-assertions": {
      "count": 1
    }
  },
  "public/app/plugins/panel/xychart/scatter.ts": {
    "@typescript-eslint/consistent-type-assertions": {
      "count": 14
    },
    "@typescript-eslint/no-explicit-any": {
      "count": 4
    }
  },
  "public/app/store/configureStore.ts": {
    "@typescript-eslint/no-explicit-any": {
      "count": 1
    }
  },
  "public/app/store/store.ts": {
    "@typescript-eslint/consistent-type-assertions": {
      "count": 1
    },
    "@typescript-eslint/no-explicit-any": {
      "count": 1
    }
  },
  "public/app/types/dashboard.ts": {
    "@typescript-eslint/no-explicit-any": {
      "count": 1
    }
  },
  "public/app/types/events.ts": {
    "@typescript-eslint/no-explicit-any": {
      "count": 5
    }
  },
  "public/app/types/jquery/jquery.d.ts": {
    "@typescript-eslint/no-explicit-any": {
      "count": 3
    }
  },
  "public/app/types/store.ts": {
    "@typescript-eslint/consistent-type-assertions": {
      "count": 1
    },
    "@typescript-eslint/no-explicit-any": {
      "count": 1
    }
  },
  "public/app/types/unified-alerting-dto.ts": {
    "@typescript-eslint/consistent-type-assertions": {
      "count": 1
    }
  },
  "public/swagger/SwaggerPage.tsx": {
    "@typescript-eslint/no-explicit-any": {
      "count": 1
    }
  },
  "public/swagger/index.tsx": {
    "@typescript-eslint/consistent-type-assertions": {
      "count": 2
    }
  },
  "public/swagger/plugins.tsx": {
    "@typescript-eslint/no-explicit-any": {
      "count": 2
    }
  },
  "public/test/core/redux/reduxTester.ts": {
    "@typescript-eslint/no-explicit-any": {
      "count": 4
    }
  },
  "public/test/core/thunk/thunkTester.ts": {
    "@typescript-eslint/no-explicit-any": {
      "count": 4
    }
  },
  "public/test/global-jquery-shim.ts": {
    "@typescript-eslint/no-explicit-any": {
      "count": 1
    }
  },
  "public/test/helpers/getDashboardModel.ts": {
    "@typescript-eslint/no-explicit-any": {
      "count": 1
    }
  },
  "public/test/helpers/initTemplateSrv.ts": {
    "@typescript-eslint/no-explicit-any": {
      "count": 1
    }
  },
  "public/test/jest-setup.ts": {
    "@typescript-eslint/no-explicit-any": {
      "count": 1
    }
  },
  "public/test/specs/helpers.ts": {
    "@typescript-eslint/no-explicit-any": {
      "count": 1
    }
  }
}<|MERGE_RESOLUTION|>--- conflicted
+++ resolved
@@ -2531,11 +2531,7 @@
       "count": 2
     },
     "@typescript-eslint/no-explicit-any": {
-<<<<<<< HEAD
       "count": 17
-=======
-      "count": 18
->>>>>>> aeb041a9
     }
   },
   "public/app/features/dashboard/state/DashboardModel.repeat.test.ts": {
