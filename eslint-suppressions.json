{
  "e2e/cypress/support/commands.js": {
    "no-restricted-syntax": {
      "count": 1
    }
  },
  "e2e/old-arch/utils/support/localStorage.ts": {
    "no-restricted-syntax": {
      "count": 2
    }
  },
  "e2e/old-arch/utils/support/types.ts": {
    "@typescript-eslint/consistent-type-assertions": {
      "count": 1
    }
  },
  "e2e/utils/support/localStorage.ts": {
    "no-restricted-syntax": {
      "count": 2
    }
  },
  "e2e/utils/support/types.ts": {
    "@typescript-eslint/consistent-type-assertions": {
      "count": 1
    }
  },
  "packages/grafana-data/src/dataframe/ArrayDataFrame.ts": {
    "@typescript-eslint/no-explicit-any": {
      "count": 1
    }
  },
  "packages/grafana-data/src/dataframe/CircularDataFrame.ts": {
    "@typescript-eslint/no-explicit-any": {
      "count": 1
    }
  },
  "packages/grafana-data/src/dataframe/DataFrameView.ts": {
    "@typescript-eslint/consistent-type-assertions": {
      "count": 2
    },
    "@typescript-eslint/no-explicit-any": {
      "count": 2
    }
  },
  "packages/grafana-data/src/dataframe/MutableDataFrame.ts": {
    "@typescript-eslint/consistent-type-assertions": {
      "count": 3
    },
    "@typescript-eslint/no-explicit-any": {
      "count": 9
    }
  },
  "packages/grafana-data/src/dataframe/StreamingDataFrame.ts": {
    "@typescript-eslint/consistent-type-assertions": {
      "count": 4
    }
  },
  "packages/grafana-data/src/dataframe/processDataFrame.test.ts": {
    "@typescript-eslint/no-explicit-any": {
      "count": 1
    }
  },
  "packages/grafana-data/src/dataframe/processDataFrame.ts": {
    "@typescript-eslint/consistent-type-assertions": {
      "count": 15
    },
    "@typescript-eslint/no-explicit-any": {
      "count": 5
    }
  },
  "packages/grafana-data/src/datetime/moment_wrapper.ts": {
    "@typescript-eslint/consistent-type-assertions": {
      "count": 8
    },
    "@typescript-eslint/no-explicit-any": {
      "count": 1
    }
  },
  "packages/grafana-data/src/events/types.ts": {
    "@typescript-eslint/no-explicit-any": {
      "count": 3
    }
  },
  "packages/grafana-data/src/field/displayProcessor.ts": {
    "@typescript-eslint/consistent-type-assertions": {
      "count": 3
    }
  },
  "packages/grafana-data/src/field/overrides/processors.ts": {
    "@typescript-eslint/no-explicit-any": {
      "count": 5
    }
  },
  "packages/grafana-data/src/field/standardFieldConfigEditorRegistry.ts": {
    "@typescript-eslint/no-explicit-any": {
      "count": 7
    }
  },
  "packages/grafana-data/src/geo/layer.ts": {
    "@typescript-eslint/no-explicit-any": {
      "count": 1
    }
  },
  "packages/grafana-data/src/panel/PanelPlugin.ts": {
    "@typescript-eslint/consistent-type-assertions": {
      "count": 1
    },
    "@typescript-eslint/no-explicit-any": {
      "count": 5
    }
  },
  "packages/grafana-data/src/panel/registryFactories.ts": {
    "@typescript-eslint/consistent-type-assertions": {
      "count": 1
    }
  },
  "packages/grafana-data/src/table/amendTimeSeries.ts": {
    "@typescript-eslint/consistent-type-assertions": {
      "count": 5
    },
    "@typescript-eslint/no-explicit-any": {
      "count": 1
    }
  },
  "packages/grafana-data/src/themes/colorManipulator.ts": {
    "@typescript-eslint/no-explicit-any": {
      "count": 3
    }
  },
  "packages/grafana-data/src/themes/createColors.ts": {
    "@typescript-eslint/consistent-type-assertions": {
      "count": 1
    }
  },
  "packages/grafana-data/src/themes/registry.ts": {
    "no-restricted-syntax": {
      "count": 1
    }
  },
  "packages/grafana-data/src/transformations/matchers/valueMatchers/types.ts": {
    "@typescript-eslint/no-explicit-any": {
      "count": 2
    }
  },
  "packages/grafana-data/src/transformations/standardTransformersRegistry.ts": {
    "@typescript-eslint/no-explicit-any": {
      "count": 1
    }
  },
  "packages/grafana-data/src/transformations/transformDataFrame.ts": {
    "@typescript-eslint/no-explicit-any": {
      "count": 6
    }
  },
  "packages/grafana-data/src/transformations/transformers/nulls/nullInsertThreshold.ts": {
    "@typescript-eslint/no-explicit-any": {
      "count": 2
    }
  },
  "packages/grafana-data/src/types/OptionsUIRegistryBuilder.ts": {
    "@typescript-eslint/no-explicit-any": {
      "count": 4
    }
  },
  "packages/grafana-data/src/types/ScopedVars.ts": {
    "@typescript-eslint/no-explicit-any": {
      "count": 2
    }
  },
  "packages/grafana-data/src/types/action.ts": {
    "@typescript-eslint/no-explicit-any": {
      "count": 3
    }
  },
  "packages/grafana-data/src/types/annotations.ts": {
    "@typescript-eslint/no-explicit-any": {
      "count": 6
    }
  },
  "packages/grafana-data/src/types/app.ts": {
    "@typescript-eslint/consistent-type-assertions": {
      "count": 3
    }
  },
  "packages/grafana-data/src/types/dashboard.ts": {
    "@typescript-eslint/no-explicit-any": {
      "count": 3
    }
  },
  "packages/grafana-data/src/types/data.ts": {
    "@typescript-eslint/no-explicit-any": {
      "count": 4
    }
  },
  "packages/grafana-data/src/types/dataFrame.ts": {
    "@typescript-eslint/no-explicit-any": {
      "count": 4
    }
  },
  "packages/grafana-data/src/types/dataLink.ts": {
    "@typescript-eslint/no-explicit-any": {
      "count": 7
    }
  },
  "packages/grafana-data/src/types/datasource.ts": {
    "@typescript-eslint/no-explicit-any": {
      "count": 24
    }
  },
  "packages/grafana-data/src/types/explore.ts": {
    "@typescript-eslint/no-explicit-any": {
      "count": 1
    }
  },
  "packages/grafana-data/src/types/fieldOverrides.ts": {
    "@typescript-eslint/no-explicit-any": {
      "count": 9
    }
  },
  "packages/grafana-data/src/types/flot.ts": {
    "@typescript-eslint/no-explicit-any": {
      "count": 1
    }
  },
  "packages/grafana-data/src/types/graph.ts": {
    "@typescript-eslint/no-explicit-any": {
      "count": 3
    }
  },
  "packages/grafana-data/src/types/legacyEvents.ts": {
    "@typescript-eslint/no-explicit-any": {
      "count": 2
    }
  },
  "packages/grafana-data/src/types/live.ts": {
    "@typescript-eslint/consistent-type-assertions": {
      "count": 1
    },
    "@typescript-eslint/no-explicit-any": {
      "count": 7
    }
  },
  "packages/grafana-data/src/types/options.ts": {
    "@typescript-eslint/no-explicit-any": {
      "count": 2
    }
  },
  "packages/grafana-data/src/types/panel.ts": {
    "@typescript-eslint/no-explicit-any": {
      "count": 13
    }
  },
  "packages/grafana-data/src/types/plugin.ts": {
    "@typescript-eslint/consistent-type-assertions": {
      "count": 1
    },
    "@typescript-eslint/no-explicit-any": {
      "count": 1
    }
  },
  "packages/grafana-data/src/types/scopes.ts": {
    "@typescript-eslint/consistent-type-assertions": {
      "count": 1
    }
  },
  "packages/grafana-data/src/types/select.ts": {
    "@typescript-eslint/no-explicit-any": {
      "count": 2
    }
  },
  "packages/grafana-data/src/types/templateVars.ts": {
    "@typescript-eslint/no-explicit-any": {
      "count": 2
    }
  },
  "packages/grafana-data/src/types/trace.ts": {
    "@typescript-eslint/no-explicit-any": {
      "count": 1
    }
  },
  "packages/grafana-data/src/types/transformations.ts": {
    "@typescript-eslint/no-explicit-any": {
      "count": 5
    }
  },
  "packages/grafana-data/src/types/variables.ts": {
    "@typescript-eslint/no-explicit-any": {
      "count": 1
    }
  },
  "packages/grafana-data/src/utils/OptionsUIBuilders.ts": {
    "@typescript-eslint/no-explicit-any": {
      "count": 11
    }
  },
  "packages/grafana-data/src/utils/Registry.ts": {
    "@typescript-eslint/no-explicit-any": {
      "count": 1
    }
  },
  "packages/grafana-data/src/utils/arrayUtils.ts": {
    "@typescript-eslint/no-explicit-any": {
      "count": 2
    }
  },
  "packages/grafana-data/src/utils/csv.ts": {
    "@typescript-eslint/consistent-type-assertions": {
      "count": 3
    },
    "@typescript-eslint/no-explicit-any": {
      "count": 2
    }
  },
  "packages/grafana-data/src/utils/datasource.ts": {
    "@typescript-eslint/consistent-type-assertions": {
      "count": 2
    }
  },
  "packages/grafana-data/src/utils/flotPairs.ts": {
    "@typescript-eslint/no-explicit-any": {
      "count": 1
    }
  },
  "packages/grafana-data/src/utils/location.ts": {
    "@typescript-eslint/consistent-type-assertions": {
      "count": 1
    }
  },
  "packages/grafana-data/src/utils/store.ts": {
    "no-restricted-syntax": {
      "count": 6
    }
  },
  "packages/grafana-data/src/utils/url.ts": {
    "@typescript-eslint/consistent-type-assertions": {
      "count": 2
    },
    "@typescript-eslint/no-explicit-any": {
      "count": 7
    }
  },
  "packages/grafana-data/src/utils/valueMappings.ts": {
    "@typescript-eslint/consistent-type-assertions": {
      "count": 2
    },
    "@typescript-eslint/no-explicit-any": {
      "count": 3
    }
  },
  "packages/grafana-data/src/vector/CircularVector.ts": {
    "@typescript-eslint/no-explicit-any": {
      "count": 1
    }
  },
  "packages/grafana-data/src/vector/FunctionalVector.ts": {
    "@typescript-eslint/no-explicit-any": {
      "count": 9
    }
  },
  "packages/grafana-e2e-selectors/src/resolver.ts": {
    "@typescript-eslint/consistent-type-assertions": {
      "count": 1
    }
  },
  "packages/grafana-o11y-ds-frontend/src/createNodeGraphFrames.ts": {
    "@typescript-eslint/consistent-type-assertions": {
      "count": 1
    }
  },
  "packages/grafana-prometheus/src/components/PromExploreExtraField.tsx": {
    "no-restricted-syntax": {
      "count": 4
    }
  },
  "packages/grafana-prometheus/src/components/PromQueryField.tsx": {
    "no-restricted-syntax": {
      "count": 3
    }
  },
  "packages/grafana-prometheus/src/components/metrics-browser/useMetricsLabelsValues.ts": {
    "no-restricted-syntax": {
      "count": 6
    }
  },
  "packages/grafana-prometheus/src/configuration/AlertingSettingsOverhaul.tsx": {
    "no-restricted-syntax": {
      "count": 5
    }
  },
  "packages/grafana-prometheus/src/configuration/ExemplarSetting.tsx": {
    "no-restricted-syntax": {
      "count": 1
    }
  },
  "packages/grafana-prometheus/src/configuration/PromSettings.tsx": {
    "no-restricted-syntax": {
      "count": 25
    }
  },
  "packages/grafana-prometheus/src/datasource.ts": {
    "@typescript-eslint/consistent-type-assertions": {
      "count": 1
    },
    "@typescript-eslint/no-explicit-any": {
      "count": 3
    }
  },
  "packages/grafana-prometheus/src/language_provider.test.ts": {
    "@typescript-eslint/no-explicit-any": {
      "count": 8
    }
  },
  "packages/grafana-prometheus/src/language_provider.ts": {
    "@typescript-eslint/no-explicit-any": {
      "count": 7
    }
  },
  "packages/grafana-prometheus/src/language_utils.ts": {
    "@typescript-eslint/consistent-type-assertions": {
      "count": 1
    }
  },
  "packages/grafana-prometheus/src/querybuilder/components/LabelFilterItem.tsx": {
    "@typescript-eslint/consistent-type-assertions": {
      "count": 4
    }
  },
  "packages/grafana-prometheus/src/querybuilder/components/LabelParamEditor.tsx": {
    "@typescript-eslint/consistent-type-assertions": {
      "count": 1
    }
  },
  "packages/grafana-prometheus/src/querybuilder/components/PromQueryCodeEditor.tsx": {
    "no-restricted-syntax": {
      "count": 1
    }
  },
  "packages/grafana-prometheus/src/querybuilder/shared/OperationEditor.tsx": {
    "@typescript-eslint/no-explicit-any": {
      "count": 1
    }
  },
  "packages/grafana-prometheus/src/querybuilder/shared/OperationParamEditorRegistry.tsx": {
    "@typescript-eslint/consistent-type-assertions": {
      "count": 3
    }
  },
  "packages/grafana-prometheus/src/querybuilder/shared/types.ts": {
    "@typescript-eslint/no-explicit-any": {
      "count": 1
    }
  },
  "packages/grafana-prometheus/src/resource_clients.test.ts": {
    "@typescript-eslint/no-explicit-any": {
      "count": 8
    }
  },
  "packages/grafana-prometheus/src/types.ts": {
    "@typescript-eslint/no-explicit-any": {
      "count": 3
    }
  },
  "packages/grafana-runtime/src/analytics/types.ts": {
    "@typescript-eslint/no-explicit-any": {
      "count": 1
    }
  },
  "packages/grafana-runtime/src/components/DataSourcePicker.tsx": {
    "react-prefer-function-component/react-prefer-function-component": {
      "count": 1
    }
  },
  "packages/grafana-runtime/src/config.ts": {
    "@typescript-eslint/consistent-type-assertions": {
      "count": 5
    },
    "no-restricted-syntax": {
      "count": 1
    }
  },
  "packages/grafana-runtime/src/services/EchoSrv.ts": {
    "@typescript-eslint/no-explicit-any": {
      "count": 4
    }
  },
  "packages/grafana-runtime/src/services/LocationService.tsx": {
    "@typescript-eslint/consistent-type-assertions": {
      "count": 1
    },
    "@typescript-eslint/no-explicit-any": {
      "count": 5
    }
  },
  "packages/grafana-runtime/src/services/backendSrv.ts": {
    "@typescript-eslint/no-explicit-any": {
      "count": 12
    }
  },
  "packages/grafana-runtime/src/services/pluginExtensions/usePluginComponent.ts": {
    "@typescript-eslint/consistent-type-assertions": {
      "count": 1
    }
  },
  "packages/grafana-runtime/src/services/pluginExtensions/usePluginComponents.ts": {
    "@typescript-eslint/consistent-type-assertions": {
      "count": 1
    }
  },
  "packages/grafana-runtime/src/services/pluginExtensions/usePluginFunctions.ts": {
    "@typescript-eslint/consistent-type-assertions": {
      "count": 1
    }
  },
  "packages/grafana-runtime/src/utils/DataSourceWithBackend.ts": {
    "@typescript-eslint/no-explicit-any": {
      "count": 1
    }
  },
  "packages/grafana-runtime/src/utils/queryResponse.ts": {
    "@typescript-eslint/consistent-type-assertions": {
      "count": 1
    }
  },
  "packages/grafana-runtime/src/utils/userStorage.tsx": {
    "no-restricted-syntax": {
      "count": 12
    }
  },
  "packages/grafana-schema/src/veneer/common.types.ts": {
    "@typescript-eslint/no-explicit-any": {
      "count": 1
    }
  },
  "packages/grafana-schema/src/veneer/dashboard.types.ts": {
    "@typescript-eslint/consistent-type-assertions": {
      "count": 5
    },
    "@typescript-eslint/no-explicit-any": {
      "count": 2
    }
  },
  "packages/grafana-sql/src/components/ErrorBoundary.tsx": {
    "react-prefer-function-component/react-prefer-function-component": {
      "count": 1
    }
  },
  "packages/grafana-sql/src/components/configuration/ConnectionLimits.tsx": {
    "no-restricted-syntax": {
      "count": 2
    }
  },
  "packages/grafana-sql/src/components/configuration/MaxLifetimeField.tsx": {
    "no-restricted-syntax": {
      "count": 1
    }
  },
  "packages/grafana-sql/src/components/configuration/MaxOpenConnectionsField.tsx": {
    "no-restricted-syntax": {
      "count": 1
    }
  },
  "packages/grafana-sql/src/components/configuration/TLSSecretsConfig.tsx": {
    "no-restricted-syntax": {
      "count": 3
    }
  },
  "packages/grafana-sql/src/components/visual-query-builder/Preview.tsx": {
    "no-restricted-syntax": {
      "count": 1
    }
  },
  "packages/grafana-ui/src/components/BarGauge/BarGauge.tsx": {
    "react-prefer-function-component/react-prefer-function-component": {
      "count": 1
    }
  },
  "packages/grafana-ui/src/components/Cascader/Cascader.tsx": {
    "react-prefer-function-component/react-prefer-function-component": {
      "count": 1
    }
  },
  "packages/grafana-ui/src/components/Cascader/styles.ts": {
    "@grafana/no-unreduced-motion": {
      "count": 17
    }
  },
  "packages/grafana-ui/src/components/ColorPicker/ColorPicker.tsx": {
    "@typescript-eslint/no-explicit-any": {
      "count": 2
    },
    "react-prefer-function-component/react-prefer-function-component": {
      "count": 1
    }
  },
  "packages/grafana-ui/src/components/ColorPicker/ColorPickerPopover.tsx": {
    "react-prefer-function-component/react-prefer-function-component": {
      "count": 1
    }
  },
  "packages/grafana-ui/src/components/Combobox/Combobox.story.tsx": {
    "react-hooks/rules-of-hooks": {
      "count": 5
    }
  },
  "packages/grafana-ui/src/components/Combobox/MultiCombobox.story.tsx": {
    "no-restricted-syntax": {
      "count": 1
    },
    "react-hooks/rules-of-hooks": {
      "count": 5
    }
  },
  "packages/grafana-ui/src/components/Combobox/MultiCombobox.tsx": {
    "@typescript-eslint/consistent-type-assertions": {
      "count": 1
    }
  },
  "packages/grafana-ui/src/components/Combobox/useOptions.ts": {
    "@typescript-eslint/consistent-type-assertions": {
      "count": 1
    }
  },
  "packages/grafana-ui/src/components/ConfirmModal/ConfirmContent.tsx": {
    "no-restricted-syntax": {
      "count": 1
    }
  },
  "packages/grafana-ui/src/components/DataLinks/DataLinkInput.tsx": {
    "@typescript-eslint/consistent-type-assertions": {
      "count": 1
    }
  },
  "packages/grafana-ui/src/components/DataSourceSettings/AlertingSettings.tsx": {
    "no-restricted-syntax": {
      "count": 3
    }
  },
  "packages/grafana-ui/src/components/DataSourceSettings/CustomHeadersSettings.tsx": {
    "@typescript-eslint/no-explicit-any": {
      "count": 2
    },
    "no-restricted-syntax": {
      "count": 3
    },
    "react-prefer-function-component/react-prefer-function-component": {
      "count": 1
    }
  },
  "packages/grafana-ui/src/components/DataSourceSettings/SecureSocksProxySettings.tsx": {
    "no-restricted-syntax": {
      "count": 3
    }
  },
  "packages/grafana-ui/src/components/DataSourceSettings/TLSAuthSettings.tsx": {
    "no-restricted-syntax": {
      "count": 3
    }
  },
  "packages/grafana-ui/src/components/DataSourceSettings/types.ts": {
    "@typescript-eslint/no-explicit-any": {
      "count": 2
    }
  },
  "packages/grafana-ui/src/components/ElementSelectionContext/ElementSelectionContext.tsx": {
    "react-hooks/rules-of-hooks": {
      "count": 3
    }
  },
  "packages/grafana-ui/src/components/ErrorBoundary/ErrorBoundary.tsx": {
    "react-prefer-function-component/react-prefer-function-component": {
      "count": 1
    }
  },
  "packages/grafana-ui/src/components/FileDropzone/FileDropzone.story.tsx": {
    "no-restricted-syntax": {
      "count": 1
    }
  },
  "packages/grafana-ui/src/components/FormField/FormField.tsx": {
    "no-restricted-syntax": {
      "count": 1
    }
  },
  "packages/grafana-ui/src/components/FormLabel/FormLabel.tsx": {
    "no-restricted-syntax": {
      "count": 3
    }
  },
  "packages/grafana-ui/src/components/Forms/Form.story.tsx": {
    "react-hooks/rules-of-hooks": {
      "count": 9
    }
  },
  "packages/grafana-ui/src/components/Forms/InlineField.story.tsx": {
    "react-hooks/rules-of-hooks": {
      "count": 9
    }
  },
  "packages/grafana-ui/src/components/Forms/Legacy/Input/Input.tsx": {
    "@typescript-eslint/consistent-type-assertions": {
      "count": 2
    },
    "@typescript-eslint/no-explicit-any": {
      "count": 1
    },
    "no-restricted-syntax": {
      "count": 1
    },
    "react-prefer-function-component/react-prefer-function-component": {
      "count": 1
    }
  },
  "packages/grafana-ui/src/components/Forms/Legacy/Select/NoOptionsMessage.tsx": {
    "no-restricted-syntax": {
      "count": 2
    }
  },
  "packages/grafana-ui/src/components/Forms/Legacy/Select/Select.tsx": {
    "@typescript-eslint/no-explicit-any": {
      "count": 1
    },
    "no-restricted-syntax": {
      "count": 6
    },
    "react-prefer-function-component/react-prefer-function-component": {
      "count": 3
    }
  },
  "packages/grafana-ui/src/components/Forms/Legacy/Select/SelectOption.tsx": {
    "@typescript-eslint/no-explicit-any": {
      "count": 2
    },
    "no-restricted-syntax": {
      "count": 4
    }
  },
  "packages/grafana-ui/src/components/Forms/Legacy/Select/SelectOptionGroup.tsx": {
    "@typescript-eslint/no-explicit-any": {
      "count": 3
    },
    "react-prefer-function-component/react-prefer-function-component": {
      "count": 1
    }
  },
  "packages/grafana-ui/src/components/Forms/Legacy/Switch/Switch.tsx": {
    "no-restricted-syntax": {
      "count": 3
    },
    "react-prefer-function-component/react-prefer-function-component": {
      "count": 1
    }
  },
  "packages/grafana-ui/src/components/Gauge/Gauge.tsx": {
    "react-prefer-function-component/react-prefer-function-component": {
      "count": 1
    }
  },
  "packages/grafana-ui/src/components/Icon/Icon.story.tsx": {
    "no-restricted-syntax": {
      "count": 1
    }
  },
  "packages/grafana-ui/src/components/InteractiveTable/InteractiveTable.story.tsx": {
    "no-restricted-syntax": {
      "count": 3
    }
  },
  "packages/grafana-ui/src/components/JSONFormatter/JSONFormatter.tsx": {
    "react-prefer-function-component/react-prefer-function-component": {
      "count": 1
    }
  },
  "packages/grafana-ui/src/components/JSONFormatter/json_explorer/json_explorer.ts": {
    "@typescript-eslint/no-explicit-any": {
      "count": 2
    }
  },
  "packages/grafana-ui/src/components/MatchersUI/FieldValueMatcher.tsx": {
    "@typescript-eslint/consistent-type-assertions": {
      "count": 1
    }
  },
  "packages/grafana-ui/src/components/MatchersUI/fieldMatchersUI.ts": {
    "@typescript-eslint/no-explicit-any": {
      "count": 1
    }
  },
  "packages/grafana-ui/src/components/Menu/Menu.story.tsx": {
    "no-restricted-syntax": {
      "count": 1
    }
  },
  "packages/grafana-ui/src/components/Modal/ModalsContext.tsx": {
    "@typescript-eslint/no-explicit-any": {
      "count": 4
    },
    "react-prefer-function-component/react-prefer-function-component": {
      "count": 1
    }
  },
  "packages/grafana-ui/src/components/Monaco/CodeEditor.tsx": {
    "react-prefer-function-component/react-prefer-function-component": {
      "count": 1
    }
  },
  "packages/grafana-ui/src/components/PageLayout/PageToolbar.story.tsx": {
    "no-restricted-syntax": {
      "count": 1
    }
  },
  "packages/grafana-ui/src/components/PanelChrome/PanelChrome.story.tsx": {
    "no-restricted-syntax": {
      "count": 1
    }
  },
  "packages/grafana-ui/src/components/PanelChrome/PanelContext.ts": {
    "@typescript-eslint/no-explicit-any": {
      "count": 2
    }
  },
  "packages/grafana-ui/src/components/PanelChrome/index.ts": {
    "@typescript-eslint/consistent-type-assertions": {
      "count": 1
    }
  },
  "packages/grafana-ui/src/components/QueryField/QueryField.story.tsx": {
    "no-restricted-syntax": {
      "count": 1
    }
  },
  "packages/grafana-ui/src/components/QueryField/QueryField.tsx": {
    "react-prefer-function-component/react-prefer-function-component": {
      "count": 1
    }
  },
  "packages/grafana-ui/src/components/RefreshPicker/RefreshPicker.tsx": {
    "react-prefer-function-component/react-prefer-function-component": {
      "count": 1
    }
  },
  "packages/grafana-ui/src/components/SecretFormField/SecretFormField.tsx": {
    "no-restricted-syntax": {
      "count": 2
    }
  },
  "packages/grafana-ui/src/components/Segment/Segment.story.tsx": {
    "no-restricted-syntax": {
      "count": 2
    }
  },
  "packages/grafana-ui/src/components/Segment/SegmentAsync.story.tsx": {
    "no-restricted-syntax": {
      "count": 2
    }
  },
  "packages/grafana-ui/src/components/Segment/SegmentInput.story.tsx": {
    "no-restricted-syntax": {
      "count": 1
    }
  },
  "packages/grafana-ui/src/components/Segment/SegmentInput.tsx": {
    "no-restricted-syntax": {
      "count": 1
    }
  },
  "packages/grafana-ui/src/components/Segment/SegmentSelect.tsx": {
    "@typescript-eslint/consistent-type-assertions": {
      "count": 1
    }
  },
  "packages/grafana-ui/src/components/Select/SelectBase.tsx": {
    "@typescript-eslint/consistent-type-assertions": {
      "count": 2
    },
    "@typescript-eslint/no-explicit-any": {
      "count": 4
    }
  },
  "packages/grafana-ui/src/components/Select/ValueContainer.tsx": {
    "react-prefer-function-component/react-prefer-function-component": {
      "count": 1
    }
  },
  "packages/grafana-ui/src/components/Select/resetSelectStyles.ts": {
    "@typescript-eslint/no-explicit-any": {
      "count": 4
    }
  },
  "packages/grafana-ui/src/components/Select/types.ts": {
    "@typescript-eslint/no-explicit-any": {
      "count": 6
    }
  },
  "packages/grafana-ui/src/components/SetInterval/SetInterval.tsx": {
    "react-prefer-function-component/react-prefer-function-component": {
      "count": 1
    }
  },
  "packages/grafana-ui/src/components/SingleStatShared/SingleStatBaseOptions.ts": {
    "@typescript-eslint/consistent-type-assertions": {
      "count": 3
    },
    "@typescript-eslint/no-explicit-any": {
      "count": 13
    }
  },
  "packages/grafana-ui/src/components/Sparkline/Sparkline.tsx": {
    "react-prefer-function-component/react-prefer-function-component": {
      "count": 1
    }
  },
  "packages/grafana-ui/src/components/StatsPicker/StatsPicker.story.tsx": {
    "react-prefer-function-component/react-prefer-function-component": {
      "count": 1
    }
  },
  "packages/grafana-ui/src/components/StatsPicker/StatsPicker.tsx": {
    "react-prefer-function-component/react-prefer-function-component": {
      "count": 1
    }
  },
  "packages/grafana-ui/src/components/Table/Cells/TableCell.tsx": {
    "@typescript-eslint/consistent-type-assertions": {
      "count": 3
    },
    "@typescript-eslint/no-explicit-any": {
      "count": 1
    }
  },
  "packages/grafana-ui/src/components/Table/Table.story.tsx": {
    "no-restricted-syntax": {
      "count": 1
    }
  },
  "packages/grafana-ui/src/components/Table/TableCellInspector.tsx": {
    "@typescript-eslint/no-explicit-any": {
      "count": 1
    }
  },
  "packages/grafana-ui/src/components/Table/TableNG/TableNG.test.tsx": {
    "@typescript-eslint/no-explicit-any": {
      "count": 2
    }
  },
  "packages/grafana-ui/src/components/Table/TableNG/utils.ts": {
    "@typescript-eslint/consistent-type-assertions": {
      "count": 1
    }
  },
  "packages/grafana-ui/src/components/Table/TableRT/Filter.tsx": {
    "@typescript-eslint/no-explicit-any": {
      "count": 1
    }
  },
  "packages/grafana-ui/src/components/Table/TableRT/FilterPopup.tsx": {
    "@typescript-eslint/no-explicit-any": {
      "count": 1
    }
  },
  "packages/grafana-ui/src/components/Table/TableRT/FooterRow.tsx": {
    "@typescript-eslint/consistent-type-assertions": {
      "count": 1
    },
    "@typescript-eslint/no-explicit-any": {
      "count": 1
    }
  },
  "packages/grafana-ui/src/components/Table/TableRT/HeaderRow.tsx": {
    "@typescript-eslint/no-explicit-any": {
      "count": 1
    }
  },
  "packages/grafana-ui/src/components/Table/TableRT/Table.tsx": {
    "@typescript-eslint/consistent-type-assertions": {
      "count": 1
    },
    "@typescript-eslint/no-explicit-any": {
      "count": 2
    }
  },
  "packages/grafana-ui/src/components/Table/reducer.ts": {
    "@typescript-eslint/consistent-type-assertions": {
      "count": 1
    },
    "@typescript-eslint/no-explicit-any": {
      "count": 1
    }
  },
  "packages/grafana-ui/src/components/Table/types.ts": {
    "@typescript-eslint/no-explicit-any": {
      "count": 3
    }
  },
  "packages/grafana-ui/src/components/Table/utils.ts": {
    "@typescript-eslint/no-explicit-any": {
      "count": 6
    },
    "no-restricted-syntax": {
      "count": 1
    }
  },
  "packages/grafana-ui/src/components/TableInputCSV/TableInputCSV.tsx": {
    "react-prefer-function-component/react-prefer-function-component": {
      "count": 1
    }
  },
  "packages/grafana-ui/src/components/Tags/Tag.tsx": {
    "@typescript-eslint/consistent-type-assertions": {
      "count": 1
    }
  },
  "packages/grafana-ui/src/components/Tooltip/PopoverController.tsx": {
    "react-prefer-function-component/react-prefer-function-component": {
      "count": 1
    }
  },
  "packages/grafana-ui/src/components/Typeahead/Typeahead.tsx": {
    "react-prefer-function-component/react-prefer-function-component": {
      "count": 2
    }
  },
  "packages/grafana-ui/src/components/UnitPicker/UnitPicker.tsx": {
    "react-prefer-function-component/react-prefer-function-component": {
      "count": 1
    }
  },
  "packages/grafana-ui/src/components/ValuePicker/ValuePicker.tsx": {
    "@grafana/no-aria-label-selectors": {
      "count": 1
    }
  },
  "packages/grafana-ui/src/components/VizLegend/VizLegend.story.tsx": {
    "no-restricted-syntax": {
      "count": 1
    }
  },
  "packages/grafana-ui/src/components/VizLegend/types.ts": {
    "@typescript-eslint/no-explicit-any": {
      "count": 2
    }
  },
  "packages/grafana-ui/src/components/VizRepeater/VizRepeater.tsx": {
    "@typescript-eslint/consistent-type-assertions": {
      "count": 2
    },
    "react-prefer-function-component/react-prefer-function-component": {
      "count": 1
    }
  },
  "packages/grafana-ui/src/components/VizTooltip/VizTooltip.tsx": {
    "@typescript-eslint/no-explicit-any": {
      "count": 2
    }
  },
  "packages/grafana-ui/src/components/VizTooltip/VizTooltipFooter.tsx": {
    "react/no-unescaped-entities": {
      "count": 2
    }
  },
  "packages/grafana-ui/src/components/uPlot/Plot.tsx": {
    "@typescript-eslint/consistent-type-assertions": {
      "count": 2
    },
    "react-prefer-function-component/react-prefer-function-component": {
      "count": 1
    }
  },
  "packages/grafana-ui/src/components/uPlot/config/UPlotAxisBuilder.ts": {
    "@typescript-eslint/consistent-type-assertions": {
      "count": 1
    },
    "@typescript-eslint/no-explicit-any": {
      "count": 2
    }
  },
  "packages/grafana-ui/src/components/uPlot/config/UPlotConfigBuilder.ts": {
    "@typescript-eslint/consistent-type-assertions": {
      "count": 2
    }
  },
  "packages/grafana-ui/src/components/uPlot/types.ts": {
    "@typescript-eslint/no-explicit-any": {
      "count": 1
    }
  },
  "packages/grafana-ui/src/components/uPlot/utils.ts": {
    "@typescript-eslint/consistent-type-assertions": {
      "count": 1
    },
    "@typescript-eslint/no-explicit-any": {
      "count": 1
    }
  },
  "packages/grafana-ui/src/options/builder/hideSeries.tsx": {
    "@typescript-eslint/consistent-type-assertions": {
      "count": 1
    }
  },
  "packages/grafana-ui/src/slate-plugins/braces.ts": {
    "@typescript-eslint/consistent-type-assertions": {
      "count": 1
    }
  },
  "packages/grafana-ui/src/slate-plugins/slate-prism/index.ts": {
    "@typescript-eslint/consistent-type-assertions": {
      "count": 2
    }
  },
  "packages/grafana-ui/src/slate-plugins/slate-prism/options.tsx": {
    "@typescript-eslint/no-explicit-any": {
      "count": 2
    }
  },
  "packages/grafana-ui/src/slate-plugins/suggestions.tsx": {
    "@typescript-eslint/consistent-type-assertions": {
      "count": 2
    },
    "@typescript-eslint/no-explicit-any": {
      "count": 1
    }
  },
  "packages/grafana-ui/src/themes/GlobalStyles/forms.ts": {
    "no-restricted-syntax": {
      "count": 25
    }
  },
  "packages/grafana-ui/src/themes/GlobalStyles/legacySelect.ts": {
    "no-restricted-syntax": {
      "count": 28
    }
  },
  "packages/grafana-ui/src/themes/ThemeContext.tsx": {
    "@typescript-eslint/consistent-type-assertions": {
      "count": 3
    }
  },
  "packages/grafana-ui/src/themes/stylesFactory.ts": {
    "@typescript-eslint/no-explicit-any": {
      "count": 1
    }
  },
  "packages/grafana-ui/src/types/forms.ts": {
    "@typescript-eslint/no-explicit-any": {
      "count": 1
    }
  },
  "packages/grafana-ui/src/types/jquery.d.ts": {
    "@typescript-eslint/no-explicit-any": {
      "count": 3
    }
  },
  "packages/grafana-ui/src/types/react-table-config.d.ts": {
    "@typescript-eslint/no-explicit-any": {
      "count": 2
    }
  },
  "packages/grafana-ui/src/utils/debug.ts": {
    "@typescript-eslint/no-explicit-any": {
      "count": 1
    }
  },
  "packages/grafana-ui/src/utils/dom.ts": {
    "@typescript-eslint/no-explicit-any": {
      "count": 1
    }
  },
  "packages/grafana-ui/src/utils/logger.ts": {
    "no-restricted-syntax": {
      "count": 1
    }
  },
  "packages/grafana-ui/src/utils/useAsyncDependency.ts": {
    "@typescript-eslint/no-explicit-any": {
      "count": 1
    }
  },
  "public/app/AppWrapper.tsx": {
    "react-prefer-function-component/react-prefer-function-component": {
      "count": 1
    }
  },
  "public/app/core/TableModel.ts": {
    "@typescript-eslint/no-explicit-any": {
      "count": 2
    }
  },
  "public/app/core/actions/index.ts": {
    "no-barrel-files/no-barrel-files": {
      "count": 4
    }
  },
  "public/app/core/components/AccessControl/PermissionList.tsx": {
    "no-restricted-syntax": {
      "count": 1
    }
  },
  "public/app/core/components/AccessControl/index.ts": {
    "no-barrel-files/no-barrel-files": {
      "count": 1
    }
  },
  "public/app/core/components/DynamicImports/SafeDynamicImport.tsx": {
    "@typescript-eslint/no-explicit-any": {
      "count": 1
    }
  },
  "public/app/core/components/ForgottenPassword/ChangePassword.tsx": {
    "no-restricted-syntax": {
      "count": 2
    }
  },
  "public/app/core/components/ForgottenPassword/ForgottenPassword.tsx": {
    "no-restricted-syntax": {
      "count": 1
    }
  },
  "public/app/core/components/GraphNG/GraphNG.tsx": {
    "@typescript-eslint/consistent-type-assertions": {
      "count": 4
    },
    "@typescript-eslint/no-explicit-any": {
      "count": 2
    },
    "react-prefer-function-component/react-prefer-function-component": {
      "count": 1
    }
  },
  "public/app/core/components/Login/LoginCtrl.tsx": {
    "react-prefer-function-component/react-prefer-function-component": {
      "count": 1
    }
  },
  "public/app/core/components/Login/LoginForm.tsx": {
    "no-restricted-syntax": {
      "count": 2
    }
  },
  "public/app/core/components/Login/PasswordlessConfirmationForm.tsx": {
    "no-restricted-syntax": {
      "count": 4
    }
  },
  "public/app/core/components/Login/PasswordlessLoginForm.tsx": {
    "no-restricted-syntax": {
      "count": 1
    }
  },
  "public/app/core/components/OptionsUI/NumberInput.tsx": {
    "no-restricted-syntax": {
      "count": 1
    },
    "react-prefer-function-component/react-prefer-function-component": {
      "count": 1
    }
  },
  "public/app/core/components/OptionsUI/fieldColor.tsx": {
    "no-restricted-syntax": {
      "count": 1
    }
  },
  "public/app/core/components/OptionsUI/multiSelect.tsx": {
    "react-prefer-function-component/react-prefer-function-component": {
      "count": 1
    }
  },
  "public/app/core/components/OptionsUI/select.tsx": {
    "react-prefer-function-component/react-prefer-function-component": {
      "count": 1
    }
  },
  "public/app/core/components/OptionsUI/strings.tsx": {
    "react-prefer-function-component/react-prefer-function-component": {
      "count": 1
    }
  },
  "public/app/core/components/Page/EditableTitle.tsx": {
    "no-restricted-syntax": {
      "count": 1
    }
  },
  "public/app/core/components/PanelTypeFilter/PanelTypeFilter.tsx": {
    "no-restricted-syntax": {
      "count": 1
    }
  },
  "public/app/core/components/RolePicker/RolePickerMenu.tsx": {
    "no-restricted-syntax": {
      "count": 4
    }
  },
  "public/app/core/components/RolePickerDrawer/RolePickerDrawer.tsx": {
    "no-restricted-syntax": {
      "count": 1
    }
  },
  "public/app/core/components/Select/ServiceAccountPicker.tsx": {
    "react-prefer-function-component/react-prefer-function-component": {
      "count": 1
    }
  },
  "public/app/core/components/Select/TeamPicker.tsx": {
    "react-prefer-function-component/react-prefer-function-component": {
      "count": 1
    }
  },
  "public/app/core/components/Select/UserPicker.tsx": {
    "react-prefer-function-component/react-prefer-function-component": {
      "count": 1
    }
  },
  "public/app/core/components/SharedPreferences/SharedPreferences.tsx": {
    "no-restricted-syntax": {
      "count": 8
    },
    "react-prefer-function-component/react-prefer-function-component": {
      "count": 1
    },
    "react/no-unescaped-entities": {
      "count": 1
    }
  },
  "public/app/core/components/Signup/SignupPage.tsx": {
    "no-restricted-syntax": {
      "count": 6
    }
  },
  "public/app/core/components/Signup/VerifyEmail.tsx": {
    "no-restricted-syntax": {
      "count": 1
    }
  },
  "public/app/core/components/SplitPaneWrapper/SplitPaneWrapper.tsx": {
    "react-prefer-function-component/react-prefer-function-component": {
      "count": 1
    }
  },
  "public/app/core/components/TagFilter/TagFilter.tsx": {
    "@typescript-eslint/no-explicit-any": {
      "count": 1
    }
  },
  "public/app/core/components/ThemeSelector/ThemeSelectorDrawer.tsx": {
    "react/no-unescaped-entities": {
      "count": 1
    }
  },
  "public/app/core/components/TimeSeries/TimeSeries.tsx": {
    "react-prefer-function-component/react-prefer-function-component": {
      "count": 1
    }
  },
  "public/app/core/components/TimeSeries/utils.ts": {
    "@typescript-eslint/consistent-type-assertions": {
      "count": 1
    },
    "@typescript-eslint/no-explicit-any": {
      "count": 2
    }
  },
  "public/app/core/components/TimelineChart/TimelineChart.tsx": {
    "react-prefer-function-component/react-prefer-function-component": {
      "count": 1
    }
  },
  "public/app/core/config.ts": {
    "no-barrel-files/no-barrel-files": {
      "count": 2
    }
  },
  "public/app/core/core.ts": {
    "no-barrel-files/no-barrel-files": {
      "count": 7
    }
  },
  "public/app/core/navigation/types.ts": {
    "@typescript-eslint/no-explicit-any": {
      "count": 1
    }
  },
  "public/app/core/reducers/appNotification.ts": {
    "no-restricted-syntax": {
      "count": 3
    }
  },
  "public/app/core/reducers/navBarTree.ts": {
    "no-restricted-syntax": {
      "count": 2
    }
  },
  "public/app/core/services/ResponseQueue.ts": {
    "@typescript-eslint/no-explicit-any": {
      "count": 1
    }
  },
  "public/app/core/services/backend_srv.ts": {
    "@typescript-eslint/consistent-type-assertions": {
      "count": 1
    },
    "@typescript-eslint/no-explicit-any": {
      "count": 5
    }
  },
  "public/app/core/services/context_srv.ts": {
    "@typescript-eslint/consistent-type-assertions": {
      "count": 1
    },
    "@typescript-eslint/no-explicit-any": {
      "count": 1
    }
  },
  "public/app/core/services/echo/backends/analytics/RudderstackBackend.ts": {
    "@typescript-eslint/consistent-type-assertions": {
      "count": 2
    },
    "@typescript-eslint/no-explicit-any": {
      "count": 2
    }
  },
  "public/app/core/specs/backend_srv.test.ts": {
    "@typescript-eslint/no-explicit-any": {
      "count": 1
    }
  },
  "public/app/core/store.ts": {
    "no-barrel-files/no-barrel-files": {
      "count": 1
    }
  },
  "public/app/core/time_series2.ts": {
    "@typescript-eslint/no-explicit-any": {
      "count": 19
    }
  },
  "public/app/core/utils/connectWithReduxStore.tsx": {
    "@typescript-eslint/consistent-type-assertions": {
      "count": 2
    },
    "@typescript-eslint/no-explicit-any": {
      "count": 8
    }
  },
  "public/app/core/utils/deferred.ts": {
    "@typescript-eslint/no-explicit-any": {
      "count": 1
    }
  },
  "public/app/core/utils/fetch.ts": {
    "@typescript-eslint/consistent-type-assertions": {
      "count": 5
    }
  },
  "public/app/core/utils/object.ts": {
    "@typescript-eslint/consistent-type-assertions": {
      "count": 4
    },
    "@typescript-eslint/no-explicit-any": {
      "count": 3
    }
  },
  "public/app/core/utils/richHistory.test.ts": {
    "@typescript-eslint/no-explicit-any": {
      "count": 1
    }
  },
  "public/app/core/utils/richHistory.ts": {
    "no-barrel-files/no-barrel-files": {
      "count": 3
    }
  },
  "public/app/core/utils/ticks.ts": {
    "@typescript-eslint/consistent-type-assertions": {
      "count": 2
    }
  },
  "public/app/features/actions/ActionEditor.tsx": {
    "no-restricted-syntax": {
      "count": 7
    }
  },
  "public/app/features/actions/ActionVariablesEditor.tsx": {
    "no-restricted-syntax": {
      "count": 1
    }
  },
  "public/app/features/actions/ParamsEditor.tsx": {
    "@typescript-eslint/consistent-type-assertions": {
      "count": 1
    },
    "no-restricted-syntax": {
      "count": 1
    }
  },
  "public/app/features/admin/AdminEditOrgPage.tsx": {
    "no-restricted-syntax": {
      "count": 1
    }
  },
  "public/app/features/admin/UserCreatePage.tsx": {
    "no-restricted-syntax": {
      "count": 4
    }
  },
  "public/app/features/admin/UserLdapSyncInfo.tsx": {
    "no-restricted-syntax": {
      "count": 3
    },
    "react-prefer-function-component/react-prefer-function-component": {
      "count": 1
    }
  },
  "public/app/features/admin/UserOrgs.tsx": {
    "no-restricted-syntax": {
      "count": 2
    },
    "react-prefer-function-component/react-prefer-function-component": {
      "count": 3
    }
  },
  "public/app/features/admin/UserProfile.tsx": {
    "react-prefer-function-component/react-prefer-function-component": {
      "count": 1
    }
  },
  "public/app/features/admin/UserSessions.tsx": {
    "react-prefer-function-component/react-prefer-function-component": {
      "count": 1
    }
  },
  "public/app/features/admin/ldap/LdapDrawer.tsx": {
    "no-restricted-syntax": {
      "count": 23
    }
  },
  "public/app/features/admin/ldap/LdapGroupMapping.tsx": {
    "no-restricted-syntax": {
      "count": 4
    }
  },
  "public/app/features/admin/ldap/LdapPage.tsx": {
    "no-restricted-syntax": {
      "count": 1
    }
  },
  "public/app/features/admin/ldap/LdapSettingsPage.tsx": {
    "no-restricted-syntax": {
      "count": 5
    }
  },
  "public/app/features/alerting/routes.tsx": {
    "@typescript-eslint/no-explicit-any": {
      "count": 1
    }
  },
  "public/app/features/alerting/state/ThresholdMapper.ts": {
    "@typescript-eslint/no-explicit-any": {
      "count": 1
    }
  },
  "public/app/features/alerting/state/alertDef.ts": {
    "@typescript-eslint/consistent-type-assertions": {
      "count": 1
    },
    "@typescript-eslint/no-explicit-any": {
      "count": 4
    }
  },
  "public/app/features/alerting/state/query_part.ts": {
    "@typescript-eslint/no-explicit-any": {
      "count": 10
    }
  },
  "public/app/features/alerting/state/reducers.ts": {
    "@typescript-eslint/no-explicit-any": {
      "count": 2
    }
  },
  "public/app/features/alerting/unified/components/AlertLabelDropdown.tsx": {
    "no-restricted-syntax": {
      "count": 1
    }
  },
  "public/app/features/alerting/unified/components/AnnotationDetailsField.tsx": {
    "@typescript-eslint/consistent-type-assertions": {
      "count": 1
    }
  },
  "public/app/features/alerting/unified/components/Authorize.tsx": {
    "@typescript-eslint/consistent-type-assertions": {
      "count": 2
    }
  },
  "public/app/features/alerting/unified/components/alert-groups/AlertGroupFilter.tsx": {
    "@typescript-eslint/consistent-type-assertions": {
      "count": 1
    }
  },
  "public/app/features/alerting/unified/components/alert-groups/AlertGroupHeader.tsx": {
    "@typescript-eslint/consistent-type-assertions": {
      "count": 2
    }
  },
  "public/app/features/alerting/unified/components/alert-groups/GroupBy.tsx": {
    "@typescript-eslint/consistent-type-assertions": {
      "count": 1
    }
  },
  "public/app/features/alerting/unified/components/alert-groups/MatcherFilter.tsx": {
    "no-restricted-syntax": {
      "count": 1
    }
  },
  "public/app/features/alerting/unified/components/contact-points/components/ContactPointsFilter.tsx": {
    "no-restricted-syntax": {
      "count": 1
    }
  },
  "public/app/features/alerting/unified/components/contact-points/utils.ts": {
    "no-restricted-syntax": {
      "count": 1
    }
  },
  "public/app/features/alerting/unified/components/create-folder/CreateNewFolder.tsx": {
    "no-restricted-syntax": {
      "count": 1
    }
  },
  "public/app/features/alerting/unified/components/import-to-gma/NamespaceAndGroupFilter.tsx": {
    "no-restricted-syntax": {
      "count": 2
    }
  },
  "public/app/features/alerting/unified/components/mute-timings/MuteTimingForm.tsx": {
    "no-restricted-syntax": {
      "count": 1
    }
  },
  "public/app/features/alerting/unified/components/mute-timings/MuteTimingTimeInterval.tsx": {
    "no-restricted-syntax": {
      "count": 5
    }
  },
  "public/app/features/alerting/unified/components/mute-timings/MuteTimingTimeRange.tsx": {
    "no-restricted-syntax": {
      "count": 1
    }
  },
  "public/app/features/alerting/unified/components/notification-policies/EditDefaultPolicyForm.tsx": {
    "no-restricted-syntax": {
      "count": 5
    }
  },
  "public/app/features/alerting/unified/components/notification-policies/EditNotificationPolicyForm.tsx": {
    "no-restricted-syntax": {
      "count": 13
    }
  },
  "public/app/features/alerting/unified/components/notification-policies/Filters.tsx": {
    "no-restricted-syntax": {
      "count": 2
    }
  },
  "public/app/features/alerting/unified/components/receivers/TemplatePreview.tsx": {
    "react-hooks/rules-of-hooks": {
      "count": 1
    }
  },
  "public/app/features/alerting/unified/components/receivers/form/ChannelOptions.tsx": {
    "@typescript-eslint/consistent-type-assertions": {
      "count": 1
    },
    "@typescript-eslint/no-explicit-any": {
      "count": 2
    },
    "no-restricted-syntax": {
      "count": 1
    }
  },
  "public/app/features/alerting/unified/components/receivers/form/ChannelSubForm.tsx": {
    "no-restricted-syntax": {
      "count": 1
    }
  },
  "public/app/features/alerting/unified/components/receivers/form/CloudCommonChannelSettings.tsx": {
    "no-restricted-syntax": {
      "count": 1
    }
  },
  "public/app/features/alerting/unified/components/receivers/form/GrafanaCommonChannelSettings.tsx": {
    "no-restricted-syntax": {
      "count": 1
    }
  },
  "public/app/features/alerting/unified/components/receivers/form/ReceiverForm.tsx": {
    "@typescript-eslint/consistent-type-assertions": {
      "count": 2
    },
    "@typescript-eslint/no-explicit-any": {
      "count": 1
    },
    "no-restricted-syntax": {
      "count": 1
    }
  },
  "public/app/features/alerting/unified/components/receivers/form/fields/OptionField.tsx": {
    "@typescript-eslint/consistent-type-assertions": {
      "count": 1
    },
    "@typescript-eslint/no-explicit-any": {
      "count": 3
    },
    "no-restricted-syntax": {
      "count": 1
    }
  },
  "public/app/features/alerting/unified/components/receivers/form/fields/SubformArrayField.tsx": {
    "@typescript-eslint/no-explicit-any": {
      "count": 2
    }
  },
  "public/app/features/alerting/unified/components/receivers/form/fields/SubformField.tsx": {
    "@typescript-eslint/no-explicit-any": {
      "count": 2
    }
  },
  "public/app/features/alerting/unified/components/rule-editor/AlertRuleNameInput.tsx": {
    "no-restricted-syntax": {
      "count": 3
    }
  },
  "public/app/features/alerting/unified/components/rule-editor/AnnotationKeyInput.tsx": {
    "@typescript-eslint/consistent-type-assertions": {
      "count": 1
    }
  },
  "public/app/features/alerting/unified/components/rule-editor/CloudEvaluationBehavior.tsx": {
    "no-restricted-syntax": {
      "count": 2
    }
  },
  "public/app/features/alerting/unified/components/rule-editor/DashboardPicker.tsx": {
    "no-restricted-syntax": {
      "count": 1
    }
  },
  "public/app/features/alerting/unified/components/rule-editor/ExpressionEditor.tsx": {
    "@typescript-eslint/consistent-type-assertions": {
      "count": 1
    }
  },
  "public/app/features/alerting/unified/components/rule-editor/FolderSelector.tsx": {
    "no-restricted-syntax": {
      "count": 1
    }
  },
  "public/app/features/alerting/unified/components/rule-editor/GrafanaEvaluationBehavior.tsx": {
    "no-restricted-syntax": {
      "count": 10
    }
  },
  "public/app/features/alerting/unified/components/rule-editor/GroupAndNamespaceFields.tsx": {
    "no-restricted-syntax": {
      "count": 2
    }
  },
  "public/app/features/alerting/unified/components/rule-editor/PreviewRule.tsx": {
    "@typescript-eslint/no-explicit-any": {
      "count": 1
    }
  },
  "public/app/features/alerting/unified/components/rule-editor/QueryRows.tsx": {
    "@typescript-eslint/consistent-type-assertions": {
      "count": 1
    },
    "react-prefer-function-component/react-prefer-function-component": {
      "count": 1
    }
  },
  "public/app/features/alerting/unified/components/rule-editor/RuleInspector.tsx": {
    "@typescript-eslint/consistent-type-assertions": {
      "count": 1
    }
  },
  "public/app/features/alerting/unified/components/rule-editor/alert-rule-form/AlertRuleForm.tsx": {
    "no-restricted-syntax": {
      "count": 8
    }
  },
  "public/app/features/alerting/unified/components/rule-editor/alert-rule-form/simplifiedRouting/route-settings/ActiveTimingFields.tsx": {
    "no-restricted-syntax": {
      "count": 1
    }
  },
  "public/app/features/alerting/unified/components/rule-editor/alert-rule-form/simplifiedRouting/route-settings/MuteTimingFields.tsx": {
    "no-restricted-syntax": {
      "count": 1
    }
  },
  "public/app/features/alerting/unified/components/rule-editor/alert-rule-form/simplifiedRouting/route-settings/RouteSettings.tsx": {
    "no-restricted-syntax": {
      "count": 1
    }
  },
  "public/app/features/alerting/unified/components/rule-editor/alert-rule-form/simplifiedRouting/route-settings/RouteTimings.tsx": {
    "no-restricted-syntax": {
      "count": 3
    }
  },
  "public/app/features/alerting/unified/components/rule-editor/labels/LabelsField.tsx": {
    "no-restricted-syntax": {
      "count": 4
    }
  },
  "public/app/features/alerting/unified/components/rule-editor/query-and-alert-condition/CloudDataSourceSelector.tsx": {
    "no-restricted-syntax": {
      "count": 1
    }
  },
  "public/app/features/alerting/unified/components/rules/Filter/RulesFilter.v1.tsx": {
    "no-restricted-syntax": {
      "count": 4
    }
  },
  "public/app/features/alerting/unified/components/rules/RuleListGroupView.tsx": {
    "no-restricted-syntax": {
      "count": 2
    }
  },
  "public/app/features/alerting/unified/components/rules/RuleListStateView.tsx": {
    "no-restricted-syntax": {
      "count": 1
    }
  },
  "public/app/features/alerting/unified/components/rules/state-history/LokiStateHistory.tsx": {
    "no-restricted-syntax": {
      "count": 1
    }
  },
  "public/app/features/alerting/unified/components/rules/state-history/StateHistory.tsx": {
    "no-restricted-syntax": {
      "count": 1
    }
  },
  "public/app/features/alerting/unified/components/silences/MatchersField.tsx": {
    "no-restricted-syntax": {
      "count": 5
    }
  },
  "public/app/features/alerting/unified/components/silences/SilencePeriod.tsx": {
    "no-restricted-syntax": {
      "count": 1
    }
  },
  "public/app/features/alerting/unified/components/silences/SilencesEditor.tsx": {
    "@typescript-eslint/consistent-type-assertions": {
      "count": 1
    },
    "no-restricted-syntax": {
      "count": 3
    }
  },
  "public/app/features/alerting/unified/components/silences/SilencesFilter.tsx": {
    "@typescript-eslint/consistent-type-assertions": {
      "count": 1
    },
    "no-restricted-syntax": {
      "count": 1
    }
  },
  "public/app/features/alerting/unified/group-details/GroupEditPage.tsx": {
    "no-restricted-syntax": {
      "count": 5
    }
  },
  "public/app/features/alerting/unified/hooks/useAlertmanagerConfig.ts": {
    "@typescript-eslint/consistent-type-assertions": {
      "count": 1
    }
  },
  "public/app/features/alerting/unified/hooks/useCombinedRuleNamespaces.ts": {
    "no-restricted-syntax": {
      "count": 1
    }
  },
  "public/app/features/alerting/unified/hooks/useControlledFieldArray.ts": {
    "@typescript-eslint/no-explicit-any": {
      "count": 1
    }
  },
  "public/app/features/alerting/unified/hooks/useFilteredRules.ts": {
    "@typescript-eslint/consistent-type-assertions": {
      "count": 1
    }
  },
  "public/app/features/alerting/unified/insights/InsightsMenuButton.tsx": {
    "@typescript-eslint/consistent-type-assertions": {
      "count": 1
    }
  },
  "public/app/features/alerting/unified/mocks.ts": {
    "@typescript-eslint/no-explicit-any": {
      "count": 1
    }
  },
  "public/app/features/alerting/unified/rule-editor/formDefaults.ts": {
    "no-restricted-syntax": {
      "count": 6
    }
  },
  "public/app/features/alerting/unified/types/alerting.ts": {
    "@typescript-eslint/no-explicit-any": {
      "count": 5
    }
  },
  "public/app/features/alerting/unified/types/receiver-form.ts": {
    "@typescript-eslint/no-explicit-any": {
      "count": 1
    }
  },
  "public/app/features/alerting/unified/utils/datasource.ts": {
    "no-restricted-syntax": {
      "count": 2
    }
  },
  "public/app/features/alerting/unified/utils/misc.test.ts": {
    "@typescript-eslint/no-explicit-any": {
      "count": 3
    }
  },
  "public/app/features/alerting/unified/utils/receiver-form.ts": {
    "@typescript-eslint/consistent-type-assertions": {
      "count": 3
    },
    "@typescript-eslint/no-explicit-any": {
      "count": 1
    }
  },
  "public/app/features/alerting/unified/utils/redux.ts": {
    "@typescript-eslint/consistent-type-assertions": {
      "count": 6
    },
    "@typescript-eslint/no-explicit-any": {
      "count": 2
    }
  },
  "public/app/features/alerting/unified/utils/rule-id.ts": {
    "no-restricted-syntax": {
      "count": 1
    }
  },
  "public/app/features/alerting/unified/utils/rules.ts": {
    "@typescript-eslint/consistent-type-assertions": {
      "count": 3
    },
    "@typescript-eslint/no-explicit-any": {
      "count": 1
    }
  },
  "public/app/features/annotations/components/AnnotationResultMapper.tsx": {
    "react-prefer-function-component/react-prefer-function-component": {
      "count": 1
    }
  },
  "public/app/features/annotations/components/StandardAnnotationQueryEditor.tsx": {
    "react-prefer-function-component/react-prefer-function-component": {
      "count": 1
    }
  },
  "public/app/features/annotations/events_processing.ts": {
    "@typescript-eslint/no-explicit-any": {
      "count": 1
    }
  },
  "public/app/features/annotations/standardAnnotationSupport.ts": {
    "@typescript-eslint/consistent-type-assertions": {
      "count": 1
    },
    "@typescript-eslint/no-explicit-any": {
      "count": 2
    }
  },
  "public/app/features/auth-config/FieldRenderer.tsx": {
    "no-restricted-syntax": {
      "count": 5
    }
  },
  "public/app/features/auth-config/ProviderConfigForm.tsx": {
    "no-restricted-syntax": {
      "count": 1
    }
  },
  "public/app/features/auth-config/components/ServerDiscoveryModal.tsx": {
    "no-restricted-syntax": {
      "count": 1
    }
  },
  "public/app/features/auth-config/index.ts": {
    "no-barrel-files/no-barrel-files": {
      "count": 1
    }
  },
  "public/app/features/auth-config/utils/data.ts": {
    "@typescript-eslint/consistent-type-assertions": {
      "count": 1
    }
  },
  "public/app/features/browse-dashboards/components/NewFolderForm.tsx": {
    "no-restricted-syntax": {
      "count": 1
    }
  },
  "public/app/features/canvas/runtime/element.tsx": {
    "react-prefer-function-component/react-prefer-function-component": {
      "count": 1
    }
  },
  "public/app/features/canvas/runtime/frame.tsx": {
    "react-prefer-function-component/react-prefer-function-component": {
      "count": 1
    }
  },
  "public/app/features/canvas/runtime/root.tsx": {
    "react-prefer-function-component/react-prefer-function-component": {
      "count": 1
    }
  },
  "public/app/features/canvas/runtime/scene.tsx": {
    "react-prefer-function-component/react-prefer-function-component": {
      "count": 1
    }
  },
  "public/app/features/commandPalette/actions/scopeActions.tsx": {
    "react-hooks/rules-of-hooks": {
      "count": 4
    }
  },
  "public/app/features/commandPalette/actions/scopesUtils.ts": {
    "react-hooks/rules-of-hooks": {
      "count": 1
    }
  },
  "public/app/features/connections/components/ConnectionsRedirectNotice/index.ts": {
    "no-barrel-files/no-barrel-files": {
      "count": 1
    }
  },
  "public/app/features/connections/tabs/ConnectData/CardGrid/index.tsx": {
    "no-barrel-files/no-barrel-files": {
      "count": 1
    }
  },
  "public/app/features/connections/tabs/ConnectData/CategoryHeader/index.tsx": {
    "no-barrel-files/no-barrel-files": {
      "count": 1
    }
  },
  "public/app/features/connections/tabs/ConnectData/ConnectData.tsx": {
    "@typescript-eslint/consistent-type-assertions": {
      "count": 1
    },
    "no-restricted-syntax": {
      "count": 4
    },
    "react/no-unescaped-entities": {
      "count": 2
    }
  },
  "public/app/features/connections/tabs/ConnectData/NoAccessModal/index.tsx": {
    "no-barrel-files/no-barrel-files": {
      "count": 1
    }
  },
  "public/app/features/connections/tabs/ConnectData/Search/index.tsx": {
    "no-barrel-files/no-barrel-files": {
      "count": 1
    }
  },
  "public/app/features/connections/tabs/ConnectData/index.tsx": {
    "no-barrel-files/no-barrel-files": {
      "count": 1
    }
  },
  "public/app/features/correlations/CorrelationsPage.tsx": {
    "no-restricted-syntax": {
      "count": 1
    }
  },
  "public/app/features/correlations/Forms/ConfigureCorrelationBasicInfoForm.tsx": {
    "no-restricted-syntax": {
      "count": 2
    }
  },
  "public/app/features/correlations/Forms/ConfigureCorrelationTargetForm.tsx": {
    "@typescript-eslint/consistent-type-assertions": {
      "count": 2
    },
    "no-restricted-syntax": {
      "count": 3
    }
  },
  "public/app/features/correlations/Forms/QueryEditorField.tsx": {
    "no-restricted-syntax": {
      "count": 1
    }
  },
  "public/app/features/correlations/Forms/TransformationEditorRow.tsx": {
    "no-restricted-syntax": {
      "count": 4
    }
  },
  "public/app/features/correlations/types.ts": {
    "@typescript-eslint/no-explicit-any": {
      "count": 2
    }
  },
  "public/app/features/dashboard-scene/addToDashboard/AddToDashboardForm.tsx": {
    "no-restricted-syntax": {
      "count": 2
    }
  },
  "public/app/features/dashboard-scene/conditional-rendering/conditions/ConditionalRenderingData.tsx": {
    "react-prefer-function-component/react-prefer-function-component": {
      "count": 1
    }
  },
  "public/app/features/dashboard-scene/conditional-rendering/conditions/ConditionalRenderingTimeRangeSize.tsx": {
    "react-prefer-function-component/react-prefer-function-component": {
      "count": 1
    }
  },
  "public/app/features/dashboard-scene/conditional-rendering/conditions/ConditionalRenderingVariable.tsx": {
    "react-prefer-function-component/react-prefer-function-component": {
      "count": 1
    }
  },
  "public/app/features/dashboard-scene/edit-pane/DashboardEditPaneRenderer.tsx": {
    "@typescript-eslint/consistent-type-assertions": {
      "count": 1
    }
  },
  "public/app/features/dashboard-scene/edit-pane/DashboardEditPaneSplitter.tsx": {
    "react-hooks/rules-of-hooks": {
      "count": 4
    }
  },
  "public/app/features/dashboard-scene/edit-pane/DashboardOutline.tsx": {
    "@typescript-eslint/consistent-type-assertions": {
      "count": 1
    }
  },
  "public/app/features/dashboard-scene/inspect/HelpWizard/HelpWizard.tsx": {
    "no-restricted-syntax": {
      "count": 3
    }
  },
  "public/app/features/dashboard-scene/inspect/HelpWizard/utils.ts": {
    "@typescript-eslint/consistent-type-assertions": {
      "count": 1
    }
  },
  "public/app/features/dashboard-scene/inspect/InspectJsonTab.tsx": {
    "no-restricted-syntax": {
      "count": 1
    }
  },
  "public/app/features/dashboard-scene/pages/DashboardScenePage.tsx": {
    "@typescript-eslint/consistent-type-assertions": {
      "count": 2
    },
    "@typescript-eslint/no-explicit-any": {
      "count": 1
    }
  },
  "public/app/features/dashboard-scene/pages/DashboardScenePageStateManager.ts": {
    "@typescript-eslint/no-explicit-any": {
      "count": 1
    }
  },
  "public/app/features/dashboard-scene/panel-edit/PanelDataPane/PanelDataPane.tsx": {
    "@typescript-eslint/consistent-type-assertions": {
      "count": 1
    }
  },
  "public/app/features/dashboard-scene/panel-edit/PanelOptionsPane.test.tsx": {
    "@typescript-eslint/no-explicit-any": {
      "count": 1
    }
  },
  "public/app/features/dashboard-scene/panel-edit/PanelVizTypePicker.tsx": {
    "no-restricted-syntax": {
      "count": 1
    }
  },
  "public/app/features/dashboard-scene/saving/SaveDashboardAsForm.tsx": {
    "no-restricted-syntax": {
      "count": 4
    }
  },
  "public/app/features/dashboard-scene/saving/SaveDashboardForm.tsx": {
    "no-restricted-syntax": {
      "count": 1
    }
  },
  "public/app/features/dashboard-scene/saving/getDashboardChanges.ts": {
    "@typescript-eslint/consistent-type-assertions": {
      "count": 8
    },
    "@typescript-eslint/no-explicit-any": {
      "count": 1
    }
  },
  "public/app/features/dashboard-scene/scene/PanelMenuBehavior.tsx": {
    "@typescript-eslint/consistent-type-assertions": {
      "count": 1
    }
  },
  "public/app/features/dashboard-scene/scene/PanelSearchLayout.tsx": {
    "@typescript-eslint/consistent-type-assertions": {
      "count": 1
    }
  },
  "public/app/features/dashboard-scene/scene/export/exporters.test.ts": {
    "@typescript-eslint/no-explicit-any": {
      "count": 6
    }
  },
  "public/app/features/dashboard-scene/scene/export/exporters.ts": {
    "@typescript-eslint/consistent-type-assertions": {
      "count": 3
    },
    "@typescript-eslint/no-explicit-any": {
      "count": 8
    }
  },
  "public/app/features/dashboard-scene/scene/layout-auto-grid/AutoGridItemEditor.tsx": {
    "react-hooks/rules-of-hooks": {
      "count": 1
    }
  },
  "public/app/features/dashboard-scene/scene/layout-auto-grid/AutoGridLayoutManagerEditor.tsx": {
    "no-restricted-syntax": {
      "count": 4
    }
  },
  "public/app/features/dashboard-scene/scene/layout-default/DashboardGridItemEditor.tsx": {
    "react-hooks/rules-of-hooks": {
      "count": 1
    }
  },
  "public/app/features/dashboard-scene/scene/layout-default/row-actions/RowOptionsForm.tsx": {
    "no-restricted-syntax": {
      "count": 2
    }
  },
  "public/app/features/dashboard-scene/scene/layout-rows/RowItemEditor.tsx": {
    "no-restricted-syntax": {
      "count": 1
    },
    "react-hooks/rules-of-hooks": {
      "count": 1
    }
  },
  "public/app/features/dashboard-scene/scene/layout-tabs/TabItemEditor.tsx": {
    "no-restricted-syntax": {
      "count": 1
    },
    "react-hooks/rules-of-hooks": {
      "count": 1
    }
  },
  "public/app/features/dashboard-scene/serialization/angularMigration.test.ts": {
    "@typescript-eslint/no-explicit-any": {
      "count": 1
    }
  },
  "public/app/features/dashboard-scene/serialization/buildNewDashboardSaveModel.ts": {
    "@typescript-eslint/consistent-type-assertions": {
      "count": 1
    }
  },
  "public/app/features/dashboard-scene/serialization/transformSceneToSaveModel.test.ts": {
    "@typescript-eslint/no-explicit-any": {
      "count": 1
    }
  },
  "public/app/features/dashboard-scene/serialization/transformSceneToSaveModel.ts": {
    "@typescript-eslint/consistent-type-assertions": {
      "count": 8
    },
    "@typescript-eslint/no-explicit-any": {
      "count": 1
    }
  },
  "public/app/features/dashboard-scene/serialization/transformToV1TypesUtils.ts": {
    "@typescript-eslint/no-explicit-any": {
      "count": 1
    }
  },
  "public/app/features/dashboard-scene/settings/JsonModelEditView.tsx": {
    "react/no-unescaped-entities": {
      "count": 2
    }
  },
  "public/app/features/dashboard-scene/settings/annotations/AnnotationSettingsEdit.tsx": {
    "no-restricted-syntax": {
      "count": 7
    }
  },
  "public/app/features/dashboard-scene/settings/links/DashboardLinkForm.tsx": {
    "no-restricted-syntax": {
      "count": 10
    }
  },
  "public/app/features/dashboard-scene/settings/variables/VariableEditableElement.tsx": {
    "no-restricted-syntax": {
      "count": 1
    },
    "react-hooks/rules-of-hooks": {
      "count": 4
    }
  },
  "public/app/features/dashboard-scene/settings/variables/components/AdHocVariableForm.tsx": {
    "no-restricted-syntax": {
      "count": 1
    }
  },
  "public/app/features/dashboard-scene/settings/variables/components/GroupByVariableForm.tsx": {
    "no-restricted-syntax": {
      "count": 1
    }
  },
  "public/app/features/dashboard-scene/settings/variables/components/QueryVariableForm.tsx": {
    "no-restricted-syntax": {
      "count": 1
    }
  },
  "public/app/features/dashboard-scene/settings/variables/components/VariableHideSelect.tsx": {
    "no-restricted-syntax": {
      "count": 1
    }
  },
  "public/app/features/dashboard-scene/settings/variables/components/VariableSelectField.tsx": {
    "@typescript-eslint/no-explicit-any": {
      "count": 1
    },
    "no-restricted-syntax": {
      "count": 1
    }
  },
  "public/app/features/dashboard-scene/settings/variables/components/VariableTextAreaField.tsx": {
    "no-restricted-syntax": {
      "count": 1
    }
  },
  "public/app/features/dashboard-scene/settings/variables/components/VariableTextField.tsx": {
    "no-restricted-syntax": {
      "count": 1
    }
  },
  "public/app/features/dashboard-scene/sharing/ShareButton/share-externally/EmailShare/ConfigEmailSharing/ConfigEmailSharing.tsx": {
    "no-restricted-syntax": {
      "count": 1
    }
  },
  "public/app/features/dashboard-scene/sharing/ShareButton/share-externally/EmailShare/ConfigEmailSharing/EmailListConfiguration.tsx": {
    "no-restricted-syntax": {
      "count": 1
    }
  },
  "public/app/features/dashboard-scene/sharing/ShareButton/share-snapshot/UpsertSnapshot.tsx": {
    "no-restricted-syntax": {
      "count": 2
    }
  },
  "public/app/features/dashboard-scene/sharing/ShareExportTab.tsx": {
    "no-restricted-syntax": {
      "count": 1
    }
  },
  "public/app/features/dashboard-scene/sharing/ShareLinkTab.tsx": {
    "no-restricted-syntax": {
      "count": 4
    }
  },
  "public/app/features/dashboard-scene/sharing/ShareSnapshotTab.tsx": {
    "no-restricted-syntax": {
      "count": 3
    }
  },
  "public/app/features/dashboard-scene/sharing/panel-share/SharePanelPreview.tsx": {
    "no-restricted-syntax": {
      "count": 3
    }
  },
  "public/app/features/dashboard-scene/utils/DashboardModelCompatibilityWrapper.ts": {
    "@typescript-eslint/consistent-type-assertions": {
      "count": 1
    }
  },
  "public/app/features/dashboard-scene/utils/PanelModelCompatibilityWrapper.ts": {
    "@typescript-eslint/consistent-type-assertions": {
      "count": 1
    }
  },
  "public/app/features/dashboard-scene/v2schema/ImportDashboardFormV2.tsx": {
    "@typescript-eslint/consistent-type-assertions": {
      "count": 1
    },
    "@typescript-eslint/no-explicit-any": {
      "count": 3
    },
    "no-restricted-syntax": {
      "count": 3
    }
  },
  "public/app/features/dashboard-scene/v2schema/ImportDashboardOverviewV2.tsx": {
    "@typescript-eslint/consistent-type-assertions": {
      "count": 10
    }
  },
  "public/app/features/dashboard/api/ResponseTransformers.ts": {
    "@typescript-eslint/consistent-type-assertions": {
      "count": 4
    },
    "@typescript-eslint/no-explicit-any": {
      "count": 3
    }
  },
  "public/app/features/dashboard/components/AddLibraryPanelWidget/index.ts": {
    "no-barrel-files/no-barrel-files": {
      "count": 1
    }
  },
  "public/app/features/dashboard/components/AnnotationSettings/AnnotationSettingsEdit.tsx": {
    "no-restricted-syntax": {
      "count": 7
    }
  },
  "public/app/features/dashboard/components/DashExportModal/DashboardExporter.test.ts": {
    "@typescript-eslint/no-explicit-any": {
      "count": 6
    }
  },
  "public/app/features/dashboard/components/DashExportModal/DashboardExporter.ts": {
    "@typescript-eslint/consistent-type-assertions": {
      "count": 3
    },
    "@typescript-eslint/no-explicit-any": {
      "count": 7
    }
  },
  "public/app/features/dashboard/components/DashExportModal/index.ts": {
    "no-barrel-files/no-barrel-files": {
      "count": 1
    }
  },
  "public/app/features/dashboard/components/DashNav/DashNavTimeControls.tsx": {
    "react-prefer-function-component/react-prefer-function-component": {
      "count": 1
    }
  },
  "public/app/features/dashboard/components/DashNav/index.ts": {
    "no-barrel-files/no-barrel-files": {
      "count": 1
    }
  },
  "public/app/features/dashboard/components/DashboardPrompt/DashboardPrompt.test.tsx": {
    "@typescript-eslint/no-explicit-any": {
      "count": 1
    }
  },
  "public/app/features/dashboard/components/DashboardPrompt/DashboardPrompt.tsx": {
    "@typescript-eslint/consistent-type-assertions": {
      "count": 7
    },
    "@typescript-eslint/no-explicit-any": {
      "count": 2
    }
  },
  "public/app/features/dashboard/components/DashboardRow/DashboardRow.test.tsx": {
    "@typescript-eslint/no-explicit-any": {
      "count": 1
    }
  },
  "public/app/features/dashboard/components/DashboardRow/DashboardRow.tsx": {
    "react-prefer-function-component/react-prefer-function-component": {
      "count": 1
    }
  },
  "public/app/features/dashboard/components/DashboardRow/index.ts": {
    "no-barrel-files/no-barrel-files": {
      "count": 1
    }
  },
  "public/app/features/dashboard/components/DashboardSettings/AutoRefreshIntervals.tsx": {
    "no-restricted-syntax": {
      "count": 1
    }
  },
  "public/app/features/dashboard/components/DashboardSettings/GeneralSettings.tsx": {
    "no-restricted-syntax": {
      "count": 6
    }
  },
  "public/app/features/dashboard/components/DashboardSettings/TimePickerSettings.tsx": {
    "no-restricted-syntax": {
      "count": 5
    },
    "react-prefer-function-component/react-prefer-function-component": {
      "count": 1
    }
  },
  "public/app/features/dashboard/components/DashboardSettings/VersionsSettings.tsx": {
    "react-prefer-function-component/react-prefer-function-component": {
      "count": 1
    }
  },
  "public/app/features/dashboard/components/DashboardSettings/index.ts": {
    "no-barrel-files/no-barrel-files": {
      "count": 1
    }
  },
  "public/app/features/dashboard/components/HelpWizard/HelpWizard.tsx": {
    "no-restricted-syntax": {
      "count": 3
    }
  },
  "public/app/features/dashboard/components/Inspector/PanelInspector.tsx": {
    "@typescript-eslint/consistent-type-assertions": {
      "count": 1
    }
  },
  "public/app/features/dashboard/components/PanelEditor/DynamicConfigValueEditor.tsx": {
    "no-restricted-syntax": {
      "count": 1
    }
  },
  "public/app/features/dashboard/components/PanelEditor/OptionsPaneCategoryDescriptor.tsx": {
    "react-prefer-function-component/react-prefer-function-component": {
      "count": 1
    }
  },
  "public/app/features/dashboard/components/PanelEditor/OptionsPaneItemDescriptor.tsx": {
    "@grafana/no-aria-label-selectors": {
      "count": 1
    },
    "@typescript-eslint/no-explicit-any": {
      "count": 1
    },
    "no-restricted-syntax": {
      "count": 1
    },
    "react-prefer-function-component/react-prefer-function-component": {
      "count": 1
    }
  },
  "public/app/features/dashboard/components/PanelEditor/OptionsPaneOptions.test.tsx": {
    "react-prefer-function-component/react-prefer-function-component": {
      "count": 1
    }
  },
  "public/app/features/dashboard/components/PanelEditor/PanelEditor.tsx": {
    "@typescript-eslint/consistent-type-assertions": {
      "count": 1
    },
    "react-prefer-function-component/react-prefer-function-component": {
      "count": 1
    }
  },
  "public/app/features/dashboard/components/PanelEditor/PanelEditorQueries.tsx": {
    "react-prefer-function-component/react-prefer-function-component": {
      "count": 1
    }
  },
  "public/app/features/dashboard/components/PanelEditor/PanelHeaderCorner.tsx": {
    "react-prefer-function-component/react-prefer-function-component": {
      "count": 1
    }
  },
  "public/app/features/dashboard/components/PanelEditor/VisualizationSelectPane.tsx": {
    "@grafana/no-aria-label-selectors": {
      "count": 1
    },
    "no-restricted-syntax": {
      "count": 1
    }
  },
  "public/app/features/dashboard/components/PanelEditor/getVisualizationOptions.tsx": {
    "@typescript-eslint/no-explicit-any": {
      "count": 2
    }
  },
  "public/app/features/dashboard/components/PanelEditor/utils.ts": {
    "@typescript-eslint/consistent-type-assertions": {
      "count": 2
    },
    "@typescript-eslint/no-explicit-any": {
      "count": 3
    }
  },
  "public/app/features/dashboard/components/RowOptions/RowOptionsForm.tsx": {
    "no-restricted-syntax": {
      "count": 2
    }
  },
  "public/app/features/dashboard/components/SaveDashboard/SaveDashboardButton.tsx": {
    "@grafana/no-aria-label-selectors": {
      "count": 2
    }
  },
  "public/app/features/dashboard/components/SaveDashboard/forms/SaveDashboardAsForm.tsx": {
    "no-restricted-syntax": {
      "count": 4
    }
  },
  "public/app/features/dashboard/components/SaveDashboard/forms/SaveDashboardForm.tsx": {
    "@grafana/no-aria-label-selectors": {
      "count": 3
    }
  },
  "public/app/features/dashboard/components/SaveDashboard/useDashboardSave.tsx": {
    "@typescript-eslint/no-explicit-any": {
      "count": 1
    }
  },
  "public/app/features/dashboard/components/ShareModal/ShareEmbed.tsx": {
    "no-restricted-syntax": {
      "count": 2
    }
  },
  "public/app/features/dashboard/components/ShareModal/ShareExport.tsx": {
    "@typescript-eslint/no-explicit-any": {
      "count": 1
    },
    "no-restricted-syntax": {
      "count": 1
    },
    "react-prefer-function-component/react-prefer-function-component": {
      "count": 1
    }
  },
  "public/app/features/dashboard/components/ShareModal/ShareLink.tsx": {
    "no-restricted-syntax": {
      "count": 3
    },
    "react-prefer-function-component/react-prefer-function-component": {
      "count": 1
    }
  },
  "public/app/features/dashboard/components/ShareModal/ShareModal.tsx": {
    "react-prefer-function-component/react-prefer-function-component": {
      "count": 1
    }
  },
  "public/app/features/dashboard/components/ShareModal/SharePublicDashboard/ConfigPublicDashboard/ConfigPublicDashboard.tsx": {
    "no-restricted-syntax": {
      "count": 3
    }
  },
  "public/app/features/dashboard/components/ShareModal/SharePublicDashboard/ConfigPublicDashboard/EmailSharingConfiguration.tsx": {
    "no-restricted-syntax": {
      "count": 2
    }
  },
  "public/app/features/dashboard/components/ShareModal/ShareSnapshot.tsx": {
    "no-restricted-syntax": {
      "count": 4
    },
    "react-prefer-function-component/react-prefer-function-component": {
      "count": 1
    }
  },
  "public/app/features/dashboard/components/ShareModal/ThemePicker.tsx": {
    "no-restricted-syntax": {
      "count": 1
    }
  },
  "public/app/features/dashboard/components/SubMenu/AnnotationPicker.tsx": {
    "no-restricted-syntax": {
      "count": 1
    }
  },
  "public/app/features/dashboard/components/SubMenu/DashboardLinksDashboard.tsx": {
    "@typescript-eslint/consistent-type-assertions": {
      "count": 1
    },
    "@typescript-eslint/no-explicit-any": {
      "count": 1
    }
  },
  "public/app/features/dashboard/components/SubMenu/SubMenu.tsx": {
    "react-prefer-function-component/react-prefer-function-component": {
      "count": 1
    }
  },
  "public/app/features/dashboard/components/SubMenu/SubMenuItems.tsx": {
    "no-restricted-syntax": {
      "count": 1
    }
  },
  "public/app/features/dashboard/components/TransformationsEditor/TransformationFilter.tsx": {
    "no-restricted-syntax": {
      "count": 1
    }
  },
  "public/app/features/dashboard/components/TransformationsEditor/TransformationsEditor.tsx": {
    "@typescript-eslint/consistent-type-assertions": {
      "count": 2
    },
    "react-prefer-function-component/react-prefer-function-component": {
      "count": 1
    }
  },
  "public/app/features/dashboard/components/VersionHistory/useDashboardRestore.tsx": {
    "@typescript-eslint/consistent-type-assertions": {
      "count": 1
    },
    "@typescript-eslint/no-explicit-any": {
      "count": 1
    }
  },
  "public/app/features/dashboard/containers/DashboardPage.tsx": {
    "@grafana/no-aria-label-selectors": {
      "count": 1
    },
    "@typescript-eslint/consistent-type-assertions": {
      "count": 2
    },
    "@typescript-eslint/no-explicit-any": {
      "count": 2
    },
    "react-prefer-function-component/react-prefer-function-component": {
      "count": 1
    }
  },
  "public/app/features/dashboard/containers/DashboardPageProxy.tsx": {
    "@typescript-eslint/consistent-type-assertions": {
      "count": 1
    }
  },
  "public/app/features/dashboard/containers/PublicDashboardPage.tsx": {
    "@typescript-eslint/consistent-type-assertions": {
      "count": 1
    }
  },
  "public/app/features/dashboard/dashgrid/DashboardGrid.tsx": {
    "react-prefer-function-component/react-prefer-function-component": {
      "count": 1
    }
  },
  "public/app/features/dashboard/dashgrid/DashboardPanel.tsx": {
    "react-prefer-function-component/react-prefer-function-component": {
      "count": 1
    }
  },
  "public/app/features/dashboard/dashgrid/PanelStateWrapper.tsx": {
    "react-prefer-function-component/react-prefer-function-component": {
      "count": 1
    }
  },
  "public/app/features/dashboard/dashgrid/SeriesVisibilityConfigFactory.ts": {
    "@typescript-eslint/consistent-type-assertions": {
      "count": 1
    }
  },
  "public/app/features/dashboard/services/DashboardLoaderSrv.ts": {
    "@typescript-eslint/no-explicit-any": {
      "count": 3
    }
  },
  "public/app/features/dashboard/state/DashboardMigrator.test.ts": {
    "@typescript-eslint/no-explicit-any": {
      "count": 10
    }
  },
  "public/app/features/dashboard/state/DashboardMigrator.ts": {
    "@typescript-eslint/consistent-type-assertions": {
      "count": 2
    },
    "@typescript-eslint/no-explicit-any": {
      "count": 16
    }
  },
  "public/app/features/dashboard/state/DashboardModel.repeat.test.ts": {
    "@typescript-eslint/no-explicit-any": {
      "count": 4
    }
  },
  "public/app/features/dashboard/state/DashboardModel.test.ts": {
    "@typescript-eslint/no-explicit-any": {
      "count": 1
    }
  },
  "public/app/features/dashboard/state/DashboardModel.ts": {
    "@typescript-eslint/consistent-type-assertions": {
      "count": 1
    },
    "@typescript-eslint/no-explicit-any": {
      "count": 23
    }
  },
  "public/app/features/dashboard/state/PanelModel.test.ts": {
    "@typescript-eslint/no-explicit-any": {
      "count": 1
    }
  },
  "public/app/features/dashboard/state/PanelModel.ts": {
    "@typescript-eslint/consistent-type-assertions": {
      "count": 5
    },
    "@typescript-eslint/no-explicit-any": {
      "count": 17
    }
  },
  "public/app/features/dashboard/state/TimeModel.ts": {
    "@typescript-eslint/no-explicit-any": {
      "count": 2
    }
  },
  "public/app/features/dashboard/state/actions.ts": {
    "@typescript-eslint/no-explicit-any": {
      "count": 1
    }
  },
  "public/app/features/dashboard/state/getPanelPluginToMigrateTo.ts": {
    "@typescript-eslint/no-explicit-any": {
      "count": 1
    }
  },
  "public/app/features/dashboard/state/initDashboard.test.ts": {
    "@typescript-eslint/no-explicit-any": {
      "count": 1
    }
  },
  "public/app/features/dashboard/utils/getPanelMenu.test.ts": {
    "@typescript-eslint/no-explicit-any": {
      "count": 1
    }
  },
  "public/app/features/dashboard/utils/getPanelMenu.ts": {
    "@typescript-eslint/consistent-type-assertions": {
      "count": 1
    },
    "@typescript-eslint/no-explicit-any": {
      "count": 1
    }
  },
  "public/app/features/dashboard/utils/panelMerge.ts": {
    "@typescript-eslint/consistent-type-assertions": {
      "count": 2
    },
    "@typescript-eslint/no-explicit-any": {
      "count": 2
    }
  },
  "public/app/features/datasources/components/ButtonRow.tsx": {
    "no-restricted-syntax": {
      "count": 1
    }
  },
  "public/app/features/datasources/components/DataSourceLoadError.tsx": {
    "no-restricted-syntax": {
      "count": 1
    }
  },
  "public/app/features/datasources/components/DataSourcePluginSettings.tsx": {
    "react-prefer-function-component/react-prefer-function-component": {
      "count": 1
    }
  },
  "public/app/features/datasources/components/DataSourcePluginState.tsx": {
    "no-restricted-syntax": {
      "count": 3
    }
  },
  "public/app/features/datasources/components/DataSourceTestingStatus.tsx": {
    "no-restricted-syntax": {
      "count": 1
    }
  },
  "public/app/features/datasources/components/DataSourceTypeCard.tsx": {
    "@grafana/no-aria-label-selectors": {
      "count": 1
    }
  },
  "public/app/features/datasources/state/actions.test.ts": {
    "@typescript-eslint/no-explicit-any": {
      "count": 2
    }
  },
  "public/app/features/datasources/state/actions.ts": {
    "@typescript-eslint/consistent-type-assertions": {
      "count": 1
    },
    "@typescript-eslint/no-explicit-any": {
      "count": 1
    }
  },
  "public/app/features/datasources/state/navModel.ts": {
    "@typescript-eslint/consistent-type-assertions": {
      "count": 1
    },
    "@typescript-eslint/no-explicit-any": {
      "count": 1
    }
  },
  "public/app/features/datasources/state/reducers.ts": {
    "@typescript-eslint/consistent-type-assertions": {
      "count": 2
    }
  },
  "public/app/features/datasources/state/selectors.ts": {
    "@typescript-eslint/consistent-type-assertions": {
      "count": 2
    },
    "no-restricted-syntax": {
      "count": 2
    }
  },
  "public/app/features/dimensions/editors/FileUploader.tsx": {
    "no-restricted-syntax": {
      "count": 1
    }
  },
  "public/app/features/dimensions/editors/FolderPickerTab.tsx": {
    "@typescript-eslint/consistent-type-assertions": {
      "count": 1
    },
    "no-restricted-syntax": {
      "count": 2
    }
  },
  "public/app/features/dimensions/editors/ResourceDimensionEditor.tsx": {
    "@typescript-eslint/consistent-type-assertions": {
      "count": 1
    }
  },
  "public/app/features/dimensions/editors/TextDimensionEditor.tsx": {
    "@typescript-eslint/consistent-type-assertions": {
      "count": 2
    }
  },
  "public/app/features/dimensions/editors/ThresholdsEditor/ThresholdsEditor.tsx": {
    "@typescript-eslint/consistent-type-assertions": {
      "count": 1
    },
    "react-prefer-function-component/react-prefer-function-component": {
      "count": 1
    }
  },
  "public/app/features/dimensions/editors/URLPickerTab.tsx": {
    "no-restricted-syntax": {
      "count": 2
    }
  },
  "public/app/features/dimensions/scale.ts": {
    "@typescript-eslint/consistent-type-assertions": {
      "count": 1
    }
  },
  "public/app/features/dimensions/types.ts": {
    "@typescript-eslint/no-explicit-any": {
      "count": 1
    }
  },
  "public/app/features/dimensions/utils.ts": {
    "@typescript-eslint/consistent-type-assertions": {
      "count": 1
    }
  },
  "public/app/features/explore/CorrelationHelper.tsx": {
    "no-restricted-syntax": {
      "count": 2
    }
  },
  "public/app/features/explore/CorrelationTransformationAddModal.tsx": {
    "no-restricted-syntax": {
      "count": 4
    }
  },
  "public/app/features/explore/Explore.tsx": {
    "react-prefer-function-component/react-prefer-function-component": {
      "count": 1
    }
  },
  "public/app/features/explore/ExploreTimeControls.tsx": {
    "react-prefer-function-component/react-prefer-function-component": {
      "count": 1
    }
  },
  "public/app/features/explore/Logs/LiveLogs.tsx": {
    "react-prefer-function-component/react-prefer-function-component": {
      "count": 1
    }
  },
  "public/app/features/explore/Logs/LogsColumnSearch.tsx": {
    "no-restricted-syntax": {
      "count": 1
    }
  },
  "public/app/features/explore/Logs/LogsContainer.tsx": {
    "react-prefer-function-component/react-prefer-function-component": {
      "count": 1
    }
  },
  "public/app/features/explore/RawPrometheus/RawPrometheusContainer.tsx": {
    "react-prefer-function-component/react-prefer-function-component": {
      "count": 1
    }
  },
  "public/app/features/explore/RichHistory/RichHistorySettingsTab.tsx": {
    "no-restricted-syntax": {
      "count": 1
    }
  },
  "public/app/features/explore/Table/TableContainer.tsx": {
    "react-prefer-function-component/react-prefer-function-component": {
      "count": 1
    }
  },
  "public/app/features/explore/TraceView/TraceView.tsx": {
    "@typescript-eslint/consistent-type-assertions": {
      "count": 2
    }
  },
  "public/app/features/explore/TraceView/components/TracePageHeader/SpanGraph/CanvasSpanGraph.tsx": {
    "react-prefer-function-component/react-prefer-function-component": {
      "count": 1
    }
  },
  "public/app/features/explore/TraceView/components/TracePageHeader/SpanGraph/ViewingLayer.tsx": {
    "react-prefer-function-component/react-prefer-function-component": {
      "count": 1
    }
  },
  "public/app/features/explore/TraceView/components/TracePageHeader/TracePageHeader.tsx": {
    "react-hooks/rules-of-hooks": {
      "count": 1
    }
  },
  "public/app/features/explore/TraceView/components/TracePageHeader/index.tsx": {
    "no-barrel-files/no-barrel-files": {
      "count": 1
    }
  },
  "public/app/features/explore/TraceView/components/TraceTimelineViewer/ListView/index.tsx": {
    "react-prefer-function-component/react-prefer-function-component": {
      "count": 1
    }
  },
  "public/app/features/explore/TraceView/components/TraceTimelineViewer/SpanBarRow.tsx": {
    "react-prefer-function-component/react-prefer-function-component": {
      "count": 1
    }
  },
  "public/app/features/explore/TraceView/components/TraceTimelineViewer/SpanDetail/SpanDetailLinkButtons.tsx": {
    "react-hooks/rules-of-hooks": {
      "count": 1
    }
  },
  "public/app/features/explore/TraceView/components/TraceTimelineViewer/SpanDetailRow.tsx": {
    "react-prefer-function-component/react-prefer-function-component": {
      "count": 1
    }
  },
  "public/app/features/explore/TraceView/components/TraceTimelineViewer/SpanLinks.tsx": {
    "no-restricted-syntax": {
      "count": 1
    }
  },
  "public/app/features/explore/TraceView/components/TraceTimelineViewer/SpanTreeOffset.tsx": {
    "react-prefer-function-component/react-prefer-function-component": {
      "count": 1
    }
  },
  "public/app/features/explore/TraceView/components/TraceTimelineViewer/TimelineHeaderRow/TimelineColumnResizer.tsx": {
    "react-prefer-function-component/react-prefer-function-component": {
      "count": 1
    }
  },
  "public/app/features/explore/TraceView/components/TraceTimelineViewer/TimelineHeaderRow/TimelineViewingLayer.tsx": {
    "react-prefer-function-component/react-prefer-function-component": {
      "count": 1
    }
  },
  "public/app/features/explore/TraceView/components/TraceTimelineViewer/TimelineHeaderRow/index.tsx": {
    "no-barrel-files/no-barrel-files": {
      "count": 1
    }
  },
  "public/app/features/explore/TraceView/components/TraceTimelineViewer/VirtualizedTraceView.tsx": {
    "react-prefer-function-component/react-prefer-function-component": {
      "count": 1
    }
  },
  "public/app/features/explore/TraceView/components/TraceTimelineViewer/index.tsx": {
    "react-prefer-function-component/react-prefer-function-component": {
      "count": 1
    }
  },
  "public/app/features/explore/TraceView/components/TraceTimelineViewer/utils.tsx": {
    "no-barrel-files/no-barrel-files": {
      "count": 1
    }
  },
  "public/app/features/explore/TraceView/components/common/SearchBarInput.tsx": {
    "react-prefer-function-component/react-prefer-function-component": {
      "count": 1
    }
  },
  "public/app/features/explore/TraceView/components/demo/trace-generators.ts": {
    "@typescript-eslint/consistent-type-assertions": {
      "count": 1
    }
  },
  "public/app/features/explore/TraceView/components/model/ddg/types.tsx": {
    "no-barrel-files/no-barrel-files": {
      "count": 1
    }
  },
  "public/app/features/explore/TraceView/components/model/link-patterns.tsx": {
    "@typescript-eslint/consistent-type-assertions": {
      "count": 2
    },
    "@typescript-eslint/no-explicit-any": {
      "count": 10
    }
  },
  "public/app/features/explore/TraceView/components/model/transform-trace-data.tsx": {
    "@typescript-eslint/consistent-type-assertions": {
      "count": 1
    }
  },
  "public/app/features/explore/TraceView/components/utils/DraggableManager/demo/DividerDemo.tsx": {
    "react-prefer-function-component/react-prefer-function-component": {
      "count": 1
    }
  },
  "public/app/features/explore/TraceView/components/utils/DraggableManager/demo/DraggableManagerDemo.tsx": {
    "react-prefer-function-component/react-prefer-function-component": {
      "count": 1
    }
  },
  "public/app/features/explore/TraceView/components/utils/DraggableManager/demo/RegionDemo.tsx": {
    "react-prefer-function-component/react-prefer-function-component": {
      "count": 1
    }
  },
  "public/app/features/explore/TraceView/components/utils/DraggableManager/demo/index.tsx": {
    "no-barrel-files/no-barrel-files": {
      "count": 1
    }
  },
  "public/app/features/explore/TraceView/components/utils/sort.ts": {
    "no-restricted-syntax": {
      "count": 1
    }
  },
  "public/app/features/explore/TraceView/createSpanLink.tsx": {
    "@typescript-eslint/consistent-type-assertions": {
      "count": 2
    }
  },
  "public/app/features/explore/hooks/useStateSync/index.ts": {
    "no-barrel-files/no-barrel-files": {
      "count": 1
    }
  },
  "public/app/features/explore/spec/helper/setup.tsx": {
    "@typescript-eslint/no-explicit-any": {
      "count": 1
    }
  },
  "public/app/features/explore/state/time.test.ts": {
    "@typescript-eslint/no-explicit-any": {
      "count": 1
    }
  },
  "public/app/features/explore/state/utils.ts": {
    "@typescript-eslint/consistent-type-assertions": {
      "count": 4
    },
    "@typescript-eslint/no-explicit-any": {
      "count": 2
    }
  },
  "public/app/features/expressions/ExpressionDatasource.ts": {
    "@typescript-eslint/consistent-type-assertions": {
      "count": 2
    }
  },
  "public/app/features/expressions/guards.ts": {
    "@typescript-eslint/consistent-type-assertions": {
      "count": 1
    }
  },
  "public/app/features/geo/gazetteer/gazetteer.ts": {
    "@typescript-eslint/consistent-type-assertions": {
      "count": 1
    },
    "@typescript-eslint/no-explicit-any": {
      "count": 1
    }
  },
  "public/app/features/geo/utils/frameVectorSource.ts": {
    "@typescript-eslint/consistent-type-assertions": {
      "count": 1
    }
  },
  "public/app/features/inspector/InspectDataOptions.tsx": {
    "@typescript-eslint/consistent-type-assertions": {
      "count": 1
    },
    "no-restricted-syntax": {
      "count": 4
    }
  },
  "public/app/features/inspector/InspectDataTab.tsx": {
    "@grafana/no-aria-label-selectors": {
      "count": 1
    },
    "react-prefer-function-component/react-prefer-function-component": {
      "count": 1
    }
  },
  "public/app/features/inspector/InspectJSONTab.tsx": {
    "no-restricted-syntax": {
      "count": 1
    }
  },
  "public/app/features/inspector/InspectStatsTab.tsx": {
    "@grafana/no-aria-label-selectors": {
      "count": 1
    }
  },
  "public/app/features/inspector/QueryInspector.tsx": {
    "@grafana/no-aria-label-selectors": {
      "count": 2
    },
    "@typescript-eslint/no-explicit-any": {
      "count": 1
    },
    "react-prefer-function-component/react-prefer-function-component": {
      "count": 1
    }
  },
  "public/app/features/invites/SignupInvited.tsx": {
    "no-restricted-syntax": {
      "count": 4
    }
  },
  "public/app/features/library-panels/components/AddLibraryPanelModal/AddLibraryPanelModal.tsx": {
    "no-restricted-syntax": {
      "count": 2
    }
  },
  "public/app/features/live/LiveConnectionWarning.tsx": {
    "react-prefer-function-component/react-prefer-function-component": {
      "count": 1
    }
  },
  "public/app/features/live/centrifuge/LiveDataStream.ts": {
    "@typescript-eslint/consistent-type-assertions": {
      "count": 1
    }
  },
  "public/app/features/live/centrifuge/channel.ts": {
    "@typescript-eslint/no-explicit-any": {
      "count": 1
    }
  },
  "public/app/features/logs/components/LogDetails.tsx": {
    "react-prefer-function-component/react-prefer-function-component": {
      "count": 1
    }
  },
  "public/app/features/logs/components/LogDetailsRow.tsx": {
    "react-prefer-function-component/react-prefer-function-component": {
      "count": 1
    }
  },
  "public/app/features/logs/components/LogMessageAnsi.tsx": {
    "react-prefer-function-component/react-prefer-function-component": {
      "count": 1
    }
  },
  "public/app/features/logs/logsFrame.ts": {
    "@typescript-eslint/consistent-type-assertions": {
      "count": 1
    }
  },
  "public/app/features/logs/utils.ts": {
    "@typescript-eslint/consistent-type-assertions": {
      "count": 1
    },
    "no-restricted-syntax": {
      "count": 6
    }
  },
  "public/app/features/manage-dashboards/DashboardImportPage.tsx": {
    "no-restricted-syntax": {
      "count": 2
    },
    "react-prefer-function-component/react-prefer-function-component": {
      "count": 1
    }
  },
  "public/app/features/manage-dashboards/components/ImportDashboardForm.tsx": {
    "no-restricted-syntax": {
      "count": 5
    }
  },
  "public/app/features/manage-dashboards/components/ImportDashboardLibraryPanelsList.tsx": {
    "@typescript-eslint/consistent-type-assertions": {
      "count": 1
    },
    "no-restricted-syntax": {
      "count": 1
    }
  },
  "public/app/features/manage-dashboards/components/ImportDashboardOverview.tsx": {
    "react-prefer-function-component/react-prefer-function-component": {
      "count": 1
    }
  },
  "public/app/features/manage-dashboards/state/actions.ts": {
    "@typescript-eslint/consistent-type-assertions": {
      "count": 1
    },
    "@typescript-eslint/no-explicit-any": {
      "count": 6
    }
  },
  "public/app/features/manage-dashboards/state/reducers.ts": {
    "@typescript-eslint/consistent-type-assertions": {
      "count": 1
    },
    "@typescript-eslint/no-explicit-any": {
      "count": 4
    }
  },
  "public/app/features/migrate-to-cloud/api/index.ts": {
    "no-barrel-files/no-barrel-files": {
      "count": 1
    }
  },
  "public/app/features/migrate-to-cloud/cloud/MigrationTokenPane/CreateTokenModal.tsx": {
    "no-restricted-syntax": {
      "count": 1
    }
  },
  "public/app/features/migrate-to-cloud/onprem/ConfigureSnapshot.tsx": {
    "@typescript-eslint/consistent-type-assertions": {
      "count": 2
    }
  },
  "public/app/features/migrate-to-cloud/onprem/EmptyState/CallToAction/ConnectModal.tsx": {
    "no-restricted-syntax": {
      "count": 1
    }
  },
  "public/app/features/migrate-to-cloud/onprem/resourceDependency.ts": {
    "@typescript-eslint/consistent-type-assertions": {
      "count": 2
    }
  },
  "public/app/features/migrate-to-cloud/onprem/useNotifyOnSuccess.tsx": {
    "@typescript-eslint/consistent-type-assertions": {
      "count": 1
    }
  },
  "public/app/features/org/NewOrgPage.tsx": {
    "no-restricted-syntax": {
      "count": 1
    }
  },
  "public/app/features/org/OrgDetailsPage.tsx": {
    "react-prefer-function-component/react-prefer-function-component": {
      "count": 1
    }
  },
  "public/app/features/org/OrgProfile.tsx": {
    "no-restricted-syntax": {
      "count": 1
    }
  },
  "public/app/features/org/UserInviteForm.tsx": {
    "no-restricted-syntax": {
      "count": 4
    }
  },
  "public/app/features/org/state/reducers.ts": {
    "@typescript-eslint/consistent-type-assertions": {
      "count": 1
    }
  },
  "public/app/features/panel/components/VizTypePicker/PanelTypeCard.tsx": {
    "@grafana/no-aria-label-selectors": {
      "count": 1
    }
  },
  "public/app/features/panel/panellinks/linkSuppliers.ts": {
    "@typescript-eslint/no-explicit-any": {
      "count": 1
    }
  },
  "public/app/features/playlist/PlaylistForm.tsx": {
    "@grafana/no-aria-label-selectors": {
      "count": 2
    },
    "no-restricted-syntax": {
      "count": 4
    }
  },
  "public/app/features/playlist/ShareModal.tsx": {
    "no-restricted-syntax": {
      "count": 3
    }
  },
  "public/app/features/playlist/StartModal.tsx": {
    "no-restricted-syntax": {
      "count": 3
    }
  },
  "public/app/features/plugins/admin/components/GetStartedWithPlugin/GetStartedWithDataSource.tsx": {
    "@typescript-eslint/consistent-type-assertions": {
      "count": 1
    }
  },
  "public/app/features/plugins/admin/components/GetStartedWithPlugin/index.ts": {
    "no-barrel-files/no-barrel-files": {
      "count": 1
    }
  },
  "public/app/features/plugins/admin/components/InstallControls/InstallControlsWarning.tsx": {
    "react/no-unescaped-entities": {
      "count": 1
    }
  },
  "public/app/features/plugins/admin/components/PluginDashboards.tsx": {
    "react-prefer-function-component/react-prefer-function-component": {
      "count": 1
    }
  },
  "public/app/features/plugins/admin/components/PluginDetailsPage.tsx": {
    "@typescript-eslint/consistent-type-assertions": {
      "count": 1
    }
  },
  "public/app/features/plugins/admin/helpers.ts": {
    "no-restricted-syntax": {
      "count": 2
    }
  },
  "public/app/features/plugins/admin/pages/Browse.tsx": {
    "@typescript-eslint/consistent-type-assertions": {
      "count": 2
    },
    "no-restricted-syntax": {
      "count": 4
    }
  },
  "public/app/features/plugins/admin/state/actions.ts": {
    "@typescript-eslint/consistent-type-assertions": {
      "count": 1
    }
  },
  "public/app/features/plugins/admin/types.ts": {
    "@typescript-eslint/no-explicit-any": {
      "count": 1
    }
  },
  "public/app/features/plugins/components/AppRootPage.test.tsx": {
    "react-prefer-function-component/react-prefer-function-component": {
      "count": 1
    }
  },
  "public/app/features/plugins/datasource_srv.test.ts": {
    "@typescript-eslint/no-explicit-any": {
      "count": 3
    }
  },
  "public/app/features/plugins/datasource_srv.ts": {
    "@typescript-eslint/consistent-type-assertions": {
      "count": 3
    },
    "@typescript-eslint/no-explicit-any": {
      "count": 1
    }
  },
  "public/app/features/plugins/extensions/usePluginComponents.tsx": {
    "@typescript-eslint/consistent-type-assertions": {
      "count": 1
    }
  },
  "public/app/features/plugins/extensions/usePluginFunctions.tsx": {
    "@typescript-eslint/consistent-type-assertions": {
      "count": 1
    }
  },
  "public/app/features/plugins/sandbox/distortions.ts": {
    "@typescript-eslint/consistent-type-assertions": {
      "count": 1
    }
  },
  "public/app/features/plugins/sandbox/sandboxPluginLoader.ts": {
    "@typescript-eslint/consistent-type-assertions": {
      "count": 3
    }
  },
  "public/app/features/plugins/utils.ts": {
    "@typescript-eslint/consistent-type-assertions": {
      "count": 4
    }
  },
  "public/app/features/profile/ChangePasswordForm.tsx": {
    "no-restricted-syntax": {
      "count": 3
    }
  },
  "public/app/features/profile/UserProfileEditForm.tsx": {
    "no-restricted-syntax": {
      "count": 3
    }
  },
  "public/app/features/provisioning/Config/ConfigFormGithubCollapse.tsx": {
    "no-restricted-syntax": {
      "count": 2
    }
  },
  "public/app/features/provisioning/File/FileStatusPage.tsx": {
    "@typescript-eslint/consistent-type-assertions": {
      "count": 2
    }
  },
  "public/app/features/provisioning/Shared/BranchValidationError.tsx": {
    "react/no-unescaped-entities": {
      "count": 26
    }
  },
  "public/app/features/provisioning/Shared/TokenPermissionsInfo.tsx": {
    "react/no-unescaped-entities": {
      "count": 2
    }
  },
  "public/app/features/query/components/QueryEditorRow.tsx": {
    "@grafana/no-aria-label-selectors": {
      "count": 1
    },
    "@typescript-eslint/consistent-type-assertions": {
      "count": 3
    },
    "no-restricted-syntax": {
      "count": 1
    },
    "react-hooks/rules-of-hooks": {
      "count": 1
    },
    "react-prefer-function-component/react-prefer-function-component": {
      "count": 1
    }
  },
  "public/app/features/query/components/QueryEditorRowHeader.tsx": {
    "@grafana/no-aria-label-selectors": {
      "count": 1
    }
  },
  "public/app/features/query/components/QueryEditorRows.tsx": {
    "react-prefer-function-component/react-prefer-function-component": {
      "count": 1
    }
  },
  "public/app/features/query/components/QueryGroup.tsx": {
    "@grafana/no-aria-label-selectors": {
      "count": 2
    },
    "react-prefer-function-component/react-prefer-function-component": {
      "count": 1
    }
  },
  "public/app/features/query/state/DashboardQueryRunner/AnnotationsQueryRunner.ts": {
    "@typescript-eslint/consistent-type-assertions": {
      "count": 1
    }
  },
  "public/app/features/query/state/DashboardQueryRunner/PublicAnnotationsDataSource.ts": {
    "@typescript-eslint/consistent-type-assertions": {
      "count": 1
    }
  },
  "public/app/features/query/state/DashboardQueryRunner/testHelpers.ts": {
    "@typescript-eslint/no-explicit-any": {
      "count": 2
    }
  },
  "public/app/features/query/state/DashboardQueryRunner/utils.ts": {
    "@typescript-eslint/no-explicit-any": {
      "count": 4
    }
  },
  "public/app/features/query/state/PanelQueryRunner.ts": {
    "@typescript-eslint/consistent-type-assertions": {
      "count": 2
    }
  },
  "public/app/features/query/state/runRequest.ts": {
    "@typescript-eslint/consistent-type-assertions": {
      "count": 1
    }
  },
  "public/app/features/query/state/updateQueries.test.ts": {
    "@typescript-eslint/no-explicit-any": {
      "count": 3
    }
  },
  "public/app/features/search/page/components/columns.tsx": {
    "@typescript-eslint/consistent-type-assertions": {
      "count": 1
    }
  },
  "public/app/features/search/service/bluge.ts": {
    "@typescript-eslint/consistent-type-assertions": {
      "count": 2
    }
  },
  "public/app/features/search/state/SearchStateManager.ts": {
    "@typescript-eslint/consistent-type-assertions": {
      "count": 1
    },
    "no-restricted-syntax": {
      "count": 16
    }
  },
  "public/app/features/search/types.ts": {
    "@typescript-eslint/no-explicit-any": {
      "count": 1
    }
  },
  "public/app/features/search/utils.ts": {
    "@typescript-eslint/consistent-type-assertions": {
      "count": 1
    },
    "no-restricted-syntax": {
      "count": 3
    }
  },
  "public/app/features/serviceaccounts/ServiceAccountCreatePage.tsx": {
    "no-restricted-syntax": {
      "count": 4
    }
  },
  "public/app/features/serviceaccounts/components/CreateTokenModal.tsx": {
    "no-restricted-syntax": {
      "count": 4
    }
  },
  "public/app/features/serviceaccounts/state/reducers.ts": {
    "@typescript-eslint/consistent-type-assertions": {
      "count": 1
    }
  },
  "public/app/features/support-bundles/SupportBundlesCreate.tsx": {
    "no-restricted-syntax": {
      "count": 2
    }
  },
  "public/app/features/teams/TeamGroupSync.tsx": {
    "react-prefer-function-component/react-prefer-function-component": {
      "count": 1
    }
  },
  "public/app/features/teams/TeamSettings.tsx": {
    "no-restricted-syntax": {
      "count": 4
    }
  },
  "public/app/features/teams/state/reducers.ts": {
    "@typescript-eslint/consistent-type-assertions": {
      "count": 1
    }
  },
  "public/app/features/templating/fieldAccessorCache.ts": {
    "@typescript-eslint/no-explicit-any": {
      "count": 1
    }
  },
  "public/app/features/templating/formatVariableValue.ts": {
    "@typescript-eslint/no-explicit-any": {
      "count": 3
    }
  },
  "public/app/features/templating/templateProxies.ts": {
    "@typescript-eslint/no-explicit-any": {
      "count": 1
    }
  },
  "public/app/features/templating/template_srv.ts": {
    "@typescript-eslint/consistent-type-assertions": {
      "count": 3
    },
    "@typescript-eslint/no-explicit-any": {
      "count": 9
    }
  },
  "public/app/features/transformers/FilterByValueTransformer/ValueMatchers/types.ts": {
    "@typescript-eslint/no-explicit-any": {
      "count": 3
    }
  },
  "public/app/features/transformers/FilterByValueTransformer/ValueMatchers/utils.ts": {
    "@typescript-eslint/no-explicit-any": {
      "count": 1
    }
  },
  "public/app/features/transformers/FilterByValueTransformer/ValueMatchers/valueMatchersUI.ts": {
    "@typescript-eslint/no-explicit-any": {
      "count": 1
    }
  },
  "public/app/features/transformers/calculateHeatmap/editor/helper.ts": {
    "@typescript-eslint/no-explicit-any": {
      "count": 1
    }
  },
  "public/app/features/transformers/calculateHeatmap/heatmap.ts": {
    "@typescript-eslint/consistent-type-assertions": {
      "count": 2
    }
  },
  "public/app/features/transformers/editors/CalculateFieldTransformerEditor/CumulativeOptionsEditor.tsx": {
    "@typescript-eslint/consistent-type-assertions": {
      "count": 1
    }
  },
  "public/app/features/transformers/editors/CalculateFieldTransformerEditor/ReduceRowOptionsEditor.tsx": {
    "@typescript-eslint/consistent-type-assertions": {
      "count": 1
    }
  },
  "public/app/features/transformers/editors/CalculateFieldTransformerEditor/WindowOptionsEditor.tsx": {
    "@typescript-eslint/consistent-type-assertions": {
      "count": 1
    }
  },
  "public/app/features/transformers/editors/ConcatenateTransformerEditor.tsx": {
    "react-prefer-function-component/react-prefer-function-component": {
      "count": 1
    }
  },
  "public/app/features/transformers/editors/ConvertFieldTypeTransformerEditor.tsx": {
    "@typescript-eslint/consistent-type-assertions": {
      "count": 1
    }
  },
  "public/app/features/transformers/editors/FilterByNameTransformerEditor.tsx": {
    "react-prefer-function-component/react-prefer-function-component": {
      "count": 1
    }
  },
  "public/app/features/transformers/editors/GroupToNestedTableTransformerEditor.tsx": {
    "no-restricted-syntax": {
      "count": 1
    }
  },
  "public/app/features/transformers/editors/ReduceTransformerEditor.tsx": {
    "@typescript-eslint/consistent-type-assertions": {
      "count": 1
    }
  },
  "public/app/features/transformers/editors/RenameByRegexTransformer.tsx": {
    "react-prefer-function-component/react-prefer-function-component": {
      "count": 1
    }
  },
  "public/app/features/transformers/editors/SortByTransformerEditor.tsx": {
    "@typescript-eslint/consistent-type-assertions": {
      "count": 1
    }
  },
  "public/app/features/transformers/extractFields/ExtractFieldsTransformerEditor.tsx": {
    "@typescript-eslint/consistent-type-assertions": {
      "count": 2
    },
    "@typescript-eslint/no-explicit-any": {
      "count": 2
    }
  },
  "public/app/features/transformers/extractFields/fieldExtractors.ts": {
    "@typescript-eslint/no-explicit-any": {
      "count": 1
    }
  },
  "public/app/features/transformers/fieldToConfigMapping/FieldToConfigMappingEditor.tsx": {
    "@typescript-eslint/consistent-type-assertions": {
      "count": 2
    }
  },
  "public/app/features/transformers/fieldToConfigMapping/fieldToConfigMapping.ts": {
    "@typescript-eslint/consistent-type-assertions": {
      "count": 1
    },
    "@typescript-eslint/no-explicit-any": {
      "count": 4
    }
  },
  "public/app/features/transformers/lookupGazetteer/FieldLookupTransformerEditor.tsx": {
    "@typescript-eslint/consistent-type-assertions": {
      "count": 1
    }
  },
  "public/app/features/transformers/spatial/optionsHelper.tsx": {
    "@typescript-eslint/consistent-type-assertions": {
      "count": 2
    },
    "@typescript-eslint/no-explicit-any": {
      "count": 3
    }
  },
  "public/app/features/transformers/suggestionsInput/SuggestionsInput.tsx": {
    "@typescript-eslint/consistent-type-assertions": {
      "count": 4
    }
  },
  "public/app/features/variables/adapters.ts": {
    "@typescript-eslint/no-explicit-any": {
      "count": 3
    }
  },
  "public/app/features/variables/adhoc/AdHocVariableEditor.tsx": {
    "react-prefer-function-component/react-prefer-function-component": {
      "count": 1
    }
  },
  "public/app/features/variables/adhoc/picker/AdHocFilter.tsx": {
    "no-restricted-syntax": {
      "count": 1
    },
    "react-prefer-function-component/react-prefer-function-component": {
      "count": 1
    }
  },
  "public/app/features/variables/adhoc/picker/AdHocFilterKey.tsx": {
    "no-restricted-syntax": {
      "count": 3
    }
  },
  "public/app/features/variables/adhoc/picker/AdHocFilterRenderer.tsx": {
    "no-restricted-syntax": {
      "count": 1
    }
  },
  "public/app/features/variables/adhoc/picker/AdHocFilterValue.tsx": {
    "no-restricted-syntax": {
      "count": 1
    }
  },
  "public/app/features/variables/adhoc/picker/AdHocPicker.tsx": {
    "react-prefer-function-component/react-prefer-function-component": {
      "count": 1
    }
  },
  "public/app/features/variables/adhoc/picker/ConditionSegment.tsx": {
    "no-restricted-syntax": {
      "count": 2
    }
  },
  "public/app/features/variables/constant/ConstantVariableEditor.tsx": {
    "react-prefer-function-component/react-prefer-function-component": {
      "count": 1
    }
  },
  "public/app/features/variables/constant/reducer.ts": {
    "@typescript-eslint/consistent-type-assertions": {
      "count": 1
    }
  },
  "public/app/features/variables/custom/CustomVariableEditor.tsx": {
    "react-prefer-function-component/react-prefer-function-component": {
      "count": 1
    }
  },
  "public/app/features/variables/custom/reducer.ts": {
    "@typescript-eslint/consistent-type-assertions": {
      "count": 1
    }
  },
  "public/app/features/variables/datasource/DataSourceVariableEditor.tsx": {
    "react-prefer-function-component/react-prefer-function-component": {
      "count": 1
    }
  },
  "public/app/features/variables/editor/VariableEditorContainer.tsx": {
    "@typescript-eslint/consistent-type-assertions": {
      "count": 2
    },
    "react-prefer-function-component/react-prefer-function-component": {
      "count": 1
    }
  },
  "public/app/features/variables/editor/VariableEditorEditor.tsx": {
    "react-prefer-function-component/react-prefer-function-component": {
      "count": 1
    }
  },
  "public/app/features/variables/editor/VariableEditorList.tsx": {
    "@grafana/no-aria-label-selectors": {
      "count": 2
    }
  },
  "public/app/features/variables/editor/VariableEditorListRow.tsx": {
    "@grafana/no-aria-label-selectors": {
      "count": 4
    }
  },
  "public/app/features/variables/editor/getVariableQueryEditor.tsx": {
    "@typescript-eslint/no-explicit-any": {
      "count": 2
    }
  },
  "public/app/features/variables/inspect/NetworkGraph.tsx": {
    "@typescript-eslint/no-explicit-any": {
      "count": 2
    }
  },
  "public/app/features/variables/inspect/utils.ts": {
    "@typescript-eslint/consistent-type-assertions": {
      "count": 2
    },
    "@typescript-eslint/no-explicit-any": {
      "count": 4
    }
  },
  "public/app/features/variables/pickers/OptionsPicker/OptionsPicker.tsx": {
    "react-prefer-function-component/react-prefer-function-component": {
      "count": 1
    }
  },
  "public/app/features/variables/pickers/OptionsPicker/actions.ts": {
    "@typescript-eslint/no-explicit-any": {
      "count": 2
    }
  },
  "public/app/features/variables/pickers/PickerRenderer.tsx": {
    "no-restricted-syntax": {
      "count": 2
    },
    "react/no-unescaped-entities": {
      "count": 1
    }
  },
  "public/app/features/variables/pickers/index.ts": {
    "no-barrel-files/no-barrel-files": {
      "count": 1
    }
  },
  "public/app/features/variables/pickers/shared/VariableInput.tsx": {
    "no-restricted-syntax": {
      "count": 1
    },
    "react-prefer-function-component/react-prefer-function-component": {
      "count": 1
    }
  },
  "public/app/features/variables/pickers/shared/VariableOptions.tsx": {
    "@grafana/no-aria-label-selectors": {
      "count": 1
    },
    "react-prefer-function-component/react-prefer-function-component": {
      "count": 1
    }
  },
  "public/app/features/variables/query/QueryVariableEditor.tsx": {
    "@typescript-eslint/no-explicit-any": {
      "count": 2
    },
    "react-prefer-function-component/react-prefer-function-component": {
      "count": 1
    }
  },
  "public/app/features/variables/query/QueryVariableRefreshSelect.tsx": {
    "no-restricted-syntax": {
      "count": 1
    }
  },
  "public/app/features/variables/query/VariableQueryRunner.ts": {
    "@typescript-eslint/consistent-type-assertions": {
      "count": 1
    },
    "@typescript-eslint/no-explicit-any": {
      "count": 1
    }
  },
  "public/app/features/variables/query/actions.test.tsx": {
    "@typescript-eslint/no-explicit-any": {
      "count": 1
    }
  },
  "public/app/features/variables/query/actions.ts": {
    "@typescript-eslint/no-explicit-any": {
      "count": 4
    }
  },
  "public/app/features/variables/query/operators.ts": {
    "@typescript-eslint/no-explicit-any": {
      "count": 1
    }
  },
  "public/app/features/variables/query/queryRunners.ts": {
    "@typescript-eslint/no-explicit-any": {
      "count": 2
    }
  },
  "public/app/features/variables/query/reducer.ts": {
    "@typescript-eslint/no-explicit-any": {
      "count": 2
    },
    "no-restricted-syntax": {
      "count": 1
    }
  },
  "public/app/features/variables/shared/formatVariable.ts": {
    "@typescript-eslint/consistent-type-assertions": {
      "count": 2
    }
  },
  "public/app/features/variables/shared/testing/optionsVariableBuilder.ts": {
    "@typescript-eslint/consistent-type-assertions": {
      "count": 2
    }
  },
  "public/app/features/variables/shared/testing/variableBuilder.ts": {
    "@typescript-eslint/consistent-type-assertions": {
      "count": 1
    }
  },
  "public/app/features/variables/state/actions.ts": {
    "@typescript-eslint/consistent-type-assertions": {
      "count": 7
    }
  },
  "public/app/features/variables/state/keyedVariablesReducer.ts": {
    "@typescript-eslint/no-explicit-any": {
      "count": 2
    }
  },
  "public/app/features/variables/state/sharedReducer.ts": {
    "@typescript-eslint/consistent-type-assertions": {
      "count": 1
    },
    "@typescript-eslint/no-explicit-any": {
      "count": 2
    }
  },
  "public/app/features/variables/state/upgradeLegacyQueries.test.ts": {
    "@typescript-eslint/no-explicit-any": {
      "count": 2
    }
  },
  "public/app/features/variables/system/adapter.ts": {
    "@typescript-eslint/consistent-type-assertions": {
      "count": 4
    },
    "@typescript-eslint/no-explicit-any": {
      "count": 4
    }
  },
  "public/app/features/variables/types.ts": {
    "@typescript-eslint/no-explicit-any": {
      "count": 5
    },
    "no-barrel-files/no-barrel-files": {
      "count": 2
    }
  },
  "public/app/features/variables/utils.ts": {
    "@typescript-eslint/consistent-type-assertions": {
      "count": 1
    },
    "@typescript-eslint/no-explicit-any": {
      "count": 3
    }
  },
  "public/app/plugins/datasource/alertmanager/types.ts": {
    "@typescript-eslint/no-explicit-any": {
      "count": 2
    }
  },
  "public/app/plugins/datasource/azuremonitor/components/ArgQueryEditor/index.tsx": {
    "no-barrel-files/no-barrel-files": {
      "count": 1
    }
  },
  "public/app/plugins/datasource/azuremonitor/components/ConfigEditor/AppRegistrationCredentials.tsx": {
    "no-restricted-syntax": {
      "count": 5
    }
  },
  "public/app/plugins/datasource/azuremonitor/components/ConfigEditor/AzureCredentialsForm.tsx": {
    "no-restricted-syntax": {
      "count": 1
    }
  },
  "public/app/plugins/datasource/azuremonitor/components/ConfigEditor/BasicLogsToggle.tsx": {
    "no-restricted-syntax": {
      "count": 1
    }
  },
  "public/app/plugins/datasource/azuremonitor/components/ConfigEditor/ConfigEditor.tsx": {
    "react-prefer-function-component/react-prefer-function-component": {
      "count": 1
    }
  },
  "public/app/plugins/datasource/azuremonitor/components/ConfigEditor/CurrentUserFallbackCredentials.tsx": {
    "no-restricted-syntax": {
      "count": 2
    }
  },
  "public/app/plugins/datasource/azuremonitor/components/ConfigEditor/DefaultSubscription.tsx": {
    "no-restricted-syntax": {
      "count": 1
    }
  },
  "public/app/plugins/datasource/azuremonitor/components/LogsQueryEditor/AzureCheatSheet.tsx": {
    "no-restricted-syntax": {
      "count": 1
    }
  },
  "public/app/plugins/datasource/azuremonitor/components/LogsQueryEditor/index.tsx": {
    "no-barrel-files/no-barrel-files": {
      "count": 1
    }
  },
  "public/app/plugins/datasource/azuremonitor/components/QueryEditor/QueryEditor.tsx": {
    "@typescript-eslint/consistent-type-assertions": {
      "count": 1
    }
  },
  "public/app/plugins/datasource/azuremonitor/components/QueryEditor/index.tsx": {
    "no-barrel-files/no-barrel-files": {
      "count": 1
    }
  },
  "public/app/plugins/datasource/azuremonitor/components/ResourceField/index.tsx": {
    "no-barrel-files/no-barrel-files": {
      "count": 1
    }
  },
  "public/app/plugins/datasource/azuremonitor/components/ResourcePicker/index.tsx": {
    "no-barrel-files/no-barrel-files": {
      "count": 1
    }
  },
  "public/app/plugins/datasource/azuremonitor/components/TracesQueryEditor/Filters.tsx": {
    "no-restricted-syntax": {
      "count": 1
    }
  },
  "public/app/plugins/datasource/azuremonitor/components/TracesQueryEditor/index.tsx": {
    "no-barrel-files/no-barrel-files": {
      "count": 1
    }
  },
  "public/app/plugins/datasource/azuremonitor/components/VariableEditor/VariableEditor.tsx": {
    "no-restricted-syntax": {
      "count": 7
    }
  },
  "public/app/plugins/datasource/azuremonitor/types/query.ts": {
    "no-barrel-files/no-barrel-files": {
      "count": 3
    }
  },
  "public/app/plugins/datasource/azuremonitor/types/templateVariables.ts": {
    "no-barrel-files/no-barrel-files": {
      "count": 1
    }
  },
  "public/app/plugins/datasource/azuremonitor/utils/common.ts": {
    "@typescript-eslint/consistent-type-assertions": {
      "count": 1
    }
  },
  "public/app/plugins/datasource/azuremonitor/utils/messageFromError.ts": {
    "@typescript-eslint/no-explicit-any": {
      "count": 1
    }
  },
  "public/app/plugins/datasource/cloud-monitoring/CloudMonitoringMetricFindQuery.ts": {
    "@typescript-eslint/consistent-type-assertions": {
      "count": 1
    },
    "@typescript-eslint/no-explicit-any": {
      "count": 1
    }
  },
  "public/app/plugins/datasource/cloud-monitoring/annotationSupport.ts": {
    "@typescript-eslint/consistent-type-assertions": {
      "count": 2
    }
  },
  "public/app/plugins/datasource/cloud-monitoring/components/Aggregation.tsx": {
    "@typescript-eslint/consistent-type-assertions": {
      "count": 1
    }
  },
  "public/app/plugins/datasource/cloud-monitoring/components/ConfigEditor/ConfigEditor.tsx": {
    "react-prefer-function-component/react-prefer-function-component": {
      "count": 1
    }
  },
  "public/app/plugins/datasource/cloud-monitoring/components/Fields.tsx": {
    "no-restricted-syntax": {
      "count": 1
    }
  },
  "public/app/plugins/datasource/cloud-monitoring/components/VariableQueryEditor.tsx": {
    "@typescript-eslint/consistent-type-assertions": {
      "count": 1
    },
    "react-prefer-function-component/react-prefer-function-component": {
      "count": 1
    }
  },
  "public/app/plugins/datasource/cloud-monitoring/datasource.ts": {
    "@typescript-eslint/consistent-type-assertions": {
      "count": 3
    },
    "@typescript-eslint/no-explicit-any": {
      "count": 2
    }
  },
  "public/app/plugins/datasource/cloud-monitoring/functions.ts": {
    "@typescript-eslint/consistent-type-assertions": {
      "count": 2
    }
  },
  "public/app/plugins/datasource/cloud-monitoring/types/query.ts": {
    "no-barrel-files/no-barrel-files": {
      "count": 3
    }
  },
  "public/app/plugins/datasource/cloud-monitoring/types/types.ts": {
    "@typescript-eslint/no-explicit-any": {
      "count": 1
    }
  },
  "public/app/plugins/datasource/cloudwatch/components/ConfigEditor/ConfigEditor.tsx": {
    "no-restricted-syntax": {
      "count": 3
    }
  },
  "public/app/plugins/datasource/cloudwatch/components/ConfigEditor/SecureSocksProxySettingsNewStyling.tsx": {
    "no-restricted-syntax": {
      "count": 1
    }
  },
  "public/app/plugins/datasource/cloudwatch/components/ConfigEditor/XrayLinkConfig.tsx": {
    "no-restricted-syntax": {
      "count": 2
    }
  },
  "public/app/plugins/datasource/cloudwatch/components/QueryEditor/MetricsQueryEditor/SQLBuilderEditor/index.tsx": {
    "no-barrel-files/no-barrel-files": {
      "count": 1
    }
  },
  "public/app/plugins/datasource/cloudwatch/components/shared/LogGroups/LegacyLogGroupNamesSelection.tsx": {
    "no-restricted-syntax": {
      "count": 1
    }
  },
  "public/app/plugins/datasource/cloudwatch/components/shared/MetricStatEditor/index.ts": {
    "no-barrel-files/no-barrel-files": {
      "count": 1
    }
  },
  "public/app/plugins/datasource/cloudwatch/datasource.ts": {
    "@typescript-eslint/no-explicit-any": {
      "count": 1
    }
  },
  "public/app/plugins/datasource/cloudwatch/expressions.ts": {
    "no-barrel-files/no-barrel-files": {
      "count": 1
    }
  },
  "public/app/plugins/datasource/cloudwatch/guards.ts": {
    "@typescript-eslint/consistent-type-assertions": {
      "count": 1
    }
  },
  "public/app/plugins/datasource/cloudwatch/language/cloudwatch-logs/CloudWatchLogsLanguageProvider.ts": {
    "@typescript-eslint/no-explicit-any": {
      "count": 1
    }
  },
  "public/app/plugins/datasource/cloudwatch/types.ts": {
    "@typescript-eslint/no-explicit-any": {
      "count": 7
    },
    "no-barrel-files/no-barrel-files": {
      "count": 1
    }
  },
  "public/app/plugins/datasource/cloudwatch/utils/datalinks.ts": {
    "@typescript-eslint/consistent-type-assertions": {
      "count": 2
    }
  },
  "public/app/plugins/datasource/dashboard/DashboardQueryEditor.tsx": {
    "no-restricted-syntax": {
      "count": 4
    }
  },
  "public/app/plugins/datasource/dashboard/runSharedRequest.ts": {
    "@typescript-eslint/consistent-type-assertions": {
      "count": 2
    }
  },
  "public/app/plugins/datasource/elasticsearch/LanguageProvider.ts": {
    "@typescript-eslint/no-explicit-any": {
      "count": 3
    }
  },
  "public/app/plugins/datasource/elasticsearch/QueryBuilder.ts": {
    "@typescript-eslint/consistent-type-assertions": {
      "count": 1
    },
    "@typescript-eslint/no-explicit-any": {
      "count": 8
    }
  },
  "public/app/plugins/datasource/elasticsearch/components/QueryEditor/BucketAggregationsEditor/BucketAggregationEditor.tsx": {
    "@typescript-eslint/consistent-type-assertions": {
      "count": 1
    }
  },
  "public/app/plugins/datasource/elasticsearch/components/QueryEditor/BucketAggregationsEditor/SettingsEditor/DateHistogramSettingsEditor.tsx": {
    "@typescript-eslint/consistent-type-assertions": {
      "count": 1
    }
  },
  "public/app/plugins/datasource/elasticsearch/components/QueryEditor/BucketAggregationsEditor/SettingsEditor/TermsSettingsEditor.tsx": {
    "@typescript-eslint/consistent-type-assertions": {
      "count": 1
    }
  },
  "public/app/plugins/datasource/elasticsearch/components/QueryEditor/BucketAggregationsEditor/aggregations.ts": {
    "@typescript-eslint/consistent-type-assertions": {
      "count": 1
    }
  },
  "public/app/plugins/datasource/elasticsearch/components/QueryEditor/BucketAggregationsEditor/state/reducer.ts": {
    "@typescript-eslint/consistent-type-assertions": {
      "count": 1
    }
  },
  "public/app/plugins/datasource/elasticsearch/components/QueryEditor/MetricAggregationsEditor/MetricEditor.tsx": {
    "@typescript-eslint/consistent-type-assertions": {
      "count": 1
    }
  },
  "public/app/plugins/datasource/elasticsearch/components/QueryEditor/MetricAggregationsEditor/SettingsEditor/SettingField.tsx": {
    "@typescript-eslint/consistent-type-assertions": {
      "count": 2
    }
  },
  "public/app/plugins/datasource/elasticsearch/components/QueryEditor/MetricAggregationsEditor/aggregations.ts": {
    "@typescript-eslint/consistent-type-assertions": {
      "count": 1
    }
  },
  "public/app/plugins/datasource/elasticsearch/components/QueryEditor/MetricAggregationsEditor/state/reducer.ts": {
    "@typescript-eslint/consistent-type-assertions": {
      "count": 1
    }
  },
  "public/app/plugins/datasource/elasticsearch/configuration/DataLinks.tsx": {
    "no-restricted-syntax": {
      "count": 1
    }
  },
  "public/app/plugins/datasource/elasticsearch/datasource.ts": {
    "@typescript-eslint/no-explicit-any": {
      "count": 5
    }
  },
  "public/app/plugins/datasource/elasticsearch/hooks/useStatelessReducer.ts": {
    "@typescript-eslint/consistent-type-assertions": {
      "count": 1
    }
  },
  "public/app/plugins/datasource/grafana-postgresql-datasource/configuration/ConfigurationEditor.tsx": {
    "no-restricted-syntax": {
      "count": 12
    }
  },
  "public/app/plugins/datasource/grafana-pyroscope-datasource/QueryEditor/EditorField.tsx": {
    "no-restricted-syntax": {
      "count": 1
    }
  },
  "public/app/plugins/datasource/grafana-pyroscope-datasource/utils.ts": {
    "@typescript-eslint/consistent-type-assertions": {
      "count": 1
    }
  },
  "public/app/plugins/datasource/grafana-testdata-datasource/QueryEditor.tsx": {
    "@typescript-eslint/consistent-type-assertions": {
      "count": 3
    },
    "@typescript-eslint/no-explicit-any": {
      "count": 2
    },
    "no-restricted-syntax": {
      "count": 1
    }
  },
  "public/app/plugins/datasource/grafana-testdata-datasource/components/CSVWaveEditor.tsx": {
    "react-prefer-function-component/react-prefer-function-component": {
      "count": 1
    }
  },
  "public/app/plugins/datasource/grafana-testdata-datasource/components/RandomWalkEditor.tsx": {
    "@typescript-eslint/consistent-type-assertions": {
      "count": 2
    },
    "@typescript-eslint/no-explicit-any": {
      "count": 1
    }
  },
  "public/app/plugins/datasource/grafana-testdata-datasource/components/SimulationQueryEditor.tsx": {
    "@typescript-eslint/consistent-type-assertions": {
      "count": 1
    }
  },
  "public/app/plugins/datasource/grafana-testdata-datasource/components/SimulationSchemaForm.tsx": {
    "@typescript-eslint/no-explicit-any": {
      "count": 1
    }
  },
  "public/app/plugins/datasource/grafana-testdata-datasource/datasource.ts": {
    "@typescript-eslint/consistent-type-assertions": {
      "count": 1
    }
  },
  "public/app/plugins/datasource/grafana/components/AnnotationQueryEditor.tsx": {
    "@typescript-eslint/consistent-type-assertions": {
      "count": 1
    },
    "no-restricted-syntax": {
      "count": 5
    }
  },
  "public/app/plugins/datasource/grafana/components/QueryEditor.tsx": {
    "@typescript-eslint/consistent-type-assertions": {
      "count": 2
    },
    "react-prefer-function-component/react-prefer-function-component": {
      "count": 1
    }
  },
  "public/app/plugins/datasource/grafana/components/TimeRegionEditor.tsx": {
    "no-restricted-syntax": {
      "count": 6
    }
  },
  "public/app/plugins/datasource/grafana/datasource.ts": {
    "@typescript-eslint/consistent-type-assertions": {
      "count": 7
    },
    "@typescript-eslint/no-explicit-any": {
      "count": 1
    }
  },
  "public/app/plugins/datasource/graphite/components/MetricTankMetaInspector.tsx": {
    "react-prefer-function-component/react-prefer-function-component": {
      "count": 1
    }
  },
  "public/app/plugins/datasource/graphite/configuration/ConfigEditor.tsx": {
    "no-restricted-syntax": {
      "count": 3
    },
    "react-prefer-function-component/react-prefer-function-component": {
      "count": 1
    }
  },
  "public/app/plugins/datasource/graphite/datasource.ts": {
    "@typescript-eslint/consistent-type-assertions": {
      "count": 3
    },
    "@typescript-eslint/no-explicit-any": {
      "count": 8
    }
  },
  "public/app/plugins/datasource/graphite/gfunc.ts": {
    "@typescript-eslint/consistent-type-assertions": {
      "count": 2
    },
    "@typescript-eslint/no-explicit-any": {
      "count": 1
    }
  },
  "public/app/plugins/datasource/graphite/graphite_query.ts": {
    "@typescript-eslint/consistent-type-assertions": {
      "count": 1
    },
    "@typescript-eslint/no-explicit-any": {
      "count": 9
    }
  },
  "public/app/plugins/datasource/graphite/lexer.ts": {
    "@typescript-eslint/no-explicit-any": {
      "count": 3
    }
  },
  "public/app/plugins/datasource/graphite/migrations.ts": {
    "@typescript-eslint/no-explicit-any": {
      "count": 1
    }
  },
  "public/app/plugins/datasource/graphite/specs/graphite_query.test.ts": {
    "@typescript-eslint/no-explicit-any": {
      "count": 1
    }
  },
  "public/app/plugins/datasource/graphite/specs/store.test.ts": {
    "@typescript-eslint/no-explicit-any": {
      "count": 2
    }
  },
  "public/app/plugins/datasource/graphite/state/context.tsx": {
    "@typescript-eslint/consistent-type-assertions": {
      "count": 2
    }
  },
  "public/app/plugins/datasource/graphite/state/store.ts": {
    "@typescript-eslint/consistent-type-assertions": {
      "count": 2
    }
  },
  "public/app/plugins/datasource/graphite/types.ts": {
    "@typescript-eslint/no-explicit-any": {
      "count": 2
    }
  },
  "public/app/plugins/datasource/graphite/utils.ts": {
    "@typescript-eslint/no-explicit-any": {
      "count": 1
    }
  },
  "public/app/plugins/datasource/influxdb/components/editor/annotation/AnnotationEditor.tsx": {
    "no-restricted-syntax": {
      "count": 1
    }
  },
  "public/app/plugins/datasource/influxdb/components/editor/config/ConfigEditor.tsx": {
    "@typescript-eslint/consistent-type-assertions": {
      "count": 1
    },
    "no-restricted-syntax": {
      "count": 1
    },
    "react-prefer-function-component/react-prefer-function-component": {
      "count": 1
    }
  },
  "public/app/plugins/datasource/influxdb/components/editor/config/InfluxSQLConfig.tsx": {
    "no-restricted-syntax": {
      "count": 3
    }
  },
  "public/app/plugins/datasource/influxdb/components/editor/query/QueryEditor.tsx": {
    "no-restricted-syntax": {
      "count": 1
    }
  },
  "public/app/plugins/datasource/influxdb/components/editor/query/flux/FluxQueryEditor.tsx": {
    "no-restricted-syntax": {
      "count": 3
    },
    "react-prefer-function-component/react-prefer-function-component": {
      "count": 1
    }
  },
<<<<<<< HEAD
=======
  "public/app/plugins/datasource/influxdb/components/editor/query/fsql/FSQLEditor.tsx": {
    "react-prefer-function-component/react-prefer-function-component": {
      "count": 1
    }
  },
>>>>>>> 069cc909
  "public/app/plugins/datasource/influxdb/components/editor/query/influxql/visual/PartListSection.tsx": {
    "no-restricted-syntax": {
      "count": 2
    }
  },
  "public/app/plugins/datasource/influxdb/components/editor/query/influxql/visual/TagsSection.tsx": {
    "no-restricted-syntax": {
      "count": 1
    }
  },
  "public/app/plugins/datasource/influxdb/datasource.ts": {
    "@typescript-eslint/consistent-type-assertions": {
      "count": 2
    },
    "@typescript-eslint/no-explicit-any": {
      "count": 11
    }
  },
  "public/app/plugins/datasource/influxdb/influx_query_model.ts": {
    "@typescript-eslint/no-explicit-any": {
      "count": 1
    }
  },
  "public/app/plugins/datasource/influxdb/influx_series.ts": {
    "@typescript-eslint/no-explicit-any": {
      "count": 8
    }
  },
  "public/app/plugins/datasource/influxdb/query_part.ts": {
    "@typescript-eslint/no-explicit-any": {
      "count": 12
    }
  },
  "public/app/plugins/datasource/influxdb/response_parser.ts": {
    "@typescript-eslint/no-explicit-any": {
      "count": 1
    }
  },
  "public/app/plugins/datasource/jaeger/datasource.ts": {
    "@typescript-eslint/consistent-type-assertions": {
      "count": 1
    }
  },
  "public/app/plugins/datasource/loki/LogContextProvider.ts": {
    "no-restricted-syntax": {
      "count": 2
    }
  },
  "public/app/plugins/datasource/loki/components/LokiCheatSheet.tsx": {
    "react-prefer-function-component/react-prefer-function-component": {
      "count": 1
    }
  },
  "public/app/plugins/datasource/loki/components/LokiContextUi.tsx": {
    "no-restricted-syntax": {
      "count": 7
    }
  },
  "public/app/plugins/datasource/loki/components/LokiLabelBrowser.tsx": {
    "react-prefer-function-component/react-prefer-function-component": {
      "count": 1
    }
  },
  "public/app/plugins/datasource/loki/components/LokiQueryEditor.tsx": {
    "no-restricted-syntax": {
      "count": 2
    }
  },
  "public/app/plugins/datasource/loki/components/LokiQueryField.tsx": {
    "no-restricted-syntax": {
      "count": 2
    },
    "react-prefer-function-component/react-prefer-function-component": {
      "count": 1
    }
  },
  "public/app/plugins/datasource/loki/configuration/DerivedField.tsx": {
    "no-restricted-syntax": {
      "count": 13
    }
  },
  "public/app/plugins/datasource/loki/datasource.ts": {
    "@typescript-eslint/no-explicit-any": {
      "count": 2
    }
  },
  "public/app/plugins/datasource/loki/querybuilder/components/LokiQueryBuilder.tsx": {
    "@typescript-eslint/consistent-type-assertions": {
      "count": 1
    }
  },
  "public/app/plugins/datasource/loki/querybuilder/components/LokiQueryCodeEditor.tsx": {
    "no-restricted-syntax": {
      "count": 1
    }
  },
  "public/app/plugins/datasource/loki/querybuilder/state.ts": {
    "no-restricted-syntax": {
      "count": 2
    }
  },
  "public/app/plugins/datasource/loki/shardQuerySplitting.ts": {
    "no-restricted-syntax": {
      "count": 2
    }
  },
  "public/app/plugins/datasource/loki/types.ts": {
    "no-barrel-files/no-barrel-files": {
      "count": 3
    }
  },
  "public/app/plugins/datasource/mixed/module.ts": {
    "no-barrel-files/no-barrel-files": {
      "count": 2
    }
  },
  "public/app/plugins/datasource/mssql/azureauth/AzureCredentialsForm.tsx": {
    "no-restricted-syntax": {
      "count": 10
    }
  },
  "public/app/plugins/datasource/mssql/configuration/ConfigurationEditor.tsx": {
    "no-restricted-syntax": {
      "count": 11
    }
  },
  "public/app/plugins/datasource/mssql/configuration/Kerberos.tsx": {
    "no-restricted-syntax": {
      "count": 8
    }
  },
  "public/app/plugins/datasource/mysql/configuration/ConfigurationEditor.tsx": {
    "no-restricted-syntax": {
      "count": 10
    }
  },
  "public/app/plugins/datasource/opentsdb/components/AnnotationEditor.tsx": {
    "no-restricted-syntax": {
      "count": 3
    }
  },
  "public/app/plugins/datasource/opentsdb/components/OpenTsdbDetails.tsx": {
    "no-restricted-syntax": {
      "count": 3
    }
  },
  "public/app/plugins/datasource/opentsdb/datasource.d.ts": {
    "@typescript-eslint/no-explicit-any": {
      "count": 1
    }
  },
  "public/app/plugins/datasource/opentsdb/datasource.ts": {
    "@typescript-eslint/no-explicit-any": {
      "count": 16
    }
  },
  "public/app/plugins/datasource/parca/QueryEditor/QueryOptions.tsx": {
    "no-restricted-syntax": {
      "count": 1
    }
  },
  "public/app/plugins/datasource/parca/webpack.config.ts": {
    "no-barrel-files/no-barrel-files": {
      "count": 1
    }
  },
  "public/app/plugins/datasource/prometheus/configuration/AzureAuthSettings.tsx": {
    "no-restricted-syntax": {
      "count": 1
    }
  },
  "public/app/plugins/datasource/prometheus/configuration/AzureCredentialsForm.tsx": {
    "no-restricted-syntax": {
      "count": 15
    }
  },
  "public/app/plugins/datasource/tempo/QueryField.tsx": {
    "react-prefer-function-component/react-prefer-function-component": {
      "count": 1
    }
  },
  "public/app/plugins/datasource/tempo/ServiceGraphSection.tsx": {
    "@typescript-eslint/consistent-type-assertions": {
      "count": 1
    }
  },
  "public/app/plugins/datasource/tempo/_importedDependencies/components/AdHocFilter/AdHocFilter.tsx": {
    "no-restricted-syntax": {
      "count": 1
    },
    "react-prefer-function-component/react-prefer-function-component": {
      "count": 1
    }
  },
  "public/app/plugins/datasource/tempo/_importedDependencies/components/AdHocFilter/AdHocFilterKey.tsx": {
    "no-restricted-syntax": {
      "count": 3
    }
  },
  "public/app/plugins/datasource/tempo/_importedDependencies/components/AdHocFilter/AdHocFilterRenderer.tsx": {
    "no-restricted-syntax": {
      "count": 1
    }
  },
  "public/app/plugins/datasource/tempo/_importedDependencies/components/AdHocFilter/AdHocFilterValue.tsx": {
    "no-restricted-syntax": {
      "count": 1
    }
  },
  "public/app/plugins/datasource/tempo/_importedDependencies/components/AdHocFilter/ConditionSegment.tsx": {
    "no-restricted-syntax": {
      "count": 2
    }
  },
  "public/app/plugins/datasource/tempo/_importedDependencies/datasources/prometheus/language_utils.ts": {
    "@typescript-eslint/consistent-type-assertions": {
      "count": 1
    }
  },
  "public/app/plugins/datasource/tempo/_importedDependencies/datasources/prometheus/types.ts": {
    "@typescript-eslint/no-explicit-any": {
      "count": 3
    }
  },
  "public/app/plugins/datasource/tempo/configuration/TraceQLSearchSettings.tsx": {
    "@typescript-eslint/consistent-type-assertions": {
      "count": 1
    }
  },
  "public/app/plugins/datasource/tempo/datasource.ts": {
    "@typescript-eslint/consistent-type-assertions": {
      "count": 1
    },
    "@typescript-eslint/no-explicit-any": {
      "count": 2
    }
  },
  "public/app/plugins/datasource/tempo/resultTransformer.ts": {
    "@typescript-eslint/consistent-type-assertions": {
      "count": 2
    },
    "@typescript-eslint/no-explicit-any": {
      "count": 2
    },
    "no-restricted-syntax": {
      "count": 2
    }
  },
  "public/app/plugins/datasource/zipkin/QueryField.tsx": {
    "@typescript-eslint/consistent-type-assertions": {
      "count": 1
    },
    "@typescript-eslint/no-explicit-any": {
      "count": 1
    },
    "no-restricted-syntax": {
      "count": 1
    }
  },
  "public/app/plugins/datasource/zipkin/datasource.ts": {
    "@typescript-eslint/consistent-type-assertions": {
      "count": 1
    }
  },
  "public/app/plugins/panel/annolist/AnnoListPanel.tsx": {
    "react-prefer-function-component/react-prefer-function-component": {
      "count": 1
    }
  },
  "public/app/plugins/panel/barchart/bars.ts": {
    "@typescript-eslint/consistent-type-assertions": {
      "count": 1
    }
  },
  "public/app/plugins/panel/barchart/quadtree.ts": {
    "@typescript-eslint/no-explicit-any": {
      "count": 1
    }
  },
  "public/app/plugins/panel/bargauge/BarGaugePanel.tsx": {
    "react-prefer-function-component/react-prefer-function-component": {
      "count": 1
    }
  },
  "public/app/plugins/panel/candlestick/CandlestickPanel.tsx": {
    "@typescript-eslint/consistent-type-assertions": {
      "count": 1
    },
    "@typescript-eslint/no-explicit-any": {
      "count": 1
    }
  },
  "public/app/plugins/panel/candlestick/types.ts": {
    "no-barrel-files/no-barrel-files": {
      "count": 8
    }
  },
  "public/app/plugins/panel/canvas/CanvasPanel.tsx": {
    "react-prefer-function-component/react-prefer-function-component": {
      "count": 1
    }
  },
  "public/app/plugins/panel/canvas/components/connections/Connections.tsx": {
    "react-prefer-function-component/react-prefer-function-component": {
      "count": 1
    }
  },
  "public/app/plugins/panel/canvas/components/connections/Connections2.tsx": {
    "react-prefer-function-component/react-prefer-function-component": {
      "count": 1
    }
  },
  "public/app/plugins/panel/canvas/editor/LineStyleEditor.tsx": {
    "no-restricted-syntax": {
      "count": 1
    }
  },
  "public/app/plugins/panel/canvas/editor/element/APIEditor.tsx": {
    "no-restricted-syntax": {
      "count": 3
    }
  },
  "public/app/plugins/panel/canvas/editor/element/ParamsEditor.tsx": {
    "no-restricted-syntax": {
      "count": 1
    }
  },
  "public/app/plugins/panel/canvas/editor/element/PlacementEditor.tsx": {
    "no-restricted-syntax": {
      "count": 2
    }
  },
  "public/app/plugins/panel/debug/CursorView.tsx": {
    "@typescript-eslint/consistent-type-assertions": {
      "count": 1
    },
    "@typescript-eslint/no-explicit-any": {
      "count": 1
    },
    "react-prefer-function-component/react-prefer-function-component": {
      "count": 1
    }
  },
  "public/app/plugins/panel/debug/EventBusLogger.tsx": {
    "@typescript-eslint/no-explicit-any": {
      "count": 2
    },
    "react-prefer-function-component/react-prefer-function-component": {
      "count": 1
    }
  },
  "public/app/plugins/panel/debug/RenderInfoViewer.tsx": {
    "react-prefer-function-component/react-prefer-function-component": {
      "count": 1
    }
  },
  "public/app/plugins/panel/debug/StateView.tsx": {
    "no-restricted-syntax": {
      "count": 1
    }
  },
  "public/app/plugins/panel/gauge/GaugeMigrations.ts": {
    "@typescript-eslint/no-explicit-any": {
      "count": 1
    }
  },
  "public/app/plugins/panel/gauge/GaugePanel.tsx": {
    "react-prefer-function-component/react-prefer-function-component": {
      "count": 1
    }
  },
  "public/app/plugins/panel/geomap/GeomapPanel.tsx": {
    "react-prefer-function-component/react-prefer-function-component": {
      "count": 1
    }
  },
  "public/app/plugins/panel/geomap/components/DebugOverlay.tsx": {
    "@grafana/no-aria-label-selectors": {
      "count": 1
    },
    "react-prefer-function-component/react-prefer-function-component": {
      "count": 1
    }
  },
  "public/app/plugins/panel/geomap/components/MarkersLegend.tsx": {
    "@typescript-eslint/consistent-type-assertions": {
      "count": 2
    },
    "@typescript-eslint/no-explicit-any": {
      "count": 1
    }
  },
  "public/app/plugins/panel/geomap/components/ObservablePropsWrapper.tsx": {
    "react-prefer-function-component/react-prefer-function-component": {
      "count": 1
    }
  },
  "public/app/plugins/panel/geomap/editor/GeomapStyleRulesEditor.tsx": {
    "@typescript-eslint/consistent-type-assertions": {
      "count": 1
    }
  },
  "public/app/plugins/panel/geomap/editor/StyleEditor.tsx": {
    "@typescript-eslint/consistent-type-assertions": {
      "count": 12
    },
    "no-restricted-syntax": {
      "count": 14
    }
  },
  "public/app/plugins/panel/geomap/editor/StyleRuleEditor.tsx": {
    "@typescript-eslint/consistent-type-assertions": {
      "count": 1
    }
  },
  "public/app/plugins/panel/geomap/layers/basemaps/esri.ts": {
    "@typescript-eslint/consistent-type-assertions": {
      "count": 1
    }
  },
  "public/app/plugins/panel/geomap/layers/data/routeLayer.tsx": {
    "@typescript-eslint/consistent-type-assertions": {
      "count": 1
    }
  },
  "public/app/plugins/panel/geomap/layers/registry.ts": {
    "@typescript-eslint/no-explicit-any": {
      "count": 2
    }
  },
  "public/app/plugins/panel/geomap/migrations.ts": {
    "@typescript-eslint/no-explicit-any": {
      "count": 2
    }
  },
  "public/app/plugins/panel/geomap/types.ts": {
    "no-barrel-files/no-barrel-files": {
      "count": 1
    }
  },
  "public/app/plugins/panel/geomap/utils/tooltip.ts": {
    "@typescript-eslint/consistent-type-assertions": {
      "count": 2
    }
  },
  "public/app/plugins/panel/gettingstarted/GettingStarted.tsx": {
    "react-prefer-function-component/react-prefer-function-component": {
      "count": 1
    }
  },
  "public/app/plugins/panel/heatmap/HeatmapPanel.tsx": {
    "@typescript-eslint/consistent-type-assertions": {
      "count": 1
    },
    "@typescript-eslint/no-explicit-any": {
      "count": 1
    }
  },
  "public/app/plugins/panel/heatmap/migrations.ts": {
    "@typescript-eslint/no-explicit-any": {
      "count": 1
    }
  },
  "public/app/plugins/panel/heatmap/palettes.ts": {
    "@typescript-eslint/consistent-type-assertions": {
      "count": 1
    },
    "@typescript-eslint/no-explicit-any": {
      "count": 1
    }
  },
  "public/app/plugins/panel/heatmap/types.ts": {
    "@typescript-eslint/consistent-type-assertions": {
      "count": 1
    },
    "no-barrel-files/no-barrel-files": {
      "count": 1
    }
  },
  "public/app/plugins/panel/heatmap/utils.ts": {
    "@typescript-eslint/consistent-type-assertions": {
      "count": 17
    }
  },
  "public/app/plugins/panel/histogram/Histogram.tsx": {
    "react-prefer-function-component/react-prefer-function-component": {
      "count": 1
    }
  },
  "public/app/plugins/panel/live/LiveChannelEditor.tsx": {
    "@typescript-eslint/consistent-type-assertions": {
      "count": 2
    },
    "@typescript-eslint/no-explicit-any": {
      "count": 1
    }
  },
  "public/app/plugins/panel/live/LivePanel.tsx": {
    "@typescript-eslint/consistent-type-assertions": {
      "count": 1
    },
    "react-prefer-function-component/react-prefer-function-component": {
      "count": 1
    }
  },
  "public/app/plugins/panel/nodeGraph/Edge.tsx": {
    "@typescript-eslint/consistent-type-assertions": {
      "count": 1
    }
  },
  "public/app/plugins/panel/nodeGraph/NodeGraph.tsx": {
    "@typescript-eslint/consistent-type-assertions": {
      "count": 4
    }
  },
  "public/app/plugins/panel/nodeGraph/ViewControls.tsx": {
    "@typescript-eslint/no-explicit-any": {
      "count": 1
    }
  },
  "public/app/plugins/panel/nodeGraph/index.ts": {
    "no-barrel-files/no-barrel-files": {
      "count": 1
    }
  },
  "public/app/plugins/panel/nodeGraph/layout.ts": {
    "@typescript-eslint/consistent-type-assertions": {
      "count": 1
    }
  },
  "public/app/plugins/panel/nodeGraph/types.ts": {
    "no-barrel-files/no-barrel-files": {
      "count": 1
    }
  },
  "public/app/plugins/panel/piechart/migrations.ts": {
    "@typescript-eslint/no-explicit-any": {
      "count": 2
    }
  },
  "public/app/plugins/panel/stat/StatMigrations.ts": {
    "@typescript-eslint/no-explicit-any": {
      "count": 1
    }
  },
  "public/app/plugins/panel/stat/StatPanel.tsx": {
    "react-prefer-function-component/react-prefer-function-component": {
      "count": 1
    }
  },
  "public/app/plugins/panel/state-timeline/migrations.ts": {
    "@typescript-eslint/no-explicit-any": {
      "count": 2
    }
  },
  "public/app/plugins/panel/table/TableCellOptionEditor.tsx": {
    "no-restricted-syntax": {
      "count": 1
    }
  },
  "public/app/plugins/panel/table/cells/BarGaugeCellOptionsEditor.tsx": {
    "no-restricted-syntax": {
      "count": 2
    }
  },
  "public/app/plugins/panel/table/cells/ColorBackgroundCellOptionsEditor.tsx": {
    "@grafana/no-aria-label-selectors": {
      "count": 1
    },
    "no-restricted-syntax": {
      "count": 2
    }
  },
  "public/app/plugins/panel/table/cells/ImageCellOptionsEditor.tsx": {
    "no-restricted-syntax": {
      "count": 2
    }
  },
  "public/app/plugins/panel/table/cells/MarkdownCellOptionsEditor.tsx": {
    "no-restricted-syntax": {
      "count": 1
    }
  },
  "public/app/plugins/panel/table/cells/SparklineCellOptionsEditor.tsx": {
    "no-restricted-syntax": {
      "count": 1
    }
  },
  "public/app/plugins/panel/table/migrations.ts": {
    "@typescript-eslint/no-explicit-any": {
      "count": 4
    }
  },
  "public/app/plugins/panel/text/textPanelMigrationHandler.ts": {
    "@typescript-eslint/no-explicit-any": {
      "count": 1
    }
  },
  "public/app/plugins/panel/timeseries/migrations.ts": {
    "@typescript-eslint/consistent-type-assertions": {
      "count": 4
    },
    "@typescript-eslint/no-explicit-any": {
      "count": 6
    }
  },
  "public/app/plugins/panel/timeseries/plugins/AnnotationsPlugin2.tsx": {
    "@typescript-eslint/no-explicit-any": {
      "count": 1
    }
  },
  "public/app/plugins/panel/timeseries/plugins/annotations2/AnnotationEditor2.tsx": {
    "@typescript-eslint/no-explicit-any": {
      "count": 1
    },
    "no-restricted-syntax": {
      "count": 2
    }
  },
  "public/app/plugins/panel/timeseries/plugins/annotations2/AnnotationMarker2.tsx": {
    "@typescript-eslint/no-explicit-any": {
      "count": 1
    }
  },
  "public/app/plugins/panel/timeseries/plugins/annotations2/AnnotationTooltip2.tsx": {
    "@typescript-eslint/no-explicit-any": {
      "count": 1
    }
  },
  "public/app/plugins/panel/xychart/SeriesEditor.tsx": {
    "@typescript-eslint/consistent-type-assertions": {
      "count": 4
    },
    "no-restricted-syntax": {
      "count": 5
    }
  },
  "public/app/plugins/panel/xychart/migrations.ts": {
    "@typescript-eslint/consistent-type-assertions": {
      "count": 1
    }
  },
  "public/app/plugins/panel/xychart/scatter.ts": {
    "@typescript-eslint/consistent-type-assertions": {
      "count": 14
    },
    "@typescript-eslint/no-explicit-any": {
      "count": 4
    }
  },
  "public/app/store/configureStore.ts": {
    "@typescript-eslint/no-explicit-any": {
      "count": 1
    }
  },
  "public/app/store/store.ts": {
    "@typescript-eslint/consistent-type-assertions": {
      "count": 1
    },
    "@typescript-eslint/no-explicit-any": {
      "count": 1
    }
  },
  "public/app/types/dashboard.ts": {
    "@typescript-eslint/no-explicit-any": {
      "count": 1
    }
  },
  "public/app/types/events.ts": {
    "@typescript-eslint/no-explicit-any": {
      "count": 5
    }
  },
  "public/app/types/jquery/jquery.d.ts": {
    "@typescript-eslint/no-explicit-any": {
      "count": 3
    }
  },
  "public/app/types/store.ts": {
    "@typescript-eslint/consistent-type-assertions": {
      "count": 1
    },
    "@typescript-eslint/no-explicit-any": {
      "count": 1
    }
  },
  "public/app/types/unified-alerting-dto.ts": {
    "@typescript-eslint/consistent-type-assertions": {
      "count": 1
    }
  },
  "public/swagger/SwaggerPage.tsx": {
    "@typescript-eslint/no-explicit-any": {
      "count": 1
    }
  },
  "public/swagger/index.tsx": {
    "@typescript-eslint/consistent-type-assertions": {
      "count": 2
    }
  },
  "public/swagger/plugins.tsx": {
    "@typescript-eslint/no-explicit-any": {
      "count": 2
    }
  },
  "public/test/core/redux/reduxTester.ts": {
    "@typescript-eslint/no-explicit-any": {
      "count": 4
    }
  },
  "public/test/core/thunk/thunkTester.ts": {
    "@typescript-eslint/no-explicit-any": {
      "count": 4
    }
  },
  "public/test/global-jquery-shim.ts": {
    "@typescript-eslint/no-explicit-any": {
      "count": 1
    }
  },
  "public/test/helpers/getDashboardModel.ts": {
    "@typescript-eslint/no-explicit-any": {
      "count": 1
    }
  },
  "public/test/helpers/initTemplateSrv.ts": {
    "@typescript-eslint/no-explicit-any": {
      "count": 1
    }
  },
  "public/test/jest-setup.ts": {
    "@typescript-eslint/no-explicit-any": {
      "count": 1
    }
  },
  "public/test/specs/helpers.ts": {
    "@typescript-eslint/no-explicit-any": {
      "count": 1
    }
  }
}<|MERGE_RESOLUTION|>--- conflicted
+++ resolved
@@ -4583,14 +4583,11 @@
       "count": 1
     }
   },
-<<<<<<< HEAD
-=======
   "public/app/plugins/datasource/influxdb/components/editor/query/fsql/FSQLEditor.tsx": {
     "react-prefer-function-component/react-prefer-function-component": {
       "count": 1
     }
   },
->>>>>>> 069cc909
   "public/app/plugins/datasource/influxdb/components/editor/query/influxql/visual/PartListSection.tsx": {
     "no-restricted-syntax": {
       "count": 2
