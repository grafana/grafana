--- conflicted
+++ resolved
@@ -1,17 +1,55 @@
 version: 2.1
-machine: true
+
+aliases:
+  # Workflow filters
+  # filter-all triggers for all branches and version tags
+  - &filter-all
+    tags:
+      only: /^v[0-9]+(\.[0-9]+){2}(-.+|[^-.]*)$/
+  - &filter-only-release
+    branches:
+      only: chore/test-release-pipeline
+    tags:
+      only: /^v[0-9]+(\.[0-9]+){2}(-.+|[^-.]*)$/
+  - &filter-not-release-or-master
+    tags:
+      ignore: /^v[0-9]+(\.[0-9]+){2}(-.+|[^-.]*)$/
+    branches:
+      ignore:
+        - master
+        - chore/test-release-pipeline
+  - &filter-only-master
+    branches:
+      only: master
+  - &filter-master-or-release
+    branches:
+      only:
+        - master
+        - chore/test-release-pipeline
+    tags:
+      only: /^v[0-9]+(\.[0-9]+){2}(-.+|[^-.]*)$/
 
 executors:
-  docker-executor:
-    machine:
-      image: ubuntu-1604:201903-01
-    working_directory: ~/repo
+  base:
+    docker:
+      - image: cimg/base:stable
+  node:
+    docker:
+      - image: cimg/node:12.16
+  go:
+    docker:
+      - image: cimg/go:1.14
+  grafana-build:
+    docker:
+      - image: grafana/build-container:1.2.19
+  grafana-publish:
+    docker:
+      - image: grafana/grafana-ci-deploy:1.2.5
+  windows-installer:
+    docker:
+      - image: grafana/wix-toolset-ci:v3
 
 commands:
-<<<<<<< HEAD
-  docker_build_stage:
-    description: "docker build grafana-tl `docker_target` image"
-=======
   install-grabpl:
     description: "Install Grafana build pipeline tool"
     steps:
@@ -79,83 +117,1225 @@
 
   build-frontend:
     description: "Build Grafana front-end artifacts"
->>>>>>> 228a8d96
     parameters:
-      docker_target:
+      edition:
         type: string
-    steps:
-      - run:
-          name: Docker build target << parameters.docker_target >>
-          working_directory: ~/repo
-          command: |
-            docker build --target << parameters.docker_target >> \
-                          --tag << parameters.docker_target >>:local \
-                          .
-
-  docker_push_stage:
-    description: "docker pushes grafana-tl `docker_target` image"
+    resource_class: large
+    executor: grafana-build
+    steps:
+      - run:
+          name: Exit if enterprise and forked PR
+          command: |
+            if [[ "<< parameters.edition >>" == "enterprise" && -n "$CIRCLE_PR_NUMBER" ]]; then
+              echo "Nothing to do for forked PRs, so marking this step successful"
+              circleci step halt
+            fi
+      - checkout
+      - restore_cache:
+          keys:
+            # Use own cache for front-end builds, since for some reason it can't be unpacked for parts of the
+            # pipeline
+            - v1-yarn-build-{{ checksum "yarn.lock" }}
+            # Used if checksum fails
+            - v1-yarn-build-
+      - run:
+          name: Increase node memory
+          command: |
+            export NODE_OPTIONS=--max_old_space_size=4096
+      - run:
+          name: CI job started
+          command: ./scripts/ci-job-started.sh
+      - install-grabpl
+      - run:
+          name: Install dependencies
+          command: yarn install --frozen-lockfile --no-progress
+      - save_cache:
+          key: v1-yarn-build-{{ checksum "yarn.lock" }}
+          paths:
+            - node_modules
+      - run:
+          name: Build Grafana frontend
+          command: |
+            if [[ -n $CIRCLE_TAG ]]; then
+              # A release build
+              /tmp/grabpl build-frontend --github-token "${GITHUB_GRAFANABOT_TOKEN}" --edition << parameters.edition >> $CIRCLE_TAG
+            elif [[ $CIRCLE_BRANCH == "chore/test-release-pipeline" ]]; then
+              # We're testing the release pipeline
+              /tmp/grabpl build-frontend --github-token "${GITHUB_GRAFANABOT_TOKEN}" --edition << parameters.edition >> 7.0.0-test
+            else
+              # A master or PR build
+              /tmp/grabpl build-frontend --github-token "${GITHUB_GRAFANABOT_TOKEN}" --edition << parameters.edition >> --build-id $CIRCLE_WORKFLOW_ID
+            fi
+      - run:
+          name: Move artifacts
+          command: mkdir << parameters.edition >> && cp -r public << parameters.edition >>/
+      - persist_to_workspace:
+          root: .
+          paths:
+            - << parameters.edition >>/public/*
+      - run:
+          name: CI job failed
+          command: ./scripts/ci-job-failed.sh
+          when: on_fail
+      - run:
+          name: CI job succeeded
+          command: ./scripts/ci-job-succeeded.sh
+          when: on_success
+
+  build-plugins:
+    description: "Build internal Grafana plug-ins"
     parameters:
-      docker_target:
+      edition:
         type: string
-    steps:
-      - run:
-          name: Docker push target << parameters.docker_target >>
-          working_directory: ~/repo/airflow-extra
-          command: |
-            if [ -n "$CIRCLE_TAG" ]; then
-              export GRAFANA_VERSION=$(cat /tmp/workspace/generated_version)
-              echo "This commit is tagged, also pushing this to releases"
-              docker login -u $TERAREPO_USER -p $TERAREPO_PASSWORD docker.terarepo.net
-              docker tag <<parameters.docker_target>>:local docker.terarepo.net/<<parameters.docker_target>>:${GRAFANA_VERSION}
-              docker push docker.terarepo.net/<<parameters.docker_target>>:${GRAFANA_VERSION} | cat
-              docker logout docker.terarepo.net
-            fi
-
-jobs:
-  generate_version:
-    docker:
-      - image: circleci/python:3.6
-    working_directory: ~/repo
-    steps:
-      - checkout
-      - run:
-          name: Generate git describe Python version >> workspace/generated_version
-          command: |
-            mkdir -p workspace
-            python setup.py --version
-            python setup.py --version >> workspace/generated_version
-      - run:
-          name: Print workspace/generated_version
-          command: |
-            export VERSION=$(cat workspace/generated_version)
-            echo "'${VERSION}'"
+    executor: grafana-build
+    steps:
+      - run:
+          name: Exit if enterprise and forked PR
+          command: |
+            if [[ "<< parameters.edition >>" == "enterprise" && -n "$CIRCLE_PR_NUMBER" ]]; then
+              echo "Nothing to do for forked PRs, so marking this step successful"
+              circleci step halt
+            fi
+      - checkout
+      - run:
+          name: CI job started
+          command: ./scripts/ci-job-started.sh
+      - install-grabpl
+      - run:
+          name: Build internal Grafana plug-ins
+          command: |
+            if [[ -n "$CIRCLE_PR_NUMBER" ]]; then
+              # This is a forked PR, so don't sign as it requires an API secret
+              /tmp/grabpl build-plugins --jobs 2 --edition << parameters.edition >>
+            else
+              export GRAFANA_API_KEY=$GRAFANA_COM_API_KEY
+              /tmp/grabpl build-plugins --jobs 2 --edition << parameters.edition >> --sign --signing-admin
+            fi
+      - run:
+          name: Move artifacts
+          command: |
+            mkdir -p << parameters.edition >>/plugins-bundled
+            mv plugins-bundled/dist << parameters.edition >>/plugins-bundled/
       - persist_to_workspace:
-          root: workspace
-          paths: generated_version
-
-  docker_grafana-tl:
-    description: "Build Grafana-TL Dockers"
-    executor: docker-executor
-    steps:
-      - checkout
+          root: .
+          paths:
+            - << parameters.edition >>/plugins-bundled/dist/*
+      - run:
+          name: CI job failed
+          command: ./scripts/ci-job-failed.sh
+          when: on_fail
+      - run:
+          name: CI job succeeded
+          command: ./scripts/ci-job-succeeded.sh
+          when: on_success
+
+  build-release-publisher:
+    description: "Build release-publisher"
+    executor: go
+    steps:
+      - checkout
+      - run:
+          name: CI job started
+          command: ./scripts/ci-job-started.sh
+      - run:
+          name: Test and build Grafana.com release publisher
+          command: |
+            cd scripts/build/release_publisher
+            go test .
+            go build -o release_publisher .
+      - persist_to_workspace:
+          root: .
+          paths:
+            - scripts/build/release_publisher/release_publisher
+      - run:
+          name: CI job failed
+          command: ./scripts/ci-job-failed.sh
+          when: on_fail
+      - run:
+          name: CI job succeeded
+          command: ./scripts/ci-job-succeeded.sh
+          when: on_success
+
+  shellcheck:
+    executor: base
+    steps:
+      - checkout
+      - run:
+          name: CI job started
+          command: ./scripts/ci-job-started.sh
+      - install-grabpl
+      - run:
+          name: Install ShellCheck
+          command: |
+            VERSION=0.7.1
+            CHKSUM=beca3d7819a6bdcfbd044576df4fc284053b48f468b2f03428fe66f4ceb2c05d9b5411357fa15003cb0311406c255084cf7283a3b8fce644c340c2f6aa910b9f
+            curl -fLO http://storage.googleapis.com/grafana-downloads/ci-dependencies/shellcheck-v${VERSION}.linux.x86_64.tar.xz
+            echo $CHKSUM shellcheck-v${VERSION}.linux.x86_64.tar.xz | sha512sum --check --strict --status
+            tar xf shellcheck-v${VERSION}.linux.x86_64.tar.xz
+            sudo mv shellcheck-v${VERSION}/shellcheck /usr/local/bin/
+      - run:
+          name: ShellCheck
+          command: |
+            /tmp/grabpl shellcheck
+      - run:
+          name: CI job failed
+          command: ./scripts/ci-job-failed.sh
+          when: on_fail
+      - run:
+          name: CI job succeeded
+          command: ./scripts/ci-job-succeeded.sh
+          when: on_success
+
+  build-oss-windows-installer:
+    executor: windows-installer
+    steps:
       - attach_workspace:
           at: /tmp/workspace
-      - docker_build_stage:
-          docker_target: grafana-tl
-      - docker_push_stage:
-          docker_target: grafana-tl
+      - checkout
+      - run:
+          name: CI job started
+          command: ./scripts/ci-job-started.sh
+      - run:
+          name: Copy artifacts from workspace
+          command: cp -r /tmp/workspace/oss/dist .
+      - run:
+          name: Build Windows installer
+          command: ./scripts/build/ci-msi-build/ci-msi-build-oss.sh
+      - run:
+          name: Move artifacts
+          command: mkdir oss && mv dist oss/
+      - persist_to_workspace:
+          root: .
+          paths:
+            - oss/dist/grafana-*.msi
+            - oss/dist/grafana-*.msi.sha256
+      - run:
+          name: CI job failed
+          command: ./scripts/ci-job-failed.sh
+          when: on_fail
+      - run:
+          name: CI job succeeded
+          command: ./scripts/ci-job-succeeded.sh
+          when: on_success
+
+  build-enterprise-windows-installer:
+    executor: windows-installer
+    steps:
+      - run:
+          name: Exit if forked PR
+          command: |
+            if [[ -n "$CIRCLE_PR_NUMBER" ]]; then
+              echo "Nothing to do for forked PRs, so marking this step successful"
+              circleci step halt
+            fi
+      - attach_workspace:
+          at: /tmp/workspace
+      - checkout
+      - run:
+          name: CI job started
+          command: "./scripts/ci-job-started.sh"
+      - run:
+          name: Copy artifacts from workspace
+          command: cp -r /tmp/workspace/enterprise/dist enterprise-dist
+      - run:
+          name: Build Windows installer
+          command: ./scripts/build/ci-msi-build/ci-msi-build-ee.sh
+      - run:
+          name: Move artifacts
+          command: mkdir enterprise && mv enterprise-dist enterprise/dist
+      - persist_to_workspace:
+          root: .
+          paths:
+            - enterprise/dist/grafana-*.msi
+            - enterprise/dist/grafana-*.msi.sha256
+      - run:
+          name: CI job failed
+          command: "./scripts/ci-job-failed.sh"
+          when: on_fail
+      - run:
+          name: CI job succeeded
+          command: "./scripts/ci-job-succeeded.sh"
+          when: on_success
+
+  release-next-packages:
+    executor: grafana-build
+    steps:
+      - run:
+          name: Exit if forked PR
+          command: |
+            if [[ -n "$CIRCLE_PR_NUMBER" ]]; then
+              echo "Nothing to do for forked PRs, so marking this step successful"
+              circleci step halt
+            fi
+      - checkout
+      - run:
+          name: CI job started
+          command: ./scripts/ci-job-started.sh
+      - run:
+          name: Bootstrap lerna
+          command: npx lerna bootstrap
+      - run:
+          name: npm - Prepare auth token
+          command: "echo //registry.npmjs.org/:_authToken=$NPM_TOKEN >> ~/.npmrc"
+      - run:
+          name: Release next packages
+          command: ./scripts/circle-release-next-packages.sh
+      - run:
+          name: CI job failed
+          command: ./scripts/ci-job-failed.sh
+          when: on_fail
+      - run:
+          name: CI job succeeded
+          command: ./scripts/ci-job-succeeded.sh
+          when: on_success
+
+  package-oss:
+    executor: grafana-build
+    steps:
+      - attach_workspace:
+          at: /tmp/workspace
+      - checkout
+      - run:
+          name: CI job started
+          command: ./scripts/ci-job-started.sh
+      - install-grabpl
+      - run:
+          name: Copy artifacts from workspace
+          command: cp -r /tmp/workspace/oss/* .
+      - run:
+          name: Package Grafana
+          command: |
+            if [[ -n "$CIRCLE_PR_NUMBER" ]]; then
+              echo Using test GPG key pair since building a forked PR
+              source scripts/build/gpg-test-vars.sh
+            fi
+
+            # Necessary for signing bundled plugins
+            export GRAFANA_API_KEY=$GRAFANA_COM_API_KEY
+            if [[ -n $CIRCLE_TAG ]]; then
+              # A release build
+              /tmp/grabpl package --github-token "${GITHUB_GRAFANABOT_TOKEN}" --jobs 2 --edition oss --sign $CIRCLE_TAG
+            elif [[ $CIRCLE_BRANCH == "chore/test-release-pipeline" ]]; then
+              # We're testing the release pipeline
+              /tmp/grabpl package --github-token "${GITHUB_GRAFANABOT_TOKEN}" --jobs 2 --edition oss --sign v7.0.0-test
+            elif [[ $CIRCLE_BRANCH == "master" ]]; then
+              # A master build
+              /tmp/grabpl package --github-token "${GITHUB_GRAFANABOT_TOKEN}" --jobs 2 --edition oss --sign --build-id $CIRCLE_WORKFLOW_ID
+            elif [[ -n "$CIRCLE_PR_NUMBER" ]]; then
+              # A forked PR build, don't sign as it requires an API secret
+              /tmp/grabpl package --github-token "${GITHUB_GRAFANABOT_TOKEN}" --jobs 2 --edition oss --build-id $CIRCLE_WORKFLOW_ID --variants \
+                linux-x64,linux-x64-musl,osx64,win64
+            else
+              # A non-forked PR build
+              /tmp/grabpl package --github-token "${GITHUB_GRAFANABOT_TOKEN}" --jobs 2 --edition oss --sign --build-id $CIRCLE_WORKFLOW_ID --variants \
+                linux-x64,linux-x64-musl,osx64,win64
+            fi
+      - run:
+          name: Move artifacts
+          command: |
+            mkdir -p oss
+            mv dist oss/
+      - persist_to_workspace:
+          root: .
+          paths:
+            - oss/dist/*
+      - run:
+          name: CI job failed
+          command: ./scripts/ci-job-failed.sh
+          when: on_fail
+      - run:
+          name: CI job succeeded
+          command: ./scripts/ci-job-succeeded.sh
+          when: on_success
+
+  package-enterprise:
+    executor: grafana-build
+    steps:
+      - run:
+          name: Exit if forked PR
+          command: |
+            if [[ -n "$CIRCLE_PR_NUMBER" ]]; then
+              echo "Nothing to do for forked PRs, so marking this step successful"
+              circleci step halt
+            fi
+      - attach_workspace:
+          at: /tmp/workspace
+      - checkout
+      - run:
+          name: CI job started
+          command: ./scripts/ci-job-started.sh
+      - install-grabpl
+      - run:
+          name: Copy artifacts from workspace
+          command: cp -r /tmp/workspace/enterprise/* .
+      - run:
+          name: Package Grafana
+          command: |
+            # Necessary for signing bundled plugins
+            export GRAFANA_API_KEY=$GRAFANA_COM_API_KEY
+
+            if [[ -n $CIRCLE_TAG ]]; then
+              # A release build
+              /tmp/grabpl package --github-token "${GITHUB_GRAFANABOT_TOKEN}" --jobs 2 --edition enterprise --sign $CIRCLE_TAG
+            elif [[ $CIRCLE_BRANCH == "chore/test-release-pipeline" ]]; then
+              # We're testing the release pipeline
+              /tmp/grabpl package --github-token "${GITHUB_GRAFANABOT_TOKEN}" --jobs 2 --edition enterprise --sign v7.0.0-test
+            elif [[ $CIRCLE_BRANCH == "master" ]]; then
+              # A master build
+              /tmp/grabpl package --github-token "${GITHUB_GRAFANABOT_TOKEN}" --jobs 2 --edition enterprise --sign --build-id $CIRCLE_WORKFLOW_ID
+            elif [[ -n "$CIRCLE_PR_NUMBER" ]]; then
+              # A forked PR build, don't sign as it requires an API secret
+              /tmp/grabpl package --github-token "${GITHUB_GRAFANABOT_TOKEN}" --jobs 2 --edition enterprise --build-id $CIRCLE_WORKFLOW_ID --variants \
+                linux-x64,linux-x64-musl,osx64,win64
+            else
+              # A PR build
+              /tmp/grabpl package --github-token "${GITHUB_GRAFANABOT_TOKEN}" --jobs 2 --edition enterprise --sign --build-id $CIRCLE_WORKFLOW_ID --variants \
+                linux-x64,linux-x64-musl,osx64,win64
+            fi
+      - run:
+          name: Move artifacts
+          command: |
+            mkdir -p enterprise
+            mv dist enterprise/
+      - persist_to_workspace:
+          root: .
+          paths:
+            - enterprise/dist/*
+      - run:
+          name: CI job failed
+          command: ./scripts/ci-job-failed.sh
+          when: on_fail
+      - run:
+          name: CI job succeeded
+          command: ./scripts/ci-job-succeeded.sh
+          when: on_success
+
+  publish-packages:
+    description: "Publish packages"
+    parameters:
+      edition:
+        type: string
+    executor: grafana-publish
+    steps:
+      - run:
+          name: Exit if forked PR
+          command: |
+            if [[ -n "$CIRCLE_PR_NUMBER" ]]; then
+              echo "Nothing to do for forked PRs, so marking this step successful"
+              circleci step halt
+            fi
+      - attach_workspace:
+          at: /tmp/workspace
+      - checkout
+      - run:
+          name: CI job started
+          command: ./scripts/ci-job-started.sh
+      - install-grabpl
+      - run:
+          name: Publish packages
+          command: |
+            cp -r /tmp/workspace/<< parameters.edition >>/dist .
+            if [[ $CIRCLE_BRANCH == "chore/test-release-pipeline" ]]; then
+              # We're testing the release pipeline
+              /tmp/grabpl publish-packages --edition << parameters.edition >> \
+                --deb-db-bucket grafana-testing-aptly-db --deb-repo-bucket grafana-testing-repo --packages-bucket \
+                grafana-downloads-test --rpm-repo-bucket grafana-testing-repo --simulate-release
+            else
+              /tmp/grabpl publish-packages --edition << parameters.edition >>
+            fi
+      - run:
+          name: CI job failed
+          command: ./scripts/ci-job-failed.sh
+          when: on_fail
+      - run:
+          name: CI job succeeded
+          command: ./scripts/ci-job-succeeded.sh
+          when: on_success
+
+  publish-storybook:
+    description: "Publish Storybook"
+    executor: grafana-publish
+    steps:
+      - checkout
+      - run:
+          name: CI job started
+          command: ./scripts/ci-job-started.sh
+      - run:
+          name: Publish Storybook
+          command: |
+            yarn install --frozen-lockfile --no-progress
+            yarn storybook:build
+
+            if [[ -n "$CIRCLE_PR_NUMBER" ]]; then
+              echo "Nothing to do for forked PRs, so marking this step successful"
+              circleci step halt
+            fi
+
+            if [[ $CIRCLE_BRANCH == "chore/test-release-pipeline" ]]; then
+              # We're testing the release pipeline
+              echo Testing release
+            elif [[ $CIRCLE_BRANCH == "master" ]]; then
+              echo $GCP_GRAFANA_UPLOAD_KEY > /tmp/gcpkey.json
+              gcloud auth activate-service-account --key-file=/tmp/gcpkey.json
+              gsutil -m rsync -d -r ./packages/grafana-ui/dist/storybook gs://grafana-storybook/canary
+            elif [[ -n $CIRCLE_TAG ]]; then
+              echo $GCP_GRAFANA_UPLOAD_KEY > /tmp/gcpkey.json
+              gcloud auth activate-service-account --key-file=/tmp/gcpkey.json
+              gsutil -m rsync -d -r ./packages/grafana-ui/dist/storybook gs://grafana-storybook/latest
+              gsutil -m rsync -d -r ./packages/grafana-ui/dist/storybook gs://grafana-storybook/$CIRCLE_TAG
+            fi
+      - run:
+          name: CI job failed
+          command: ./scripts/ci-job-failed.sh
+          when: on_fail
+      - run:
+          name: CI job succeeded
+          command: ./scripts/ci-job-succeeded.sh
+          when: on_success
+
+  build-docker-images:
+    description: "Build/publish Docker images"
+    parameters:
+      edition:
+        type: string
+      ubuntu:
+        type: boolean
+    executor: base
+    environment:
+      # Required for building cross-platform images
+      DOCKER_BUILDKIT: 1
+    steps:
+      - run:
+          name: Exit if enterprise and forked PR
+          command: |
+            if [[ "<< parameters.edition >>" == "enterprise" && -n "$CIRCLE_PR_NUMBER" ]]; then
+              echo "Nothing to do for forked PRs, so marking this step successful"
+              circleci step halt
+            fi
+      - attach_workspace:
+          at: /tmp/workspace
+      - checkout
+      - run:
+          name: CI job started
+          command: ./scripts/ci-job-started.sh
+      - setup_remote_docker:
+          # This version is necessary for building cross-platform images
+          version: 18.09.3
+      - install-grabpl
+      - run:
+          name: Install gcloud SDK
+          command: |
+            echo "deb [signed-by=/usr/share/keyrings/cloud.google.gpg] https://packages.cloud.google.com/apt cloud-sdk main" | \
+              sudo tee -a /etc/apt/sources.list.d/google-cloud-sdk.list
+            curl https://packages.cloud.google.com/apt/doc/apt-key.gpg | \
+              sudo apt-key --keyring /usr/share/keyrings/cloud.google.gpg add -
+            sudo apt-get update && sudo apt-get install google-cloud-sdk
+      # XXX: Is this necessary?
+      - run: docker run --privileged linuxkit/binfmt:v0.6
+      - run:
+          name: Copy Grafana archives
+          command: |
+            cp -r /tmp/workspace/<< parameters.edition >>/dist .
+      - run:
+          name: Build Docker images
+          command: |
+            if [[ -n $CIRCLE_TAG || $CIRCLE_BRANCH == "chore/test-release-pipeline" || $CIRCLE_BRANCH == "master" ]]; then
+              # It's a full build
+              /tmp/grabpl build-docker --jobs 4 --edition << parameters.edition >> \
+                --ubuntu=<< parameters.ubuntu >>
+            else
+              # We're testing a branch
+              /tmp/grabpl build-docker --jobs 4 --edition << parameters.edition >> \
+                --ubuntu=<< parameters.ubuntu >> --archs amd64
+            fi
+      - run:
+          name: Exit if PR
+          command: |
+            if [[ -z $CIRCLE_TAG && $CIRCLE_BRANCH != "chore/test-release-pipeline" && $CIRCLE_BRANCH != "master" ]]; then
+              echo "Nothing to do for PRs, so marking this step successful"
+              circleci step halt
+            fi
+      - run:
+          name: Publish Docker images
+          command: |
+            if [[ $CIRCLE_BRANCH == "chore/test-release-pipeline" ]]; then
+              # We're testing the release pipeline
+              /tmp/grabpl publish-docker --jobs 4 --edition << parameters.edition >> --ubuntu=<< parameters.ubuntu >> --dry-run
+            elif [[ -n $CIRCLE_TAG ]]; then
+              # This is a release
+              /tmp/grabpl publish-docker --jobs 4 --edition << parameters.edition >> --ubuntu=<< parameters.ubuntu >>
+            else
+              # TODO: Don't ignore errors, temporary workaround until we fix #22955
+              /tmp/grabpl publish-docker --jobs 4 --edition << parameters.edition >> --ubuntu=<< parameters.ubuntu >> || echo Publishing failed!
+            fi
+      - run:
+          name: CI job failed
+          command: ./scripts/ci-job-failed.sh
+          when: on_fail
+      - run:
+          name: CI job succeeded
+          command: ./scripts/ci-job-succeeded.sh
+          when: on_success
+
+  end-to-end-tests:
+    docker:
+      - image: circleci/node:12-browsers
+    steps:
+      - attach_workspace:
+          at: /tmp/workspace
+      - checkout
+      - restore_cache:
+          keys:
+            - v2-yarn-{{ checksum "yarn.lock" }}
+            # Used if checksum fails
+            - v2-yarn-
+      - run:
+          name: yarn install
+          command: yarn install --frozen-lockfile --no-progress
+          no_output_timeout: 5m
+      - save_cache:
+          key: v2-yarn-{{ checksum "yarn.lock" }}
+          paths:
+            - node_modules
+      - run:
+          name: Copy artifacts from workspace
+          command: |
+            mkdir -p dist
+            cp -r /tmp/workspace/oss/dist/*.tar.gz dist/
+      - run:
+          name: Start grafana-server
+          command: ./e2e/start-server
+          background: true
+      - run:
+          name: "Wait for Grafana to start"
+          command: './e2e/wait-for-grafana'
+      - run:
+          name: Run end-to-end tests
+          command: ./e2e/run-suite
+          no_output_timeout: 5m
+      - store_artifacts:
+          path: e2e/suite1/screenshots
+          destination: screenshots
+      - store_artifacts:
+          path: e2e/suite1/videos
+          destination: output-videos
+      - store_artifacts:
+          path: e2e/tmp/data/log
+          destination: logs
+
+  mysql-integration-test:
+    docker:
+      - image: cimg/go:1.14
+      - image: circleci/mysql:5.6-ram
+        environment:
+          MYSQL_ROOT_PASSWORD: rootpass
+          MYSQL_DATABASE: grafana_tests
+          MYSQL_USER: grafana
+          MYSQL_PASSWORD: password
+    steps:
+      - checkout
+      - run:
+          name: ci job started
+          command: "./scripts/ci-job-started.sh"
+      - run: sudo apt update
+      - run: sudo apt install -y default-mysql-client
+      - run: dockerize -wait tcp://127.0.0.1:3306 -timeout 120s
+      - run: cat devenv/docker/blocks/mysql_tests/setup.sql | mysql -h 127.0.0.1 -P 3306 -u root -prootpass
+      - run:
+          name: mysql integration tests
+          command: "./scripts/circle-test-mysql.sh"
+      - run:
+          name: ci job failed
+          command: "./scripts/ci-job-failed.sh"
+          when: on_fail
+      - run:
+          name: ci job succeeded
+          command: "./scripts/ci-job-succeeded.sh"
+          when: on_success
+
+  postgres-integration-test:
+    docker:
+      - image: cimg/go:1.14
+      - image: circleci/postgres:9.3-ram
+        environment:
+          POSTGRES_USER: grafanatest
+          POSTGRES_PASSWORD: grafanatest
+          POSTGRES_DB: grafanatest
+    steps:
+      - checkout
+      - run:
+          name: ci job started
+          command: "./scripts/ci-job-started.sh"
+      - run: sudo apt update
+      - run: sudo apt install -y postgresql-client
+      - run: dockerize -wait tcp://127.0.0.1:5432 -timeout 120s
+      - run: "PGPASSWORD=grafanatest psql -p 5432 -h 127.0.0.1 -U grafanatest -d grafanatest -f devenv/docker/blocks/postgres_tests/setup.sql"
+      - run:
+          name: postgres integration tests
+          command: "./scripts/circle-test-postgres.sh"
+      - run:
+          name: ci job failed
+          command: "./scripts/ci-job-failed.sh"
+          when: on_fail
+      - run:
+          name: ci job succeeded
+          command: "./scripts/ci-job-succeeded.sh"
+          when: on_success
+
+  codespell:
+    docker:
+      - image: cimg/python:3.8
+    steps:
+      - checkout
+      - run:
+          name: Install codespell
+          command: "pip install codespell"
+      - run:
+          # Important: all words have to be in lowercase, and separated by "\n".
+          name: exclude known exceptions
+          command: 'echo -e "unknwon\nreferer\nerrorstring\neror\niam" > words_to_ignore.txt'
+      - run:
+          name: check documentation spelling errors
+          command: "codespell -I ./words_to_ignore.txt docs/"
+
+  lint-go:
+    executor: go
+    environment:
+      # we need CGO because of go-sqlite3
+      CGO_ENABLED: 1
+      # Reduce golangci-lint memory usage (default is 100)
+      GOGC: 20
+    steps:
+      - checkout
+      - run:
+          name: Install Go linters
+          command: |
+            pushd /tmp
+            curl -fLO https://github.com/golangci/golangci-lint/releases/download/v1.24.0/golangci-lint-1.24.0-linux-amd64.tar.gz
+            echo 241ca454102e909de04957ff8a5754c757cefa255758b3e1fba8a4533d19d179 \
+              golangci-lint-1.24.0-linux-amd64.tar.gz | sha256sum --check --strict --status
+            tar -xf golangci-lint-1.24.0-linux-amd64.tar.gz
+            sudo mv golangci-lint-1.24.0-linux-amd64/golangci-lint /usr/local/bin/
+            popd
+            make scripts/go/bin/revive scripts/go/bin/gosec
+      - run:
+          name: Lint Go
+          command: |
+            go vet ./pkg/...
+            golangci-lint run -v -j 4 --config scripts/go/configs/ci/.golangci.yml -E deadcode -E gofmt \
+              -E gosimple -E ineffassign -E structcheck -E typecheck ./pkg/...
+            golangci-lint run -v -j 4 --config scripts/go/configs/ci/.golangci.yml -E unconvert -E unused \
+              -E varcheck -E goconst -E errcheck -E staticcheck ./pkg/...
+            ./scripts/go/bin/revive -formatter stylish -config ./scripts/go/configs/revive.toml ./pkg/...
+            ./scripts/go/bin/revive -formatter stylish -config ./scripts/go/configs/revive-strict.toml \
+              ./pkg/services/alerting/... \
+              ./pkg/services/provisioning/datasources/... \
+              ./pkg/services/provisioning/dashboards/...
+
+            ./scripts/go/bin/gosec -quiet -exclude=G104,G107,G108,G201,G202,G204,G301,G304,G401,G402,G501 \
+              -conf=./scripts/go/configs/gosec.json ./pkg/...
+
+  test-frontend:
+    executor: node
+    steps:
+      - checkout
+      - run:
+          name: CI job started
+          command: "./scripts/ci-job-started.sh"
+      - restore_cache:
+          keys:
+            - v2-yarn-{{ checksum "yarn.lock" }}
+            # Used if checksum fails
+            - v2-yarn-
+      - run:
+          name: yarn install
+          command: "yarn install --frozen-lockfile --no-progress"
+          no_output_timeout: 15m
+      - save_cache:
+          key: v2-yarn-{{ checksum "yarn.lock" }}
+          paths:
+            - node_modules
+      - run:
+          name: frontend tests
+          command: "./scripts/circle-test-frontend.sh"
+      - store_test_results:
+          path: reports/junit
+      - run:
+          name: CI job failed
+          command: "./scripts/ci-job-failed.sh"
+          when: on_fail
+      - run:
+          name: CI job succeeded
+          command: "./scripts/ci-job-succeeded.sh"
+          when: on_success
+
+  test-backend:
+    executor: go
+    steps:
+      - checkout
+      - run:
+          name: CI job started
+          command: "./scripts/ci-job-started.sh"
+      - run:
+          name: build backend and run go tests
+          command: "./scripts/circle-test-backend.sh"
+      - run:
+          name: CI job failed
+          command: "./scripts/ci-job-failed.sh"
+          when: on_fail
+      - run:
+          name: CI job succeeded
+          command: "./scripts/ci-job-succeeded.sh"
+          when: on_success
+
+  build-docs-website:
+    executor: base
+    steps:
+      - checkout
+      - setup_remote_docker
+      - run:
+          name: CI job started
+          command: "./scripts/ci-job-started.sh"
+      - run:
+          name: Build Grafana docs website
+          command: |
+            # Use latest revision here, since we want to catch if it breaks
+            IMAGE=grafana/docs-base:latest
+
+            # In order to copy sources into the remote container, we need to employ a trick of creating a container
+            # with a volume, that we copy the sources into. Then, we launch the build container, with the volume
+            # from the other container
+            docker create -v /hugo/content/docs/grafana --name docs alpine:3.11 /bin/true
+            docker cp ${PWD}/docs/sources docs:/hugo/content/docs/grafana/latest
+            docker run --volumes-from docs $IMAGE /bin/bash -c 'make prod'
+      - run:
+          name: CI job failed
+          command: "./scripts/ci-job-failed.sh"
+          when: on_fail
+      - run:
+          name: CI job succeeded
+          command: "./scripts/ci-job-succeeded.sh"
+          when: on_success
+
+  deploy-to-kubernetes:
+    description: "Deploy Grafana master Docker image to Kubernetes"
+    executor: base
+    steps:
+      - install-grabpl
+      - run:
+          name: Deploy to Kubernetes
+          command: |
+            /tmp/grabpl deploy-to-k8s $CIRCLE_WORKFLOW_ID
+
+  release-packages:
+    executor: node
+    steps:
+      - run:
+          name: Exit if forked PR
+          command: |
+            if [[ -n "$CIRCLE_PR_NUMBER" ]]; then
+              echo "Nothing to do for forked PRs, so marking this step successful"
+              circleci step halt
+            fi
+      - checkout
+      - run:
+          name: CI job started
+          command: "./scripts/ci-job-started.sh"
+      - run:
+          name: Bootstrap lerna
+          command: "npx lerna bootstrap"
+      - run:
+          name: npm - Prepare auth token
+          command: "echo //registry.npmjs.org/:_authToken=$NPM_TOKEN >> ~/.npmrc"
+      - run:
+          name: Exit if release pipeline test
+          command: |
+            if [[ $CIRCLE_BRANCH == "chore/test-release-pipeline" ]]; then
+              # We're testing the release pipeline
+              echo "We're testing the release pipeline, so stopping before publishing"
+              circleci step halt
+            fi
+      - run:
+          name: Release packages
+          command: ./scripts/build/release-packages.sh "${CIRCLE_TAG}"
+      - run:
+          name: CI job failed
+          command: "./scripts/ci-job-failed.sh"
+          when: on_fail
+      - run:
+          name: CI job succeeded
+          command: "./scripts/ci-job-succeeded.sh"
+          when: on_success
+
+  scan-docker-images:
+    docker:
+      - image: circleci/buildpack-deps:stretch
+    steps:
+      - setup_remote_docker
+      - restore_cache:
+          key: vulnerability-db
+      - run:
+          name: Install trivy
+          command: |
+            VERSION=$(
+                curl --silent "https://api.github.com/repos/aquasecurity/trivy/releases/latest" | \
+                grep '"tag_name":' | \
+                sed -E 's/.*"v([^"]+)".*/\1/'
+            )
+
+            wget https://github.com/aquasecurity/trivy/releases/download/v${VERSION}/trivy_${VERSION}_Linux-64bit.tar.gz
+            tar zxvf trivy_${VERSION}_Linux-64bit.tar.gz
+            sudo mv trivy /usr/local/bin
+      - run:
+          name: Clear trivy cache
+          command: trivy --clear-cache
+      - run:
+          name: Scan grafana/grafana:master
+          command: trivy --exit-code 1 grafana/grafana:master
+      - run:
+          name: Scan grafana/grafana:master-ubuntu
+          command: trivy --exit-code 1 grafana/grafana:master-ubuntu
+      - run:
+          name: Scan grafana/grafana-enterprise:master
+          command: trivy --exit-code 1 grafana/grafana-enterprise:master
+      - run:
+          name: Scan grafana/grafana-enterprise:master-ubuntu
+          command: trivy --exit-code 1 grafana/grafana-enterprise:master-ubuntu
+      - run:
+          name: Scan grafana/grafana:latest
+          command: trivy --exit-code 1 grafana/grafana:latest
+      - run:
+          name: Scan grafana/grafana:latest-ubuntu
+          command: trivy --exit-code 1 grafana/grafana:latest-ubuntu
+      - run:
+          name: Scan grafana/grafana-enterprise:latest
+          command: trivy --exit-code 1 grafana/grafana-enterprise:latest
+      - run:
+          name: Scan grafana/grafana-enterprise:latest-ubuntu
+          command: trivy --exit-code 1 grafana/grafana-enterprise:latest-ubuntu
+      - save_cache:
+          key: vulnerability-db
+          paths:
+            - $HOME/.cache/trivy
 
 workflows:
-  version: 2
-  ci_magic:
+  build-pipeline:
     jobs:
-      - generate_version:
-          filters:
-            tags:
-              only: /.*/
-      - docker_grafana-tl:
-          requires:
-            - generate_version
-          filters:
-            tags:
-              only: /.*/+      - build-backend:
+          filters: *filter-master-or-release
+          edition: oss
+          variant: armv6
+          name: build-oss-backend-armv6
+          requires:
+            - lint-go
+      - build-backend:
+          filters: *filter-master-or-release
+          edition: oss
+          variant: armv7
+          name: build-oss-backend-armv7
+          requires:
+            - lint-go
+      - build-backend:
+          filters: *filter-master-or-release
+          edition: oss
+          variant: armv7-musl
+          name: build-oss-backend-armv7-musl
+          requires:
+            - lint-go
+      - build-backend:
+          filters: *filter-master-or-release
+          edition: oss
+          variant: arm64
+          name: build-oss-backend-arm64
+          requires:
+            - lint-go
+      - build-backend:
+          filters: *filter-master-or-release
+          edition: oss
+          variant: arm64-musl
+          name: build-oss-backend-arm64-musl
+          requires:
+            - lint-go
+      - build-backend:
+          filters: *filter-all
+          edition: oss
+          variant: osx64
+          name: build-oss-backend-osx64
+          requires:
+            - lint-go
+      - build-backend:
+          filters: *filter-all
+          edition: oss
+          variant: win64
+          name: build-oss-backend-win64
+          requires:
+            - lint-go
+      - build-backend:
+          filters: *filter-all
+          edition: oss
+          variant: linux-x64
+          name: build-oss-backend-linux-x64
+          requires:
+            - lint-go
+      - build-backend:
+          filters: *filter-all
+          edition: oss
+          variant: linux-x64-musl
+          name: build-oss-backend-linux-x64-musl
+          requires:
+            - lint-go
+      - build-frontend:
+          filters: *filter-all
+          name: build-oss-frontend
+          edition: oss
+      - build-plugins:
+          filters: *filter-all
+          name: build-oss-plugins
+          edition: oss
+          requires:
+            - lint-go
+      - build-backend:
+          filters: *filter-master-or-release
+          name: build-enterprise-backend-armv6
+          edition: enterprise
+          variant: armv6
+          requires:
+            - lint-go
+      - build-backend:
+          filters: *filter-master-or-release
+          name: build-enterprise-backend-armv7
+          edition: enterprise
+          variant: armv7
+          requires:
+            - lint-go
+      - build-backend:
+          filters: *filter-master-or-release
+          name: build-enterprise-backend-armv7-musl
+          edition: enterprise
+          variant: armv7-musl
+          requires:
+            - lint-go
+      - build-backend:
+          filters: *filter-master-or-release
+          name: build-enterprise-backend-arm64
+          edition: enterprise
+          variant: arm64
+          requires:
+            - lint-go
+      - build-backend:
+          filters: *filter-master-or-release
+          name: build-enterprise-backend-arm64-musl
+          edition: enterprise
+          variant: arm64-musl
+          requires:
+            - lint-go
+      - build-backend:
+          filters: *filter-all
+          name: build-enterprise-backend-osx64
+          edition: enterprise
+          variant: osx64
+          requires:
+            - lint-go
+      - build-backend:
+          filters: *filter-all
+          name: build-enterprise-backend-win64
+          edition: enterprise
+          variant: win64
+          requires:
+            - lint-go
+      - build-backend:
+          filters: *filter-all
+          name: build-enterprise-backend-linux-x64
+          edition: enterprise
+          variant: linux-x64
+          requires:
+            - lint-go
+      - build-backend:
+          filters: *filter-all
+          name: build-enterprise-backend-linux-x64-musl
+          edition: enterprise
+          variant: linux-x64-musl
+          requires:
+            - lint-go
+      - build-frontend:
+          filters: *filter-all
+          name: build-enterprise-frontend
+          edition: enterprise
+      - build-plugins:
+          filters: *filter-all
+          name: build-enterprise-plugins
+          edition: enterprise
+          requires:
+            - lint-go
+      - build-release-publisher:
+          filters: *filter-master-or-release
+      - codespell:
+          filters: *filter-all
+      - lint-go:
+          filters: *filter-all
+      - shellcheck:
+          filters: *filter-all
+      - test-backend:
+          filters: *filter-all
+          requires:
+            - lint-go
+      - test-frontend:
+          filters: *filter-all
+      - mysql-integration-test:
+          filters: *filter-all
+          requires:
+            - lint-go
+            - test-backend
+            - test-frontend
+      - postgres-integration-test:
+          filters: *filter-all
+          requires:
+            - lint-go
+            - test-backend
+            - test-frontend
+      - package-oss:
+          filters: *filter-all
+          requires:
+            - build-oss-backend-armv6
+            - build-oss-backend-armv7
+            - build-oss-backend-armv7-musl
+            - build-oss-backend-arm64
+            - build-oss-backend-arm64-musl
+            - build-oss-backend-osx64
+            - build-oss-backend-win64
+            - build-oss-backend-linux-x64
+            - build-oss-backend-linux-x64-musl
+            - build-oss-frontend
+            - test-backend
+            - test-frontend
+            - codespell
+            - shellcheck
+            - build-oss-plugins
+      - package-enterprise:
+          filters: *filter-all
+          requires:
+            - build-enterprise-backend-armv6
+            - build-enterprise-backend-armv7
+            - build-enterprise-backend-armv7-musl
+            - build-enterprise-backend-arm64
+            - build-enterprise-backend-arm64-musl
+            - build-enterprise-backend-osx64
+            - build-enterprise-backend-win64
+            - build-enterprise-backend-linux-x64
+            - build-enterprise-backend-linux-x64-musl
+            - build-enterprise-frontend
+            - test-backend
+            - test-frontend
+            - codespell
+            - shellcheck
+            - build-enterprise-plugins
+      - build-oss-windows-installer:
+          filters: *filter-all
+          requires:
+            - package-oss
+      - build-enterprise-windows-installer:
+          filters: *filter-all
+          requires:
+            - package-enterprise
+      - release-next-packages:
+          filters: *filter-only-master
+          requires:
+            - end-to-end-tests
+      - release-packages:
+          filters: *filter-only-release
+          requires:
+            - end-to-end-tests
+            - mysql-integration-test
+            - postgres-integration-test
+      - publish-packages:
+          filters: *filter-master-or-release
+          name: publish-oss-packages
+          edition: oss
+          requires:
+            - package-oss
+            - build-oss-windows-installer
+            - end-to-end-tests
+            - mysql-integration-test
+            - postgres-integration-test
+            - build-release-publisher
+      - publish-packages:
+          filters: *filter-master-or-release
+          name: publish-enterprise-packages
+          edition: enterprise
+          requires:
+            - package-enterprise
+            - build-enterprise-windows-installer
+            - end-to-end-tests
+            - mysql-integration-test
+            - postgres-integration-test
+            - build-release-publisher
+      - publish-storybook:
+          filters: *filter-all
+          requires:
+            - test-backend
+            - test-frontend
+      - build-docker-images:
+          filters: *filter-all
+          name: build-oss-docker-images
+          edition: oss
+          ubuntu: false
+          requires:
+            - end-to-end-tests
+            - mysql-integration-test
+            - postgres-integration-test
+            - package-oss
+            - build-oss-windows-installer
+      - build-docker-images:
+          filters: *filter-all
+          name: build-oss-ubuntu-docker-images
+          edition: oss
+          ubuntu: true
+          requires:
+            - end-to-end-tests
+            - mysql-integration-test
+            - postgres-integration-test
+            - package-oss
+            - build-oss-windows-installer
+      - build-docker-images:
+          filters: *filter-all
+          name: build-enterprise-docker-images
+          edition: enterprise
+          ubuntu: false
+          requires:
+            - end-to-end-tests
+            - mysql-integration-test
+            - postgres-integration-test
+            - package-enterprise
+            - build-enterprise-windows-installer
+      - build-docker-images:
+          filters: *filter-all
+          name: build-enterprise-ubuntu-docker-images
+          edition: enterprise
+          ubuntu: true
+          requires:
+            - end-to-end-tests
+            - mysql-integration-test
+            - postgres-integration-test
+            - package-enterprise
+            - build-enterprise-windows-installer
+      - end-to-end-tests:
+          filters: *filter-all
+          requires:
+            - package-oss
+      - build-docs-website:
+          filters: *filter-not-release-or-master
+          requires:
+            - mysql-integration-test
+            - postgres-integration-test
+      - deploy-to-kubernetes:
+          filters: *filter-only-master
+          requires:
+            - build-enterprise-docker-images
+
+  nightly:
+    triggers:
+      - schedule:
+          cron: "0 0 * * *"
+          filters: *filter-only-master
+    jobs:
+      - scan-docker-images