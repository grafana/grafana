version: 2.1

aliases:
  # Workflow filters
  - &filter-only-release
    branches:
      only: chore/test-release-pipeline
    tags:
      only: /^v[0-9]+(\.[0-9]+){2}(-.+|[^-.]*)$/
  - &filter-not-release-or-master
    tags:
      ignore: /^v[0-9]+(\.[0-9]+){2}(-.+|[^-.]*)$/
    branches:
      ignore: master
  - &filter-only-master
    branches:
      only: master
  - &filter-master-or-release
    branches:
      only:
        - master
        - chore/test-release-pipeline
    tags:
      only: /^v[0-9]+(\.[0-9]+){2}(-.+|[^-.]*)$/

executors:
  grafana-build:
    docker:
      - image: grafana/build-container:1.2.13
  grafana-publish:
    docker:
      - image: grafana/grafana-ci-deploy:1.2.4
  docker:
    machine:
      image: circleci/classic:201808-01
  cloud-sdk:
    docker:
      - image: google/cloud-sdk
  windows-installer:
    docker:
      - image: grafana/wix-toolset-ci:v3

commands:
  install-google-cloud-sdk:
    description: "Install Google Cloud SDK"
    steps:
      - run:
          command: |
            VERSION=286.0.0
            CHECKSUM=f199e38c988d53a913fc780b6f57ebda72db5f3848073cea805b39fe3e8e34fd
            curl -fLO https://dl.google.com/dl/cloudsdk/channels/rapid/downloads/google-cloud-sdk-${VERSION}-linux-x86_64.tar.gz
            echo $CHECKSUM google-cloud-sdk-${VERSION}-linux-x86_64.tar.gz | sha256sum --check --status
            tar xf google-cloud-sdk-${VERSION}-linux-x86_64.tar.gz

jobs:
  install-grabpl:
    description: Install the Grafana Build Pipeline tool
    executor: grafana-build
    steps:
      - run:
          name: Install Grafana Build Pipeline
          command: |
<<<<<<< HEAD
            curl -fLO https://grafana-downloads.storage.googleapis.com/grafana-build-pipeline/v0.2.6/grabpl
=======
            curl -fLO https://grafana-downloads.storage.googleapis.com/grafana-build-pipeline/v0.2.7/grabpl
>>>>>>> f05986a4
            chmod +x grabpl
            mkdir bin
            mv grabpl bin/
      - persist_to_workspace:
          root: .
          paths:
            - bin/grabpl

  build-backend:
    description: "Build a certain variant of Grafana back-end binaries"
    parameters:
      edition:
        type: string
      variant:
        type: string
    executor: grafana-build
    steps:
      - run:
          name: Exit if enterprise and forked PR
          command: |
            if [[ "<< parameters.edition >>" == "enterprise"  && -n "$CIRCLE_PR_NUMBER" ]]; then
              echo "Nothing to do for forked PRs, so marking this step successful"
              circleci step halt
            fi
      - attach_workspace:
          at: /tmp/workspace
      - checkout
      - run:
          name: CI job started
          command: ./scripts/ci-job-started.sh
      - run:
          name: Build Grafana backend
          command: |
            if [[ -n $CIRCLE_TAG ]]; then
              # A release build
              /tmp/workspace/bin/grabpl build-backend --edition << parameters.edition >> \
                --variants << parameters.variant >> $CIRCLE_TAG
            elif [[ $CIRCLE_BRANCH == "chore/test-release-pipeline" ]]; then
              # We're testing the release pipeline
              /tmp/workspace/bin/grabpl build-backend --edition << parameters.edition >> \
                --variants << parameters.variant >> v6.7.0-beta1
            else
              # A master or PR build
              /tmp/workspace/bin/grabpl build-backend --edition << parameters.edition >> \
                --variants << parameters.variant >> --build-id $CIRCLE_WORKFLOW_ID
            fi
      - run:
          name: Move artifacts
          command: mkdir -p << parameters.edition >> && mv bin << parameters.edition >>/
      - persist_to_workspace:
          root: .
          paths:
            - << parameters.edition >>/bin/*
      - run:
          name: CI job failed
          command: ./scripts/ci-job-failed.sh
          when: on_fail
      - run:
          name: CI job succeeded
          command: ./scripts/ci-job-succeeded.sh
          when: on_success

  build-frontend:
    description: "Build Grafana front-end artifacts"
    parameters:
      edition:
        type: string
    resource_class: large
    executor: grafana-build
    steps:
      - run:
          name: Exit if enterprise and forked PR
          command: |
            if [[ "<< parameters.edition >>" == "enterprise"  && -n "$CIRCLE_PR_NUMBER" ]]; then
              echo "Nothing to do for forked PRs, so marking this step successful"
              circleci step halt
            fi
      - attach_workspace:
          at: /tmp/workspace
      - checkout
      - restore_cache:
          keys:
            # Use own cache for front-end builds, since for some reason they can't be unpacked for parts of the
            # pipeline
            - v1-yarn-build-{{ checksum "yarn.lock" }}
            # Used if checksum fails
            - v1-yarn-build-
      - run:
          name: Increase node memory
          command: |
            export NODE_OPTIONS=--max_old_space_size=4096
      - run:
          name: CI job started
          command: ./scripts/ci-job-started.sh
      - run:
          name: Install dependencies
          command: yarn install --pure-lockfile
      - save_cache:
          key: v1-yarn-build-{{ checksum "yarn.lock" }}
          paths:
            - node_modules
      - run:
          name: Build Grafana frontend
          command: /tmp/workspace/bin/grabpl build-frontend --edition << parameters.edition >>
      - run:
          name: Move artifacts
          command: mkdir << parameters.edition >> && cp -r public << parameters.edition >>/
      - persist_to_workspace:
          root: .
          paths:
            - << parameters.edition >>/public/*
      - run:
          name: CI job failed
          command: ./scripts/ci-job-failed.sh
          when: on_fail
      - run:
          name: CI job succeeded
          command: ./scripts/ci-job-succeeded.sh
          when: on_success

  build-release-publisher:
    description: "Build release-publisher"
    executor: grafana-build
    steps:
      - checkout
      - run:
          name: CI job started
          command: ./scripts/ci-job-started.sh
      - run:
          name: Test and build Grafana.com release publisher
          command: |
            cd scripts/build/release_publisher
            go test .
            go build -o release_publisher .
      - persist_to_workspace:
          root: .
          paths:
            - scripts/build/release_publisher/release_publisher
      - run:
          name: CI job failed
          command: ./scripts/ci-job-failed.sh
          when: on_fail
      - run:
          name: CI job succeeded
          command: ./scripts/ci-job-succeeded.sh
          when: on_success

  shellcheck:
    machine: true
    steps:
      - attach_workspace:
          at: /tmp/workspace
      - checkout
      - run:
          name: CI job started
          command: ./scripts/ci-job-started.sh
      - run:
          name: ShellCheck
          command: /tmp/workspace/bin/grabpl shellcheck
      - run:
          name: CI job failed
          command: ./scripts/ci-job-failed.sh
          when: on_fail
      - run:
          name: CI job succeeded
          command: ./scripts/ci-job-succeeded.sh
          when: on_success

  build-oss-windows-installer:
    executor: windows-installer
    steps:
      - attach_workspace:
          at: /tmp/workspace
      - checkout
      - run:
          name: CI job started
          command: ./scripts/ci-job-started.sh
      - install-google-cloud-sdk
      - run:
          name: Download packages from GCS
          command: |
            # Work around an issue with the gsutil installation
            export BOTO_CONFIG=/dev/null

            echo $GCP_GRAFANA_UPLOAD_KEY > /tmp/gcpkey.json
            ./google-cloud-sdk/bin/gcloud auth activate-service-account --key-file=/tmp/gcpkey.json
            mkdir dist
            ./google-cloud-sdk/bin/gsutil -m rsync -d -r gs://grafana-build-pipeline/oss/packages/${CIRCLE_WORKFLOW_ID}/ dist/
      - run:
          name: Build Windows installer
          command: ./scripts/build/ci-msi-build/ci-msi-build-oss.sh
      - run:
          name: Upload packages to GCS
          command: |
            # Work around an issue with the gsutil installation
            export BOTO_CONFIG=/dev/null

            echo $GCP_GRAFANA_UPLOAD_KEY > /tmp/gcpkey.json
            ./google-cloud-sdk/bin/gcloud auth activate-service-account --key-file=/tmp/gcpkey.json
            ./google-cloud-sdk/bin/gsutil -m rsync dist/grafana-*.msi* gs://grafana-build-pipeline/oss/packages/${CIRCLE_WORKFLOW_ID}/
      - run:
          name: CI job failed
          command: ./scripts/ci-job-failed.sh
          when: on_fail
      - run:
          name: CI job succeeded
          command: ./scripts/ci-job-succeeded.sh
          when: on_success

  build-enterprise-windows-installer:
    executor: windows-installer
    steps:
      - run:
          name: Exit if forked PR
          command: |
            if [[ -n "$CIRCLE_PR_NUMBER" ]]; then
              echo "Nothing to do for forked PRs, so marking this step successful"
              circleci step halt
            fi
      - attach_workspace:
          at: /tmp/workspace
      - checkout
      - run:
          name: CI job started
          command: "./scripts/ci-job-started.sh"
      - install-google-cloud-sdk
      - run:
          name: Download packages from GCS
          command: |
            # Work around an issue with the gsutil installation
            export BOTO_CONFIG=/dev/null

            echo $GCP_GRAFANA_UPLOAD_KEY > /tmp/gcpkey.json
            ./google-cloud-sdk/bin/gcloud auth activate-service-account --key-file=/tmp/gcpkey.json
            mkdir enterprise-dist
            ./google-cloud-sdk/bin/gsutil -m rsync -d -r gs://grafana-build-pipeline/enterprise/packages/${CIRCLE_WORKFLOW_ID}/ enterprise-dist/
      - run:
          name: Build Windows installer
          command: ./scripts/build/ci-msi-build/ci-msi-build-ee.sh
      - run:
          name: Upload packages to GCS
          command: |
            # Work around an issue with the gsutil installation
            export BOTO_CONFIG=/dev/null

            echo $GCP_GRAFANA_UPLOAD_KEY > /tmp/gcpkey.json
            ./google-cloud-sdk/bin/gcloud auth activate-service-account --key-file=/tmp/gcpkey.json
            ./google-cloud-sdk/bin/gsutil -m rsync enterprise-dist/grafana-*.msi* gs://grafana-build-pipeline/enterprise/packages/${CIRCLE_WORKFLOW_ID}/
      - run:
          name: CI job failed
          command: "./scripts/ci-job-failed.sh"
          when: on_fail
      - run:
          name: CI job succeeded
          command: "./scripts/ci-job-succeeded.sh"
          when: on_success

  release-next-packages:
    executor: grafana-build
    steps:
      - run:
          name: Exit if forked PR
          command: |
            if [[ -n "$CIRCLE_PR_NUMBER" ]]; then
              echo "Nothing to do for forked PRs, so marking this step successful"
              circleci step halt
            fi
      - attach_workspace:
          at: /tmp/workspace
      - checkout
      - run:
          name: CI job started
          command: ./scripts/ci-job-started.sh
      - run:
          name: Bootstrap lerna
          command: npx lerna bootstrap
      - run:
          name: npm - Prepare auth token
          command: "echo //registry.npmjs.org/:_authToken=$NPM_TOKEN >> ~/.npmrc"
      - run:
          name: Release next packages
          command: ./scripts/circle-release-next-packages.sh
      - run:
          name: CI job failed
          command: ./scripts/ci-job-failed.sh
          when: on_fail
      - run:
          name: CI job succeeded
          command: ./scripts/ci-job-succeeded.sh
          when: on_success

  package-oss:
    executor: grafana-build
    steps:
      - attach_workspace:
          at: /tmp/workspace
      - checkout
      - run:
          name: CI job started
          command: ./scripts/ci-job-started.sh
      - install-google-cloud-sdk
      - run:
          name: Copy artifacts from workspace
          command: cp -r /tmp/workspace/oss/* .
      - run:
          name: Package Grafana
          command: |
            if [[ -n "$CIRCLE_PR_NUMBER" ]]; then
              echo Using test GPG key pair since building a forked PR
              source scripts/build/gpg-test-vars.sh
            fi

            if [[ -n $CIRCLE_TAG ]]; then
              # A release build
              /tmp/workspace/bin/grabpl package --jobs 4 --edition oss $CIRCLE_TAG
            elif [[ $CIRCLE_BRANCH == "chore/test-release-pipeline" ]]; then
              # We're testing the release pipeline
              /tmp/workspace/bin/grabpl package --jobs 4 --edition oss v6.7.0-beta1
            elif [[ $CIRCLE_BRANCH == "master" ]]; then
              # A master build
              /tmp/workspace/bin/grabpl package --jobs 4 --edition oss --build-id $CIRCLE_WORKFLOW_ID
            else
              # A PR build
              /tmp/workspace/bin/grabpl package --jobs 4 --edition oss --build-id $CIRCLE_WORKFLOW_ID --variants \
                linux-x64,linux-x64-musl,osx64,win64
            fi
      - run:
          name: Upload packages to GCS
          command: |
            # Work around an issue with the gsutil installation
            export BOTO_CONFIG=/dev/null

            echo $GCP_GRAFANA_UPLOAD_KEY > /tmp/gcpkey.json
            ./google-cloud-sdk/bin/gcloud auth activate-service-account --key-file=/tmp/gcpkey.json
            ./google-cloud-sdk/bin/gsutil -m rsync -r dist gs://grafana-build-pipeline/oss/packages/${CIRCLE_WORKFLOW_ID}
      - run:
          name: CI job failed
          command: ./scripts/ci-job-failed.sh
          when: on_fail
      - run:
          name: CI job succeeded
          command: ./scripts/ci-job-succeeded.sh
          when: on_success

  package-enterprise:
    executor: grafana-build
    steps:
      - run:
          name: Exit if forked PR
          command: |
            if [[ -n "$CIRCLE_PR_NUMBER" ]]; then
              echo "Nothing to do for forked PRs, so marking this step successful"
              circleci step halt
            fi
      - attach_workspace:
          at: /tmp/workspace
      - checkout
      - run:
          name: CI job started
          command: ./scripts/ci-job-started.sh
      - install-google-cloud-sdk
      - run:
          name: Copy artifacts from workspace
          command: cp -r /tmp/workspace/enterprise/* .
      - run:
          name: Package Grafana
          command: |
            if [[ -n $CIRCLE_TAG ]]; then
              # A release build
              /tmp/workspace/bin/grabpl package --jobs 4 --edition enterprise $CIRCLE_TAG
            elif [[ $CIRCLE_BRANCH == "chore/test-release-pipeline" ]]; then
              # We're testing the release pipeline
              /tmp/workspace/bin/grabpl package --jobs 4 --edition enterprise v6.7.0-beta1
            elif [[ $CIRCLE_BRANCH == "master" ]]; then
              # A master build
              /tmp/workspace/bin/grabpl package --jobs 4 --edition enterprise --build-id $CIRCLE_WORKFLOW_ID
            else
              # A PR build
              /tmp/workspace/bin/grabpl package --jobs 4 --edition enterprise --build-id $CIRCLE_WORKFLOW_ID --variants \
                linux-x64,linux-x64-musl,osx64,win64
            fi
      - run:
          name: Upload packages to GCS
          command: |
            # Work around an issue with the gsutil installation
            export BOTO_CONFIG=/dev/null

            echo $GCP_GRAFANA_UPLOAD_KEY > /tmp/gcpkey.json
            ./google-cloud-sdk/bin/gcloud auth activate-service-account --key-file=/tmp/gcpkey.json
            ./google-cloud-sdk/bin/gsutil -m rsync -r dist gs://grafana-build-pipeline/enterprise/packages/${CIRCLE_WORKFLOW_ID}
      - run:
          name: CI job failed
          command: ./scripts/ci-job-failed.sh
          when: on_fail
      - run:
          name: CI job succeeded
          command: ./scripts/ci-job-succeeded.sh
          when: on_success

  publish-packages:
    description: "Publish packages"
    parameters:
      edition:
        type: string
    executor: grafana-publish
    steps:
      - run:
          name: Exit if forked PR
          command: |
            if [[ -n "$CIRCLE_PR_NUMBER" ]]; then
              echo "Nothing to do for forked PRs, so marking this step successful"
              circleci step halt
            fi
      - attach_workspace:
          at: /tmp/workspace
      - checkout
      - run:
          name: CI job started
          command: ./scripts/ci-job-started.sh
      - install-google-cloud-sdk
      - run:
          name: Download packages from GCS
          command: |
            # Work around an issue with the gsutil installation
            export BOTO_CONFIG=/dev/null

            echo $GCP_GRAFANA_UPLOAD_KEY > /tmp/gcpkey.json
            ./google-cloud-sdk/bin/gcloud auth activate-service-account --key-file=/tmp/gcpkey.json
            mkdir dist
            ./google-cloud-sdk/bin/gsutil -m rsync -d -r gs://grafana-build-pipeline/<< parameters.edition >>/packages/${CIRCLE_WORKFLOW_ID}/ dist/
      - run:
          name: Publish packages
          command: |
            if [[ $CIRCLE_BRANCH == "chore/test-release-pipeline" ]]; then
              # We're testing the release pipeline
              /tmp/workspace/bin/grabpl publish-packages --edition << parameters.edition >> \
                --deb-db-bucket grafana-testing-aptly-db --deb-repo-bucket grafana-testing-repo --packages-bucket \
                grafana-downloads-test --rpm-repo-bucket grafana-testing-repo --simulate-release
            else
              /tmp/workspace/bin/grabpl publish-packages --edition << parameters.edition >>
            fi
      - run:
          name: CI job failed
          command: ./scripts/ci-job-failed.sh
          when: on_fail
      - run:
          name: CI job succeeded
          command: ./scripts/ci-job-succeeded.sh
          when: on_success

  publish-storybook:
    description: "Publish Storybook"
    executor: grafana-publish
    steps:
      - checkout
      - run:
          name: CI job started
          command: ./scripts/ci-job-started.sh
      - run:
          name: Publish Storybook
          command: |
            yarn install --frozen-lockfile --no-progress
            yarn storybook:build

            if [[ -n "$CIRCLE_PR_NUMBER" ]]; then
              echo "Nothing to do for forked PRs, so marking this step successful"
              circleci step halt
            fi

            if [[ $CIRCLE_BRANCH == "chore/test-release-pipeline" ]]; then
              # We're testing the release pipeline
              echo Testing release
            elif [[ $CIRCLE_BRANCH == "master" ]]; then
              echo $GCP_GRAFANA_UPLOAD_KEY > /tmp/gcpkey.json
              gcloud auth activate-service-account --key-file=/tmp/gcpkey.json
              gsutil -m rsync -d -r ./packages/grafana-ui/dist/storybook gs://grafana-storybook/canary
            elif [[ -n $CIRCLE_TAG ]]; then
              echo $GCP_GRAFANA_UPLOAD_KEY > /tmp/gcpkey.json
              gcloud auth activate-service-account --key-file=/tmp/gcpkey.json
              gsutil -m rsync -d -r ./packages/grafana-ui/dist/storybook gs://grafana-storybook/latest
              gsutil -m rsync -d -r ./packages/grafana-ui/dist/storybook gs://grafana-storybook/$CIRCLE_TAG
            fi
      - run:
          name: CI job failed
          command: ./scripts/ci-job-failed.sh
          when: on_fail
      - run:
          name: CI job succeeded
          command: ./scripts/ci-job-succeeded.sh
          when: on_success

  build-docker-images:
    description: "Build/publish Docker images"
    parameters:
      edition:
        type: string
      ubuntu:
        type: boolean
    executor: docker
    steps:
      - run:
          name: Exit if enterprise and forked PR
          command: |
            if [[ "<< parameters.edition >>" == "enterprise"  && -n "$CIRCLE_PR_NUMBER" ]]; then
              echo "Nothing to do for forked PRs, so marking this step successful"
              circleci step halt
            fi
      - attach_workspace:
          at: /tmp/workspace
      - checkout
      - run:
          name: CI job started
          command: ./scripts/ci-job-started.sh
      - install-google-cloud-sdk
      - run:
          name: Download packages from GCS
          command: |
            # Work around an issue with the gsutil installation
            export BOTO_CONFIG=/dev/null

            echo $GCP_GRAFANA_UPLOAD_KEY > /tmp/gcpkey.json
            ./google-cloud-sdk/bin/gcloud auth activate-service-account --key-file=/tmp/gcpkey.json
            mkdir dist
            ./google-cloud-sdk/bin/gsutil -m rsync -d -r gs://grafana-build-pipeline/<< parameters.edition >>/packages/${CIRCLE_WORKFLOW_ID}/ dist/
      - run: docker info
      # XXX: Is this necessary?
      - run: docker run --privileged linuxkit/binfmt:v0.6
      - run:
          name: Build Docker images
          command: |
            if [[ -n $CIRCLE_TAG || $CIRCLE_BRANCH == "chore/test-release-pipeline" || $CIRCLE_BRANCH == "master" ]]; then
              # It's a full build
              /tmp/workspace/bin/grabpl build-docker --jobs 4 --edition << parameters.edition >> \
                --ubuntu=<< parameters.ubuntu >>
            else
              # We're testing a branch
              /tmp/workspace/bin/grabpl build-docker --jobs 4 --edition << parameters.edition >> \
                --ubuntu=<< parameters.ubuntu >> --archs amd64
            fi
      - run:
          name: Exit if PR
          command: |
            if [[ -z $CIRCLE_TAG && $CIRCLE_BRANCH != "chore/test-release-pipeline" && $CIRCLE_BRANCH != "master" ]]; then
              echo "Nothing to do for PRs, so marking this step successful"
              circleci step halt
            fi
      - run:
          name: Publish Docker images
          command: |
            if [[ $CIRCLE_BRANCH == "chore/test-release-pipeline" ]]; then
              # We're testing the release pipeline
              /tmp/workspace/bin/grabpl publish-docker --jobs 4 --edition << parameters.edition >> --ubuntu=<< parameters.ubuntu >> --dry-run
            else
              /tmp/workspace/bin/grabpl publish-docker --jobs 4 --edition << parameters.edition >> --ubuntu=<< parameters.ubuntu >>
            fi
      - run:
          name: CI job failed
          command: ./scripts/ci-job-failed.sh
          when: on_fail
      - run:
          name: CI job succeeded
          command: ./scripts/ci-job-succeeded.sh
          when: on_success

  end-to-end-tests:
    docker:
      - image: circleci/node:12-browsers
    steps:
      - attach_workspace:
          at: /tmp/workspace
      - checkout
      - install-google-cloud-sdk
      - run:
          name: Download packages from GCS
          command: |
            # Work around an issue with the gsutil installation
            export BOTO_CONFIG=/dev/null

            echo $GCP_GRAFANA_UPLOAD_KEY > /tmp/gcpkey.json
            ./google-cloud-sdk/bin/gcloud auth activate-service-account --key-file=/tmp/gcpkey.json
            mkdir dist
            ./google-cloud-sdk/bin/gsutil -m rsync -d -r gs://grafana-build-pipeline/oss/packages/${CIRCLE_WORKFLOW_ID}/ dist/
      - restore_cache:
          keys:
            - v2-yarn-{{ checksum "yarn.lock" }}
            # Used if checksum fails
            - v2-yarn-
      - run:
          name: yarn install
          command: yarn install --pure-lockfile --no-progress
          no_output_timeout: 5m
      - save_cache:
          key: v2-yarn-{{ checksum "yarn.lock" }}
          paths:
            - node_modules
      - run:
          name: Start grafana-server
          command: ./e2e/start-server
          background: true
      - run:
          name: Run end-to-end tests
          command: ./e2e/run-suite
          no_output_timeout: 5m
      - store_artifacts:
          path: e2e/suite1/screenshots
          destination: screenshots
      - store_artifacts:
          path: e2e/suite1/videos
          destination: output-videos
      - store_artifacts:
          path: e2e/tmp/data/log
          destination: logs

  mysql-integration-test:
    docker:
      - image: circleci/golang:1.13.4
      - image: circleci/mysql:5.6-ram
        environment:
          MYSQL_ROOT_PASSWORD: rootpass
          MYSQL_DATABASE: grafana_tests
          MYSQL_USER: grafana
          MYSQL_PASSWORD: password
    working_directory: /go/src/github.com/grafana/grafana
    steps:
      - checkout
      - run:
          name: ci job started
          command: "./scripts/ci-job-started.sh"
      - run: sudo apt update
      - run: sudo apt install -y default-mysql-client
      - run: dockerize -wait tcp://127.0.0.1:3306 -timeout 120s
      - run: cat devenv/docker/blocks/mysql_tests/setup.sql | mysql -h 127.0.0.1 -P 3306 -u root -prootpass
      - run:
          name: mysql integration tests
          command: "./scripts/circle-test-mysql.sh"
      - run:
          name: ci job failed
          command: "./scripts/ci-job-failed.sh"
          when: on_fail
      - run:
          name: ci job succeeded
          command: "./scripts/ci-job-succeeded.sh"
          when: on_success

  postgres-integration-test:
    docker:
      - image: circleci/golang:1.13.4
      - image: circleci/postgres:9.3-ram
        environment:
          POSTGRES_USER: grafanatest
          POSTGRES_PASSWORD: grafanatest
          POSTGRES_DB: grafanatest
    working_directory: /go/src/github.com/grafana/grafana
    steps:
      - checkout
      - run:
          name: ci job started
          command: "./scripts/ci-job-started.sh"
      - run: sudo apt update
      - run: sudo apt install -y postgresql-client
      - run: dockerize -wait tcp://127.0.0.1:5432 -timeout 120s
      - run: "PGPASSWORD=grafanatest psql -p 5432 -h 127.0.0.1 -U grafanatest -d grafanatest -f devenv/docker/blocks/postgres_tests/setup.sql"
      - run:
          name: postgres integration tests
          command: "./scripts/circle-test-postgres.sh"
      - run:
          name: ci job failed
          command: "./scripts/ci-job-failed.sh"
          when: on_fail
      - run:
          name: ci job succeeded
          command: "./scripts/ci-job-succeeded.sh"
          when: on_success

  codespell:
    docker:
      - image: circleci/python
    steps:
      - checkout
      - run:
          name: install codespell
          command: "sudo pip install codespell"
      - run:
          # Important: all words have to be in lowercase, and separated by "\n".
          name: exclude known exceptions
          command: 'echo -e "unknwon\nreferer\nerrorstring\neror" > words_to_ignore.txt'
      - run:
          name: check documentation spelling errors
          command: "codespell -I ./words_to_ignore.txt docs/"

  lint-go:
    docker:
      - image: circleci/golang:1.13.4
    working_directory: /go/src/github.com/grafana/grafana
    environment:
      # we need CGO because of go-sqlite3
      CGO_ENABLED: 1
      # Reduce golangci-lint memory usage (default is 100)
      GOGC: 20
    steps:
      - checkout
      - run:
          name: Install Go linters
          command: |
            pushd /tmp
            curl -fLO https://github.com/golangci/golangci-lint/releases/download/v1.24.0/golangci-lint-1.24.0-linux-amd64.tar.gz
            echo 241ca454102e909de04957ff8a5754c757cefa255758b3e1fba8a4533d19d179 \
              golangci-lint-1.24.0-linux-amd64.tar.gz | sha256sum --check --strict --status
            tar -xf golangci-lint-1.24.0-linux-amd64.tar.gz
            sudo mv golangci-lint-1.24.0-linux-amd64/golangci-lint /usr/local/bin/
            popd
            make scripts/go/bin/revive scripts/go/bin/gosec
      - run:
          name: Lint Go
          command: |
            go vet ./pkg/...
            golangci-lint run -v -j 4 --config scripts/go/configs/ci/.golangci.yml -E deadcode -E gofmt \
              -E gosimple -E ineffassign -E structcheck -E typecheck ./pkg/...
            golangci-lint run -v -j 4 --config scripts/go/configs/ci/.golangci.yml -E unconvert -E unused \
              -E varcheck -E goconst -E errcheck -E staticcheck ./pkg/...
            ./scripts/go/bin/revive -formatter stylish -config ./scripts/go/configs/revive.toml ./pkg/...
            ./scripts/go/bin/revive -formatter stylish ./pkg/services/alerting/...
            ./scripts/go/bin/gosec -quiet -exclude=G104,G107,G108,G201,G202,G204,G301,G304,G401,G402,G501 \
              -conf=./scripts/go/configs/gosec.json ./pkg/...

  test-frontend:
    docker:
      - image: circleci/node:12
    steps:
      - checkout
      - run:
          name: CI job started
          command: "./scripts/ci-job-started.sh"
      - restore_cache:
          keys:
            - v2-yarn-{{ checksum "yarn.lock" }}
            - v2-yarn-
      - run:
          name: yarn install
          command: "yarn install --frozen-lockfile --no-progress"
          no_output_timeout: 15m
      - save_cache:
          key: v2-yarn-{{ checksum "yarn.lock" }}
          paths:
            - node_modules
      - run:
          name: frontend tests
          command: "./scripts/circle-test-frontend.sh"
      - store_test_results:
          path: reports/junit
      - run:
          name: CI job failed
          command: "./scripts/ci-job-failed.sh"
          when: on_fail
      - run:
          name: CI job succeeded
          command: "./scripts/ci-job-succeeded.sh"
          when: on_success

  test-backend:
    docker:
      - image: circleci/golang:1.13.4
    working_directory: /go/src/github.com/grafana/grafana
    steps:
      - checkout
      - run:
          name: CI job started
          command: "./scripts/ci-job-started.sh"
      - run:
          name: build backend and run go tests
          command: "./scripts/circle-test-backend.sh"
      - run:
          name: CI job failed
          command: "./scripts/ci-job-failed.sh"
          when: on_fail
      - run:
          name: CI job succeeded
          command: "./scripts/ci-job-succeeded.sh"
          when: on_success

  build-docs-website:
    docker:
      - image: grafana/build-container:1.2.13
    working_directory: /docs
    steps:
      - checkout
      - setup_remote_docker
      - run:
          name: CI job started
          command: "./scripts/ci-job-started.sh"
      - run:
          name: Install docker
          command: |
            apt-get update
            apt-get install -y docker.io
      - run:
          name: Build grafana docs website
          command: |
            # https://circleci.com/docs/2.0/building-docker-images/#mounting-folders
            # create a dummy container which will hold a volume with config
            docker create -v /hugo/content/docs/grafana --name docs-website alpine:3.4 /bin/true
            # copy a config file into this volume
            docker cp ${PWD}/docs/sources docs-website:/hugo/content/docs/grafana/latest
            # start an application container using this volume
            docker run --volumes-from docs-website --rm -it grafana/docs-base:latest /bin/bash -c 'npm i && make prod'
      - run:
          name: CI job failed
          command: "docker stop docs-website && docker rm docs-website && ./scripts/ci-job-failed.sh"
          when: on_fail
      - run:
          name: CI job succeeded
          command: "docker stop docs-website && docker rm docs-website && ./scripts/ci-job-succeeded.sh"
          when: on_success

  deploy-to-kubernetes:
    description: "Deploy Grafana master Docker image to Kubernetes"
    executor: grafana-build
    steps:
      - attach_workspace:
          at: /tmp/workspace
      - run:
          name: Deploy to Kubernetes
          command: |
            /tmp/workspace/bin/grabpl deploy-to-k8s $CIRCLE_WORKFLOW_ID

  release-packages:
    docker:
      - image: circleci/node:12
    steps:
      - run:
          name: Exit if forked PR
          command: |
            if [[ -n "$CIRCLE_PR_NUMBER" ]]; then
              echo "Nothing to do for forked PRs, so marking this step successful"
              circleci step halt
            fi
      - checkout
      - run:
          name: CI job started
          command: "./scripts/ci-job-started.sh"
      - run:
          name: Bootstrap lerna
          command: "npx lerna bootstrap"
      - run:
          name: npm - Prepare auth token
          command: "echo //registry.npmjs.org/:_authToken=$NPM_TOKEN >> ~/.npmrc"
      - run:
          name: Release packages
          command: ./scripts/build/release-packages.sh "${CIRCLE_TAG}"
      - run:
          name: CI job failed
          command: "./scripts/ci-job-failed.sh"
          when: on_fail
      - run:
          name: CI job succeeded
          command: "./scripts/ci-job-succeeded.sh"
          when: on_success

  scan-docker-master:
    docker:
      - image: circleci/buildpack-deps:stretch
    steps:
      - setup_remote_docker
      - restore_cache:
          key: vulnerability-db
      - run:
          name: Install trivy
          command: |
            VERSION=$(
                curl --silent "https://api.github.com/repos/aquasecurity/trivy/releases/latest" | \
                grep '"tag_name":' | \
                sed -E 's/.*"v([^"]+)".*/\1/'
            )

            wget https://github.com/aquasecurity/trivy/releases/download/v${VERSION}/trivy_${VERSION}_Linux-64bit.tar.gz
            tar zxvf trivy_${VERSION}_Linux-64bit.tar.gz
            sudo mv trivy /usr/local/bin
      - run:
          name: Clear trivy cache
          command: trivy --clear-cache
      - run:
          name: Scan the latest grafana master alpine image with trivy
          command: trivy --exit-code 1 grafana/grafana:master
      - run:
          name: Scan the latest grafana master ubuntu image with trivy
          command: trivy --exit-code 1 grafana/grafana:master-ubuntu
      - save_cache:
          key: vulnerability-db
          paths:
            - $HOME/.cache/trivy

workflows:
  build-pipeline:
    jobs:
      # No filters, meaning this job runs for all branches
      - install-grabpl
      - build-backend:
          filters: *filter-master-or-release
          edition: oss
          variant: armv6
          name: build-oss-backend-armv6
          requires:
            - install-grabpl
            - test-backend
            - test-frontend
      - build-backend:
          filters: *filter-master-or-release
          edition: oss
          variant: armv7
          name: build-oss-backend-armv7
          requires:
            - install-grabpl
            - test-backend
            - test-frontend
      - build-backend:
          filters: *filter-master-or-release
          edition: oss
          variant: armv7-musl
          name: build-oss-backend-armv7-musl
          requires:
            - install-grabpl
            - test-backend
            - test-frontend
      - build-backend:
          filters: *filter-master-or-release
          edition: oss
          variant: arm64
          name: build-oss-backend-arm64
          requires:
            - install-grabpl
            - test-backend
            - test-frontend
      - build-backend:
          filters: *filter-master-or-release
          edition: oss
          variant: arm64-musl
          name: build-oss-backend-arm64-musl
          requires:
            - install-grabpl
            - test-backend
            - test-frontend
      - build-backend:
          # No filters, meaning this job runs for all branches
          edition: oss
          variant: osx64
          name: build-oss-backend-osx64
          requires:
            - install-grabpl
            - test-backend
            - test-frontend
      - build-backend:
          # No filters, meaning this job runs for all branches
          edition: oss
          variant: win64
          name: build-oss-backend-win64
          requires:
            - install-grabpl
            - test-backend
            - test-frontend
      - build-backend:
          # No filters, meaning this job runs for all branches
          edition: oss
          variant: linux-x64
          name: build-oss-backend-linux-x64
          requires:
            - install-grabpl
            - test-backend
            - test-frontend
      - build-backend:
          # No filters, meaning this job runs for all branches
          edition: oss
          variant: linux-x64-musl
          name: build-oss-backend-linux-x64-musl
          requires:
            - install-grabpl
            - test-backend
            - test-frontend
      - build-frontend:
          # No filters, meaning this job runs for all branches
          name: build-oss-frontend
          edition: oss
          requires:
            - install-grabpl
            - test-backend
            - test-frontend
      - build-backend:
          filters: *filter-master-or-release
          name: build-enterprise-backend-armv6
          edition: enterprise
          variant: armv6
          requires:
            - install-grabpl
            - test-backend
            - test-frontend
      - build-backend:
          filters: *filter-master-or-release
          name: build-enterprise-backend-armv7
          edition: enterprise
          variant: armv7
          requires:
            - install-grabpl
            - test-backend
            - test-frontend
      - build-backend:
          filters: *filter-master-or-release
          name: build-enterprise-backend-armv7-musl
          edition: enterprise
          variant: armv7-musl
          requires:
            - install-grabpl
            - test-backend
            - test-frontend
      - build-backend:
          filters: *filter-master-or-release
          name: build-enterprise-backend-arm64
          edition: enterprise
          variant: arm64
          requires:
            - install-grabpl
            - test-backend
            - test-frontend
      - build-backend:
          filters: *filter-master-or-release
          name: build-enterprise-backend-arm64-musl
          edition: enterprise
          variant: arm64-musl
          requires:
            - install-grabpl
            - test-backend
            - test-frontend
      - build-backend:
          # No filters, meaning this job runs for all branches
          name: build-enterprise-backend-osx64
          edition: enterprise
          variant: osx64
          requires:
            - install-grabpl
            - test-backend
            - test-frontend
      - build-backend:
          # No filters, meaning this job runs for all branches
          name: build-enterprise-backend-win64
          edition: enterprise
          variant: win64
          requires:
            - install-grabpl
            - test-backend
            - test-frontend
      - build-backend:
          # No filters, meaning this job runs for all branches
          name: build-enterprise-backend-linux-x64
          edition: enterprise
          variant: linux-x64
          requires:
            - install-grabpl
            - test-backend
            - test-frontend
      - build-backend:
          # No filters, meaning this job runs for all branches
          name: build-enterprise-backend-linux-x64-musl
          edition: enterprise
          variant: linux-x64-musl
          requires:
            - install-grabpl
            - test-backend
            - test-frontend
      - build-frontend:
          # No filters, meaning this job runs for all branches
          name: build-enterprise-frontend
          edition: enterprise
          requires:
            - install-grabpl
            - test-backend
            - test-frontend
      - build-release-publisher:
          filters: *filter-master-or-release
      - codespell:
          # No filters, meaning this job runs for all branches
          requires:
            - install-grabpl
      - lint-go:
          # No filters, meaning this job runs for all branches
          requires:
            - install-grabpl
      - shellcheck:
          # No filters, meaning this job runs for all branches
          requires:
            - install-grabpl
      - test-backend:
          # No filters, meaning this job runs for all branches
          requires:
            - install-grabpl
            - lint-go
      - test-frontend:
          # No filters, meaning this job runs for all branches
          requires:
            - install-grabpl
      - mysql-integration-test:
          # No filters, meaning this job runs for all branches
          requires:
            - install-grabpl
            - lint-go
            - test-backend
            - test-frontend
      - postgres-integration-test:
          # No filters, meaning this job runs for all branches
          requires:
            - install-grabpl
            - lint-go
            - test-backend
            - test-frontend
      - package-oss:
          # No filters, meaning this job runs for all branches
          requires:
            - install-grabpl
            - build-oss-backend-armv6
            - build-oss-backend-armv7
            - build-oss-backend-armv7-musl
            - build-oss-backend-arm64
            - build-oss-backend-arm64-musl
            - build-oss-backend-osx64
            - build-oss-backend-win64
            - build-oss-backend-linux-x64
            - build-oss-backend-linux-x64-musl
            - build-oss-frontend
            - test-backend
            - test-frontend
            - codespell
            - shellcheck
            - mysql-integration-test
            - postgres-integration-test
      - package-enterprise:
          # No filters, meaning this job runs for all branches
          requires:
            - install-grabpl
            - build-enterprise-backend-armv6
            - build-enterprise-backend-armv7
            - build-enterprise-backend-armv7-musl
            - build-enterprise-backend-arm64
            - build-enterprise-backend-arm64-musl
            - build-enterprise-backend-osx64
            - build-enterprise-backend-win64
            - build-enterprise-backend-linux-x64
            - build-enterprise-backend-linux-x64-musl
            - build-enterprise-frontend
            - test-backend
            - test-frontend
            - codespell
            - shellcheck
            - mysql-integration-test
            - postgres-integration-test
      - build-oss-windows-installer:
          # No filters, meaning this job runs for all branches
          requires:
            - package-oss
      - build-enterprise-windows-installer:
          # No filters, meaning this job runs for all branches
          requires:
            - package-enterprise
      - release-next-packages:
          filters: *filter-only-master
          requires:
            - end-to-end-tests
      - release-packages:
          filters: *filter-only-release
          requires:
            - end-to-end-tests
      - publish-packages:
          filters: *filter-master-or-release
          name: publish-oss-packages
          edition: oss
          requires:
            - package-oss
            - build-oss-windows-installer
            - end-to-end-tests
            - build-release-publisher
      - publish-packages:
          filters: *filter-master-or-release
          name: publish-enterprise-packages
          edition: enterprise
          requires:
            - package-enterprise
            - build-enterprise-windows-installer
            - end-to-end-tests
            - build-release-publisher
      - publish-storybook:
          requires:
<<<<<<< HEAD
            - end-to-end-tests
=======
            - test-backend
            - test-frontend
>>>>>>> f05986a4
      - build-docker-images:
          # No filters, meaning this job runs for all branches
          name: build-oss-docker-images
          edition: oss
          ubuntu: false
          requires:
            - end-to-end-tests
            - package-oss
            - build-oss-windows-installer
      - build-docker-images:
          # No filters, meaning this job runs for all branches
          name: build-oss-ubuntu-docker-images
          edition: oss
          ubuntu: true
          requires:
            - end-to-end-tests
            - package-oss
            - build-oss-windows-installer
      - build-docker-images:
          # No filters, meaning this job runs for all branches
          name: build-enterprise-docker-images
          edition: enterprise
          ubuntu: false
          requires:
            - end-to-end-tests
            - package-enterprise
            - build-enterprise-windows-installer
      - build-docker-images:
          # No filters, meaning this job runs for all branches
          name: build-enterprise-ubuntu-docker-images
          edition: enterprise
          ubuntu: true
          requires:
            - end-to-end-tests
            - package-enterprise
            - build-enterprise-windows-installer
      - end-to-end-tests:
          # No filters, meaning this job runs for all branches
          requires:
            - package-oss
      - build-docs-website:
          filters: *filter-not-release-or-master
          requires:
            - mysql-integration-test
            - postgres-integration-test
      - deploy-to-kubernetes:
          filters: *filter-only-master
          requires:
            - build-enterprise-docker-images

  nightly:
    triggers:
      - schedule:
          cron: "0 0 * * *"
          filters: *filter-only-master
    jobs:
      - scan-docker-master<|MERGE_RESOLUTION|>--- conflicted
+++ resolved
@@ -60,11 +60,7 @@
       - run:
           name: Install Grafana Build Pipeline
           command: |
-<<<<<<< HEAD
-            curl -fLO https://grafana-downloads.storage.googleapis.com/grafana-build-pipeline/v0.2.6/grabpl
-=======
             curl -fLO https://grafana-downloads.storage.googleapis.com/grafana-build-pipeline/v0.2.7/grabpl
->>>>>>> f05986a4
             chmod +x grabpl
             mkdir bin
             mv grabpl bin/
@@ -648,8 +644,7 @@
             mkdir dist
             ./google-cloud-sdk/bin/gsutil -m rsync -d -r gs://grafana-build-pipeline/oss/packages/${CIRCLE_WORKFLOW_ID}/ dist/
       - restore_cache:
-          keys:
-            - v2-yarn-{{ checksum "yarn.lock" }}
+          - v2-yarn-{{ checksum "yarn.lock" }}
             # Used if checksum fails
             - v2-yarn-
       - run:
@@ -1252,12 +1247,8 @@
             - build-release-publisher
       - publish-storybook:
           requires:
-<<<<<<< HEAD
-            - end-to-end-tests
-=======
-            - test-backend
-            - test-frontend
->>>>>>> f05986a4
+            - test-backend
+            - test-frontend
       - build-docker-images:
           # No filters, meaning this job runs for all branches
           name: build-oss-docker-images
