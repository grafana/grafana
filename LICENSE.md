<<<<<<< HEAD
Copyright 2015-2016 AdRem Software, Inc., New York, NY
=======
Copyright 2015-2017 AdRem Software, Inc., New York, NY
>>>>>>> a97a2ec5

Licensed under the Apache License, Version 2.0 (the "License"); you
may not use this file except in compliance with the License. You may
obtain a copy of the License at

    http://www.apache.org/licenses/LICENSE-2.0

Unless required by applicable law or agreed to in writing, software
distributed under the License is distributed on an "AS IS" BASIS,
WITHOUT WARRANTIES OR CONDITIONS OF ANY KIND, either express or
implied. See the License for the specific language governing
permissions and limitations under the License.
<|MERGE_RESOLUTION|>--- conflicted
+++ resolved
@@ -1,8 +1,4 @@
-<<<<<<< HEAD
-Copyright 2015-2016 AdRem Software, Inc., New York, NY
-=======
 Copyright 2015-2017 AdRem Software, Inc., New York, NY
->>>>>>> a97a2ec5
 
 Licensed under the Apache License, Version 2.0 (the "License"); you
 may not use this file except in compliance with the License. You may
