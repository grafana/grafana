{
  "extends": ["@grafana/eslint-config"],
  "root": true,
  "plugins": ["@emotion", "lodash", "jest", "import", "jsx-a11y", "@grafana"],
  "settings": {
    "import/internal-regex": "^(app/)|(@grafana)",
    "import/external-module-folders": ["node_modules", ".yarn"]
  },
  "rules": {
    "@grafana/no-border-radius-literal": "error",
    "react/prop-types": "off",
    // need to ignore emotion's `css` prop, see https://github.com/jsx-eslint/eslint-plugin-react/blob/master/docs/rules/no-unknown-property.md#rule-options
    "react/no-unknown-property": ["error", { "ignore": ["css"] }],
    "@emotion/jsx-import": "error",
    "lodash/import-scope": [2, "member"],
    "jest/no-focused-tests": "error",
    "import/order": [
      "error",
      {
        "groups": [["builtin", "external"], "internal", "parent", "sibling", "index"],
        "newlines-between": "always",
        "alphabetize": { "order": "asc" }
      }
    ],
    "no-restricted-imports": [
      "error",
      {
        "paths": [
          {
            "name": "react-redux",
            "importNames": ["useDispatch", "useSelector"],
            "message": "Please import from app/types instead."
          },
          {
            "name": "react-i18next",
            "importNames": ["Trans", "t"],
            "message": "Please import from app/core/internationalization instead"
          },
          {
            "name": "@grafana/e2e",
            "message": "@grafana/e2e is deprecated. Please import from ./e2e/utils instead"
          }
        ]
      }
    ],

    // Use typescript's no-redeclare for compatibility with overrides
    "no-redeclare": "off",
    "@typescript-eslint/no-redeclare": ["error"]
  },
  "overrides": [
    {
      "files": ["packages/grafana-ui/src/components/uPlot/**/*.{ts,tsx}"],
      "rules": {
        "react-hooks/rules-of-hooks": "off",
        "react-hooks/exhaustive-deps": "off"
      }
    },
    {
      "files": ["packages/grafana-ui/src/components/ThemeDemos/**/*.{ts,tsx}"],
      "rules": {
        "@emotion/jsx-import": "off",
        "react/jsx-uses-react": "off",
        "react/react-in-jsx-scope": "off"
      }
    },
    {
      "files": ["public/dashboards/scripted*.js"],
      "rules": {
        "no-redeclare": "error",
        "@typescript-eslint/no-redeclare": "off"
      }
    },
    {
      "extends": ["plugin:jsx-a11y/recommended"],
      "files": ["**/*.tsx"],
      "excludedFiles": ["**/*.{spec,test}.tsx"],
      "rules": {
        // rules marked "off" are those left in the recommended preset we need to fix
        // we should remove the corresponding line and fix them one by one
        // any marked "error" contain specific overrides we'll need to keep
        "jsx-a11y/no-autofocus": [
          "error",
          {
            "ignoreNonDOM": true
          }
        ],
        "jsx-a11y/label-has-associated-control": [
          "error",
          {
            "controlComponents": ["NumberInput"],
            "depth": 2
          }
        ]
      }
    },
    {
      "files": [
        "public/app/plugins/datasource/grafana-testdata-datasource/*.{ts,tsx}",
        "public/app/plugins/datasource/grafana-testdata-datasource/**/*.{ts,tsx}",
<<<<<<< HEAD
        "public/app/plugins/datasource/tempo/*.{ts,tsx}",
        "public/app/plugins/datasource/tempo/**/*.{ts,tsx}"
        
=======
        "public/app/plugins/datasource/parca/*.{ts,tsx}",
        "public/app/plugins/datasource/parca/**/*.{ts,tsx}"
>>>>>>> 54369158
      ],
      "settings": {
        "import/resolver": {
          "node": {
            "extensions": [".ts", ".tsx"]
          }
        }
      },
      "rules": {
        "import/no-restricted-paths": [
          "error",
          {
            "zones": [
              {
                "target": "./public/app/plugins",
                "from": "./public/app",
                "except": ["./plugins"],
                "message": "Core plugins are not allowed to depend on Grafana core packages"
              }
            ]
          }
        ]
      }
    }
  ]
}<|MERGE_RESOLUTION|>--- conflicted
+++ resolved
@@ -98,14 +98,10 @@
       "files": [
         "public/app/plugins/datasource/grafana-testdata-datasource/*.{ts,tsx}",
         "public/app/plugins/datasource/grafana-testdata-datasource/**/*.{ts,tsx}",
-<<<<<<< HEAD
+        "public/app/plugins/datasource/parca/*.{ts,tsx}",
+        "public/app/plugins/datasource/parca/**/*.{ts,tsx}",
         "public/app/plugins/datasource/tempo/*.{ts,tsx}",
         "public/app/plugins/datasource/tempo/**/*.{ts,tsx}"
-        
-=======
-        "public/app/plugins/datasource/parca/*.{ts,tsx}",
-        "public/app/plugins/datasource/parca/**/*.{ts,tsx}"
->>>>>>> 54369158
       ],
       "settings": {
         "import/resolver": {
