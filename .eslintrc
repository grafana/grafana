--- conflicted
+++ resolved
@@ -34,70 +34,7 @@
 
     // Use typescript's no-redeclare for compatibility with overrides
     "no-redeclare": "off",
-<<<<<<< HEAD
-    "@typescript-eslint/no-redeclare": ["error"],
-
-
-    // these are all the rules listed in the strict preset
-    // we should fix them one by one and mark them as errors
-    // once they're all fixed, we can remove them all and instead extend the strict preset
-    // with "extends": ["plugin:jsx-a11y/strict"]
-    "jsx-a11y/alt-text": "error",
-    "jsx-a11y/anchor-has-content": "error",
-    "jsx-a11y/anchor-is-valid": "off",
-    "jsx-a11y/aria-activedescendant-has-tabindex": "error",
-    "jsx-a11y/aria-props": "error",
-    "jsx-a11y/aria-proptypes": "error",
-    "jsx-a11y/aria-role": "error",
-    "jsx-a11y/aria-unsupported-elements": "error",
-    "jsx-a11y/autocomplete-valid": "error",
-    "jsx-a11y/click-events-have-key-events": "off",
-    "jsx-a11y/heading-has-content": "error",
-    "jsx-a11y/html-has-lang": "error",
-    "jsx-a11y/iframe-has-title": "off",
-    "jsx-a11y/img-redundant-alt": "off",
-    "jsx-a11y/interactive-supports-focus": [
-      "off",
-      {
-        "tabbable": [
-          "button",
-          "checkbox",
-          "link",
-          "progressbar",
-          "searchbox",
-          "slider",
-          "spinbutton",
-          "switch",
-          "textbox"
-        ]
-      }
-    ],
-    "jsx-a11y/label-has-associated-control": "off",
-    "jsx-a11y/media-has-caption": "error",
-    "jsx-a11y/mouse-events-have-key-events": "off",
-    "jsx-a11y/no-access-key": "error",
-    "jsx-a11y/no-autofocus": "off",
-    "jsx-a11y/no-distracting-elements": "error",
-    "jsx-a11y/no-interactive-element-to-noninteractive-role": "error",
-    "jsx-a11y/no-noninteractive-element-interactions": [
-      "off",
-      {
-        "body": ["onError", "onLoad"],
-        "iframe": ["onError", "onLoad"],
-        "img": ["onError", "onLoad"]
-      }
-    ],
-    "jsx-a11y/no-noninteractive-element-to-interactive-role": "off",
-    "jsx-a11y/no-noninteractive-tabindex": "off",
-    "jsx-a11y/no-redundant-roles": "error",
-    "jsx-a11y/no-static-element-interactions": "off",
-    "jsx-a11y/role-has-required-aria-props": "off",
-    "jsx-a11y/role-supports-aria-props": "off",
-    "jsx-a11y/scope": "error",
-    "jsx-a11y/tabindex-no-positive": "off"
-=======
     "@typescript-eslint/no-redeclare": ["error"]
->>>>>>> 1bfc6413
   },
   "overrides": [
     {
