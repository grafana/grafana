// +build ignore

package main

import (
	"bytes"
	"crypto/md5"
	"encoding/json"
	"flag"
	"fmt"
	"io"
	"io/ioutil"
	"log"
	"os"
	"os/exec"
	"path/filepath"
	"regexp"
	"runtime"
	"strconv"
	"strings"
	"time"
)

var (
	versionRe = regexp.MustCompile(`-[0-9]{1,3}-g[0-9a-f]{5,10}`)
	goarch    string
	goos      string
	version   string = "v1"
	// deb & rpm does not support semver so have to handle their version a little differently
	linuxPackageVersion   string = "v1"
	linuxPackageIteration string = ""
	race                  bool
	workingDir            string
	binaries              []string = []string{"grafana-server", "grafana-cli"}
)

const minGoVersion = 1.3

func main() {
	log.SetOutput(os.Stdout)
	log.SetFlags(0)

	ensureGoPath()
	readVersionFromPackageJson()

	log.Printf("Version: %s, Linux Version: %s, Package Iteration: %s\n", version, linuxPackageVersion, linuxPackageIteration)

	flag.StringVar(&goarch, "goarch", runtime.GOARCH, "GOARCH")
	flag.StringVar(&goos, "goos", runtime.GOOS, "GOOS")
	flag.BoolVar(&race, "race", race, "Use race detector")
	flag.Parse()

	if flag.NArg() == 0 {
		log.Println("Usage: go run build.go build")
		return
	}

	workingDir, _ = os.Getwd()

	for _, cmd := range flag.Args() {
		switch cmd {
		case "setup":
			setup()

		case "build":
			clean()
			for _, binary := range binaries {
				build(binary, "./pkg/cmd/"+binary, []string{})
			}

		case "test":
			test("./pkg/...")
			grunt("test")

		case "package":
<<<<<<< HEAD
			//verifyGitRepoIsClean()
			grunt("release","--force")
			//createLinuxPackages()
=======
			grunt("release", fmt.Sprintf("--pkgVer=%v-%v", linuxPackageVersion, linuxPackageIteration))
			createLinuxPackages()
>>>>>>> 2bf305b1

		case "pkg-rpm":
			grunt("release")
			createRpmPackages()

		case "pkg-deb":
			grunt("release")
			createDebPackages()

		case "latest":
			makeLatestDistCopies()

		case "clean":
			clean()

		default:
			log.Fatalf("Unknown command %q", cmd)
		}
	}
}

func makeLatestDistCopies() {
	rpmIteration := "-1"
	if linuxPackageIteration != "" {
		rpmIteration = linuxPackageIteration
	}

	runError("cp", fmt.Sprintf("dist/grafana_%v-%v_amd64.deb", linuxPackageVersion, linuxPackageIteration), "dist/grafana_latest_amd64.deb")
	runError("cp", fmt.Sprintf("dist/grafana-%v-%v.x86_64.rpm", linuxPackageVersion, rpmIteration), "dist/grafana-latest-1.x86_64.rpm")
	runError("cp", fmt.Sprintf("dist/grafana-%v-%v.linux-x64.tar.gz", linuxPackageVersion, linuxPackageIteration), "dist/grafana-latest.linux-x64.tar.gz")
}

func readVersionFromPackageJson() {
	reader, err := os.Open("package.json")
	if err != nil {
		log.Fatal("Failed to open package.json")
		return
	}
	defer reader.Close()

	jsonObj := map[string]interface{}{}
	jsonParser := json.NewDecoder(reader)

	if err := jsonParser.Decode(&jsonObj); err != nil {
		log.Fatal("Failed to decode package.json")
	}

	version = jsonObj["version"].(string)
	linuxPackageVersion = version
	linuxPackageIteration = ""

	// handle pre version stuff (deb / rpm does not support semver)
	parts := strings.Split(version, "-")

	if len(parts) > 1 {
		linuxPackageVersion = parts[0]
		linuxPackageIteration = parts[1]
		if linuxPackageIteration != "" {
			// add timestamp to iteration
			linuxPackageIteration = fmt.Sprintf("%s%v", linuxPackageIteration, time.Now().Unix())
		}
		log.Println(fmt.Sprintf("teration %v", linuxPackageIteration))
	}
}

type linuxPackageOptions struct {
	packageType            string
	homeDir                string
	binPath                string
	serverBinPath          string
	cliBinPath             string
	configDir              string
	configFilePath         string
	ldapFilePath           string
	etcDefaultPath         string
	etcDefaultFilePath     string
	initdScriptFilePath    string
	systemdServiceFilePath string

	postinstSrc    string
	initdScriptSrc string
	defaultFileSrc string
	systemdFileSrc string

	depends []string
}

func createDebPackages() {
	createPackage(linuxPackageOptions{
		packageType:            "deb",
		homeDir:                "/usr/share/grafana",
		binPath:                "/usr/sbin",
		configDir:              "/etc/grafana",
		configFilePath:         "/etc/grafana/grafana.ini",
		ldapFilePath:           "/etc/grafana/ldap.toml",
		etcDefaultPath:         "/etc/default",
		etcDefaultFilePath:     "/etc/default/grafana-server",
		initdScriptFilePath:    "/etc/init.d/grafana-server",
		systemdServiceFilePath: "/usr/lib/systemd/system/grafana-server.service",

		postinstSrc:    "packaging/deb/control/postinst",
		initdScriptSrc: "packaging/deb/init.d/grafana-server",
		defaultFileSrc: "packaging/deb/default/grafana-server",
		systemdFileSrc: "packaging/deb/systemd/grafana-server.service",

		depends: []string{"adduser", "libfontconfig"},
	})
}

func createRpmPackages() {
	createPackage(linuxPackageOptions{
		packageType:            "rpm",
		homeDir:                "/usr/share/grafana",
		binPath:                "/usr/sbin",
		configDir:              "/etc/grafana",
		configFilePath:         "/etc/grafana/grafana.ini",
		ldapFilePath:           "/etc/grafana/ldap.toml",
		etcDefaultPath:         "/etc/sysconfig",
		etcDefaultFilePath:     "/etc/sysconfig/grafana-server",
		initdScriptFilePath:    "/etc/init.d/grafana-server",
		systemdServiceFilePath: "/usr/lib/systemd/system/grafana-server.service",

		postinstSrc:    "packaging/rpm/control/postinst",
		initdScriptSrc: "packaging/rpm/init.d/grafana-server",
		defaultFileSrc: "packaging/rpm/sysconfig/grafana-server",
		systemdFileSrc: "packaging/rpm/systemd/grafana-server.service",

		depends: []string{"initscripts", "fontconfig"},
	})
}

func createLinuxPackages() {
	createDebPackages()
	createRpmPackages()
}

func createPackage(options linuxPackageOptions) {
	packageRoot, _ := ioutil.TempDir("", "grafana-linux-pack")

	// create directories
	runPrint("mkdir", "-p", filepath.Join(packageRoot, options.homeDir))
	runPrint("mkdir", "-p", filepath.Join(packageRoot, options.configDir))
	runPrint("mkdir", "-p", filepath.Join(packageRoot, "/etc/init.d"))
	runPrint("mkdir", "-p", filepath.Join(packageRoot, options.etcDefaultPath))
	runPrint("mkdir", "-p", filepath.Join(packageRoot, "/usr/lib/systemd/system"))
	runPrint("mkdir", "-p", filepath.Join(packageRoot, "/usr/sbin"))

	// copy binary
	for _, binary := range binaries {
		runPrint("cp", "-p", filepath.Join(workingDir, "tmp/bin/"+binary), filepath.Join(packageRoot, "/usr/sbin/"+binary))
	}
	// copy init.d script
	runPrint("cp", "-p", options.initdScriptSrc, filepath.Join(packageRoot, options.initdScriptFilePath))
	// copy environment var file
	runPrint("cp", "-p", options.defaultFileSrc, filepath.Join(packageRoot, options.etcDefaultFilePath))
	// copy systemd file
	runPrint("cp", "-p", options.systemdFileSrc, filepath.Join(packageRoot, options.systemdServiceFilePath))
	// copy release files
	runPrint("cp", "-a", filepath.Join(workingDir, "tmp")+"/.", filepath.Join(packageRoot, options.homeDir))
	// remove bin path
	runPrint("rm", "-rf", filepath.Join(packageRoot, options.homeDir, "bin"))
	// copy sample ini file to /etc/grafana
	runPrint("cp", "conf/sample.ini", filepath.Join(packageRoot, options.configFilePath))
	// copy sample ldap toml config file to /etc/grafana/ldap.toml
	runPrint("cp", "conf/ldap.toml", filepath.Join(packageRoot, options.ldapFilePath))

	args := []string{
		"-s", "dir",
		"--description", "Grafana",
		"-C", packageRoot,
		"--vendor", "Grafana",
		"--url", "http://grafana.org",
		"--license", "\"Apache 2.0\"",
		"--maintainer", "contact@grafana.org",
		"--config-files", options.configFilePath,
		"--config-files", options.ldapFilePath,
		"--config-files", options.initdScriptFilePath,
		"--config-files", options.etcDefaultFilePath,
		"--config-files", options.systemdServiceFilePath,
		"--after-install", options.postinstSrc,
		"--name", "grafana",
		"--version", linuxPackageVersion,
		"-p", "./dist",
	}

	if linuxPackageIteration != "" {
		args = append(args, "--iteration", linuxPackageIteration)
	}

	// add dependenciesj
	for _, dep := range options.depends {
		args = append(args, "--depends", dep)
	}

	args = append(args, ".")

	fmt.Println("Creating package: ", options.packageType)
	runPrint("fpm", append([]string{"-t", options.packageType}, args...)...)
}

func verifyGitRepoIsClean() {
	rs, err := runError("git", "ls-files", "--modified")
	if err != nil {
		log.Fatalf("Failed to check if git tree was clean, %v, %v\n", string(rs), err)
		return
	}
	count := len(string(rs))
	if count > 0 {
		log.Fatalf("Git repository has modified files, aborting")
	}

	log.Println("Git repository is clean")
}

func ensureGoPath() {
	if os.Getenv("GOPATH") == "" {
		cwd, err := os.Getwd()
		if err != nil {
			log.Fatal(err)
		}
		gopath := filepath.Clean(filepath.Join(cwd, "../../../../"))
		log.Println("GOPATH is", gopath)
		os.Setenv("GOPATH", gopath)
	}
}

func ChangeWorkingDir(dir string) {
	os.Chdir(dir)
}

func grunt(params ...string) {
	runPrint("./node_modules/grunt-cli/bin/grunt", params...)
}

func setup() {
	runPrint("go", "get", "-v", "github.com/tools/godep")
	runPrint("go", "get", "-v", "github.com/blang/semver")
	runPrint("go", "get", "-v", "github.com/mattn/go-sqlite3")
	runPrint("go", "install", "-v", "github.com/mattn/go-sqlite3")
}

func test(pkg string) {
	setBuildEnv()
	runPrint("go", "test", "-short", "-timeout", "60s", pkg)
}

func build(binaryName, pkg string, tags []string) {
	binary := "./bin/" + binaryName
	if goos == "windows" {
		binary += ".exe"
	}

	rmr(binary, binary+".md5")
	args := []string{"build", "-ldflags", ldflags()}
	if len(tags) > 0 {
		args = append(args, "-tags", strings.Join(tags, ","))
	}
	if race {
		args = append(args, "-race")
	}

	args = append(args, "-o", binary)
	args = append(args, pkg)
	setBuildEnv()

	runPrint("go", "version")
	runPrint("go", args...)

	// Create an md5 checksum of the binary, to be included in the archive for
	// automatic upgrades.
	err := md5File(binary)
	if err != nil {
		log.Fatal(err)
	}
}

func ldflags() string {
	var b bytes.Buffer
	b.WriteString("-w")
	b.WriteString(fmt.Sprintf(" -X main.version=%s", version))
	b.WriteString(fmt.Sprintf(" -X main.commit=%s", getGitSha()))
	b.WriteString(fmt.Sprintf(" -X main.buildstamp=%d", buildStamp()))
	return b.String()
}

func rmr(paths ...string) {
	for _, path := range paths {
		log.Println("rm -r", path)
		os.RemoveAll(path)
	}
}

func clean() {
	rmr("bin", "Godeps/_workspace/pkg", "Godeps/_workspace/bin")
	rmr("dist")
	rmr("tmp")
	rmr(filepath.Join(os.Getenv("GOPATH"), fmt.Sprintf("pkg/%s_%s/github.com/grafana", goos, goarch)))
}

func setBuildEnv() {
	os.Setenv("GOOS", goos)
	if strings.HasPrefix(goarch, "armv") {
		os.Setenv("GOARCH", "arm")
		os.Setenv("GOARM", goarch[4:])
	} else {
		os.Setenv("GOARCH", goarch)
	}
	if goarch == "386" {
		os.Setenv("GO386", "387")
	}
	wd, err := os.Getwd()
	if err != nil {
		log.Println("Warning: can't determine current dir:", err)
		log.Println("Build might not work as expected")
	}
	os.Setenv("GOPATH", fmt.Sprintf("%s%c%s", filepath.Join(wd, "Godeps", "_workspace"), os.PathListSeparator, os.Getenv("GOPATH")))
	log.Println("GOPATH=" + os.Getenv("GOPATH"))
}

func getGitSha() string {
	v, err := runError("git", "describe", "--always", "--dirty")
	if err != nil {
		return "unknown-dev"
	}
	v = versionRe.ReplaceAllFunc(v, func(s []byte) []byte {
		s[0] = '+'
		return s
	})
	return string(v)
}

func buildStamp() int64 {
	bs, err := runError("git", "show", "-s", "--format=%ct")
	if err != nil {
		return time.Now().Unix()
	}
	s, _ := strconv.ParseInt(string(bs), 10, 64)
	return s
}

func buildArch() string {
	os := goos
	if os == "darwin" {
		os = "macosx"
	}
	return fmt.Sprintf("%s-%s", os, goarch)
}

func run(cmd string, args ...string) []byte {
	bs, err := runError(cmd, args...)
	if err != nil {
		log.Println(cmd, strings.Join(args, " "))
		log.Println(string(bs))
		log.Fatal(err)
	}
	return bytes.TrimSpace(bs)
}

func runError(cmd string, args ...string) ([]byte, error) {
	ecmd := exec.Command(cmd, args...)
	bs, err := ecmd.CombinedOutput()
	if err != nil {
		return nil, err
	}

	return bytes.TrimSpace(bs), nil
}

func runPrint(cmd string, args ...string) {
	log.Println(cmd, strings.Join(args, " "))
	ecmd := exec.Command(cmd, args...)
	ecmd.Stdout = os.Stdout
	ecmd.Stderr = os.Stderr
	err := ecmd.Run()
	if err != nil {
		log.Fatal(err)
	}
}

func md5File(file string) error {
	fd, err := os.Open(file)
	if err != nil {
		return err
	}
	defer fd.Close()

	h := md5.New()
	_, err = io.Copy(h, fd)
	if err != nil {
		return err
	}

	out, err := os.Create(file + ".md5")
	if err != nil {
		return err
	}

	_, err = fmt.Fprintf(out, "%x\n", h.Sum(nil))
	if err != nil {
		return err
	}

	return out.Close()
}<|MERGE_RESOLUTION|>--- conflicted
+++ resolved
@@ -73,14 +73,8 @@
 			grunt("test")
 
 		case "package":
-<<<<<<< HEAD
-			//verifyGitRepoIsClean()
-			grunt("release","--force")
+			grunt("release", fmt.Sprintf("--pkgVer=%v-%v", linuxPackageVersion, linuxPackageIteration))
 			//createLinuxPackages()
-=======
-			grunt("release", fmt.Sprintf("--pkgVer=%v-%v", linuxPackageVersion, linuxPackageIteration))
-			createLinuxPackages()
->>>>>>> 2bf305b1
 
 		case "pkg-rpm":
 			grunt("release")
