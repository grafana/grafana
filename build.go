--- conflicted
+++ resolved
@@ -179,14 +179,11 @@
 		binPath:                "/usr/sbin/grafana-server",
 		configDir:              "/etc/grafana",
 		configFilePath:         "/etc/grafana/grafana.ini",
-<<<<<<< HEAD
 		upstartFilePath:        "/etc/init/grafana-server.conf",
-=======
 		ldapFilePath:           "/etc/grafana/ldap.toml",
 		etcDefaultPath:         "/etc/default",
 		etcDefaultFilePath:     "/etc/default/grafana-server",
 		initdScriptFilePath:    "/etc/init.d/grafana-server",
->>>>>>> cd832ea7
 		systemdServiceFilePath: "/usr/lib/systemd/system/grafana-server.service",
 		version:                linuxPackageVersion,
 		iteration:              ubuntuIteration,
@@ -204,13 +201,10 @@
 		binPath:                "/usr/sbin/grafana-server",
 		configDir:              "/etc/grafana",
 		configFilePath:         "/etc/grafana/grafana.ini",
-<<<<<<< HEAD
-=======
 		ldapFilePath:           "/etc/grafana/ldap.toml",
 		etcDefaultPath:         "/etc/sysconfig",
 		etcDefaultFilePath:     "/etc/sysconfig/grafana-server",
 		initdScriptFilePath:    "/etc/init.d/grafana-server",
->>>>>>> cd832ea7
 		systemdServiceFilePath: "/usr/lib/systemd/system/grafana-server.service",
 		version:                linuxPackageVersion,
 		iteration:              linuxPackageIteration,
